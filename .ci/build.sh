--- conflicted
+++ resolved
@@ -123,11 +123,7 @@
         log_info "This is a snapshot build"
     fi
 
-<<<<<<< HEAD
-    ./mvnw clean deploy -P${mvn_profiles} -e -V -Djava8.home=${HOME}/openjdk8
-=======
-    ./mvnw clean deploy -P${mvn_profiles} -e -B -V -Djava7.home=${HOME}/oraclejdk7
->>>>>>> 1d6195cc
+    ./mvnw clean deploy -P${mvn_profiles} -e -B -V -Djava8.home=${HOME}/openjdk8
 }
 
 #
