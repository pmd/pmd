/*
 * BSD-style license; for more info see http://pmd.sourceforge.net/license.html
 */

package net.sourceforge.pmd.lang.vf.ast;

import net.sourceforge.pmd.lang.LanguageVersion;
import net.sourceforge.pmd.lang.Parser.ParserTask;
import net.sourceforge.pmd.lang.ast.RootNode;

public final class ASTCompilationUnit extends AbstractVfNode implements RootNode {

    private LanguageVersion languageVersion;
    private String filename;

    ASTCompilationUnit(int id) {
        super(id);
    }

    @Override
<<<<<<< HEAD
    public LanguageVersion getLanguageVersion() {
        return languageVersion;
    }

    @Override
    public String getSourceCodeFile() {
        return filename;
    }

    ASTCompilationUnit addTaskInfo(ParserTask languageVersion) {
        this.languageVersion = languageVersion.getLanguageVersion();
        this.filename = languageVersion.getFileDisplayName();
        return this;
    }

    @Override
    public Object jjtAccept(VfParserVisitor visitor, Object data) {
=======
    protected <P, R> R acceptVfVisitor(VfVisitor<? super P, ? extends R> visitor, P data) {
>>>>>>> 35481bda
        return visitor.visit(this, data);
    }
}<|MERGE_RESOLUTION|>--- conflicted
+++ resolved
@@ -18,7 +18,6 @@
     }
 
     @Override
-<<<<<<< HEAD
     public LanguageVersion getLanguageVersion() {
         return languageVersion;
     }
@@ -35,10 +34,7 @@
     }
 
     @Override
-    public Object jjtAccept(VfParserVisitor visitor, Object data) {
-=======
     protected <P, R> R acceptVfVisitor(VfVisitor<? super P, ? extends R> visitor, P data) {
->>>>>>> 35481bda
         return visitor.visit(this, data);
     }
 }