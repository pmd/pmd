--- conflicted
+++ resolved
@@ -1,4 +1,4 @@
-/**
+/*
  * BSD-style license; for more info see http://pmd.sourceforge.net/license.html
  */
 
@@ -18,125 +18,7 @@
     }
 
     @Override
-<<<<<<< HEAD
     public void apply(Node target, RuleContext ctx) {
         target.acceptVisitor(this, ctx);
-=======
-    public void apply(List<? extends Node> nodes, RuleContext ctx) {
-        visitAll(nodes, ctx);
     }
-
-    protected void visitAll(List<? extends Node> nodes, RuleContext ctx) {
-        for (Object element : nodes) {
-            if (element instanceof VfNode) {
-                ((VfNode) element).jjtAccept(this, ctx);
-            }
-        }
-    }
-
-    //
-    // The following APIs are identical to those in EcmascriptParserVisitorAdapter.
-    // Due to Java single inheritance, it is preferred to extend from the more
-    // complex Rule base class instead of from relatively simple Visitor.
-    //
-    // CPD-OFF
-
-    @Override
-    public Object visit(VfNode node, Object data) {
-        node.childrenAccept(this, data);
-        return data;
-    }
-
-    @Override
-    public Object visit(ASTCompilationUnit node, Object data) {
-        return visit((VfNode) node, data);
-    }
-
-    @Override
-    public Object visit(ASTText node, Object data) {
-        return visit((VfNode) node, data);
-    }
-
-    @Override
-    public Object visit(ASTElExpression node, Object data) {
-        return visit((VfNode) node, data);
-    }
-
-    @Override
-    public Object visit(ASTCData node, Object data) {
-        return visit((VfNode) node, data);
-    }
-
-    @Override
-    public Object visit(ASTElement node, Object data) {
-        return visit((VfNode) node, data);
-    }
-
-    @Override
-    public Object visit(ASTAttribute node, Object data) {
-        return visit((VfNode) node, data);
-    }
-
-    @Override
-    public Object visit(ASTAttributeValue node, Object data) {
-        return visit((VfNode) node, data);
-    }
-
-    @Override
-    public Object visit(ASTDeclaration node, Object data) {
-        return visit((VfNode) node, data);
-    }
-
-    @Override
-    public Object visit(ASTDoctypeDeclaration node, Object data) {
-        return visit((VfNode) node, data);
-    }
-
-    @Override
-    public Object visit(ASTDoctypeExternalId node, Object data) {
-        return visit((VfNode) node, data);
-    }
-
-    @Override
-    public Object visit(ASTHtmlScript node, Object data) {
-        return visit((VfNode) node, data);
-    }
-
-    @Override
-    public Object visit(ASTLiteral node, Object data) {
-        return visit((VfNode) node, data);
-    }
-
-    @Override
-    public Object visit(ASTIdentifier node, Object data) {
-        return visit((VfNode) node, data);
-    }
-
-    @Override
-    public Object visit(ASTExpression node, Object data) {
-        return visit((VfNode) node, data);
-    }
-
-    @Override
-    public Object visit(ASTArguments node, Object data) {
-        return visit((VfNode) node, data);
-    }
-
-    @Override
-    public Object visit(ASTDotExpression node, Object data) {
-        return visit((VfNode) node, data);
-    }
-
-    @Override
-    public Object visit(ASTContent node, Object data) {
-        return visit((VfNode) node, data);
-    }
-
-    @Override
-    public Object visit(ASTNegationExpression node, Object data) {
-        return visit((VfNode) node, data);
->>>>>>> bd6c72e0
-    }
-
-    // CPD-ON
 }