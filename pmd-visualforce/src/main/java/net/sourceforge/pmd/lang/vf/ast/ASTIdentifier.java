/*
 * BSD-style license; for more info see http://pmd.sourceforge.net/license.html
 */

package net.sourceforge.pmd.lang.vf.ast;

public final class ASTIdentifier extends AbstractVfNode {

<<<<<<< HEAD
    ASTIdentifier(int id) {
=======
public class ASTIdentifier extends AbstractVFDataNode {

    @Deprecated
    @InternalApi
    public ASTIdentifier(int id) {
>>>>>>> f775d790
        super(id);
    }

    @Override
    protected <P, R> R acceptVfVisitor(VfVisitor<? super P, ? extends R> visitor, P data) {
        return visitor.visit(this, data);
    }
}<|MERGE_RESOLUTION|>--- conflicted
+++ resolved
@@ -4,17 +4,9 @@
 
 package net.sourceforge.pmd.lang.vf.ast;
 
-public final class ASTIdentifier extends AbstractVfNode {
+public final class ASTIdentifier extends AbstractVFDataNode {
 
-<<<<<<< HEAD
     ASTIdentifier(int id) {
-=======
-public class ASTIdentifier extends AbstractVFDataNode {
-
-    @Deprecated
-    @InternalApi
-    public ASTIdentifier(int id) {
->>>>>>> f775d790
         super(id);
     }
 
