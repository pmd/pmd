--- conflicted
+++ resolved
@@ -8,33 +8,9 @@
 import net.sourceforge.pmd.lang.ast.Parser;
 import net.sourceforge.pmd.lang.vf.ast.VfParser;
 
-<<<<<<< HEAD
-    /**
-     * Directory that contains Apex classes that may be referenced from a Visualforce page.
-     *
-     * <p>Env variable is {@code PMD_VF_APEXDIRECTORIES}.
-     */
-    public static final PropertyDescriptor<List<String>> APEX_DIRECTORIES_DESCRIPTOR =
-        PropertyFactory.stringListProperty("apexDirectories")
-                       .desc("Location of Apex Class directories. Absolute or relative to the Visualforce directory.")
-                       .defaultValue(DEFAULT_APEX_DIRECTORIES)
-                       .build();
-
-    /**
-     * Directory that contains Object definitions that may be referenced from a Visualforce page.
-     *
-     * <p>Env variable is {@code PMD_VF_OBJECTSDIRECTORIES}.
-     */
-    public static final PropertyDescriptor<List<String>> OBJECTS_DIRECTORIES_DESCRIPTOR =
-        PropertyFactory.stringListProperty("objectsDirectories")
-                       .desc("Location of Custom Object directories. Absolute or relative to the Visualforce directory.")
-                       .defaultValue(DEFAULT_OBJECT_DIRECTORIES)
-                       .build();
-=======
 public class VfHandler implements LanguageVersionHandler {
 
     private final VfLanguageProperties properties;
->>>>>>> 5c975bd0
 
     public VfHandler(VfLanguageProperties properties) {
         this.properties = properties;
