--- conflicted
+++ resolved
@@ -4,30 +4,11 @@
 
 package net.sourceforge.pmd.lang.vf.ast;
 
-<<<<<<< HEAD
 public class ASTContent extends AbstractVfNode {
     ASTContent(int id) {
         super(id);
     }
 
-    /** Accept the visitor. **/
-=======
-import net.sourceforge.pmd.annotation.InternalApi;
-
-public class ASTContent extends AbstractVFNode {
-    @Deprecated
-    @InternalApi
-    public ASTContent(int id) {
-        super(id);
-    }
-
-    @Deprecated
-    @InternalApi
-    public ASTContent(VfParser p, int id) {
-        super(p, id);
-    }
-
->>>>>>> 84ca3c63
     @Override
     public Object jjtAccept(VfParserVisitor visitor, Object data) {
         return visitor.visit(this, data);
