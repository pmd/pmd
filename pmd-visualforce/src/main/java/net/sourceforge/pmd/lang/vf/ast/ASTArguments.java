/*
 * BSD-style license; for more info see http://pmd.sourceforge.net/license.html
 */

package net.sourceforge.pmd.lang.vf.ast;

<<<<<<< HEAD
public class ASTArguments extends AbstractVfNode {
    ASTArguments(int id) {
        super(id);
    }

    /** Accept the visitor. **/
=======
import net.sourceforge.pmd.annotation.InternalApi;

public class ASTArguments extends AbstractVFNode {
    @Deprecated
    @InternalApi
    public ASTArguments(int id) {
        super(id);
    }

    @Deprecated
    @InternalApi
    public ASTArguments(VfParser p, int id) {
        super(p, id);
    }

>>>>>>> 84ca3c63
    @Override
    public Object jjtAccept(VfParserVisitor visitor, Object data) {
        return visitor.visit(this, data);
    }
}<|MERGE_RESOLUTION|>--- conflicted
+++ resolved
@@ -4,30 +4,15 @@
 
 package net.sourceforge.pmd.lang.vf.ast;
 
-<<<<<<< HEAD
+import net.sourceforge.pmd.annotation.InternalApi;
+
 public class ASTArguments extends AbstractVfNode {
+    @Deprecated
+    @InternalApi
     ASTArguments(int id) {
         super(id);
     }
 
-    /** Accept the visitor. **/
-=======
-import net.sourceforge.pmd.annotation.InternalApi;
-
-public class ASTArguments extends AbstractVFNode {
-    @Deprecated
-    @InternalApi
-    public ASTArguments(int id) {
-        super(id);
-    }
-
-    @Deprecated
-    @InternalApi
-    public ASTArguments(VfParser p, int id) {
-        super(p, id);
-    }
-
->>>>>>> 84ca3c63
     @Override
     public Object jjtAccept(VfParserVisitor visitor, Object data) {
         return visitor.visit(this, data);
