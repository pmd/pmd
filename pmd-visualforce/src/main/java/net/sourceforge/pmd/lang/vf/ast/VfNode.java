--- conflicted
+++ resolved
@@ -35,9 +35,5 @@
 
 
     @Override
-<<<<<<< HEAD
-    NodeStream<VfNode> children();
-=======
-    Iterable<? extends VfNode> children();
->>>>>>> 27d7a6c0
+    NodeStream<? extends VfNode> children();
 }