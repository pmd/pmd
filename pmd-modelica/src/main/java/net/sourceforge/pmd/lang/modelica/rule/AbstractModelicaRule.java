--- conflicted
+++ resolved
@@ -26,13 +26,6 @@
         target.acceptVisitor(this, ctx);
     }
 
-    //
-    // The following APIs are identical to those in ModelicaParserVisitorAdapter.
-    // Due to Java single inheritance, it is preferred to extend from the more
-    // complex Rule base class instead of from relatively simple Visitor.
-    //
-    // CPD-OFF
-
     @Override
     public boolean dependsOn(AstProcessingStage<?> stage) {
         if (!(stage instanceof ModelicaProcessingStage)) {
@@ -40,579 +33,4 @@
         }
         return true;
     }
-
-<<<<<<< HEAD
-=======
-    @Override
-    public Object visit(ASTBasePrefix node, Object data) {
-        return visit((ModelicaNode) node, data);
-    }
-
-    @Override
-    public Object visit(ASTEnumList node, Object data) {
-        return visit((ModelicaNode) node, data);
-    }
-
-    @Override
-    public Object visit(ASTEnumerationLiteral node, Object data) {
-        return visit((ModelicaNode) node, data);
-    }
-
-    @Override
-    public Object visit(ASTComposition node, Object data) {
-        return visit((ModelicaNode) node, data);
-    }
-
-    @Override
-    public Object visit(ASTExternalClause node, Object data) {
-        return visit((ModelicaNode) node, data);
-    }
-
-    @Override
-    public Object visit(ASTLanguageSpecification node, Object data) {
-        return visit((ModelicaNode) node, data);
-    }
-
-    @Override
-    public Object visit(ASTExternalFunctionCall node, Object data) {
-        return visit((ModelicaNode) node, data);
-    }
-
-    @Override
-    public Object visit(ASTElementList node, Object data) {
-        return visit((ModelicaNode) node, data);
-    }
-
-    @Override
-    public Object visit(ASTRedeclareClause node, Object data) {
-        return visit((ModelicaNode) node, data);
-    }
-
-    @Override
-    public Object visit(ASTFinalClause node, Object data) {
-        return visit((ModelicaNode) node, data);
-    }
-
-    @Override
-    public Object visit(ASTInnerClause node, Object data) {
-        return visit((ModelicaNode) node, data);
-    }
-
-    @Override
-    public Object visit(ASTOuterClause node, Object data) {
-        return visit((ModelicaNode) node, data);
-    }
-
-    @Override
-    public Object visit(ASTReplaceableClause node, Object data) {
-        return visit((ModelicaNode) node, data);
-    }
-
-    @Override
-    public Object visit(ASTRegularElement node, Object data) {
-        return visit((ModelicaNode) node, data);
-    }
-
-    @Override
-    public Object visit(ASTImportClause node, Object data) {
-        return visit((ModelicaNode) node, data);
-    }
-
-    @Override
-    public Object visit(ASTRenamingImportClause node, Object data) {
-        return visit((ModelicaNode) node, data);
-    }
-
-    @Override
-    public Object visit(ASTUnqualifiedImportClause node, Object data) {
-        return visit((ModelicaNode) node, data);
-    }
-
-    @Override
-    public Object visit(ASTMultipleDefinitionImportClause node, Object data) {
-        return visit((ModelicaNode) node, data);
-    }
-
-    @Override
-    public Object visit(ASTSingleDefinitionImportClause node, Object data) {
-        return visit((ModelicaNode) node, data);
-    }
-
-    @Override
-    public Object visit(ASTImportList node, Object data) {
-        return visit((ModelicaNode) node, data);
-    }
-
-    @Override
-    public Object visit(ASTExtendsClause node, Object data) {
-        return visit((ModelicaNode) node, data);
-    }
-
-    @Override
-    public Object visit(ASTConstrainingClause node, Object data) {
-        return visit((ModelicaNode) node, data);
-    }
-
-    @Override
-    public Object visit(ASTComponentClause node, Object data) {
-        return visit((ModelicaNode) node, data);
-    }
-
-    @Override
-    public Object visit(ASTTypePrefix node, Object data) {
-        return visit((ModelicaNode) node, data);
-    }
-
-    @Override
-    public Object visit(ASTFlowClause node, Object data) {
-        return visit((ModelicaNode) node, data);
-    }
-
-    @Override
-    public Object visit(ASTStreamClause node, Object data) {
-        return visit((ModelicaNode) node, data);
-    }
-
-    @Override
-    public Object visit(ASTDiscreteClause node, Object data) {
-        return visit((ModelicaNode) node, data);
-    }
-
-    @Override
-    public Object visit(ASTParameterClause node, Object data) {
-        return visit((ModelicaNode) node, data);
-    }
-
-    @Override
-    public Object visit(ASTConstantClause node, Object data) {
-        return visit((ModelicaNode) node, data);
-    }
-
-    @Override
-    public Object visit(ASTInputClause node, Object data) {
-        return visit((ModelicaNode) node, data);
-    }
-
-    @Override
-    public Object visit(ASTOutputClause node, Object data) {
-        return visit((ModelicaNode) node, data);
-    }
-
-    @Override
-    public Object visit(ASTTypeSpecifier node, Object data) {
-        return visit((ModelicaNode) node, data);
-    }
-
-    @Override
-    public Object visit(ASTComponentList node, Object data) {
-        return visit((ModelicaNode) node, data);
-    }
-
-    @Override
-    public Object visit(ASTComponentDeclaration node, Object data) {
-        return visit((ModelicaNode) node, data);
-    }
-
-    @Override
-    public Object visit(ASTConditionAttribute node, Object data) {
-        return visit((ModelicaNode) node, data);
-    }
-
-    @Override
-    public Object visit(ASTDeclaration node, Object data) {
-        return visit((ModelicaNode) node, data);
-    }
-
-    @Override
-    public Object visit(ASTLongModification node, Object data) {
-        return visit((ModelicaNode) node, data);
-    }
-
-    @Override
-    public Object visit(ASTShortModification node, Object data) {
-        return visit((ModelicaNode) node, data);
-    }
-
-    @Override
-    public Object visit(ASTAssignmentModification node, Object data) {
-        return visit((ModelicaNode) node, data);
-    }
-
-    @Override
-    public Object visit(ASTClassModification node, Object data) {
-        return visit((ModelicaNode) node, data);
-    }
-
-    @Override
-    public Object visit(ASTArgumentList node, Object data) {
-        return visit((ModelicaNode) node, data);
-    }
-
-    @Override
-    public Object visit(ASTArgument node, Object data) {
-        return visit((ModelicaNode) node, data);
-    }
-
-    @Override
-    public Object visit(ASTElementModificationOrReplaceable node, Object data) {
-        return visit((ModelicaNode) node, data);
-    }
-
-    @Override
-    public Object visit(ASTEachClause node, Object data) {
-        return visit((ModelicaNode) node, data);
-    }
-
-    @Override
-    public Object visit(ASTElementModification node, Object data) {
-        return visit((ModelicaNode) node, data);
-    }
-
-    @Override
-    public Object visit(ASTElementRedeclaration node, Object data) {
-        return visit((ModelicaNode) node, data);
-    }
-
-    @Override
-    public Object visit(ASTElementReplaceable node, Object data) {
-        return visit((ModelicaNode) node, data);
-    }
-
-    @Override
-    public Object visit(ASTComponentClause1 node, Object data) {
-        return visit((ModelicaNode) node, data);
-    }
-
-    @Override
-    public Object visit(ASTComponentDeclaration1 node, Object data) {
-        return visit((ModelicaNode) node, data);
-    }
-
-    @Override
-    public Object visit(ASTShortClassDefinition node, Object data) {
-        return visit((ModelicaNode) node, data);
-    }
-
-    @Override
-    public Object visit(ASTEquationSection node, Object data) {
-        return visit((ModelicaNode) node, data);
-    }
-
-    @Override
-    public Object visit(ASTInitialClause node, Object data) {
-        return visit((ModelicaNode) node, data);
-    }
-
-    @Override
-    public Object visit(ASTAlgorithmSection node, Object data) {
-        return visit((ModelicaNode) node, data);
-    }
-
-    @Override
-    public Object visit(ASTEquation node, Object data) {
-        return visit((ModelicaNode) node, data);
-    }
-
-    @Override
-    public Object visit(ASTRegularEquation node, Object data) {
-        return visit((ModelicaNode) node, data);
-    }
-
-    @Override
-    public Object visit(ASTFunctionCallEquation node, Object data) {
-        return visit((ModelicaNode) node, data);
-    }
-
-    @Override
-    public Object visit(ASTStatement node, Object data) {
-        return visit((ModelicaNode) node, data);
-    }
-
-    @Override
-    public Object visit(ASTAssignmentStatement node, Object data) {
-        return visit((ModelicaNode) node, data);
-    }
-
-    @Override
-    public Object visit(ASTFunctionCallStatement node, Object data) {
-        return visit((ModelicaNode) node, data);
-    }
-
-    @Override
-    public Object visit(ASTAssignmentFromMultiResultFunctionCall node, Object data) {
-        return visit((ModelicaNode) node, data);
-    }
-
-    @Override
-    public Object visit(ASTBreakStatement node, Object data) {
-        return visit((ModelicaNode) node, data);
-    }
-
-    @Override
-    public Object visit(ASTReturnStatement node, Object data) {
-        return visit((ModelicaNode) node, data);
-    }
-
-    @Override
-    public Object visit(ASTIfEquation node, Object data) {
-        return visit((ModelicaNode) node, data);
-    }
-
-    @Override
-    public Object visit(ASTIfClause node, Object data) {
-        return visit((ModelicaNode) node, data);
-    }
-
-    @Override
-    public Object visit(ASTThenClause node, Object data) {
-        return visit((ModelicaNode) node, data);
-    }
-
-    @Override
-    public Object visit(ASTElseIfClause node, Object data) {
-        return visit((ModelicaNode) node, data);
-    }
-
-    @Override
-    public Object visit(ASTElseClause node, Object data) {
-        return visit((ModelicaNode) node, data);
-    }
-
-    @Override
-    public Object visit(ASTIfStatement node, Object data) {
-        return visit((ModelicaNode) node, data);
-    }
-
-    @Override
-    public Object visit(ASTForEquation node, Object data) {
-        return visit((ModelicaNode) node, data);
-    }
-
-    @Override
-    public Object visit(ASTEquationList node, Object data) {
-        return visit((ModelicaNode) node, data);
-    }
-
-    @Override
-    public Object visit(ASTStatementList node, Object data) {
-        return visit((ModelicaNode) node, data);
-    }
-
-    @Override
-    public Object visit(ASTForStatement node, Object data) {
-        return visit((ModelicaNode) node, data);
-    }
-
-    @Override
-    public Object visit(ASTForIndices node, Object data) {
-        return visit((ModelicaNode) node, data);
-    }
-
-    @Override
-    public Object visit(ASTForIndex node, Object data) {
-        return visit((ModelicaNode) node, data);
-    }
-
-    @Override
-    public Object visit(ASTWhileStatement node, Object data) {
-        return visit((ModelicaNode) node, data);
-    }
-
-    @Override
-    public Object visit(ASTWhenEquation node, Object data) {
-        return visit((ModelicaNode) node, data);
-    }
-
-    @Override
-    public Object visit(ASTWhenClause node, Object data) {
-        return visit((ModelicaNode) node, data);
-    }
-
-    @Override
-    public Object visit(ASTElseWhenClause node, Object data) {
-        return visit((ModelicaNode) node, data);
-    }
-
-    @Override
-    public Object visit(ASTWhenStatement node, Object data) {
-        return visit((ModelicaNode) node, data);
-    }
-
-    @Override
-    public Object visit(ASTConnectClause node, Object data) {
-        return visit((ModelicaNode) node, data);
-    }
-
-    @Override
-    public Object visit(ASTIfExpression node, Object data) {
-        return visit((ModelicaNode) node, data);
-    }
-
-    @Override
-    public Object visit(ASTSimpleExpression node, Object data) {
-        return visit((ModelicaNode) node, data);
-    }
-
-    @Override
-    public Object visit(ASTLogicalExpression node, Object data) {
-        return visit((ModelicaNode) node, data);
-    }
-
-    @Override
-    public Object visit(ASTLogicalTerm node, Object data) {
-        return visit((ModelicaNode) node, data);
-    }
-
-    @Override
-    public Object visit(ASTRelation node, Object data) {
-        return visit((ModelicaNode) node, data);
-    }
-
-    @Override
-    public Object visit(ASTRelOp node, Object data) {
-        return visit((ModelicaNode) node, data);
-    }
-
-    @Override
-    public Object visit(ASTArithmeticExpression node, Object data) {
-        return visit((ModelicaNode) node, data);
-    }
-
-    @Override
-    public Object visit(ASTAddOp node, Object data) {
-        return visit((ModelicaNode) node, data);
-    }
-
-    @Override
-    public Object visit(ASTTerm node, Object data) {
-        return visit((ModelicaNode) node, data);
-    }
-
-    @Override
-    public Object visit(ASTMulOp node, Object data) {
-        return visit((ModelicaNode) node, data);
-    }
-
-    @Override
-    public Object visit(ASTFactor node, Object data) {
-        return visit((ModelicaNode) node, data);
-    }
-
-    @Override
-    public Object visit(ASTFalseLiteral node, Object data) {
-        return visit((ModelicaNode) node, data);
-    }
-
-    @Override
-    public Object visit(ASTTrueLiteral node, Object data) {
-        return visit((ModelicaNode) node, data);
-    }
-
-    @Override
-    public Object visit(ASTFunctionInvocation node, Object data) {
-        return visit((ModelicaNode) node, data);
-    }
-
-    @Override
-    public Object visit(ASTListOfExpressionLists node, Object data) {
-        return visit((ModelicaNode) node, data);
-    }
-
-    @Override
-    public Object visit(ASTNumberLiteral node, Object data) {
-        return visit((ModelicaNode) node, data);
-    }
-
-    @Override
-    public Object visit(ASTStringLiteral node, Object data) {
-        return visit((ModelicaNode) node, data);
-    }
-
-    @Override
-    public Object visit(ASTName node, Object data) {
-        return visit((ModelicaNode) node, data);
-    }
-
-    @Override
-    public Object visit(ASTSimpleName node, Object data) {
-        return visit((ModelicaNode) node, data);
-    }
-
-    @Override
-    public Object visit(ASTSubscriptedName node, Object data) {
-        return visit((ModelicaNode) node, data);
-    }
-
-    @Override
-    public Object visit(ASTComponentReference node, Object data) {
-        return visit((ModelicaNode) node, data);
-    }
-
-    @Override
-    public Object visit(ASTFunctionCallArgs node, Object data) {
-        return visit((ModelicaNode) node, data);
-    }
-
-    @Override
-    public Object visit(ASTFunctionArguments node, Object data) {
-        return visit((ModelicaNode) node, data);
-    }
-
-    @Override
-    public Object visit(ASTNamedArguments node, Object data) {
-        return visit((ModelicaNode) node, data);
-    }
-
-    @Override
-    public Object visit(ASTNamedArgument node, Object data) {
-        return visit((ModelicaNode) node, data);
-    }
-
-    @Override
-    public Object visit(ASTFunctionArgument node, Object data) {
-        return visit((ModelicaNode) node, data);
-    }
-
-    @Override
-    public Object visit(ASTOutputExpressionList node, Object data) {
-        return visit((ModelicaNode) node, data);
-    }
-
-    @Override
-    public Object visit(ASTExpressionList node, Object data) {
-        return visit((ModelicaNode) node, data);
-    }
-
-    @Override
-    public Object visit(ASTArraySubscripts node, Object data) {
-        return visit((ModelicaNode) node, data);
-    }
-
-    @Override
-    public Object visit(ASTSubscript node, Object data) {
-        return visit((ModelicaNode) node, data);
-    }
-
-    @Override
-    public Object visit(ASTColonSubsript node, Object data) {
-        return visit((ModelicaNode) node, data);
-    }
-
-    @Override
-    public Object visit(ASTComment node, Object data) {
-        return visit((ModelicaNode) node, data);
-    }
-
-    @Override
-    public Object visit(ASTStringComment node, Object data) {
-        return visit((ModelicaNode) node, data);
-    }
-
-    @Override
-    public Object visit(ASTAnnotation node, Object data) {
-        return visit((ModelicaNode) node, data);
-    }
-
-    // CPD-ON
->>>>>>> bd6c72e0
 }