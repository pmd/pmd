/**
 * BSD-style license; for more info see http://pmd.sourceforge.net/license.html
 */

package net.sourceforge.pmd.lang.modelica.ast;

import net.sourceforge.pmd.lang.modelica.resolver.ModelicaDeclaration;
import net.sourceforge.pmd.lang.modelica.resolver.ModelicaScope;
import net.sourceforge.pmd.lang.modelica.resolver.ResolutionContext;
import net.sourceforge.pmd.lang.modelica.resolver.ResolutionResult;
import net.sourceforge.pmd.lang.modelica.resolver.ResolutionState;

public final class ASTRenamingImportClause extends AbstractModelicaImportClause {
    private ASTName importWhat;
    private String renamedTo;

    ASTRenamingImportClause(int id) {
        super(id);
    }

    @Override
    protected <P, R> R acceptModelicaVisitor(ModelicaVisitor<? super P, ? extends R> visitor, P data) {
        return visitor.visit(this, data);
    }

    @Override
    public void jjtClose() {
        super.jjtClose();

<<<<<<< HEAD
        importWhat = getFirstChildOfType(ASTName.class);
        renamedTo = getFirstChildOfType(ASTSimpleName.class).getName();
=======
        importWhat = firstChild(ASTName.class);
        renamedTo = firstChild(ASTSimpleName.class).getImage();
>>>>>>> 1d95f0f0
    }

    @Override
    protected ResolutionResult<ModelicaDeclaration> getCacheableImportSources(ResolutionState state, ModelicaScope scope) {
        return scope.safeResolveLexically(ModelicaDeclaration.class, state, importWhat.getCompositeName());
    }

    @Override
    protected void fetchImportedClassesFromSource(ResolutionContext result, ModelicaDeclaration source, String simpleName) {
        if (renamedTo.equals(simpleName)) {
            result.addCandidate(source);
        }
    }

    @Override
    public boolean isQualified() {
        return true;
    }
}<|MERGE_RESOLUTION|>--- conflicted
+++ resolved
@@ -27,13 +27,8 @@
     public void jjtClose() {
         super.jjtClose();
 
-<<<<<<< HEAD
-        importWhat = getFirstChildOfType(ASTName.class);
-        renamedTo = getFirstChildOfType(ASTSimpleName.class).getName();
-=======
         importWhat = firstChild(ASTName.class);
-        renamedTo = firstChild(ASTSimpleName.class).getImage();
->>>>>>> 1d95f0f0
+        renamedTo = firstChild(ASTSimpleName.class).getName();
     }
 
     @Override
