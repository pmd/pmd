/**
 * BSD-style license; for more info see http://pmd.sourceforge.net/license.html
 */

package net.sourceforge.pmd.lang.modelica.ast;

import net.sourceforge.pmd.lang.modelica.resolver.InternalModelicaResolverApi;
import net.sourceforge.pmd.lang.modelica.resolver.ModelicaClassType;

/**
 * Common parent for class-specifier nodes, see {@link ModelicaClassSpecifierNode} for public API.
 */
abstract class AbstractModelicaClassSpecifierNode extends AbstractModelicaNode implements ModelicaClassSpecifierNode {
    AbstractModelicaClassSpecifierNode(int id) {
        super(id);
    }

<<<<<<< HEAD
=======
    @Override
    public void jjtClose() {
        super.jjtClose();
        setImage(firstChild(ASTSimpleName.class).getImage());
    }

>>>>>>> 1d95f0f0
    /**
     * Fills in the class definition with <code>extends</code> and <code>import</code> clauses contained in this AST node.
     *
     * @param classTypeDeclaration a class declaration object corresponding to this AST node
     */
    void populateExtendsAndImports(ModelicaClassType classTypeDeclaration) {
        // by default, do nothing
    }

    private void pushExtendsAndImportsFromList(ModelicaClassType classTypeDeclaration, ASTElementList listNode) {
        for (int i = 0; i < listNode.getNumChildren(); ++i) {
            AbstractModelicaNode child = (AbstractModelicaNode) listNode.getChild(i);
            if (child instanceof ASTExtendsClause) {
                InternalModelicaResolverApi.addExtendToClass(
                        classTypeDeclaration,
                        listNode.getVisibility(),
                        child.firstChild(ASTName.class).getCompositeName()
                );
            }
            if (child instanceof ASTImportClause) {
                InternalModelicaResolverApi.addImportToClass(
                        classTypeDeclaration,
                        listNode.getVisibility(),
                        child.firstChild(ModelicaImportClause.class)
                );
            }
        }
    }

    void pushExtendsAndImports(ModelicaClassType classTypeDeclaration, ASTComposition composition) {
        for (int i = 0; i < composition.getNumChildren(); ++i) {
            ModelicaNode maybeElementList = composition.getChild(i);
            if (maybeElementList instanceof ASTElementList) {
                pushExtendsAndImportsFromList(classTypeDeclaration, (ASTElementList) maybeElementList);
            }
        }
    }

    @Override
    public String getSimpleClassName() {
        return firstChild(ASTSimpleName.class).getName();
    }
}<|MERGE_RESOLUTION|>--- conflicted
+++ resolved
@@ -15,15 +15,6 @@
         super(id);
     }
 
-<<<<<<< HEAD
-=======
-    @Override
-    public void jjtClose() {
-        super.jjtClose();
-        setImage(firstChild(ASTSimpleName.class).getImage());
-    }
-
->>>>>>> 1d95f0f0
     /**
      * Fills in the class definition with <code>extends</code> and <code>import</code> clauses contained in this AST node.
      *
