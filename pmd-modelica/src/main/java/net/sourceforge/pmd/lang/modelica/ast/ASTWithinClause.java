--- conflicted
+++ resolved
@@ -14,16 +14,8 @@
         return visitor.visit(this, data);
     }
 
-<<<<<<< HEAD
     public String getName() {
-        ASTName name = getFirstChildOfType(ASTName.class);
-=======
-    @Override
-    public void jjtClose() {
-        super.jjtClose();
-
         ASTName name = firstChild(ASTName.class);
->>>>>>> 1d95f0f0
         if (name != null) {
             return name.getName();
         }
