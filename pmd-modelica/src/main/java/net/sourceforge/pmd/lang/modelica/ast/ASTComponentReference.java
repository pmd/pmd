/**
 * BSD-style license; for more info see http://pmd.sourceforge.net/license.html
 */

package net.sourceforge.pmd.lang.modelica.ast;

import net.sourceforge.pmd.lang.modelica.resolver.CompositeName;
import net.sourceforge.pmd.lang.modelica.resolver.ResolutionResult;
import net.sourceforge.pmd.lang.modelica.resolver.ResolutionState;
import net.sourceforge.pmd.lang.modelica.resolver.ResolvableEntity;

public final class ASTComponentReference extends AbstractModelicaNode implements ResolvableModelicaNode {
    private String[] nameComponentsWithoutSubscripts;
    private boolean absolute;
    private ResolutionResult<ResolvableEntity> resolutionCandidates;

    ASTComponentReference(int id) {
        super(id);
    }

    void markAbsolute() {
        absolute = true;
    }

    /**
     * Returns whether this reference is absolute (starts with a dot), such as
     * <code>y = .Modelica.Math.cos(x)</code>.
     */
    boolean isAbsolute() {
        return absolute;
    }

    /**
     * Returns a {@link CompositeName} object representing the lexical reference with subscripts being ignored, if any.
     */
    public CompositeName getCompositeNameWithoutSubscripts() {
        return CompositeName.create(absolute, nameComponentsWithoutSubscripts);
    }

    /**
     * Returns resolution candidates for the referred component (and <b>not</b> dereferencing its type, etc.).
     *
     * We do not decide on entity type on behalf of the rule code, since this may introduce false negatives.
     */
    @Override
    public ResolutionResult<ResolvableEntity> getResolutionCandidates() {
        if (resolutionCandidates == null) {
            resolutionCandidates = getMostSpecificScope().safeResolveLexically(ResolvableEntity.class, ResolutionState.forComponentReference(), getCompositeNameWithoutSubscripts());
        }
        return resolutionCandidates;
    }

    // For Rule Designer
    public String getResolvedTo() {
        return Helper.getResolvedTo(getResolutionCandidates());
    }

    @Override
    protected <P, R> R acceptModelicaVisitor(ModelicaVisitor<? super P, ? extends R> visitor, P data) {
        return visitor.visit(this, data);
    }

    @Override
    public void jjtClose() {
        super.jjtClose();

        nameComponentsWithoutSubscripts = new String[getNumChildren()];
        for (int i = 0; i < nameComponentsWithoutSubscripts.length; ++i) {
<<<<<<< HEAD
            String name = getChild(i).getFirstChildOfType(ASTSimpleName.class).getName();
=======
            String name = getChild(i).firstChild(ASTSimpleName.class).getImage();
>>>>>>> 1d95f0f0
            nameComponentsWithoutSubscripts[i] = name;
        }
    }
}<|MERGE_RESOLUTION|>--- conflicted
+++ resolved
@@ -66,11 +66,7 @@
 
         nameComponentsWithoutSubscripts = new String[getNumChildren()];
         for (int i = 0; i < nameComponentsWithoutSubscripts.length; ++i) {
-<<<<<<< HEAD
-            String name = getChild(i).getFirstChildOfType(ASTSimpleName.class).getName();
-=======
-            String name = getChild(i).firstChild(ASTSimpleName.class).getImage();
->>>>>>> 1d95f0f0
+            String name = getChild(i).firstChild(ASTSimpleName.class).getName();
             nameComponentsWithoutSubscripts[i] = name;
         }
     }
