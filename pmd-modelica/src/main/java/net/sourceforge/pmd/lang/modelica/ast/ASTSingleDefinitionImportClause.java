--- conflicted
+++ resolved
@@ -27,13 +27,8 @@
     public void jjtClose() {
         super.jjtClose();
 
-<<<<<<< HEAD
-        importWhat = getFirstChildOfType(ASTName.class);
+        importWhat = firstChild(ASTName.class);
         importedName = ((ASTSimpleName) importWhat.getChild(importWhat.getNumChildren() - 1)).getName();
-=======
-        importWhat = firstChild(ASTName.class);
-        importedName = importWhat.getChild(importWhat.getNumChildren() - 1).getImage();
->>>>>>> 1d95f0f0
     }
 
     @Override
