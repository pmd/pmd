/**
 * BSD-style license; for more info see http://pmd.sourceforge.net/license.html
 */

package net.sourceforge.pmd.cpd;

<<<<<<< HEAD
=======
import java.io.IOException;
import java.io.Reader;
>>>>>>> 454a501b
import java.util.regex.Pattern;

import net.sourceforge.pmd.cpd.internal.JavaCCTokenizer;
import net.sourceforge.pmd.lang.TokenManager;
import net.sourceforge.pmd.lang.ast.impl.javacc.CharStream;
import net.sourceforge.pmd.lang.ast.impl.javacc.JavaccToken;
import net.sourceforge.pmd.lang.ast.impl.javacc.JavaccTokenDocument;
import net.sourceforge.pmd.lang.ast.impl.javacc.JavaccTokenDocument.TokenDocumentBehavior;
import net.sourceforge.pmd.lang.python.ast.PythonTokenKinds;

/**
 * The Python tokenizer.
 */
public class PythonTokenizer extends JavaCCTokenizer {

    private static final Pattern STRING_NL_ESCAPE = Pattern.compile("\\\\\\r?\\n");

    private static final TokenDocumentBehavior TOKEN_BEHAVIOR = new TokenDocumentBehavior(PythonTokenKinds.TOKEN_NAMES);

    @Override
    protected TokenManager<JavaccToken> makeLexerImpl(CharStream sourceCode) {
        return PythonTokenKinds.newTokenManager(sourceCode);
    }

    @Override
<<<<<<< HEAD
    protected JavaccTokenDocument.TokenDocumentBehavior tokenBehavior() {
        return TOKEN_BEHAVIOR;
=======
    protected CharStream makeCharStream(Reader sourceCode) throws IOException {
        return CharStreamFactory.simpleCharStream(sourceCode, PythonTokenDocument::new);
    }

    private static class PythonTokenDocument extends JavaccTokenDocument {

        PythonTokenDocument(TextDocument fullText) {
            super(fullText);
        }

        @Override
        protected @Nullable String describeKindImpl(int kind) {
            return PythonTokenKinds.describe(kind);
        }

>>>>>>> 454a501b
    }

    @Override
    protected String getImage(JavaccToken token) {
        switch (token.kind) {
        case PythonTokenKinds.SINGLE_STRING:
        case PythonTokenKinds.SINGLE_STRING2:
        case PythonTokenKinds.SINGLE_BSTRING:
        case PythonTokenKinds.SINGLE_BSTRING2:
        case PythonTokenKinds.SINGLE_USTRING:
        case PythonTokenKinds.SINGLE_USTRING2:
            // linebreak escapes, only for single-quoted strings
            // todo other escapes?
            return STRING_NL_ESCAPE.matcher(token.getImage()).replaceAll("");
        default:
            return token.getImage();
        }
    }

}<|MERGE_RESOLUTION|>--- conflicted
+++ resolved
@@ -4,11 +4,8 @@
 
 package net.sourceforge.pmd.cpd;
 
-<<<<<<< HEAD
-=======
 import java.io.IOException;
 import java.io.Reader;
->>>>>>> 454a501b
 import java.util.regex.Pattern;
 
 import net.sourceforge.pmd.cpd.internal.JavaCCTokenizer;
@@ -34,26 +31,8 @@
     }
 
     @Override
-<<<<<<< HEAD
     protected JavaccTokenDocument.TokenDocumentBehavior tokenBehavior() {
         return TOKEN_BEHAVIOR;
-=======
-    protected CharStream makeCharStream(Reader sourceCode) throws IOException {
-        return CharStreamFactory.simpleCharStream(sourceCode, PythonTokenDocument::new);
-    }
-
-    private static class PythonTokenDocument extends JavaccTokenDocument {
-
-        PythonTokenDocument(TextDocument fullText) {
-            super(fullText);
-        }
-
-        @Override
-        protected @Nullable String describeKindImpl(int kind) {
-            return PythonTokenKinds.describe(kind);
-        }
-
->>>>>>> 454a501b
     }
 
     @Override
