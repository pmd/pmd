/*
 * BSD-style license; for more info see http://pmd.sourceforge.net/license.html
 */

// Copy from PMD 7 with minimized functionality.
// Only the methods called by maven-pmd-plugin are kept,
// but they do nothing. That means, that maven-pmd-plugin can't report deprecated
// rules properly anymore.
// The ruleset for actual PMD analysis is loaded by PMD itself later on, and not
// through this class.

package net.sourceforge.pmd;

import java.util.Collection;
import java.util.Collections;
import java.util.List;

import net.sourceforge.pmd.lang.rule.RuleSet;

public final class RuleSetLoader {
    public RuleSetLoader warnDeprecated(boolean warn) {
        return this;
    }

    public List<RuleSet> loadFromResources(Collection<String> paths) {
        return Collections.emptyList();
    }

    public static RuleSetLoader fromPmdConfig(PMDConfiguration configuration) {
<<<<<<< HEAD
        return new RuleSetLoader().filterAbovePriority(configuration.getMinimumPriority())
                                  .enableCompatibility(configuration.isRuleSetFactoryCompatibilityEnabled())
                                  .withLanguages(configuration.getLanguageRegistry())
                                  .withReporter(configuration.getReporter());
    }


    /**
     * Returns an Iterator of RuleSet objects loaded from descriptions from the
     * "categories.properties" resource for each language. This
     * uses the classpath of the resource loader ({@link #loadResourcesWith(ClassLoader)}).
     *
     * @return A list of all category rulesets
     *
     * @throws RuleSetLoadException If a standard ruleset cannot be loaded.
     *                              This is a corner case, that probably should not be caught by clients.
     *                              The standard rulesets are well-formed, at least in stock PMD distributions.
     *
     */
    public List<RuleSet> getStandardRuleSets() {
        String rulesetsProperties;
        List<String> ruleSetReferenceIds = new ArrayList<>();
        for (Language language : languageRegistry.getLanguages()) {
            Properties props = new Properties();
            rulesetsProperties = "category/" + language.getId() + "/categories.properties";
            try (InputStream inputStream = resourceLoader.loadClassPathResourceAsStreamOrThrow(rulesetsProperties)) {
                props.load(inputStream);
                String rulesetFilenames = props.getProperty("rulesets.filenames");
                // some languages might not have any rules and this property either doesn't exist or is empty
                if (StringUtils.isNotBlank(rulesetFilenames)) {
                    ruleSetReferenceIds.addAll(Arrays.asList(rulesetFilenames.split(",")));
                }
            } catch (IOException e) {
                throw new RuntimeException("Couldn't find " + rulesetsProperties
                        + "; please ensure that the directory is on the classpath. The current classpath is: "
                        + System.getProperty("java.class.path"));
            }
        }

        List<RuleSet> ruleSets = new ArrayList<>();
        for (String id : ruleSetReferenceIds) {
            ruleSets.add(loadFromResource(id)); // may throw
        }
        return ruleSets;
=======
        return new RuleSetLoader();
>>>>>>> 19496ef1
    }
}<|MERGE_RESOLUTION|>--- conflicted
+++ resolved
@@ -27,53 +27,6 @@
     }
 
     public static RuleSetLoader fromPmdConfig(PMDConfiguration configuration) {
-<<<<<<< HEAD
-        return new RuleSetLoader().filterAbovePriority(configuration.getMinimumPriority())
-                                  .enableCompatibility(configuration.isRuleSetFactoryCompatibilityEnabled())
-                                  .withLanguages(configuration.getLanguageRegistry())
-                                  .withReporter(configuration.getReporter());
-    }
-
-
-    /**
-     * Returns an Iterator of RuleSet objects loaded from descriptions from the
-     * "categories.properties" resource for each language. This
-     * uses the classpath of the resource loader ({@link #loadResourcesWith(ClassLoader)}).
-     *
-     * @return A list of all category rulesets
-     *
-     * @throws RuleSetLoadException If a standard ruleset cannot be loaded.
-     *                              This is a corner case, that probably should not be caught by clients.
-     *                              The standard rulesets are well-formed, at least in stock PMD distributions.
-     *
-     */
-    public List<RuleSet> getStandardRuleSets() {
-        String rulesetsProperties;
-        List<String> ruleSetReferenceIds = new ArrayList<>();
-        for (Language language : languageRegistry.getLanguages()) {
-            Properties props = new Properties();
-            rulesetsProperties = "category/" + language.getId() + "/categories.properties";
-            try (InputStream inputStream = resourceLoader.loadClassPathResourceAsStreamOrThrow(rulesetsProperties)) {
-                props.load(inputStream);
-                String rulesetFilenames = props.getProperty("rulesets.filenames");
-                // some languages might not have any rules and this property either doesn't exist or is empty
-                if (StringUtils.isNotBlank(rulesetFilenames)) {
-                    ruleSetReferenceIds.addAll(Arrays.asList(rulesetFilenames.split(",")));
-                }
-            } catch (IOException e) {
-                throw new RuntimeException("Couldn't find " + rulesetsProperties
-                        + "; please ensure that the directory is on the classpath. The current classpath is: "
-                        + System.getProperty("java.class.path"));
-            }
-        }
-
-        List<RuleSet> ruleSets = new ArrayList<>();
-        for (String id : ruleSetReferenceIds) {
-            ruleSets.add(loadFromResource(id)); // may throw
-        }
-        return ruleSets;
-=======
         return new RuleSetLoader();
->>>>>>> 19496ef1
     }
 }