    [Image] or [Truncated image[            Bcol      Ecol
L1
    [var]                                   1         4
    [newline]                               5         12
    [=]                                     13        14
    ['\\n']                                 15        19
L2
<<<<<<< HEAD
    [var]                                   1         4
    [dollar]                                5         11
    [=]                                     12        13
    ['$']                                   14        17
=======
    [var]                                   1         3
    [dollar]                                5         10
    [=]                                     12        12
    ['$newLine']                            14        23
>>>>>>> 4559e35b
L3
    [var]                                   1         4
    [escaped_dollar]                        5         19
    [=]                                     20        21
    ["\\$"]                                 22        26
EOF<|MERGE_RESOLUTION|>--- conflicted
+++ resolved
@@ -5,17 +5,10 @@
     [=]                                     13        14
     ['\\n']                                 15        19
 L2
-<<<<<<< HEAD
     [var]                                   1         4
     [dollar]                                5         11
     [=]                                     12        13
-    ['$']                                   14        17
-=======
-    [var]                                   1         3
-    [dollar]                                5         10
-    [=]                                     12        12
-    ['$newLine']                            14        23
->>>>>>> 4559e35b
+    ['$newLine']                            14        24
 L3
     [var]                                   1         4
     [escaped_dollar]                        5         19
