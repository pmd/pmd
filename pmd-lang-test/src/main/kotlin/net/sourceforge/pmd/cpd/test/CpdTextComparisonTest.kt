/*
 * BSD-style license; for more info see http://pmd.sourceforge.net/license.html
 */

package net.sourceforge.pmd.cpd.test

import io.kotest.assertions.throwables.shouldThrow
<<<<<<< HEAD
import net.sourceforge.pmd.cpd.CpdCapableLanguage
import net.sourceforge.pmd.cpd.TokenEntry
import net.sourceforge.pmd.cpd.Tokenizer
import net.sourceforge.pmd.cpd.Tokens
import net.sourceforge.pmd.lang.LanguagePropertyBundle
import net.sourceforge.pmd.lang.LanguageRegistry
import net.sourceforge.pmd.lang.ast.TokenMgrError
=======
import net.sourceforge.pmd.cpd.*
import net.sourceforge.pmd.lang.LanguagePropertyBundle
import net.sourceforge.pmd.lang.LanguageRegistry
import net.sourceforge.pmd.lang.ast.LexException
import net.sourceforge.pmd.lang.document.TextDocument
>>>>>>> 19496ef1
import net.sourceforge.pmd.lang.document.FileId
import net.sourceforge.pmd.lang.document.TextDocument
import net.sourceforge.pmd.test.BaseTextComparisonTest
import org.apache.commons.lang3.StringUtils

/**
 * CPD test comparing a dump of a file against a saved baseline.
 * Each token is printed on a separate line.
 *
 * @param extensionIncludingDot File extension for the language.
 *                              Baseline files are saved in txt files.
 */
abstract class CpdTextComparisonTest(
    val language: CpdCapableLanguage,
    override val extensionIncludingDot: String
) : BaseTextComparisonTest() {

    constructor(langId: String, extensionIncludingDot: String) : this(
        LanguageRegistry.CPD.getLanguageById(langId) as CpdCapableLanguage,
        extensionIncludingDot
    )

    fun newCpdLexer(config: LanguagePropertyConfig): CpdLexer {
        val properties = language.newPropertyBundle().also { config.setProperties(it) }
        return language.createCpdLexer(properties)
    }

    override val resourceLoader: Class<*>
        get() = javaClass

    override val resourcePrefix: String
        get() = "testdata"


    open fun defaultProperties(): LanguagePropertyConfig = object : LanguagePropertyConfig {
        override fun setProperties(properties: LanguagePropertyBundle) {
            // use defaults
        }
    }

    /**
     * A test comparing the output of the tokenizer.
     *
     * @param fileBaseName   Name of the source file (without extension or resource prefix)
     * @param expectedSuffix Suffix to append to the expected file. This allows reusing the same source file
     *                       with different configurations, provided the suffix is different
     * @param config     Properties to configure the tokenizer
     */
    @JvmOverloads
    fun doTest(
        fileBaseName: String,
        expectedSuffix: String = "",
        config: LanguagePropertyConfig = defaultProperties()
    ) {
        super.doTest(fileBaseName, expectedSuffix) { fdata ->
            val tokens = tokenize(newCpdLexer(config), fdata)
            buildString { format(tokens) }
        }
    }

    @JvmOverloads
    fun expectLexException(
        source: String,
        fileName: FileId = FileId.UNKNOWN,
        properties: LanguagePropertyConfig = defaultProperties()
    ): LexException =
        expectLexException(FileData(fileName, source), properties)

    @JvmOverloads
    fun expectLexException(
        fileData: FileData,
        config: LanguagePropertyConfig = defaultProperties()
    ): LexException =
        shouldThrow {
            tokenize(newCpdLexer(config), fileData)
        }


    private fun StringBuilder.format(tokens: Tokens) {
        appendHeader().appendLine()

        var curLine = -1

        for (token in tokens.tokens) {

            if (token.isEof) {
                append("EOF").appendLine()
                continue
            }

            if (curLine != token.beginLine) {
                curLine = token.beginLine
                append('L').append(curLine).appendLine()
            }

            formatLine(token, tokens).appendLine()
        }
    }


    private fun StringBuilder.appendHeader() =
            formatLine(
                    escapedImage = "[Image] or [Truncated image[",
                    bcol = "Bcol",
                    ecol = "Ecol"
            )


    private fun StringBuilder.formatLine(token: TokenEntry, tokens: Tokens) =
            formatLine(
                    escapedImage = escapeImage(token.getImage(tokens)),
                    bcol = token.beginColumn,
                    ecol = token.endColumn
            )


    private fun StringBuilder.formatLine(escapedImage: String, bcol: Any, ecol: Any): StringBuilder {
        var colStart = length
        colStart = append(Indent).append(escapedImage).padCol(colStart, Col0Width)
        @Suppress("UNUSED_VALUE")
        colStart = append(Indent).append(bcol).padCol(colStart, Col1Width)
        return append(ecol)
    }

    private fun StringBuilder.padCol(colStart: Int, colWidth: Int): Int {
        for (i in 1..(colStart + colWidth - this.length))
            append(' ')

        return length
    }


    private fun escapeImage(str: String): String {
        val escaped = str
                .replace("\\", "\\\\")                 // escape backslashes
                .replace("\r\n", "\\r\\n")             // CRLF (treated specially because it has a different length)
                .replace("\t", "\\t")                  // TAB
                .replace(Regex("\\u000D\\u000A|[\\u000A\\u000B\\u000C\\u000D\\u0085\\u2028\\u2029]"), "\\\\n")       // escape other newlines (normalizing), use \\R with java8+
                .replace(Regex("[]\\[]"), "\\\\$0")   // escape []

        var truncated = StringUtils.truncate(escaped, ImageSize)

        if (truncated.endsWith('\\') && !truncated.endsWith("\\\\"))
            truncated = truncated.substring(0, truncated.length - 1) // cut inside an escape

        return if (truncated.length < escaped.length)
            "[$truncated["
        else
            "[$truncated]"

    }


    private fun sourceCodeOf(fileData: FileData): TextDocument =
        TextDocument.readOnlyString(fileData.fileText, fileData.fileName, language.defaultVersion)

    @JvmOverloads
    fun sourceCodeOf(text: String, fileName: FileId = FileId.UNKNOWN): FileData =
        FileData(fileName = fileName, fileText = text)

<<<<<<< HEAD
    fun tokenize(tokenizer: Tokenizer, fileData: FileData): Tokens =
        Tokenizer.tokenize(tokenizer, sourceCodeOf(fileData))
=======
    fun tokenize(cpdLexer: CpdLexer, fileData: FileData): Tokens =
        Tokens().also { tokens ->
            val source = sourceCodeOf(fileData)
            CpdLexer.tokenize(cpdLexer, source, tokens)
        }
>>>>>>> 19496ef1

    private companion object {
        const val Indent = "    "
        const val Col0Width = 40
        const val Col1Width = 10 + Indent.length
        val ImageSize = Col0Width - Indent.length - 2 // -2 is for the "[]"
    }
}

interface LanguagePropertyConfig {
    fun setProperties(properties: LanguagePropertyBundle)
}<|MERGE_RESOLUTION|>--- conflicted
+++ resolved
@@ -5,21 +5,13 @@
 package net.sourceforge.pmd.cpd.test
 
 import io.kotest.assertions.throwables.shouldThrow
-<<<<<<< HEAD
 import net.sourceforge.pmd.cpd.CpdCapableLanguage
+import net.sourceforge.pmd.cpd.CpdLexer
 import net.sourceforge.pmd.cpd.TokenEntry
-import net.sourceforge.pmd.cpd.Tokenizer
 import net.sourceforge.pmd.cpd.Tokens
 import net.sourceforge.pmd.lang.LanguagePropertyBundle
 import net.sourceforge.pmd.lang.LanguageRegistry
-import net.sourceforge.pmd.lang.ast.TokenMgrError
-=======
-import net.sourceforge.pmd.cpd.*
-import net.sourceforge.pmd.lang.LanguagePropertyBundle
-import net.sourceforge.pmd.lang.LanguageRegistry
 import net.sourceforge.pmd.lang.ast.LexException
-import net.sourceforge.pmd.lang.document.TextDocument
->>>>>>> 19496ef1
 import net.sourceforge.pmd.lang.document.FileId
 import net.sourceforge.pmd.lang.document.TextDocument
 import net.sourceforge.pmd.test.BaseTextComparisonTest
@@ -180,16 +172,8 @@
     fun sourceCodeOf(text: String, fileName: FileId = FileId.UNKNOWN): FileData =
         FileData(fileName = fileName, fileText = text)
 
-<<<<<<< HEAD
-    fun tokenize(tokenizer: Tokenizer, fileData: FileData): Tokens =
-        Tokenizer.tokenize(tokenizer, sourceCodeOf(fileData))
-=======
     fun tokenize(cpdLexer: CpdLexer, fileData: FileData): Tokens =
-        Tokens().also { tokens ->
-            val source = sourceCodeOf(fileData)
-            CpdLexer.tokenize(cpdLexer, source, tokens)
-        }
->>>>>>> 19496ef1
+        CpdLexer.tokenize(cpdLexer, sourceCodeOf(fileData))
 
     private companion object {
         const val Indent = "    "
