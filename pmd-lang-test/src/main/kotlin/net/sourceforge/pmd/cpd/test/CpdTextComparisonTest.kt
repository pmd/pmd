--- conflicted
+++ resolved
@@ -10,12 +10,9 @@
 import net.sourceforge.pmd.lang.LanguagePropertyBundle
 import net.sourceforge.pmd.lang.LanguageRegistry
 import net.sourceforge.pmd.lang.ast.TokenMgrError
-<<<<<<< HEAD
 import net.sourceforge.pmd.lang.document.TextDocument
 import net.sourceforge.pmd.lang.document.TextFile
-=======
 import net.sourceforge.pmd.lang.document.FileId
->>>>>>> 9eb5ac9a
 import net.sourceforge.pmd.test.BaseTextComparisonTest
 import org.apache.commons.lang3.StringUtils
 import java.util.*
@@ -64,7 +61,6 @@
      * @param config     Properties to configure the tokenizer
      */
     @JvmOverloads
-<<<<<<< HEAD
     fun doTest(
         fileBaseName: String,
         expectedSuffix: String = "",
@@ -72,16 +68,6 @@
     ) {
         super.doTest(fileBaseName, expectedSuffix) { fdata ->
             val tokens = tokenize(newTokenizer(config), fdata)
-=======
-    fun doTest(fileBaseName: String, expectedSuffix: String = "", properties: Properties = defaultProperties()) {
-        super.doTest(fileBaseName, expectedSuffix) { fileData ->
-            val sourceCode = sourceCodeOf(fileData)
-            val tokens = Tokens().also {
-                val tokenizer = newTokenizer(properties)
-                tokenizer.tokenize(sourceCode, it)
-            }
-
->>>>>>> 9eb5ac9a
             buildString { format(tokens) }
         }
     }
@@ -89,13 +75,8 @@
     @JvmOverloads
     fun expectTokenMgrError(
         source: String,
-<<<<<<< HEAD
-        fileName: String = TextFile.UNKNOWN_FILENAME,
+        fileName: FileId = FileId.UNKNOWN,
         properties: LanguagePropertyConfig = defaultProperties()
-=======
-        fileName: FileId = FileId.UNKNOWN,
-        properties: Properties = defaultProperties()
->>>>>>> 9eb5ac9a
     ): TokenMgrError =
         expectTokenMgrError(FileData(fileName, source), properties)
 
@@ -184,17 +165,11 @@
     }
 
 
-<<<<<<< HEAD
     private fun sourceCodeOf(fileData: FileData): TextDocument =
         TextDocument.readOnlyString(fileData.fileText, fileData.fileName, language.defaultVersion)
-=======
-    fun sourceCodeOf(str: String): SourceCode = SourceCode(SourceCode.StringCodeLoader(str))
-    fun sourceCodeOf(fileData: FileData): SourceCode =
-        SourceCode(SourceCode.StringCodeLoader(fileData.fileText, fileData.fileName.toAbsolutePath()))
->>>>>>> 9eb5ac9a
 
     @JvmOverloads
-    fun sourceCodeOf(text: String, fileName: String = TextFile.UNKNOWN_FILENAME): FileData =
+    fun sourceCodeOf(text: String, fileName: FileId = FileId.UNKNOWN): FileData =
         FileData(fileName = fileName, fileText = text)
 
     fun tokenize(tokenizer: Tokenizer, fileData: FileData): Tokens =
