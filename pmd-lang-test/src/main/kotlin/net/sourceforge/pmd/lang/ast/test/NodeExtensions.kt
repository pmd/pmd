--- conflicted
+++ resolved
@@ -23,13 +23,8 @@
 inline fun <reified T : Node> Node.getDescendantsOfType(): List<T> = descendants(T::class.java).toList()
 inline fun <reified T : Node> Node.getFirstDescendantOfType(): T = descendants(T::class.java).firstOrThrow()
 
-<<<<<<< HEAD
-fun TextAvailableNode.textOfReportLocation(): String? =
+fun Node.textOfReportLocation(): String? =
         reportLocation.regionInFile?.let(textDocument::sliceOriginalText)?.toString()
-=======
-fun Node.textOfReportLocation(): String? =
-        reportLocation.regionInFile?.let(textDocument::sliceText)?.toString()
->>>>>>> 515df821
 
 
 fun Node.assertTextRangeIsOk() {
