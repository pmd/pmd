/*
 * BSD-style license; for more info see http://pmd.sourceforge.net/license.html
 */

package net.sourceforge.pmd.lang.ast.test

import io.kotest.matchers.Matcher
<<<<<<< HEAD
import io.kotest.matchers.collections.haveSize
import io.kotest.matchers.equalityMatcher
import io.kotest.matchers.should
import net.sourceforge.pmd.Report
import net.sourceforge.pmd.RuleViolation
import java.util.stream.Stream
import kotlin.reflect.KCallable
import kotlin.reflect.jvm.isAccessible
import kotlin.streams.toList
import kotlin.test.assertEquals
=======
import io.kotest.matchers.equalityMatcher
import io.kotest.matchers.should
import kotlin.reflect.KCallable
import kotlin.reflect.jvm.isAccessible
>>>>>>> 08d3c0ee

/**
 * Extension to add the name of a property to error messages.
 *
 * @see [shouldBe].
 */
infix fun <N, V : N> KCallable<N>.shouldEqual(expected: V?) =
        assertWrapper(this, expected) { n, v ->
            // using shouldBe would perform numeric conversion
            // eg (3.0 shouldBe 3L) passes, even though (3.0 != 3L)
            // equalityMatcher doesn't do this conversion
            n.should(equalityMatcher(v) as Matcher<N>)
        }

private fun <N, V> assertWrapper(callable: KCallable<N>, right: V, asserter: (N, V) -> Unit) {

    fun formatName() = "::" + callable.name.removePrefix("get").decapitalize()

    val value: N = try {
        callable.isAccessible = true
        callable.call()
    } catch (e: Exception) {
        throw RuntimeException("Couldn't fetch value for property ${formatName()}", e)
    }

    try {
        asserter(value, right)
    } catch (e: AssertionError) {

        if (e.message?.contains("expected:") == true) {
            // the exception has no path, let's add one
            throw AssertionError(e.message!!.replace("expected:", "expected property ${formatName()} to be"))
        }

        throw e
    }
}

/**
 * Extension to add the name of the property to error messages.
 * Use with double colon syntax, eg `it::isIntegerLiteral shouldBe true`.
 * For properties synthesized from Java getters starting with "get", you
 * have to use the name of the getter instead of that of the generated
 * property (with the get prefix).
 *
 * If this conflicts with [io.kotest.matchers.shouldBe], use the equivalent [shouldEqual]
 *
 */
infix fun <N, V : N> KCallable<N>.shouldBe(expected: V?) = this.shouldEqual(expected)

infix fun <T> KCallable<T>.shouldMatch(expected: T.() -> Unit) = assertWrapper(this, expected) { n, v -> n should v }


inline fun <reified T> Any?.shouldBeA(f: (T) -> Unit = {}): T {
    if (this is T) {
        f(this)
        return this
    } else throw AssertionError("Expected an instance of ${T::class.java}, got $this")
}

<<<<<<< HEAD
fun Stream<*>.shouldHaveSize(i: Int) {
    toList() should haveSize(i)
}


/** Assert number of violations. */
fun assertSize(report: Report, size: Int): List<RuleViolation> {
    assertEquals(size, report.violations.size, message = "Wrong number of violations!")
    return report.violations
}

/** Assert number of suppressed violations. */
fun assertSuppressed(report: Report, size: Int): List<Report.SuppressedViolation> {
    assertEquals(size, report.suppressedViolations.size, message = "Wrong number of suppressed violations!")
    return report.suppressedViolations
}
=======
operator fun <T> List<T>.component6() = get(5)
operator fun <T> List<T>.component7() = get(6)
operator fun <T> List<T>.component8() = get(7)
operator fun <T> List<T>.component9() = get(8)
operator fun <T> List<T>.component10() = get(9)
operator fun <T> List<T>.component11() = get(10)
>>>>>>> 08d3c0ee
<|MERGE_RESOLUTION|>--- conflicted
+++ resolved
@@ -5,23 +5,13 @@
 package net.sourceforge.pmd.lang.ast.test
 
 import io.kotest.matchers.Matcher
-<<<<<<< HEAD
-import io.kotest.matchers.collections.haveSize
 import io.kotest.matchers.equalityMatcher
 import io.kotest.matchers.should
 import net.sourceforge.pmd.Report
 import net.sourceforge.pmd.RuleViolation
-import java.util.stream.Stream
 import kotlin.reflect.KCallable
 import kotlin.reflect.jvm.isAccessible
-import kotlin.streams.toList
 import kotlin.test.assertEquals
-=======
-import io.kotest.matchers.equalityMatcher
-import io.kotest.matchers.should
-import kotlin.reflect.KCallable
-import kotlin.reflect.jvm.isAccessible
->>>>>>> 08d3c0ee
 
 /**
  * Extension to add the name of a property to error messages.
@@ -82,10 +72,12 @@
     } else throw AssertionError("Expected an instance of ${T::class.java}, got $this")
 }
 
-<<<<<<< HEAD
-fun Stream<*>.shouldHaveSize(i: Int) {
-    toList() should haveSize(i)
-}
+operator fun <T> List<T>.component6() = get(5)
+operator fun <T> List<T>.component7() = get(6)
+operator fun <T> List<T>.component8() = get(7)
+operator fun <T> List<T>.component9() = get(8)
+operator fun <T> List<T>.component10() = get(9)
+operator fun <T> List<T>.component11() = get(10)
 
 
 /** Assert number of violations. */
@@ -98,12 +90,4 @@
 fun assertSuppressed(report: Report, size: Int): List<Report.SuppressedViolation> {
     assertEquals(size, report.suppressedViolations.size, message = "Wrong number of suppressed violations!")
     return report.suppressedViolations
-}
-=======
-operator fun <T> List<T>.component6() = get(5)
-operator fun <T> List<T>.component7() = get(6)
-operator fun <T> List<T>.component8() = get(7)
-operator fun <T> List<T>.component9() = get(8)
-operator fun <T> List<T>.component10() = get(9)
-operator fun <T> List<T>.component11() = get(10)
->>>>>>> 08d3c0ee
+}