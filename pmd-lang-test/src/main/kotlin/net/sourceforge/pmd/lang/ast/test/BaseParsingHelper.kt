--- conflicted
+++ resolved
@@ -3,13 +3,6 @@
  */
 package net.sourceforge.pmd.lang.ast.test
 
-<<<<<<< HEAD
-import net.sourceforge.pmd.lang.*
-import net.sourceforge.pmd.lang.ast.AstAnalysisContext;
-import net.sourceforge.pmd.lang.ast.AstProcessingStage
-import net.sourceforge.pmd.lang.ast.Node
-import net.sourceforge.pmd.lang.ast.RootNode
-=======
 import net.sourceforge.pmd.*
 import net.sourceforge.pmd.lang.Language
 import net.sourceforge.pmd.lang.LanguageRegistry
@@ -19,7 +12,6 @@
 import net.sourceforge.pmd.processor.AbstractPMDProcessor
 import net.sourceforge.pmd.reporting.GlobalAnalysisListener
 import net.sourceforge.pmd.util.datasource.DataSource
->>>>>>> 32a02cec
 import org.apache.commons.io.IOUtils
 import java.io.InputStream
 import java.nio.charset.StandardCharsets
@@ -41,12 +33,7 @@
             val defaultVerString: String?,
             val resourceLoader: Class<*>?,
             val resourcePrefix: String,
-<<<<<<< HEAD
-            val parserOptions: ParserOptions? = null,
-            val languageRegistry: LanguageRegistry = LanguageRegistry.STATIC
-=======
             val suppressMarker: String = PMD.SUPPRESS_MARKER,
->>>>>>> 32a02cec
     ) {
         companion object {
 
@@ -60,9 +47,6 @@
         get() = params.resourceLoader ?: javaClass
 
     internal val resourcePrefix: String get() = params.resourcePrefix
-
-    val language: Language
-        get() = params.languageRegistry.getLanguage(langName)
 
     /**
      * Returns the language version with the given version string.
@@ -71,10 +55,7 @@
      * defined by the language module).
      */
     fun getVersion(version: String?): LanguageVersion {
-<<<<<<< HEAD
-=======
         val language = language
->>>>>>> 32a02cec
         return if (version == null) language.defaultVersion
         else language.getVersion(version)
             ?: throw AssertionError("Unsupported version $version for language $language")
@@ -111,8 +92,6 @@
     fun withResourceContext(contextClass: Class<*>, resourcePrefix: String = ""): Self =
             clone(params.copy(resourceLoader = contextClass, resourcePrefix = resourcePrefix))
 
-    fun withLanguageRegistry(languageRegistry: LanguageRegistry): Self =
-            clone(params.copy(languageRegistry = languageRegistry))
 
     fun withSuppressMarker(marker: String): Self =
             clone(params.copy(suppressMarker = marker))
