--- conflicted
+++ resolved
@@ -118,26 +118,16 @@
      * so.
      */
     @JvmOverloads
-<<<<<<< HEAD
-    fun parse(sourceCode: String, version: String? = null, filename: String = TextFile.UNKNOWN_FILENAME): T {
-        val lversion = if (version == null) defaultVersion else getVersion(version)
-        val handler = lversion.languageVersionHandler
-        val parser = handler.parser
-        val textDoc = TextDocument.readOnlyString(sourceCode, filename, lversion)
-        val task = Parser.ParserTask(textDoc, SemanticErrorReporter.noop())
-=======
     open fun parse(
         sourceCode: String,
         version: String? = null,
-        fileName: String = "src/a/test-file-name.${language.extensions[0]}"
+        fileName: String = TextFile.UNKNOWN_FILENAME
     ): T {
         val lversion = if (version == null) defaultVersion else getVersion(version)
         val handler = lversion.languageVersionHandler
         val parser = handler.parser
-        val source = DataSource.forString(sourceCode, fileName)
-        val toString = DataSource.readToString(source, StandardCharsets.UTF_8) // this removed the BOM
-        val task = Parser.ParserTask(lversion, fileName, toString, SemanticErrorReporter.noop())
->>>>>>> d1ea31a1
+        val textDoc = TextDocument.readOnlyString(sourceCode, fileName, lversion)
+        val task = Parser.ParserTask(textDoc, SemanticErrorReporter.noop())
         task.properties.also {
             handler.declareParserTaskProperties(it)
             it.setProperty(Parser.ParserTask.COMMENT_MARKER, params.suppressMarker)
@@ -252,11 +242,7 @@
 
         AbstractPMDProcessor.runSingleFile(
             listOf(RuleSet.forSingleRule(rule)),
-<<<<<<< HEAD
-            TextFile.forCharSeq(code, filename, defaultVersion),
-=======
-            DataSource.forString(code, fileName),
->>>>>>> d1ea31a1
+            TextFile.forCharSeq(code, fileName, defaultVersion),
             fullListener,
             config
         )
