/*
 * BSD-style license; for more info see http://pmd.sourceforge.net/license.html
 */

package net.sourceforge.pmd.lang.ast.test

import net.sourceforge.pmd.test.BaseTextComparisonTest
import net.sourceforge.pmd.util.treeexport.TreeRenderer


/**
 * Compare a dump of an AST against a saved baseline.
 *
 * @param printer The node printer used to dump the trees
 * @param extensionIncludingDot Extension that the unparsed source file is supposed to have
 */
abstract class BaseTreeDumpTest(
        private val printer: TreeRenderer,
        override val extensionIncludingDot: String
) : BaseTextComparisonTest() {

    abstract val parser: BaseParsingHelper<*, *>

    override val resourceLoader: Class<*>
        get() = parser.resourceLoader

    override val resourcePrefix: String
        get() = parser.resourcePrefix

    /**
     * @see BaseTextComparisonTest.doTest
     */
<<<<<<< HEAD
    @JvmOverloads
    fun doTest(fileBaseName: String, parser: BaseParsingHelper<*, *> = this.parser) {
        super.doTest(fileBaseName, "") { sourceText ->
=======
    fun doTest(fileBaseName: String) {
        super.doTest(fileBaseName, "") { fileData ->
>>>>>>> 2636fde5
            buildString {
                val ast = parser.parse(
                    sourceCode = fileData.fileText,
                    fileName = fileData.fileName
                )
                printer.renderSubtree(ast, this)
            }
        }
    }
}<|MERGE_RESOLUTION|>--- conflicted
+++ resolved
@@ -30,14 +30,9 @@
     /**
      * @see BaseTextComparisonTest.doTest
      */
-<<<<<<< HEAD
     @JvmOverloads
     fun doTest(fileBaseName: String, parser: BaseParsingHelper<*, *> = this.parser) {
-        super.doTest(fileBaseName, "") { sourceText ->
-=======
-    fun doTest(fileBaseName: String) {
         super.doTest(fileBaseName, "") { fileData ->
->>>>>>> 2636fde5
             buildString {
                 val ast = parser.parse(
                     sourceCode = fileData.fileText,
