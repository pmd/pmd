--- conflicted
+++ resolved
@@ -6733,17 +6733,19 @@
       ]
     },
     {
-<<<<<<< HEAD
       "login": "stokpop",
       "name": "Peter Paul Bakker",
       "avatar_url": "https://avatars.githubusercontent.com/u/8797018?v=4",
       "profile": "https://www.stokpop.nl/",
-=======
+      "contributions": [
+        "code"
+      ]
+    },
+    {
       "login": "ASBrouwers",
       "name": "ASBrouwers",
       "avatar_url": "https://avatars.githubusercontent.com/u/23551289?v=4",
       "profile": "https://github.com/ASBrouwers",
->>>>>>> ed6ac96e
       "contributions": [
         "code"
       ]
