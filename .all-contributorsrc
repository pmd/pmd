--- conflicted
+++ resolved
@@ -7867,21 +7867,21 @@
       ]
     },
     {
-<<<<<<< HEAD
       "login": "chenguangqi",
       "name": "天热吃西瓜",
       "avatar_url": "https://avatars.githubusercontent.com/u/6231010?v=4",
       "profile": "http://chenguangqi.github.io/",
       "contributions": [
         "bug"
-=======
+      ]
+    },
+    {
       "login": "wahajenius",
       "name": "Willem A. Hajenius",
       "avatar_url": "https://avatars.githubusercontent.com/u/7836322?v=4",
       "profile": "https://github.com/wahajenius",
       "contributions": [
         "code"
->>>>>>> b050ce35
       ]
     }
   ],
