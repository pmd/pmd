--- conflicted
+++ resolved
@@ -6495,17 +6495,19 @@
       ]
     },
     {
-<<<<<<< HEAD
       "login": "vgalloy",
       "name": "Vincent Galloy",
       "avatar_url": "https://avatars.githubusercontent.com/u/11443605?v=4",
       "profile": "https://github.com/vgalloy",
-=======
+      "contributions": [
+        "code"
+      ]
+    },
+    {
       "login": "squaresurf",
       "name": "Daniel Paul Searles",
       "avatar_url": "https://avatars.githubusercontent.com/u/863076?v=4",
       "profile": "https://github.com/squaresurf",
->>>>>>> 9403dc50
       "contributions": [
         "code"
       ]
