--- conflicted
+++ resolved
@@ -8319,17 +8319,19 @@
       ]
     },
     {
-<<<<<<< HEAD
       "login": "mebigfatguy",
       "name": "Dave Brosius",
       "avatar_url": "https://avatars.githubusercontent.com/u/170161?v=4",
       "profile": "http://www.jroller.com/dbrosius/",
-=======
+      "contributions": [
+        "bug"
+      ]
+    },
+    {
       "login": "kdandoy107255",
       "name": "kdandoy107255",
       "avatar_url": "https://avatars.githubusercontent.com/u/221576972?v=4",
       "profile": "https://github.com/kdandoy107255",
->>>>>>> d74696bc
       "contributions": [
         "bug"
       ]
