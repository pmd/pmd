--- conflicted
+++ resolved
@@ -7647,21 +7647,21 @@
       ]
     },
     {
-<<<<<<< HEAD
       "login": "duursma",
       "name": "duursma",
       "avatar_url": "https://avatars.githubusercontent.com/u/9378973?v=4",
       "profile": "https://github.com/duursma",
       "contributions": [
         "code"
-=======
+      ]
+    },
+    {
       "login": "karthikaiyasamy",
       "name": "karthikaiyasamy",
       "avatar_url": "https://avatars.githubusercontent.com/u/109982646?v=4",
       "profile": "https://github.com/karthikaiyasamy",
       "contributions": [
         "doc"
->>>>>>> f574b0d6
       ]
     }
   ],
