--- conflicted
+++ resolved
@@ -7886,7 +7886,6 @@
       ]
     },
     {
-<<<<<<< HEAD
       "login": "VitaliiIevtushenko",
       "name": "Vitalii Yevtushenko",
       "avatar_url": "https://avatars.githubusercontent.com/u/11145125?v=4",
@@ -7900,12 +7899,15 @@
       "name": "samc-gearset",
       "avatar_url": "https://avatars.githubusercontent.com/u/110605614?v=4",
       "profile": "https://github.com/sam-gearset",
-=======
+      "contributions": [
+        "doc"
+      ]
+    },
+    {
       "login": "kursataktas",
       "name": "Kursat Aktas",
       "avatar_url": "https://avatars.githubusercontent.com/u/17837825?v=4",
       "profile": "https://github.com/kursataktas",
->>>>>>> 185a4058
       "contributions": [
         "doc"
       ]
