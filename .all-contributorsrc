--- conflicted
+++ resolved
@@ -7940,7 +7940,6 @@
       ]
     },
     {
-<<<<<<< HEAD
       "login": "punkratz312",
       "name": "Vincent Potucek",
       "avatar_url": "https://avatars.githubusercontent.com/u/8830888?v=4",
@@ -7954,12 +7953,15 @@
       "name": "Manuel Romeiro",
       "avatar_url": "https://avatars.githubusercontent.com/u/170322479?v=4",
       "profile": "https://github.com/manuel-a-romeiro-alb",
-=======
+      "contributions": [
+        "bug"
+      ]
+    },
+    {
       "login": "mladjan-gadzic",
       "name": "Mladjan Gadzic",
       "avatar_url": "https://avatars.githubusercontent.com/u/30688679?v=4",
       "profile": "https://github.com/mladjan-gadzic",
->>>>>>> 365d8251
       "contributions": [
         "bug"
       ]
