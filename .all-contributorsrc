--- conflicted
+++ resolved
@@ -8013,7 +8013,6 @@
       ]
     },
     {
-<<<<<<< HEAD
       "login": "pankratz76",
       "name": "pankratz76",
       "avatar_url": "https://avatars.githubusercontent.com/u/8830888?v=4",
@@ -8048,7 +8047,8 @@
       "contributions": [
         "doc"
       ]
-=======
+    },
+    {
       "login": "julees7",
       "name": "julees7",
       "avatar_url": "https://avatars.githubusercontent.com/u/98476761?v=4",
@@ -8057,7 +8057,6 @@
         "code",
         "bug"
       ]
->>>>>>> 88ac8d58
     }
   ],
   "contributorsPerLine": 7,
