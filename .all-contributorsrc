--- conflicted
+++ resolved
@@ -8134,14 +8134,15 @@
       ]
     },
     {
-<<<<<<< HEAD
       "login": "Pankraz76",
       "name": "Pankraz76",
       "avatar_url": "https://avatars.githubusercontent.com/u/8830888?v=4",
       "profile": "https://github.com/Pankraz76",
       "contributions": [
         "code"
-=======
+      ]
+    },
+    {
       "login": "jongpie",
       "name": "Jonathan Gillespie",
       "avatar_url": "https://avatars.githubusercontent.com/u/1267157?v=4",
@@ -8157,7 +8158,6 @@
       "profile": "https://www.kintone.com/",
       "contributions": [
         "financial"
->>>>>>> b07b941b
       ]
     }
   ],
