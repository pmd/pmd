--- conflicted
+++ resolved
@@ -8088,7 +8088,6 @@
       ]
     },
     {
-<<<<<<< HEAD
       "login": "Frederick888",
       "name": "Frederick Zhang",
       "avatar_url": "https://avatars.githubusercontent.com/u/4507647?v=4",
@@ -8132,7 +8131,8 @@
       "contributions": [
         "bug"
       ]
-=======
+    },
+    {
       "login": "Pankraz76",
       "name": "Pankraz76",
       "avatar_url": "https://avatars.githubusercontent.com/u/8830888?v=4",
@@ -8140,7 +8140,6 @@
       "contributions": [
         "code"
       ]
->>>>>>> bc15e8f9
     }
   ],
   "contributorsPerLine": 7,
