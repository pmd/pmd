--- conflicted
+++ resolved
@@ -8177,11 +8177,8 @@
       "profile": "https://github.com/UncleOwen",
       "contributions": [
         "code",
-<<<<<<< HEAD
-        "bug"
-=======
+        "bug",
         "doc"
->>>>>>> e457ddd6
       ]
     },
     {
