--- conflicted
+++ resolved
@@ -7090,20 +7090,21 @@
       ]
     },
     {
-<<<<<<< HEAD
       "login": "pguyot",
       "name": "Paul Guyot",
       "avatar_url": "https://avatars.githubusercontent.com/u/168407?v=4",
       "profile": "http://paul-guyot.com/",
       "contributions": [
-=======
+        "code"
+      ]
+    },
+    {
       "login": "dawiddc",
       "name": "Dawid Ciok",
       "avatar_url": "https://avatars.githubusercontent.com/u/26235980?v=4",
       "profile": "https://github.com/dawiddc",
       "contributions": [
         "bug",
->>>>>>> 62f29709
         "code"
       ]
     }
