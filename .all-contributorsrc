--- conflicted
+++ resolved
@@ -7867,7 +7867,6 @@
       ]
     },
     {
-<<<<<<< HEAD
       "login": "chenguangqi",
       "name": "天热吃西瓜",
       "avatar_url": "https://avatars.githubusercontent.com/u/6231010?v=4",
@@ -7884,7 +7883,8 @@
       "contributions": [
         "code"
       ]
-=======
+    },
+    {
       "login": "VitaliiIevtushenko",
       "name": "Vitalii Yevtushenko",
       "avatar_url": "https://avatars.githubusercontent.com/u/11145125?v=4",
@@ -7892,7 +7892,6 @@
       "contributions": [
         "bug"
       ]
->>>>>>> bb729e02
     }
   ],
   "contributorsPerLine": 7,
