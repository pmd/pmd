--- conflicted
+++ resolved
@@ -40,18 +40,6 @@
             <artifactId>antlr-runtime</artifactId>
         </dependency>
 
-<<<<<<< HEAD
-    <dependency>
-      <groupId>net.sourceforge.saxon</groupId>
-      <artifactId>saxon</artifactId>
-    </dependency>
-
-    <dependency>
-      <groupId>com.github.nawforce</groupId>
-      <artifactId>apexlink</artifactId>
-      <version>1.1.1</version>
-    </dependency>
-=======
         <dependency>
             <groupId>${project.groupId}</groupId>
             <artifactId>pmd-apex-jorje</artifactId>
@@ -67,6 +55,13 @@
         </dependency>
 
         <dependency>
+            <groupId>com.github.nawforce</groupId>
+            <artifactId>apexlink</artifactId>
+            <version>1.1.1</version>
+        </dependency>
+        
+
+        <dependency>
             <groupId>commons-io</groupId>
             <artifactId>commons-io</artifactId>
         </dependency>
@@ -74,7 +69,6 @@
             <groupId>org.apache.commons</groupId>
             <artifactId>commons-lang3</artifactId>
         </dependency>
->>>>>>> 9aa9e8cd
 
 
         <dependency>
