<?xml version="1.0" encoding="UTF-8"?>
<project xmlns="http://maven.apache.org/POM/4.0.0" xmlns:xsi="http://www.w3.org/2001/XMLSchema-instance" xsi:schemaLocation="http://maven.apache.org/POM/4.0.0 http://maven.apache.org/xsd/maven-4.0.0.xsd">
    <modelVersion>4.0.0</modelVersion>
    <artifactId>pmd-apex</artifactId>
    <name>PMD Apex</name>

    <parent>
        <groupId>net.sourceforge.pmd</groupId>
        <artifactId>pmd</artifactId>
        <version>6.51.0-SNAPSHOT</version>
        <relativePath>../pom.xml</relativePath>
    </parent>

    <properties>
        <java.version>8</java.version>
        <kotlin.version>1.7.0</kotlin.version>
    </properties>

    <build>
        <resources>
            <resource>
                <directory>${basedir}/src/main/resources</directory>
                <filtering>true</filtering>
            </resource>
        </resources>
        <plugins>
            <plugin>
                <artifactId>kotlin-maven-plugin</artifactId>
                <groupId>org.jetbrains.kotlin</groupId>
                <version>${kotlin.version}</version>
                <executions>
                    <execution>
                        <id>kotlin-compile</id>
                        <goals>
                            <goal>compile</goal>
                        </goals>
                    </execution>
                </executions>
            </plugin>
            <plugin>
                <artifactId>maven-resources-plugin</artifactId>
                <configuration>
                    <useDefaultDelimiters>false</useDefaultDelimiters>
                    <delimiters>
                        <delimiter>${*}</delimiter>
                    </delimiters>
                </configuration>
            </plugin>
            <plugin>
                <groupId>org.apache.maven.plugins</groupId>
                <artifactId>maven-compiler-plugin</artifactId>
                <executions>
                    <execution>
                        <id>default-compile</id>
                        <phase>none</phase>
                    </execution>
                    <execution>
                        <id>java-compile</id>
                        <phase>compile</phase>
                        <goals>
                            <goal>compile</goal>
                        </goals>
                    </execution>
                    <execution>
                        <id>default-testCompile</id>
                        <phase>none</phase>
                    </execution>
                </executions>
            </plugin>
            <plugin>
                <groupId>org.apache.maven.plugins</groupId>
                <artifactId>maven-javadoc-plugin</artifactId>
                <executions>
                    <execution>
                        <id>attach-javadocs</id>
                        <!-- disable -->
                        <phase>none</phase>
                    </execution>
                </executions>
            </plugin>
            <plugin>
                <groupId>org.jetbrains.dokka</groupId>
                <artifactId>dokka-maven-plugin</artifactId>
                <version>${dokka.version}</version>
                <executions>
                    <execution>
                        <phase>package</phase>
                        <goals>
                            <goal>javadocJar</goal>
                        </goals>
                    </execution>
                </executions>
            </plugin>
        </plugins>
    </build>
    <dependencies>
        <dependency>
            <groupId>net.sourceforge.pmd</groupId>
            <artifactId>pmd-core</artifactId>
        </dependency>
        <dependency>
            <groupId>org.antlr</groupId>
            <artifactId>antlr-runtime</artifactId>
        </dependency>

        <dependency>
<<<<<<< HEAD
            <groupId>com.google.guava</groupId>
            <artifactId>guava</artifactId>
            <scope>compile</scope>
        </dependency>
        <dependency>
            <groupId>org.jetbrains.kotlin</groupId>
            <artifactId>kotlin-stdlib</artifactId>
            <scope>compile</scope>
        </dependency>
        <dependency>
            <groupId>org.jetbrains.kotlin</groupId>
            <artifactId>kotlin-stdlib-jdk8</artifactId>
            <scope>compile</scope>
        </dependency>
        <dependency>
            <groupId>com.google.summit</groupId>
            <artifactId>summit-ast</artifactId>
            <version>0.9.0-SNAPSHOT</version>
=======
            <groupId>com.google.summit</groupId>
            <artifactId>summit</artifactId>
            <version>1.0</version>
            <scope>system</scope>
            <systemPath>${project.basedir}/SummitLib_deploy.jar</systemPath>
>>>>>>> a5f91348
        </dependency>

        <dependency>
            <groupId>org.apache.commons</groupId>
            <artifactId>commons-lang3</artifactId>
        </dependency>


        <dependency>
            <groupId>org.hamcrest</groupId>
            <artifactId>hamcrest</artifactId>
            <scope>test</scope>
        </dependency>
        <dependency>
            <groupId>junit</groupId>
            <artifactId>junit</artifactId>
            <scope>test</scope>
        </dependency>
        <dependency>
            <groupId>com.github.stefanbirkner</groupId>
            <artifactId>system-rules</artifactId>
            <scope>test</scope>
        </dependency>
        <dependency>
            <groupId>net.sourceforge.pmd</groupId>
            <artifactId>pmd-test</artifactId>
            <scope>test</scope>
        </dependency>
        <dependency>
            <groupId>net.sourceforge.pmd</groupId>
            <artifactId>pmd-lang-test</artifactId>
            <scope>test</scope>
        </dependency>
    </dependencies>
</project><|MERGE_RESOLUTION|>--- conflicted
+++ resolved
@@ -104,32 +104,11 @@
         </dependency>
 
         <dependency>
-<<<<<<< HEAD
-            <groupId>com.google.guava</groupId>
-            <artifactId>guava</artifactId>
-            <scope>compile</scope>
-        </dependency>
-        <dependency>
-            <groupId>org.jetbrains.kotlin</groupId>
-            <artifactId>kotlin-stdlib</artifactId>
-            <scope>compile</scope>
-        </dependency>
-        <dependency>
-            <groupId>org.jetbrains.kotlin</groupId>
-            <artifactId>kotlin-stdlib-jdk8</artifactId>
-            <scope>compile</scope>
-        </dependency>
-        <dependency>
-            <groupId>com.google.summit</groupId>
-            <artifactId>summit-ast</artifactId>
-            <version>0.9.0-SNAPSHOT</version>
-=======
             <groupId>com.google.summit</groupId>
             <artifactId>summit</artifactId>
             <version>1.0</version>
             <scope>system</scope>
             <systemPath>${project.basedir}/SummitLib_deploy.jar</systemPath>
->>>>>>> a5f91348
         </dependency>
 
         <dependency>
