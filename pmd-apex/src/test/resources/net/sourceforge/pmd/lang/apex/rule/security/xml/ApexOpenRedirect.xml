--- conflicted
+++ resolved
@@ -168,10 +168,6 @@
 	}
 }
 		]]></code>
-<<<<<<< HEAD
-	</test-code>
-
-=======
 	</test-code> 
 	<test-code>
 		<description>Safe pageReference object concatenation</description>
@@ -203,6 +199,5 @@
 	</test-code>
 
 
->>>>>>> 79121c42
 	
 </test-data>