--- conflicted
+++ resolved
@@ -12,13 +12,8 @@
 class LanguageVersionTest extends AbstractLanguageVersionTest {
 
     static Collection<TestDescriptor> data() {
-<<<<<<< HEAD
-        return Arrays.asList(new TestDescriptor(ApexLanguageModule.NAME, ApexLanguageModule.TERSE_NAME, "59",
-            ApexLanguageModule.getInstance().getDefaultVersion()));
-=======
         return Arrays.asList(
-            TestDescriptor.defaultVersionIs(ApexLanguageModule.getInstance(), "57")
+            TestDescriptor.defaultVersionIs(ApexLanguageModule.getInstance(), "59")
         );
->>>>>>> 347d5992
     }
 }