--- conflicted
+++ resolved
@@ -67,13 +67,9 @@
     }
 
     private @NonNull ApexMultifileAnalysis getAnalysisForTempFolder() {
-<<<<<<< HEAD
         ApexLanguageProperties props = new ApexLanguageProperties();
-        props.setProperty(ApexLanguageProperties.MULTIFILE_DIRECTORY, tempFolder.getRoot().getAbsolutePath());
+        props.setProperty(ApexLanguageProperties.MULTIFILE_DIRECTORY, tempFolder.toAbsolutePath().toString());
         return new ApexMultifileAnalysis(props);
-=======
-        return ApexMultifileAnalysis.getAnalysisInstance(tempFolder.toAbsolutePath().toString());
->>>>>>> 704102cd
     }
 
     private void copyResource(String resourcePath, String relativePathInTempDir) throws IOException {
