/**
 * BSD-style license; for more info see http://pmd.sourceforge.net/license.html
 */

package net.sourceforge.pmd.lang.apex.ast;

import static net.sourceforge.pmd.lang.ast.test.NodeExtensionsKt.textOfReportLocation;
import static net.sourceforge.pmd.lang.ast.test.TestUtilsKt.assertPosition;
import static org.hamcrest.MatcherAssert.assertThat;
import static org.hamcrest.core.IsInstanceOf.instanceOf;
import static org.hamcrest.core.StringContains.containsString;
import static org.junit.jupiter.api.Assertions.assertEquals;
import static org.junit.jupiter.api.Assertions.assertNotNull;
import static org.junit.jupiter.api.Assertions.assertThrows;
import static org.junit.jupiter.api.Assertions.assertTrue;

import java.io.File;
import java.io.IOException;
import java.nio.charset.StandardCharsets;
import java.util.List;

import org.junit.jupiter.api.Test;

import net.sourceforge.pmd.internal.util.IOUtil;
import net.sourceforge.pmd.lang.ast.Node;
import net.sourceforge.pmd.lang.ast.ParseException;
import net.sourceforge.pmd.lang.document.FileLocation;

class ApexParserTest extends ApexParserTestBase {

    @Test
    void understandsSimpleFile() {

        // Setup
        String code = "@isTest\n"
            + " public class SimpleClass {\n"
            + "    @isTest\n public static void testAnything() {\n"
            + "        \n"
            + "    }\n"
            + "}";

        // Exercise
        ASTUserClassOrInterface<?> rootNode = parse(code);

        // Verify
<<<<<<< HEAD
        List<ASTMethod> methods = rootNode.findDescendantsOfType(ASTMethod.class);
        assertEquals(1, methods.size());
=======
        List<ASTMethod> methods = rootNode.descendants(ASTMethod.class).toList();
        assertEquals(4, methods.size());
>>>>>>> 4a1ba2c3
    }

    @Test
    void parseErrors() {
        ParseException exception = assertThrows(ParseException.class, () -> parse("public class SimpleClass { String x = \"a\"; }"));
        assertThat(exception.getMessage(), containsString("Syntax error at 1:38: token recognition error at: '\"'"));
    }

    private final String testCodeForLineNumbers =
              "public class SimpleClass {\n" // line 1
            + "    public void method1() {\n" // line 2
            + "        System.out.println('abc');\n" // line 3
            + "        // this is a comment\n" // line 4
            + "    }\n" // line 5
            + "}"; // line 6

    @Test
    void verifyLineColumnNumbers() {
        ASTUserClassOrInterface<?> rootNode = parse(testCodeForLineNumbers);
        assertLineNumbersForTestCode(rootNode);
    }

    @Test
    void verifyLineColumnNumbersWithWindowsLineEndings() {
        String windowsLineEndings = testCodeForLineNumbers.replaceAll(" \n", "\r\n");
        ASTUserClassOrInterface<?> rootNode = parse(windowsLineEndings);
        assertLineNumbersForTestCode(rootNode);
    }

    private void assertLineNumbersForTestCode(ASTUserClassOrInterface<?> classNode) {
        
        // identifier: "SimpleClass"
        assertEquals("SimpleClass", classNode.getSimpleName());
        // Class location starts at the "class" keyword. (It excludes modifiers.)
        assertPosition(classNode, 1, 8, 6, 2);
        // "public" modifier for class
        assertPosition(classNode.getChild(0), 1, 1, 1, 7);

        // identifier: "method1"                                                                                                                                                                  
        Node method1 = classNode.getChild(1);
        assertEquals("method1", ((ASTMethod) method1).getCanonicalName());
        // "method1" - spans from return type to end of its block statement. (It excludes modifiers.)
        assertPosition(method1, 2, 12, 5, 6);
        // "public" modifier for "method1"
        assertPosition(method1.getChild(0), 2, 5, 2, 11);

        // BlockStatement - the whole method body
        Node blockStatement = method1.getChild(1);
        assertTrue(((ASTBlockStatement) blockStatement).hasCurlyBrace(), "should detect curly brace");
        assertPosition(blockStatement, 2, 27, 5, 6);

        // the expression ("System.out...")
        Node expressionStatement = blockStatement.getChild(0);
        assertPosition(expressionStatement, 3, 9, 3, 35);
        assertTextEquals("System.out.println('abc');", expressionStatement);
    }

    @Test
    void verifyEndLine() {

        String code = "public class SimpleClass {\n" // line 1
                + "    public void method1() {\n" // line 2
                + "    }\n" // line 3
                + "    public void method2() {\n" // line 4
                + "    }\n" // line 5
                + "}\n"; // line 6

        ASTUserClassOrInterface<?> rootNode = parse(code);

        // The method subtree spans the return type to the end of the method body.
        Node method1 = rootNode.getChild(1);
        assertPosition(method1, 2, 12, 3, 6);

        Node method2 = rootNode.getChild(2);
        assertPosition(method2, 4, 12, 5, 6);
    }

    @Test
    void checkComments() {

        String code = "public  /** Comment on Class */ class SimpleClass {\n" // line 1
            + "    /** Comment on m1 */"
            + "    public void method1() {\n" // line 2
            + "    }\n" // line 3
            + "    public void method2() {\n" // line 4
            + "    }\n" // line 5
            + "}\n"; // line 6

        ASTUserClassOrInterface<?> root = parse(code);

        assertThat(root, instanceOf(ASTUserClass.class));
        ApexNode<?> comment = root.getChild(0);
        assertThat(comment, instanceOf(ASTFormalComment.class));

        assertPosition(comment, 1, 9, 1, 32);
        assertEquals("/** Comment on Class */", ((ASTFormalComment) comment).getImage());

        ApexNode<?> m1 = root.getChild(2);
        assertThat(m1, instanceOf(ASTMethod.class));

        ApexNode<?> comment2 = m1.getChild(0);
        assertThat(comment2, instanceOf(ASTFormalComment.class));
        assertEquals("/** Comment on m1 */", ((ASTFormalComment) comment2).getImage());
    }

    @Test
    void parsesRealWorldClasses() throws Exception {
        File directory = new File("src/test/resources");
        File[] fList = directory.listFiles();

        for (File file : fList) {
            if (file.isFile() && file.getName().endsWith(".cls")) {
                String sourceCode = IOUtil.readFileToString(file, StandardCharsets.UTF_8);
                assertNotNull(parse(sourceCode));
            }
        }
    }

    /**
     * See github issue #1546
     * @see <a href="https://github.com/pmd/pmd/issues/1546">[apex] PMD parsing exception for Apex classes using 'inherited sharing' keyword</a>
     */
    @Test
    void parseInheritedSharingClass() throws IOException {
        String source = IOUtil.readToString(ApexParserTest.class.getResourceAsStream("InheritedSharing.cls"),
                StandardCharsets.UTF_8);
        assertNotNull(parse(source));
    }

    /**
     * See bug #1485
     *
     * @see <a href="https://sourceforge.net/p/pmd/bugs/1485/">#1485 [apex] Analysis of some apex classes cause a stackoverflow error</a>
     */
    @Test
    void stackOverflowDuringClassParsing() throws Exception {
        String source = IOUtil.readToString(ApexParserTest.class.getResourceAsStream("StackOverflowClass.cls"),
                                            StandardCharsets.UTF_8);
        ASTUserClassOrInterface<?> rootNode = parse(source);
        assertNotNull(rootNode);

        int count = visitPosition(rootNode, 0);
        assertEquals(471, count);
    }

    @Test
    void verifyLineColumnNumbersInnerClasses() {
        ASTApexFile rootNode = apex.parseResource("InnerClassLocations.cls");
        assertNotNull(rootNode);

        visitPosition(rootNode, 0);

        ASTUserClassOrInterface<?> classNode = rootNode.getMainNode();
        assertEquals("InnerClassLocations", classNode.getSimpleName());
        // Class location starts at the "class" keyword. (It excludes any modifiers.)                                                                                                             
        assertPosition(classNode, 1, 8, 16, 2);

        List<ASTUserClass> classes = classNode.descendants(ASTUserClass.class).toList();
        assertEquals(2, classes.size());
        assertEquals("bar1", classes.get(0).getSimpleName());
        List<ASTMethod> methods = classes.get(0).children(ASTMethod.class).toList();
        assertEquals(1, methods.size()); // m(). No synthetic clone()
        assertEquals("m", methods.get(0).getImage());
        assertPosition(methods.get(0), 4, 16, 7, 10);

        // Position of the first inner class is its identifier
        assertPosition(classes.get(0), 3, 12, 8, 6);

        assertEquals("bar2", classes.get(1).getSimpleName());
        assertPosition(classes.get(1), 10, 12, 15, 6);
    }

    // TEST HELPER

    private int visitPosition(Node node, int count) {
        int result = count + 1;
        FileLocation loc = node.getReportLocation();
        assertTrue(loc.getStartLine() > 0);
        assertTrue(loc.getStartColumn() > 0);
        assertTrue(loc.getEndLine() > 0);
        assertTrue(loc.getEndColumn() > 0);
        for (int i = 0; i < node.getNumChildren(); i++) {
            result = visitPosition(node.getChild(i), result);
        }
        return result;
    }

    private void assertTextEquals(String expected, Node expressionStatement) {
        assertEquals(expected, textOfReportLocation(expressionStatement));
    }
}<|MERGE_RESOLUTION|>--- conflicted
+++ resolved
@@ -43,13 +43,8 @@
         ASTUserClassOrInterface<?> rootNode = parse(code);
 
         // Verify
-<<<<<<< HEAD
-        List<ASTMethod> methods = rootNode.findDescendantsOfType(ASTMethod.class);
+        List<ASTMethod> methods = rootNode.descendants(ASTMethod.class).toList();
         assertEquals(1, methods.size());
-=======
-        List<ASTMethod> methods = rootNode.descendants(ASTMethod.class).toList();
-        assertEquals(4, methods.size());
->>>>>>> 4a1ba2c3
     }
 
     @Test
