--- conflicted
+++ resolved
@@ -195,17 +195,4 @@
         }
         return result;
     }
-<<<<<<< HEAD
-
-    // TEST HELPER
-
-    private static void assertPosition(Node node, int beginLine, int beginColumn, int endLine, int endColumn) {
-        FileLocation loc = node.getReportLocation();
-        assertEquals("Wrong begin line", beginLine, loc.getBeginLine());
-        assertEquals("Wrong begin column", beginColumn, loc.getBeginColumn());
-        assertEquals("Wrong end line", endLine, loc.getEndLine());
-        assertEquals("Wrong end column", endColumn, loc.getEndColumn());
-    }
-=======
->>>>>>> fe5d1e49
 }