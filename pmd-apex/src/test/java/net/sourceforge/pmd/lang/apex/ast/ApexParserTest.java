/**
 * BSD-style license; for more info see http://pmd.sourceforge.net/license.html
 */

package net.sourceforge.pmd.lang.apex.ast;

import static net.sourceforge.pmd.lang.ast.test.TestUtilsKt.assertPosition;
import static org.hamcrest.MatcherAssert.assertThat;
import static org.hamcrest.core.IsInstanceOf.instanceOf;
import static org.junit.Assert.assertEquals;
import static org.junit.Assert.assertTrue;

import java.io.File;
import java.io.IOException;
import java.nio.charset.StandardCharsets;
import java.util.List;

import org.apache.commons.io.FileUtils;
import org.apache.commons.io.IOUtils;
import org.junit.Assert;
import org.junit.Test;

import net.sourceforge.pmd.lang.ast.Node;
import net.sourceforge.pmd.lang.ast.xpath.internal.FileNameXPathFunction;

public class ApexParserTest extends ApexParserTestBase {

    @Test
    public void understandsSimpleFile() {

        // Setup
        String code = "@isTest\n"
            + " public class SimpleClass {\n"
            + "    @isTest\n public static void testAnything() {\n"
            + "        \n"
            + "    }\n"
            + "}";

        // Exercise
        ASTUserClassOrInterface<?> rootNode = parse(code);

        // Verify
        List<ASTMethod> methods = rootNode.findDescendantsOfType(ASTMethod.class);
        assertEquals(4, methods.size());
    }

<<<<<<< HEAD
    private final String testCodeForLineNumbers =
=======
    @Test
    public void fileName() {
        String code = "class Outer { class Inner {}}";

        ASTUserClass rootNode = (ASTUserClass) parse(code, "src/filename.cls");

        assertEquals("filename.cls", rootNode.getUserMap().get(FileNameXPathFunction.FILE_NAME_KEY));
    }

    private String testCodeForLineNumbers =
>>>>>>> 2636fde5
              "public class SimpleClass {\n" // line 1
            + "    public void method1() {\n" // line 2
            + "        System.out.println('abc');\n" // line 3
            + "        // this is a comment\n" // line 4
            + "    }\n" // line 5
            + "}\n"; // line 6

    @Test
    public void verifyLineColumnNumbers() {
        ASTUserClassOrInterface<?> rootNode = parse(testCodeForLineNumbers);
        assertLineNumbersForTestCode(rootNode);
    }

    @Test
    public void verifyLineColumnNumbersWithWindowsLineEndings() {
        String windowsLineEndings = testCodeForLineNumbers.replaceAll(" \n", "\r\n");
        ASTUserClassOrInterface<?> rootNode = parse(windowsLineEndings);
        assertLineNumbersForTestCode(rootNode);
    }

    private void assertLineNumbersForTestCode(ASTUserClassOrInterface<?> rootNode) {
        // whole source code, well from the beginning of the class
        // name Modifier of the class - doesn't work. This node just
        // sees the identifier ("SimpleClass")
        // assertPosition(rootNode.getChild(0), 1, 1, 1, 6);

        // "public"
        assertPosition(rootNode, 1, 14, 6, 2);

        // "method1" - starts with identifier until end of its block statement
        Node method1 = rootNode.getChild(1);
        assertPosition(method1, 2, 17, 5, 5);
        // Modifier of method1 - doesn't work. This node just sees the
        // identifier ("method1")
        // assertPosition(method1.getChild(0), 2, 17, 2, 20); // "public" for
        // method1

        // BlockStatement - the whole method body
        Node blockStatement = method1.getChild(1);
        assertTrue(((ASTBlockStatement) blockStatement).hasCurlyBrace());
        assertPosition(blockStatement, 2, 27, 5, 5);

        // the expression ("System.out...")
        Node expressionStatement = blockStatement.getChild(0);
        assertPosition(expressionStatement, 3, 9, 3, 34);
    }

    @Test
    public void verifyEndLine() {

        String code = "public class SimpleClass {\n" // line 1
                + "    public void method1() {\n" // line 2
                + "    }\n" // line 3
                + "    public void method2() {\n" // line 4
                + "    }\n" // line 5
                + "}\n"; // line 6

        ASTUserClassOrInterface<?> rootNode = parse(code);

        Node method1 = rootNode.getChild(1);
        assertEquals("Wrong begin line", 2, method1.getBeginLine());
        assertEquals("Wrong end line", 3, method1.getEndLine());

        Node method2 = rootNode.getChild(2);
        assertEquals("Wrong begin line", 4, method2.getBeginLine());
        assertEquals("Wrong end line", 5, method2.getEndLine());
    }

    @Test
    public void checkComments() {

        String code = "public  /** Comment on Class */ class SimpleClass {\n" // line 1
            + "    /** Comment on m1 */"
            + "    public void method1() {\n" // line 2
            + "    }\n" // line 3
            + "    public void method2() {\n" // line 4
            + "    }\n" // line 5
            + "}\n"; // line 6

        ASTUserClassOrInterface<?> root = parse(code);

        assertThat(root, instanceOf(ASTUserClass.class));
        ApexNode<?> comment = root.getChild(0);
        assertThat(comment, instanceOf(ASTFormalComment.class));

        assertPosition(comment, 1, 9, 1, 31);
        assertEquals("/** Comment on Class */", ((ASTFormalComment) comment).getToken());

        ApexNode<?> m1 = root.getChild(2);
        assertThat(m1, instanceOf(ASTMethod.class));

        ApexNode<?> comment2 = m1.getChild(0);
        assertThat(comment2, instanceOf(ASTFormalComment.class));
        assertEquals("/** Comment on m1 */", ((ASTFormalComment) comment2).getToken());
    }

    @Test
    public void parsesRealWorldClasses() throws Exception {
        File directory = new File("src/test/resources");
        File[] fList = directory.listFiles();

        for (File file : fList) {
            if (file.isFile() && file.getName().endsWith(".cls")) {
                String sourceCode = FileUtils.readFileToString(file, StandardCharsets.UTF_8);
                Assert.assertNotNull(parse(sourceCode));
            }
        }
    }

    /**
     * See github issue #1546
     * @see <a href="https://github.com/pmd/pmd/issues/1546">[apex] PMD parsing exception for Apex classes using 'inherited sharing' keyword</a>
     */
    @Test
    public void parseInheritedSharingClass() throws IOException {
        String source = IOUtils.toString(ApexParserTest.class.getResourceAsStream("InheritedSharing.cls"),
                StandardCharsets.UTF_8);
        parse(source);
    }

    /**
     * See bug #1485
     *
     * @see <a href="https://sourceforge.net/p/pmd/bugs/1485/">#1485 [apex] Analysis of some apex classes cause a stackoverflow error</a>
     */
    @Test
    public void stackOverflowDuringClassParsing() throws Exception {
        String source = IOUtils.toString(ApexParserTest.class.getResourceAsStream("StackOverflowClass.cls"),
                StandardCharsets.UTF_8);
        ASTUserClassOrInterface<?> rootNode = parse(source);

        int count = visitPosition(rootNode, 0);
        Assert.assertEquals(487, count);
    }

    @Test
    public void verifyLineColumnNumbersInnerClasses() throws Exception {
        String source = IOUtils.toString(ApexParserTest.class.getResourceAsStream("InnerClassLocations.cls"),
                StandardCharsets.UTF_8);
        source = source.replaceAll("\r\n", "\n");
        ASTUserClassOrInterface<?> rootNode = parse(source);

        visitPosition(rootNode, 0);

        Assert.assertEquals("InnerClassLocations", rootNode.getSimpleName());
        // Note: Apex parser doesn't provide positions for "public class" keywords. The
        // position of the UserClass node is just the identifier. So, the node starts
        // with the identifier and not with the first keyword in the file...
        assertPosition(rootNode, 1, 14, 16, 2);

        List<ASTUserClass> classes = rootNode.descendants(ASTUserClass.class).toList();
        Assert.assertEquals(2, classes.size());
        Assert.assertEquals("bar1", classes.get(0).getSimpleName());
        List<ASTMethod> methods = classes.get(0).findChildrenOfType(ASTMethod.class);
        Assert.assertEquals(2, methods.size()); // m() and synthetic clone()
        Assert.assertEquals("m", methods.get(0).getImage());
        assertPosition(methods.get(0), 4, 21, 7, 9);
        Assert.assertEquals("clone", methods.get(1).getImage());
        assertPosition(methods.get(1), 7, 9, 7, 9);

        // Position of the first inner class: starts with the identifier "bar1" and ends with
        // the last real method m(). The last bracket it actually on the next line 8, but we
        // don't see this in the AST.
        assertPosition(classes.get(0), 3, 18, 7, 9);

        Assert.assertEquals("bar2", classes.get(1).getImage());
        assertPosition(classes.get(1), 10, 18, 14, 9);
    }

    // TEST HELPER

    private int visitPosition(Node node, int count) {
        int result = count + 1;
        Assert.assertTrue(node.getBeginLine() > 0);
        Assert.assertTrue(node.getBeginColumn() > 0);
        Assert.assertTrue(node.getEndLine() > 0);
        Assert.assertTrue(node.getEndColumn() > 0);
        for (int i = 0; i < node.getNumChildren(); i++) {
            result = visitPosition(node.getChild(i), result);
        }
        return result;
    }
}<|MERGE_RESOLUTION|>--- conflicted
+++ resolved
@@ -21,7 +21,6 @@
 import org.junit.Test;
 
 import net.sourceforge.pmd.lang.ast.Node;
-import net.sourceforge.pmd.lang.ast.xpath.internal.FileNameXPathFunction;
 
 public class ApexParserTest extends ApexParserTestBase {
 
@@ -44,20 +43,16 @@
         assertEquals(4, methods.size());
     }
 
-<<<<<<< HEAD
-    private final String testCodeForLineNumbers =
-=======
     @Test
     public void fileName() {
         String code = "class Outer { class Inner {}}";
 
         ASTUserClass rootNode = (ASTUserClass) parse(code, "src/filename.cls");
 
-        assertEquals("filename.cls", rootNode.getUserMap().get(FileNameXPathFunction.FILE_NAME_KEY));
-    }
-
-    private String testCodeForLineNumbers =
->>>>>>> 2636fde5
+        assertEquals("src/filename.cls", rootNode.getAstInfo().getFileName());
+    }
+
+    private final String testCodeForLineNumbers =
               "public class SimpleClass {\n" // line 1
             + "    public void method1() {\n" // line 2
             + "        System.out.println('abc');\n" // line 3
