/**
 * BSD-style license; for more info see http://pmd.sourceforge.net/license.html
 */

package net.sourceforge.pmd.lang.apex.ast;

import static net.sourceforge.pmd.lang.ast.test.TestUtilsKt.assertPosition;
import static org.hamcrest.MatcherAssert.assertThat;
import static org.hamcrest.core.IsInstanceOf.instanceOf;
import static org.junit.Assert.assertEquals;
import static org.junit.Assert.assertTrue;

import java.io.File;
import java.io.IOException;
import java.nio.charset.StandardCharsets;
import java.util.List;

import org.junit.Assert;
import org.junit.Test;

import net.sourceforge.pmd.lang.ast.Node;
<<<<<<< HEAD
=======
import net.sourceforge.pmd.lang.ast.xpath.internal.FileNameXPathFunction;
import net.sourceforge.pmd.util.IOUtil;

import apex.jorje.semantic.ast.compilation.Compilation;
>>>>>>> ed6cd9ae

public class ApexParserTest extends ApexParserTestBase {

    @Test
    public void understandsSimpleFile() {

        // Setup
        String code = "@isTest\n"
            + " public class SimpleClass {\n"
            + "    @isTest\n public static void testAnything() {\n"
            + "        \n"
            + "    }\n"
            + "}";

        // Exercise
        ASTUserClassOrInterface<?> rootNode = parse(code);

        // Verify
        List<ASTMethod> methods = rootNode.findDescendantsOfType(ASTMethod.class);
        assertEquals(4, methods.size());
    }

    @Test
    public void fileName() {
        String code = "class Outer { class Inner {}}";

        ASTUserClass rootNode = (ASTUserClass) parse(code, "src/filename.cls");

        assertEquals("src/filename.cls", rootNode.getAstInfo().getFileName());
    }

    private final String testCodeForLineNumbers =
              "public class SimpleClass {\n" // line 1
            + "    public void method1() {\n" // line 2
            + "        System.out.println('abc');\n" // line 3
            + "        // this is a comment\n" // line 4
            + "    }\n" // line 5
            + "}\n"; // line 6

    @Test
    public void verifyLineColumnNumbers() {
        ASTUserClassOrInterface<?> rootNode = parse(testCodeForLineNumbers);
        assertLineNumbersForTestCode(rootNode);
    }

    @Test
    public void verifyLineColumnNumbersWithWindowsLineEndings() {
        String windowsLineEndings = testCodeForLineNumbers.replaceAll(" \n", "\r\n");
        ASTUserClassOrInterface<?> rootNode = parse(windowsLineEndings);
        assertLineNumbersForTestCode(rootNode);
    }

    private void assertLineNumbersForTestCode(ASTUserClassOrInterface<?> rootNode) {
        // whole source code, well from the beginning of the class
        // name Modifier of the class - doesn't work. This node just
        // sees the identifier ("SimpleClass")
        // assertPosition(rootNode.getChild(0), 1, 1, 1, 6);

        // "public"
        assertPosition(rootNode, 1, 14, 6, 2);

        // "method1" - starts with identifier until end of its block statement
        Node method1 = rootNode.getChild(1);
        assertPosition(method1, 2, 17, 5, 5);
        // Modifier of method1 - doesn't work. This node just sees the
        // identifier ("method1")
        // assertPosition(method1.getChild(0), 2, 17, 2, 20); // "public" for
        // method1

        // BlockStatement - the whole method body
        Node blockStatement = method1.getChild(1);
        assertTrue(((ASTBlockStatement) blockStatement).hasCurlyBrace());
        assertPosition(blockStatement, 2, 27, 5, 5);

        // the expression ("System.out...")
        Node expressionStatement = blockStatement.getChild(0);
        assertPosition(expressionStatement, 3, 9, 3, 34);
    }

    @Test
    public void verifyEndLine() {

        String code = "public class SimpleClass {\n" // line 1
                + "    public void method1() {\n" // line 2
                + "    }\n" // line 3
                + "    public void method2() {\n" // line 4
                + "    }\n" // line 5
                + "}\n"; // line 6

        ASTUserClassOrInterface<?> rootNode = parse(code);

        Node method1 = rootNode.getChild(1);
        assertEquals("Wrong begin line", 2, method1.getBeginLine());
        assertEquals("Wrong end line", 3, method1.getEndLine());

        Node method2 = rootNode.getChild(2);
        assertEquals("Wrong begin line", 4, method2.getBeginLine());
        assertEquals("Wrong end line", 5, method2.getEndLine());
    }

    @Test
    public void checkComments() {

        String code = "public  /** Comment on Class */ class SimpleClass {\n" // line 1
            + "    /** Comment on m1 */"
            + "    public void method1() {\n" // line 2
            + "    }\n" // line 3
            + "    public void method2() {\n" // line 4
            + "    }\n" // line 5
            + "}\n"; // line 6

        ASTUserClassOrInterface<?> root = parse(code);

        assertThat(root, instanceOf(ASTUserClass.class));
        ApexNode<?> comment = root.getChild(0);
        assertThat(comment, instanceOf(ASTFormalComment.class));

        assertPosition(comment, 1, 9, 1, 31);
        assertEquals("/** Comment on Class */", ((ASTFormalComment) comment).getToken());

        ApexNode<?> m1 = root.getChild(2);
        assertThat(m1, instanceOf(ASTMethod.class));

        ApexNode<?> comment2 = m1.getChild(0);
        assertThat(comment2, instanceOf(ASTFormalComment.class));
        assertEquals("/** Comment on m1 */", ((ASTFormalComment) comment2).getToken());
    }

    @Test
    public void parsesRealWorldClasses() throws Exception {
        File directory = new File("src/test/resources");
        File[] fList = directory.listFiles();

        for (File file : fList) {
            if (file.isFile() && file.getName().endsWith(".cls")) {
<<<<<<< HEAD
                String sourceCode = FileUtils.readFileToString(file, StandardCharsets.UTF_8);
                Assert.assertNotNull(parse(sourceCode));
=======
                String sourceCode = IOUtil.readFileToString(file, StandardCharsets.UTF_8);
                ApexNode<Compilation> rootNode = parse(sourceCode);
                Assert.assertNotNull(rootNode);
>>>>>>> ed6cd9ae
            }
        }
    }

    /**
     * See github issue #1546
     * @see <a href="https://github.com/pmd/pmd/issues/1546">[apex] PMD parsing exception for Apex classes using 'inherited sharing' keyword</a>
     */
    @Test
    public void parseInheritedSharingClass() throws IOException {
        String source = IOUtil.readToString(ApexParserTest.class.getResourceAsStream("InheritedSharing.cls"),
                StandardCharsets.UTF_8);
        parse(source);
    }

    /**
     * See bug #1485
     *
     * @see <a href="https://sourceforge.net/p/pmd/bugs/1485/">#1485 [apex] Analysis of some apex classes cause a stackoverflow error</a>
     */
    @Test
    public void stackOverflowDuringClassParsing() throws Exception {
        String source = IOUtil.readToString(ApexParserTest.class.getResourceAsStream("StackOverflowClass.cls"),
                StandardCharsets.UTF_8);
        ASTUserClassOrInterface<?> rootNode = parse(source);

        int count = visitPosition(rootNode, 0);
        Assert.assertEquals(487, count);
    }

    @Test
    public void verifyLineColumnNumbersInnerClasses() throws Exception {
        String source = IOUtil.readToString(ApexParserTest.class.getResourceAsStream("InnerClassLocations.cls"),
                StandardCharsets.UTF_8);
        source = source.replaceAll("\r\n", "\n");
        ASTUserClassOrInterface<?> rootNode = parse(source);

        visitPosition(rootNode, 0);

        Assert.assertEquals("InnerClassLocations", rootNode.getSimpleName());
        // Note: Apex parser doesn't provide positions for "public class" keywords. The
        // position of the UserClass node is just the identifier. So, the node starts
        // with the identifier and not with the first keyword in the file...
        assertPosition(rootNode, 1, 14, 16, 2);

        List<ASTUserClass> classes = rootNode.descendants(ASTUserClass.class).toList();
        Assert.assertEquals(2, classes.size());
        Assert.assertEquals("bar1", classes.get(0).getSimpleName());
        List<ASTMethod> methods = classes.get(0).findChildrenOfType(ASTMethod.class);
        Assert.assertEquals(2, methods.size()); // m() and synthetic clone()
        Assert.assertEquals("m", methods.get(0).getImage());
        assertPosition(methods.get(0), 4, 21, 7, 9);
        Assert.assertEquals("clone", methods.get(1).getImage());
        assertPosition(methods.get(1), 7, 9, 7, 9);

        // Position of the first inner class: starts with the identifier "bar1" and ends with
        // the last real method m(). The last bracket it actually on the next line 8, but we
        // don't see this in the AST.
        assertPosition(classes.get(0), 3, 18, 7, 9);

        Assert.assertEquals("bar2", classes.get(1).getImage());
        assertPosition(classes.get(1), 10, 18, 14, 9);
    }

    // TEST HELPER

    private int visitPosition(Node node, int count) {
        int result = count + 1;
        Assert.assertTrue(node.getBeginLine() > 0);
        Assert.assertTrue(node.getBeginColumn() > 0);
        Assert.assertTrue(node.getEndLine() > 0);
        Assert.assertTrue(node.getEndColumn() > 0);
        for (int i = 0; i < node.getNumChildren(); i++) {
            result = visitPosition(node.getChild(i), result);
        }
        return result;
    }
}<|MERGE_RESOLUTION|>--- conflicted
+++ resolved
@@ -19,13 +19,7 @@
 import org.junit.Test;
 
 import net.sourceforge.pmd.lang.ast.Node;
-<<<<<<< HEAD
-=======
-import net.sourceforge.pmd.lang.ast.xpath.internal.FileNameXPathFunction;
 import net.sourceforge.pmd.util.IOUtil;
-
-import apex.jorje.semantic.ast.compilation.Compilation;
->>>>>>> ed6cd9ae
 
 public class ApexParserTest extends ApexParserTestBase {
 
@@ -161,14 +155,8 @@
 
         for (File file : fList) {
             if (file.isFile() && file.getName().endsWith(".cls")) {
-<<<<<<< HEAD
-                String sourceCode = FileUtils.readFileToString(file, StandardCharsets.UTF_8);
+                String sourceCode = IOUtil.readFileToString(file, StandardCharsets.UTF_8);
                 Assert.assertNotNull(parse(sourceCode));
-=======
-                String sourceCode = IOUtil.readFileToString(file, StandardCharsets.UTF_8);
-                ApexNode<Compilation> rootNode = parse(sourceCode);
-                Assert.assertNotNull(rootNode);
->>>>>>> ed6cd9ae
             }
         }
     }
