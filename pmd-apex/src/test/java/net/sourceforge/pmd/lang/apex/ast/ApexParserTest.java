--- conflicted
+++ resolved
@@ -8,15 +8,10 @@
 import static net.sourceforge.pmd.lang.ast.test.TestUtilsKt.assertPosition;
 import static org.hamcrest.MatcherAssert.assertThat;
 import static org.hamcrest.core.IsInstanceOf.instanceOf;
-<<<<<<< HEAD
 import static org.junit.jupiter.api.Assertions.assertEquals;
+import static org.junit.jupiter.api.Assertions.assertFalse;
 import static org.junit.jupiter.api.Assertions.assertNotNull;
 import static org.junit.jupiter.api.Assertions.assertTrue;
-=======
-import static org.junit.Assert.assertEquals;
-import static org.junit.Assert.assertFalse;
-import static org.junit.Assert.assertTrue;
->>>>>>> 8bf54b8a
 
 import java.io.File;
 import java.io.IOException;
@@ -99,7 +94,7 @@
 
         // BlockStatement - the whole method body
         Node blockStatement = method1.getChild(1);
-        assertTrue("should detect curly brace", ((ASTBlockStatement) blockStatement).hasCurlyBrace());
+        assertTrue(((ASTBlockStatement) blockStatement).hasCurlyBrace(), "should detect curly brace");
         assertPosition(blockStatement, 2, 27, 5, 6);
 
         // the expression ("System.out...")
@@ -121,19 +116,10 @@
         ASTUserClassOrInterface<?> rootNode = parse(code);
 
         Node method1 = rootNode.getChild(1);
-<<<<<<< HEAD
-        assertEquals(2, method1.getBeginLine(), "Wrong begin line");
-        assertEquals(3, method1.getEndLine(), "Wrong end line");
-
-        Node method2 = rootNode.getChild(2);
-        assertEquals(4, method2.getBeginLine(), "Wrong begin line");
-        assertEquals(5, method2.getEndLine(), "Wrong end line");
-=======
         assertPosition(method1, 2, 17, 2, 24);
 
         Node method2 = rootNode.getChild(2);
         assertPosition(method2, 4, 17, 4, 24);
->>>>>>> 8bf54b8a
     }
 
     @Test
@@ -204,83 +190,47 @@
     }
 
     @Test
-<<<<<<< HEAD
-    void verifyLineColumnNumbersInnerClasses() throws Exception {
-        String source = IOUtil.readToString(ApexParserTest.class.getResourceAsStream("InnerClassLocations.cls"),
-                StandardCharsets.UTF_8);
-        source = source.replaceAll("\r\n", "\n");
-        ASTUserClassOrInterface<?> rootNode = parse(source);
+    void verifyLineColumnNumbersInnerClasses() {
+        ASTApexFile rootNode = apex.parseResource("InnerClassLocations.cls");
+        assertNotNull(rootNode);
 
         visitPosition(rootNode, 0);
 
-        assertEquals("InnerClassLocations", rootNode.getSimpleName());
-=======
-    public void verifyLineColumnNumbersInnerClasses() {
-        ASTApexFile rootNode = apex.parseResource("InnerClassLocations.cls");
-        Assert.assertNotNull(rootNode);
-
-        visitPosition(rootNode, 0);
-
         ASTUserClassOrInterface<?> classNode = rootNode.getMainNode();
-        Assert.assertEquals("InnerClassLocations", classNode.getSimpleName());
+        assertEquals("InnerClassLocations", classNode.getSimpleName());
         assertTextEquals("InnerClassLocations", classNode);
->>>>>>> 8bf54b8a
         // Note: Apex parser doesn't provide positions for "public class" keywords. The
         // position of the UserClass node is just the identifier. So, the node starts
         // with the identifier and not with the first keyword in the file...
         assertPosition(classNode, 1, 14, 1, 33);
 
-<<<<<<< HEAD
-        List<ASTUserClass> classes = rootNode.descendants(ASTUserClass.class).toList();
+        List<ASTUserClass> classes = classNode.descendants(ASTUserClass.class).toList();
         assertEquals(2, classes.size());
         assertEquals("bar1", classes.get(0).getSimpleName());
-        List<ASTMethod> methods = classes.get(0).findChildrenOfType(ASTMethod.class);
+        List<ASTMethod> methods = classes.get(0).children(ASTMethod.class).toList();
         assertEquals(2, methods.size()); // m() and synthetic clone()
         assertEquals("m", methods.get(0).getImage());
-        assertPosition(methods.get(0), 4, 21, 7, 9);
+        assertPosition(methods.get(0), 4, 21, 4, 22);
         assertEquals("clone", methods.get(1).getImage());
-        assertPosition(methods.get(1), 7, 9, 7, 9);
-=======
-        List<ASTUserClass> classes = classNode.descendants(ASTUserClass.class).toList();
-        Assert.assertEquals(2, classes.size());
-        Assert.assertEquals("bar1", classes.get(0).getSimpleName());
-        List<ASTMethod> methods = classes.get(0).children(ASTMethod.class).toList();
-        Assert.assertEquals(2, methods.size()); // m() and synthetic clone()
-        Assert.assertEquals("m", methods.get(0).getImage());
-        assertPosition(methods.get(0), 4, 21, 4, 22);
-        Assert.assertEquals("clone", methods.get(1).getImage());
         assertFalse(methods.get(1).hasRealLoc());
         assertPosition(methods.get(1), 3, 18, 3, 22);
->>>>>>> 8bf54b8a
 
         // Position of the first inner class is its identifier
         assertPosition(classes.get(0), 3, 18, 3, 22);
 
-<<<<<<< HEAD
-        assertEquals("bar2", classes.get(1).getImage());
-        assertPosition(classes.get(1), 10, 18, 14, 9);
-=======
-        Assert.assertEquals("bar2", classes.get(1).getSimpleName());
+        assertEquals("bar2", classes.get(1).getSimpleName());
         assertPosition(classes.get(1), 10, 18, 10, 22);
->>>>>>> 8bf54b8a
     }
 
     // TEST HELPER
 
     private int visitPosition(Node node, int count) {
         int result = count + 1;
-<<<<<<< HEAD
-        assertTrue(node.getBeginLine() > 0);
-        assertTrue(node.getBeginColumn() > 0);
-        assertTrue(node.getEndLine() > 0);
-        assertTrue(node.getEndColumn() > 0);
-=======
         FileLocation loc = node.getReportLocation();
-        Assert.assertTrue(loc.getStartLine() > 0);
-        Assert.assertTrue(loc.getStartColumn() > 0);
-        Assert.assertTrue(loc.getEndLine() > 0);
-        Assert.assertTrue(loc.getEndColumn() > 0);
->>>>>>> 8bf54b8a
+        assertTrue(loc.getStartLine() > 0);
+        assertTrue(loc.getStartColumn() > 0);
+        assertTrue(loc.getEndLine() > 0);
+        assertTrue(loc.getEndColumn() > 0);
         for (int i = 0; i < node.getNumChildren(); i++) {
             result = visitPosition(node.getChild(i), result);
         }
