/**
 * BSD-style license; for more info see http://pmd.sourceforge.net/license.html
 */

package net.sourceforge.pmd.cpd;

import java.util.Locale;
import java.util.Properties;

import org.antlr.v4.runtime.CharStream;
import org.antlr.v4.runtime.CharStreams;
import org.antlr.v4.runtime.Token;

import net.sourceforge.pmd.lang.apex.ApexJorjeLogging;

import com.nawforce.apexparser.ApexLexer;
import com.nawforce.apexparser.CaseInsensitiveInputStream;

public class ApexTokenizer implements Tokenizer {

    public ApexTokenizer() {
        ApexJorjeLogging.disableLogging();
    }

    /**
     * If the properties is <code>false</code> (default), then the case of any token
     * is ignored.
     */
    public static final String CASE_SENSITIVE = "net.sourceforge.pmd.cpd.ApexTokenizer.caseSensitive";

    private boolean caseSensitive;

    public void setProperties(Properties properties) {
        caseSensitive = Boolean.parseBoolean(properties.getProperty(CASE_SENSITIVE, "false"));
    }

    @Override
    public void tokenize(SourceCode sourceCode, Tokens tokenEntries) {
        StringBuilder code = sourceCode.getCodeBuffer();

<<<<<<< HEAD
        CharStream charStream = CharStreams.fromString(code.toString());
        ApexLexer lexer = new ApexLexer(new CaseInsensitiveInputStream(charStream));
=======
        ANTLRStringStream ass = new ANTLRStringStream(code.toString());
        ApexLexer lexer = new ApexLexer(ass) {
            @Override
            public void emitErrorMessage(String msg) {
                throw new TokenMgrError(getLine(), getCharPositionInLine(), getSourceName(), msg, null);
            }
        };
>>>>>>> 08e7afc2

        try {
            Token token = lexer.nextToken();

            while (token.getType() != Token.EOF) {
                if (token.getChannel() == ApexLexer.DEFAULT_TOKEN_CHANNEL) { // exclude WHITESPACE_CHANNEL and COMMENT_CHANNEL
                    String tokenText = token.getText();
                    if (!caseSensitive) {
                        tokenText = tokenText.toLowerCase(Locale.ROOT);
                    }
<<<<<<< HEAD
                    TokenEntry tokenEntry = new TokenEntry(tokenText, sourceCode.getFileName(), token.getLine(),
                            token.getCharPositionInLine() + 1,
                            token.getCharPositionInLine() + tokenText.length());
=======
                    TokenEntry tokenEntry = new TokenEntry(tokenText, sourceCode.getFileName(),
                                                           token.getLine(),
                                                           token.getCharPositionInLine() + 1,
                                                           token.getCharPositionInLine() + tokenText.length() + 1);
>>>>>>> 08e7afc2
                    tokenEntries.add(tokenEntry);
                }
                token = lexer.nextToken();
            }
        } finally {
            tokenEntries.add(TokenEntry.getEOF());
        }
    }
}<|MERGE_RESOLUTION|>--- conflicted
+++ resolved
@@ -38,10 +38,6 @@
     public void tokenize(SourceCode sourceCode, Tokens tokenEntries) {
         StringBuilder code = sourceCode.getCodeBuffer();
 
-<<<<<<< HEAD
-        CharStream charStream = CharStreams.fromString(code.toString());
-        ApexLexer lexer = new ApexLexer(new CaseInsensitiveInputStream(charStream));
-=======
         ANTLRStringStream ass = new ANTLRStringStream(code.toString());
         ApexLexer lexer = new ApexLexer(ass) {
             @Override
@@ -49,7 +45,6 @@
                 throw new TokenMgrError(getLine(), getCharPositionInLine(), getSourceName(), msg, null);
             }
         };
->>>>>>> 08e7afc2
 
         try {
             Token token = lexer.nextToken();
@@ -60,16 +55,10 @@
                     if (!caseSensitive) {
                         tokenText = tokenText.toLowerCase(Locale.ROOT);
                     }
-<<<<<<< HEAD
-                    TokenEntry tokenEntry = new TokenEntry(tokenText, sourceCode.getFileName(), token.getLine(),
-                            token.getCharPositionInLine() + 1,
-                            token.getCharPositionInLine() + tokenText.length());
-=======
                     TokenEntry tokenEntry = new TokenEntry(tokenText, sourceCode.getFileName(),
                                                            token.getLine(),
                                                            token.getCharPositionInLine() + 1,
                                                            token.getCharPositionInLine() + tokenText.length() + 1);
->>>>>>> 08e7afc2
                     tokenEntries.add(tokenEntry);
                 }
                 token = lexer.nextToken();
