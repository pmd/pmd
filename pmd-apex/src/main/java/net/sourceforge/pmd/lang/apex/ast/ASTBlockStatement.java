--- conflicted
+++ resolved
@@ -4,26 +4,13 @@
 
 package net.sourceforge.pmd.lang.apex.ast;
 
-<<<<<<< HEAD
 import com.google.summit.ast.Node;
 import com.google.summit.ast.SourceLocation;
 
-public class ASTBlockStatement extends AbstractApexNode.Single<Node> {
+public final class ASTBlockStatement extends AbstractApexNode.Single<Node> {
     private boolean curlyBrace;
 
     ASTBlockStatement(Node blockStatement) {
-=======
-import java.util.Objects;
-
-import net.sourceforge.pmd.lang.document.TextDocument;
-
-import apex.jorje.semantic.ast.statement.BlockStatement;
-
-public final class ASTBlockStatement extends AbstractApexNode<BlockStatement> {
-    private boolean curlyBrace;
-
-    ASTBlockStatement(BlockStatement blockStatement) {
->>>>>>> 08e7afc2
         super(blockStatement);
     }
 
@@ -47,17 +34,15 @@
         // check, whether the this block statement really begins with a curly brace
         // unfortunately, for-loop and if-statements always contain a block statement,
         // regardless whether curly braces where present or not.
-<<<<<<< HEAD
         SourceLocation loc = node.getSourceLocation();
         String sourceRegion = loc.extractFrom(source);
         this.curlyBrace = sourceRegion.charAt(0) == '{';
-=======
-        curlyBrace = document.getText().startsWith('{', node.getLoc().getStartIndex());
     }
 
+    /* TODO post-merge
     @Override
     public boolean hasRealLoc() {
         return super.hasRealLoc() && !Objects.equals(node.getLoc(), getParent().getNode().getLoc());
->>>>>>> 08e7afc2
     }
+    */
 }