/*
 * BSD-style license; for more info see http://pmd.sourceforge.net/license.html
 */

package net.sourceforge.pmd.lang.apex.ast;

<<<<<<< HEAD
import com.google.summit.ast.Node;

public class ASTDmlMergeStatement extends AbstractApexNode.Single<Node> {

    ASTDmlMergeStatement(Node dmlMergeStatement) {
=======
import apex.jorje.semantic.ast.statement.DmlMergeStatement;

public final class ASTDmlMergeStatement extends AbstractApexNode<DmlMergeStatement> {

    ASTDmlMergeStatement(DmlMergeStatement dmlMergeStatement) {
>>>>>>> 08e7afc2
        super(dmlMergeStatement);
    }


    @Override
    protected <P, R> R acceptApexVisitor(ApexVisitor<? super P, ? extends R> visitor, P data) {
        return visitor.visit(this, data);
    }
}<|MERGE_RESOLUTION|>--- conflicted
+++ resolved
@@ -4,19 +4,11 @@
 
 package net.sourceforge.pmd.lang.apex.ast;
 
-<<<<<<< HEAD
 import com.google.summit.ast.Node;
 
-public class ASTDmlMergeStatement extends AbstractApexNode.Single<Node> {
+public final class ASTDmlMergeStatement extends AbstractApexNode.Single<Node> {
 
     ASTDmlMergeStatement(Node dmlMergeStatement) {
-=======
-import apex.jorje.semantic.ast.statement.DmlMergeStatement;
-
-public final class ASTDmlMergeStatement extends AbstractApexNode<DmlMergeStatement> {
-
-    ASTDmlMergeStatement(DmlMergeStatement dmlMergeStatement) {
->>>>>>> 08e7afc2
         super(dmlMergeStatement);
     }
 
