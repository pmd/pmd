/*
 * BSD-style license; for more info see http://pmd.sourceforge.net/license.html
 */

package net.sourceforge.pmd.lang.apex.ast;

<<<<<<< HEAD
import net.sourceforge.pmd.annotation.InternalApi;

import com.google.summit.ast.Node;

public class ASTModifierOrAnnotation extends AbstractApexNode.Single<Node> {

    @Deprecated
    @InternalApi
    public ASTModifierOrAnnotation(Node modifierOrAnnotation) {
=======
import apex.jorje.semantic.ast.modifier.ModifierOrAnnotation;

public final class ASTModifierOrAnnotation extends AbstractApexNode<ModifierOrAnnotation> {

    ASTModifierOrAnnotation(ModifierOrAnnotation modifierOrAnnotation) {
>>>>>>> 08e7afc2
        super(modifierOrAnnotation);
    }


    @Override
    protected <P, R> R acceptApexVisitor(ApexVisitor<? super P, ? extends R> visitor, P data) {
        return visitor.visit(this, data);
    }
}<|MERGE_RESOLUTION|>--- conflicted
+++ resolved
@@ -4,23 +4,11 @@
 
 package net.sourceforge.pmd.lang.apex.ast;
 
-<<<<<<< HEAD
-import net.sourceforge.pmd.annotation.InternalApi;
-
 import com.google.summit.ast.Node;
 
-public class ASTModifierOrAnnotation extends AbstractApexNode.Single<Node> {
+public final class ASTModifierOrAnnotation extends AbstractApexNode.Single<Node> {
 
-    @Deprecated
-    @InternalApi
-    public ASTModifierOrAnnotation(Node modifierOrAnnotation) {
-=======
-import apex.jorje.semantic.ast.modifier.ModifierOrAnnotation;
-
-public final class ASTModifierOrAnnotation extends AbstractApexNode<ModifierOrAnnotation> {
-
-    ASTModifierOrAnnotation(ModifierOrAnnotation modifierOrAnnotation) {
->>>>>>> 08e7afc2
+    ASTModifierOrAnnotation(Node modifierOrAnnotation) {
         super(modifierOrAnnotation);
     }
 
