/*
 * BSD-style license; for more info see http://pmd.sourceforge.net/license.html
 */

package net.sourceforge.pmd.lang.apex.ast;

import com.google.summit.ast.Node;
import net.sourceforge.pmd.annotation.InternalApi;

<<<<<<< HEAD
public class ASTThisVariableExpression extends AbstractApexNode.Single<Node> {

    @Deprecated
    @InternalApi
    public ASTThisVariableExpression(Node thisVariableExpression) {
        super(thisVariableExpression);
=======
import com.google.summit.ast.expression.ThisExpression;

public class ASTThisVariableExpression extends AbstractApexNode.Single<ThisExpression> {

    @Deprecated
    @InternalApi
    public ASTThisVariableExpression(ThisExpression thisExpression) {
        super(thisExpression);
>>>>>>> a5f91348
    }

    @Override
    public Object jjtAccept(ApexParserVisitor visitor, Object data) {
        return visitor.visit(this, data);
    }
}<|MERGE_RESOLUTION|>--- conflicted
+++ resolved
@@ -7,14 +7,6 @@
 import com.google.summit.ast.Node;
 import net.sourceforge.pmd.annotation.InternalApi;
 
-<<<<<<< HEAD
-public class ASTThisVariableExpression extends AbstractApexNode.Single<Node> {
-
-    @Deprecated
-    @InternalApi
-    public ASTThisVariableExpression(Node thisVariableExpression) {
-        super(thisVariableExpression);
-=======
 import com.google.summit.ast.expression.ThisExpression;
 
 public class ASTThisVariableExpression extends AbstractApexNode.Single<ThisExpression> {
@@ -23,7 +15,6 @@
     @InternalApi
     public ASTThisVariableExpression(ThisExpression thisExpression) {
         super(thisExpression);
->>>>>>> a5f91348
     }
 
     @Override
