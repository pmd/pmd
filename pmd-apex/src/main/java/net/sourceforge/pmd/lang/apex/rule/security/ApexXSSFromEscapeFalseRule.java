/**
 * BSD-style license; for more info see http://pmd.sourceforge.net/license.html
 */

package net.sourceforge.pmd.lang.apex.rule.security;

import java.util.List;

import net.sourceforge.pmd.lang.apex.ast.ASTLiteralExpression;
import net.sourceforge.pmd.lang.apex.ast.ASTMethodCallExpression;
import net.sourceforge.pmd.lang.apex.ast.ASTUserClass;
import net.sourceforge.pmd.lang.apex.ast.ASTVariableExpression;
import net.sourceforge.pmd.lang.apex.rule.AbstractApexRule;

/**
 * Finds all .addError method calls that are not HTML escaped on purpose
 * 
 * @author sergey.gorbaty
 *
 */
public class ApexXSSFromEscapeFalseRule extends AbstractApexRule {
    private static final String ADD_ERROR = "addError";

    public ApexXSSFromEscapeFalseRule() {
        setProperty(CODECLIMATE_CATEGORIES, new String[] { "Security" });
        setProperty(CODECLIMATE_REMEDIATION_MULTIPLIER, 100);
        setProperty(CODECLIMATE_BLOCK_HIGHLIGHTING, false);
    }

    @Override
    public Object visit(ASTUserClass node, Object data) {
        if (Helper.isTestMethodOrClass(node)) {
            return data;
        }

<<<<<<< HEAD
	@Override
	public Object visit(ASTUserClass node, Object data) {
		if (Helper.isTestMethodOrClass(node)) {
			return data;
		}

		List<ASTMethodCallExpression> methodCalls = node.findDescendantsOfType(ASTMethodCallExpression.class);
		for (ASTMethodCallExpression methodCall : methodCalls) {
			if (Helper.isMethodName(methodCall, ADD_ERROR)) {
				validateBooleanParameter(methodCall, data);
			}
		}
		return data;
	}
=======
        List<ASTMethodCallExpression> methodCalls = node.findDescendantsOfType(ASTMethodCallExpression.class);
        for (ASTMethodCallExpression methodCall : methodCalls) {
            if (Helper.isMethodName(methodCall, ADD_ERROR)) {
                validateBooleanParameter(methodCall, data);
            }
        }
        return data;
    }
>>>>>>> f10a1eca

    private void validateBooleanParameter(ASTMethodCallExpression methodCall, Object data) {
        int numberOfChildren = methodCall.jjtGetNumChildren();
        if (numberOfChildren == 3) { // addError('',false)
            Object potentialLiteral = methodCall.jjtGetChild(2);
            if (potentialLiteral instanceof ASTLiteralExpression) {
                ASTLiteralExpression parameter = (ASTLiteralExpression) potentialLiteral;
                Object o = parameter.getNode().getLiteral();
                if (o instanceof Boolean) {
                    Boolean paramValue = (Boolean) o;
                    if (paramValue.equals(Boolean.FALSE)) {
                        validateLiteralPresence(methodCall, data);
                    }
                }
            }
        }
    }

    private void validateLiteralPresence(ASTMethodCallExpression methodCall, Object data) {
        List<ASTVariableExpression> variables = methodCall.findDescendantsOfType(ASTVariableExpression.class);
        for (ASTVariableExpression v : variables) {
            addViolation(data, v);
        }
    }

}<|MERGE_RESOLUTION|>--- conflicted
+++ resolved
@@ -27,13 +27,6 @@
         setProperty(CODECLIMATE_BLOCK_HIGHLIGHTING, false);
     }
 
-    @Override
-    public Object visit(ASTUserClass node, Object data) {
-        if (Helper.isTestMethodOrClass(node)) {
-            return data;
-        }
-
-<<<<<<< HEAD
 	@Override
 	public Object visit(ASTUserClass node, Object data) {
 		if (Helper.isTestMethodOrClass(node)) {
@@ -48,16 +41,6 @@
 		}
 		return data;
 	}
-=======
-        List<ASTMethodCallExpression> methodCalls = node.findDescendantsOfType(ASTMethodCallExpression.class);
-        for (ASTMethodCallExpression methodCall : methodCalls) {
-            if (Helper.isMethodName(methodCall, ADD_ERROR)) {
-                validateBooleanParameter(methodCall, data);
-            }
-        }
-        return data;
-    }
->>>>>>> f10a1eca
 
     private void validateBooleanParameter(ASTMethodCallExpression methodCall, Object data) {
         int numberOfChildren = methodCall.jjtGetNumChildren();
