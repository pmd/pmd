/*
 * BSD-style license; for more info see http://pmd.sourceforge.net/license.html
 */

package net.sourceforge.pmd.lang.apex.ast;

import java.util.List;
import java.util.stream.Collectors;

<<<<<<< HEAD
import com.google.summit.ast.Identifier;

public class ASTReferenceExpression extends AbstractApexNode.Many<Identifier> {
=======
import apex.jorje.data.Identifier;
import apex.jorje.semantic.ast.expression.IdentifierContext;
import apex.jorje.semantic.ast.expression.ReferenceExpression;
import apex.jorje.semantic.ast.expression.ReferenceType;
>>>>>>> 08e7afc2

    private final ReferenceType referenceType;
    private final boolean isSafe;

<<<<<<< HEAD
    ASTReferenceExpression(List<Identifier> identifiers, ReferenceType referenceType, boolean isSafe) {
        super(identifiers);
        this.referenceType = referenceType;
        this.isSafe = isSafe;
    }

=======
public final class ASTReferenceExpression extends AbstractApexNode<ReferenceExpression> {

    ASTReferenceExpression(ReferenceExpression referenceExpression) {
        super(referenceExpression);
    }



>>>>>>> 08e7afc2
    @Override
    protected <P, R> R acceptApexVisitor(ApexVisitor<? super P, ? extends R> visitor, P data) {
        return visitor.visit(this, data);
    }

    /*
    public IdentifierContext getContext() {
        return node.getContext();
    }
     */
    // TODO(b/243906211)

    /* TODO(b/239648780) this is not yet set to a meaningful value
    public */ ReferenceType getReferenceType() {
        return referenceType;
    }

    @Override
    public String getImage() {
        if (!nodes.isEmpty()) {
            return nodes.get(0).getString();
        }
        return "";
    }

    public List<String> getNames() {
        return nodes.stream().map(Identifier::getString).collect(Collectors.toList());
    }

    public boolean isSafeNav() {
        return this.isSafe;
    }

    public boolean isSObjectType() {
<<<<<<< HEAD
        return nodes.stream().anyMatch(id -> "sobjecttype".equalsIgnoreCase(id.getString()));
    }

    @Override
    public boolean hasRealLoc() {
        return !nodes.isEmpty();
=======
        List<Identifier> identifiers = node.getNames();
        return identifiers != null
            && identifiers.stream().anyMatch(id -> "sobjecttype".equalsIgnoreCase(id.getValue()));
>>>>>>> 08e7afc2
    }
}<|MERGE_RESOLUTION|>--- conflicted
+++ resolved
@@ -7,37 +7,20 @@
 import java.util.List;
 import java.util.stream.Collectors;
 
-<<<<<<< HEAD
 import com.google.summit.ast.Identifier;
 
-public class ASTReferenceExpression extends AbstractApexNode.Many<Identifier> {
-=======
-import apex.jorje.data.Identifier;
-import apex.jorje.semantic.ast.expression.IdentifierContext;
-import apex.jorje.semantic.ast.expression.ReferenceExpression;
-import apex.jorje.semantic.ast.expression.ReferenceType;
->>>>>>> 08e7afc2
+public final class ASTReferenceExpression extends AbstractApexNode.Many<Identifier> {
 
     private final ReferenceType referenceType;
     private final boolean isSafe;
 
-<<<<<<< HEAD
     ASTReferenceExpression(List<Identifier> identifiers, ReferenceType referenceType, boolean isSafe) {
         super(identifiers);
         this.referenceType = referenceType;
         this.isSafe = isSafe;
     }
 
-=======
-public final class ASTReferenceExpression extends AbstractApexNode<ReferenceExpression> {
 
-    ASTReferenceExpression(ReferenceExpression referenceExpression) {
-        super(referenceExpression);
-    }
-
-
-
->>>>>>> 08e7afc2
     @Override
     protected <P, R> R acceptApexVisitor(ApexVisitor<? super P, ? extends R> visitor, P data) {
         return visitor.visit(this, data);
@@ -72,17 +55,11 @@
     }
 
     public boolean isSObjectType() {
-<<<<<<< HEAD
         return nodes.stream().anyMatch(id -> "sobjecttype".equalsIgnoreCase(id.getString()));
     }
 
     @Override
     public boolean hasRealLoc() {
         return !nodes.isEmpty();
-=======
-        List<Identifier> identifiers = node.getNames();
-        return identifiers != null
-            && identifiers.stream().anyMatch(id -> "sobjecttype".equalsIgnoreCase(id.getValue()));
->>>>>>> 08e7afc2
     }
 }