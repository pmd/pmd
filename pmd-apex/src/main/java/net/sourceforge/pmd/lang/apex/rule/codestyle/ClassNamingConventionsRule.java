--- conflicted
+++ resolved
@@ -31,8 +31,6 @@
     private static final PropertyDescriptor<Pattern> ENUM_REGEX = prop("enumPattern", "enum",
             DESCRIPTOR_TO_DISPLAY_NAME).defaultValue(PASCAL_CASE_WITH_UNDERSCORES).build();
 
-<<<<<<< HEAD
-=======
     public ClassNamingConventionsRule() {
         definePropertyDescriptor(TEST_CLASS_REGEX);
         definePropertyDescriptor(ABSTRACT_CLASS_REGEX);
@@ -40,17 +38,11 @@
         definePropertyDescriptor(INTERFACE_REGEX);
         definePropertyDescriptor(ENUM_REGEX);
 
-        setProperty(CODECLIMATE_CATEGORIES, "Style");
-        // Note: x10 as Apex has not automatic refactoring
-        setProperty(CODECLIMATE_REMEDIATION_MULTIPLIER, 5);
-        setProperty(CODECLIMATE_BLOCK_HIGHLIGHTING, false);
-
         addRuleChainVisit(ASTUserClass.class);
         addRuleChainVisit(ASTUserInterface.class);
         addRuleChainVisit(ASTUserEnum.class);
     }
 
->>>>>>> bf51f158
     @Override
     public Object visit(ASTUserClass node, Object data) {
         if (node.getModifiers().isTest()) {
