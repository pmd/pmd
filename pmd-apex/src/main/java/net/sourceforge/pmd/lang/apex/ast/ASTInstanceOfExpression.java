/*
 * BSD-style license; for more info see http://pmd.sourceforge.net/license.html
 */

package net.sourceforge.pmd.lang.apex.ast;

import com.google.summit.ast.Node;
import net.sourceforge.pmd.annotation.InternalApi;

<<<<<<< HEAD
public class ASTInstanceOfExpression extends AbstractApexNode.Single<Node> {

    @Deprecated
    @InternalApi
    public ASTInstanceOfExpression(Node instanceOfExpression) {
        super(instanceOfExpression);
=======
import com.google.summit.ast.expression.BinaryExpression;

public class ASTInstanceOfExpression extends AbstractApexNode.Single<BinaryExpression> {

    @Deprecated
    @InternalApi
    public ASTInstanceOfExpression(BinaryExpression binaryExpression) {
        super(binaryExpression);
>>>>>>> a5f91348
    }

    @Override
    public Object jjtAccept(ApexParserVisitor visitor, Object data) {
        return visitor.visit(this, data);
    }
}<|MERGE_RESOLUTION|>--- conflicted
+++ resolved
@@ -7,14 +7,6 @@
 import com.google.summit.ast.Node;
 import net.sourceforge.pmd.annotation.InternalApi;
 
-<<<<<<< HEAD
-public class ASTInstanceOfExpression extends AbstractApexNode.Single<Node> {
-
-    @Deprecated
-    @InternalApi
-    public ASTInstanceOfExpression(Node instanceOfExpression) {
-        super(instanceOfExpression);
-=======
 import com.google.summit.ast.expression.BinaryExpression;
 
 public class ASTInstanceOfExpression extends AbstractApexNode.Single<BinaryExpression> {
@@ -23,7 +15,6 @@
     @InternalApi
     public ASTInstanceOfExpression(BinaryExpression binaryExpression) {
         super(binaryExpression);
->>>>>>> a5f91348
     }
 
     @Override
