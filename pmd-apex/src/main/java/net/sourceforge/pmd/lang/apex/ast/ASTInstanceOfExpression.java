--- conflicted
+++ resolved
@@ -4,21 +4,12 @@
 
 package net.sourceforge.pmd.lang.apex.ast;
 
-<<<<<<< HEAD
 import com.google.summit.ast.expression.BinaryExpression;
 
-public class ASTInstanceOfExpression extends AbstractApexNode.Single<BinaryExpression> {
+public final class ASTInstanceOfExpression extends AbstractApexNode.Single<BinaryExpression> {
 
     ASTInstanceOfExpression(BinaryExpression binaryExpression) {
         super(binaryExpression);
-=======
-import apex.jorje.semantic.ast.expression.InstanceOfExpression;
-
-public final class ASTInstanceOfExpression extends AbstractApexNode<InstanceOfExpression> {
-
-    ASTInstanceOfExpression(InstanceOfExpression instanceOfExpression) {
-        super(instanceOfExpression);
->>>>>>> 08e7afc2
     }
 
 
