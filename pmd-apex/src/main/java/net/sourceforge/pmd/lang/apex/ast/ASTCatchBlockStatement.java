/*
 * BSD-style license; for more info see http://pmd.sourceforge.net/license.html
 */

package net.sourceforge.pmd.lang.apex.ast;

<<<<<<< HEAD
import com.google.summit.ast.statement.TryStatement;

public class ASTCatchBlockStatement extends AbstractApexCommentContainerNode<TryStatement.CatchBlock> {

    ASTCatchBlockStatement(TryStatement.CatchBlock catchBlock) {
        super(catchBlock);
=======
import apex.jorje.semantic.ast.statement.CatchBlockStatement;

public final class ASTCatchBlockStatement extends AbstractApexCommentContainerNode<CatchBlockStatement> {

    ASTCatchBlockStatement(CatchBlockStatement catchBlockStatement) {
        super(catchBlockStatement);
>>>>>>> 08e7afc2
    }


    @Override
    protected <P, R> R acceptApexVisitor(ApexVisitor<? super P, ? extends R> visitor, P data) {
        return visitor.visit(this, data);
    }

    public String getExceptionType() {
        return node.getException().getType().asCodeString();
    }

    public String getVariableName() {
        return node.getException().getDeclarations().get(0).getId().getString();
    }

    public ASTBlockStatement getBody() {
        return getFirstChildOfType(ASTBlockStatement.class);
    }
}<|MERGE_RESOLUTION|>--- conflicted
+++ resolved
@@ -4,21 +4,12 @@
 
 package net.sourceforge.pmd.lang.apex.ast;
 
-<<<<<<< HEAD
 import com.google.summit.ast.statement.TryStatement;
 
-public class ASTCatchBlockStatement extends AbstractApexCommentContainerNode<TryStatement.CatchBlock> {
+public final class ASTCatchBlockStatement extends AbstractApexCommentContainerNode<TryStatement.CatchBlock> {
 
     ASTCatchBlockStatement(TryStatement.CatchBlock catchBlock) {
         super(catchBlock);
-=======
-import apex.jorje.semantic.ast.statement.CatchBlockStatement;
-
-public final class ASTCatchBlockStatement extends AbstractApexCommentContainerNode<CatchBlockStatement> {
-
-    ASTCatchBlockStatement(CatchBlockStatement catchBlockStatement) {
-        super(catchBlockStatement);
->>>>>>> 08e7afc2
     }
 
 
