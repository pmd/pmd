--- conflicted
+++ resolved
@@ -4,21 +4,12 @@
 
 package net.sourceforge.pmd.lang.apex.ast;
 
-<<<<<<< HEAD
 import com.google.summit.ast.initializer.Initializer;
 
-public class ASTNewMapLiteralExpression extends AbstractApexNode.Single<Initializer> {
+public final class ASTNewMapLiteralExpression extends AbstractApexNode.Single<Initializer> {
 
     ASTNewMapLiteralExpression(Initializer initializer) {
         super(initializer);
-=======
-import apex.jorje.semantic.ast.expression.NewMapLiteralExpression;
-
-public final class ASTNewMapLiteralExpression extends AbstractApexNode<NewMapLiteralExpression> {
-
-    ASTNewMapLiteralExpression(NewMapLiteralExpression newMapLiteralExpression) {
-        super(newMapLiteralExpression);
->>>>>>> 08e7afc2
     }
 
 
