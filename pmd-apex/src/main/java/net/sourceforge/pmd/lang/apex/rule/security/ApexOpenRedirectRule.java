--- conflicted
+++ resolved
@@ -27,7 +27,6 @@
  * @author sergey.gorbaty
  */
 public class ApexOpenRedirectRule extends AbstractApexRule {
-<<<<<<< HEAD
 	private final static String PAGEREFERENCE = "PageReference";
 	private final Set<String> listOfStringLiteralVariables = new HashSet<>();
 
@@ -106,87 +105,4 @@
 			getObjectValue(z, data);
 		}
 	}
-=======
-    private static final String PAGEREFERENCE = "PageReference";
-    private final Set<String> listOfStringLiteralVariables = new HashSet<>();
-
-    public ApexOpenRedirectRule() {
-        setProperty(CODECLIMATE_CATEGORIES, new String[] { "Security" });
-        setProperty(CODECLIMATE_REMEDIATION_MULTIPLIER, 100);
-        setProperty(CODECLIMATE_BLOCK_HIGHLIGHTING, false);
-    }
-
-    @Override
-    public Object visit(ASTNewObjectExpression node, Object data) {
-        checkNewObjects(node, data);
-        return data;
-    }
-
-    @Override
-    public Object visit(ASTVariableDeclaration node, Object data) {
-        findSafeLiterals(node);
-
-        return data;
-    }
-
-    private void findSafeLiterals(AbstractApexNode<?> node) {
-        ASTLiteralExpression literal = node.getFirstChildOfType(ASTLiteralExpression.class);
-        if (literal != null) {
-            ASTVariableExpression variable = node.getFirstChildOfType(ASTVariableExpression.class);
-            if (variable != null) {
-                StringBuilder sb = new StringBuilder().append(variable.getNode().getDefiningType()).append(":")
-                        .append(variable.getNode().getIdentifier().value);
-                listOfStringLiteralVariables.add(sb.toString());
-            }
-        }
-    }
-
-    @Override
-    public Object visit(ASTFieldDeclaration node, Object data) {
-        findSafeLiterals(node);
-        return data;
-    }
-
-    /**
-     * Traverses all new declarations to find PageReferences
-     * 
-     * @param node
-     * @param data
-     */
-    private void checkNewObjects(ASTNewObjectExpression node, Object data) {
-        ClassTypeRef classRef = (ClassTypeRef) node.getNode().getTypeRef();
-        Identifier identifier = classRef.className.get(0);
-
-        if (identifier.value.equalsIgnoreCase(PAGEREFERENCE)) {
-            getObjectValue(node, data);
-        }
-    }
-
-    /**
-     * Finds any variables being present in PageReference constructor
-     * 
-     * @param node
-     *            - PageReference
-     * @param data
-     * 
-     */
-    private void getObjectValue(ApexNode<?> node, Object data) {
-        // PageReference(foo);
-        final List<ASTVariableExpression> variableExpressions = node.findChildrenOfType(ASTVariableExpression.class);
-        for (ASTVariableExpression variable : variableExpressions) {
-            StringBuilder sb = new StringBuilder().append(variable.getNode().getDefiningType()).append(":")
-                    .append(variable.getNode().getIdentifier().value);
-            if (variable.jjtGetChildIndex() == 0 && !listOfStringLiteralVariables.contains(sb.toString())) {
-                addViolation(data, variable);
-            }
-        }
-
-        // PageReference(foo + bar)
-        final List<ASTBinaryExpression> binaryExpressions = node.findChildrenOfType(ASTBinaryExpression.class);
-        for (ASTBinaryExpression z : binaryExpressions) {
-            getObjectValue(z, data);
-        }
-    }
->>>>>>> f10a1eca
-
 }