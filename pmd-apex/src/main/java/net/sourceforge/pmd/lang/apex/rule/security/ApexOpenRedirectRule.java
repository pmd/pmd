/**
 * BSD-style license; for more info see http://pmd.sourceforge.net/license.html
 */

package net.sourceforge.pmd.lang.apex.rule.security;

import java.lang.reflect.Field;
import java.util.HashSet;
import java.util.List;
import java.util.Set;

<<<<<<< HEAD
=======
import net.sourceforge.pmd.lang.apex.ast.ASTAssignmentExpression;
>>>>>>> 79121c42
import net.sourceforge.pmd.lang.apex.ast.ASTBinaryExpression;
import net.sourceforge.pmd.lang.apex.ast.ASTField;
import net.sourceforge.pmd.lang.apex.ast.ASTLiteralExpression;
import net.sourceforge.pmd.lang.apex.ast.ASTMethod;
import net.sourceforge.pmd.lang.apex.ast.ASTNewObjectExpression;
import net.sourceforge.pmd.lang.apex.ast.ASTUserClass;
import net.sourceforge.pmd.lang.apex.ast.ASTVariableDeclaration;
import net.sourceforge.pmd.lang.apex.ast.ASTVariableExpression;
import net.sourceforge.pmd.lang.apex.ast.AbstractApexNode;
import net.sourceforge.pmd.lang.apex.ast.ApexNode;
import net.sourceforge.pmd.lang.apex.rule.AbstractApexRule;

import apex.jorje.data.ast.Identifier;
import apex.jorje.data.ast.TypeRef.ClassTypeRef;
<<<<<<< HEAD
=======
import apex.jorje.semantic.symbol.member.variable.StandardFieldInfo;
>>>>>>> 79121c42

/**
 * Looking for potential Open redirect via PageReference variable input
 * 
 * @author sergey.gorbaty
 */
public class ApexOpenRedirectRule extends AbstractApexRule {
    private static final String PAGEREFERENCE = "PageReference";
    private final Set<String> listOfStringLiteralVariables = new HashSet<>();

    public ApexOpenRedirectRule() {
        super.addRuleChainVisit(ASTUserClass.class);
        setProperty(CODECLIMATE_CATEGORIES, new String[] { "Security" });
        setProperty(CODECLIMATE_REMEDIATION_MULTIPLIER, 100);
        setProperty(CODECLIMATE_BLOCK_HIGHLIGHTING, false);
    }

    @Override
    public Object visit(ASTUserClass node, Object data) {
        if (Helper.isTestMethodOrClass(node)) {
            return data;
        }

        List<ASTAssignmentExpression> assignmentExprs = node.findDescendantsOfType(ASTAssignmentExpression.class);
        for (ASTAssignmentExpression assignment : assignmentExprs) {
            findSafeLiterals(assignment);
        }

        List<ASTVariableDeclaration> variableDecls = node.findDescendantsOfType(ASTVariableDeclaration.class);
        for (ASTVariableDeclaration varDecl : variableDecls) {
            findSafeLiterals(varDecl);
        }

        List<ASTField> fieldDecl = node.findDescendantsOfType(ASTField.class);
        for (ASTField fDecl : fieldDecl) {
            findSafeLiterals(fDecl);
        }

        List<ASTNewObjectExpression> newObjects = node.findDescendantsOfType(ASTNewObjectExpression.class);
        for (ASTNewObjectExpression newObj : newObjects) {
            checkNewObjects(newObj, data);
        }

        listOfStringLiteralVariables.clear();

        return data;
    }

    private void findSafeLiterals(AbstractApexNode<?> node) {
        ASTBinaryExpression binaryExp = node.getFirstChildOfType(ASTBinaryExpression.class);
        if (binaryExp != null) {
            findSafeLiterals(binaryExp);
        }

        ASTLiteralExpression literal = node.getFirstChildOfType(ASTLiteralExpression.class);
        if (literal != null) {
            int index = literal.jjtGetChildIndex();
            if (index == 0) {
                if (node instanceof ASTVariableDeclaration) {
<<<<<<< HEAD
                    addVariable(node);
                } else {
                    ASTVariableDeclaration parent = node.getFirstParentOfType(ASTVariableDeclaration.class);
                    addVariable(parent);
=======
                    addVariable((ASTVariableDeclaration) node);
                } else if (node instanceof ASTBinaryExpression) {
                    ASTVariableDeclaration parent = node.getFirstParentOfType(ASTVariableDeclaration.class);
                    if (parent != null) {
                        addVariable(parent);
                    }
                    ASTAssignmentExpression assignment = node.getFirstParentOfType(ASTAssignmentExpression.class);
                    if (assignment != null) {
                        ASTVariableExpression var = assignment.getFirstChildOfType(ASTVariableExpression.class);
                        if (var != null) {
                            addVariable(var);
                        }
                    }
>>>>>>> 79121c42

                }
            }
        } else {
            if (node instanceof ASTField) {
                /* sergey.gorbaty: 
                 * Apex Jorje parser is returning a null from Field.getFieldInfo(), but the info is available from an inner field. 
                 * DO NOT attempt to optimize this block without checking that Jorje parser actually fixed its bug.
                 * 
                 */
                try {
                    final Field f = node.getNode().getClass().getDeclaredField("fieldInfo");
                    f.setAccessible(true);
                    final StandardFieldInfo fieldInfo = (StandardFieldInfo) f.get(node.getNode());
                    if (fieldInfo.getType().getApexName().equalsIgnoreCase("String")) {
                        if (fieldInfo.getValue() != null) {
                            addVariable(fieldInfo);
                        }
                    }

                } catch (NoSuchFieldException | SecurityException | IllegalArgumentException
                        | IllegalAccessException e) {
                    // preventing exceptions from this code
                }
            }
        }

    }

    private void addVariable(StandardFieldInfo fieldInfo) {
        StringBuilder sb = new StringBuilder().append(fieldInfo.getDefiningType().getApexName()).append(":")
                .append(fieldInfo.getName());
        listOfStringLiteralVariables.add(sb.toString());

    }

    private void addVariable(ASTVariableDeclaration node) {
        ASTVariableExpression variable = node.getFirstChildOfType(ASTVariableExpression.class);
        addVariable(variable);
    }

    private void addVariable(ASTVariableExpression node) {
        if (node != null) {
            listOfStringLiteralVariables.add(Helper.getFQVariableName(node));
        }
    }

    private void addVariable(AbstractApexNode<?> node) {
        ASTVariableExpression variable = node.getFirstChildOfType(ASTVariableExpression.class);
        if (variable != null) {
            listOfStringLiteralVariables.add(Helper.getFQVariableName(variable));
        }
    }

    /**
     * Traverses all new declarations to find PageReferences
     * 
     * @param node
     * @param data
     */
    private void checkNewObjects(ASTNewObjectExpression node, Object data) {

        ASTMethod method = node.getFirstParentOfType(ASTMethod.class);
        if (method != null && Helper.isTestMethodOrClass(method)) {
            return;
        }

        ClassTypeRef classRef = (ClassTypeRef) node.getNode().getTypeRef();
        Identifier identifier = classRef.className.get(0);

        if (identifier.value.equalsIgnoreCase(PAGEREFERENCE)) {
            getObjectValue(node, data);
        }
    }

    /**
     * Finds any variables being present in PageReference constructor
     * 
     * @param node
     *            - PageReference
     * @param data
     * 
     */
    private void getObjectValue(ApexNode<?> node, Object data) {
        // PageReference(foo);
        final List<ASTVariableExpression> variableExpressions = node.findChildrenOfType(ASTVariableExpression.class);
        for (ASTVariableExpression variable : variableExpressions) {
            if (variable.jjtGetChildIndex() == 0
                    && !listOfStringLiteralVariables.contains(Helper.getFQVariableName(variable))) {
                addViolation(data, variable);
            }
        }

        // PageReference(foo + bar)
        final List<ASTBinaryExpression> binaryExpressions = node.findChildrenOfType(ASTBinaryExpression.class);
        for (ASTBinaryExpression z : binaryExpressions) {
            getObjectValue(z, data);
        }
    }

}<|MERGE_RESOLUTION|>--- conflicted
+++ resolved
@@ -9,10 +9,7 @@
 import java.util.List;
 import java.util.Set;
 
-<<<<<<< HEAD
-=======
 import net.sourceforge.pmd.lang.apex.ast.ASTAssignmentExpression;
->>>>>>> 79121c42
 import net.sourceforge.pmd.lang.apex.ast.ASTBinaryExpression;
 import net.sourceforge.pmd.lang.apex.ast.ASTField;
 import net.sourceforge.pmd.lang.apex.ast.ASTLiteralExpression;
@@ -27,10 +24,7 @@
 
 import apex.jorje.data.ast.Identifier;
 import apex.jorje.data.ast.TypeRef.ClassTypeRef;
-<<<<<<< HEAD
-=======
 import apex.jorje.semantic.symbol.member.variable.StandardFieldInfo;
->>>>>>> 79121c42
 
 /**
  * Looking for potential Open redirect via PageReference variable input
@@ -90,12 +84,6 @@
             int index = literal.jjtGetChildIndex();
             if (index == 0) {
                 if (node instanceof ASTVariableDeclaration) {
-<<<<<<< HEAD
-                    addVariable(node);
-                } else {
-                    ASTVariableDeclaration parent = node.getFirstParentOfType(ASTVariableDeclaration.class);
-                    addVariable(parent);
-=======
                     addVariable((ASTVariableDeclaration) node);
                 } else if (node instanceof ASTBinaryExpression) {
                     ASTVariableDeclaration parent = node.getFirstParentOfType(ASTVariableDeclaration.class);
@@ -109,7 +97,6 @@
                             addVariable(var);
                         }
                     }
->>>>>>> 79121c42
 
                 }
             }
