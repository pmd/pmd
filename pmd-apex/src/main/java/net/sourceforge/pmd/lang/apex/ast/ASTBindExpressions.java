/*
 * BSD-style license; for more info see http://pmd.sourceforge.net/license.html
 */

package net.sourceforge.pmd.lang.apex.ast;

<<<<<<< HEAD
import com.google.summit.ast.expression.SoqlOrSoslBinding;

public class ASTBindExpressions extends AbstractApexNode.Single<SoqlOrSoslBinding> {

    ASTBindExpressions(SoqlOrSoslBinding bindExpressions) {
=======
import apex.jorje.semantic.ast.expression.BindExpressions;

public final class ASTBindExpressions extends AbstractApexNode<BindExpressions> {

    ASTBindExpressions(BindExpressions bindExpressions) {
>>>>>>> 08e7afc2
        super(bindExpressions);
    }


    @Override
    protected <P, R> R acceptApexVisitor(ApexVisitor<? super P, ? extends R> visitor, P data) {
        return visitor.visit(this, data);
    }
}<|MERGE_RESOLUTION|>--- conflicted
+++ resolved
@@ -4,19 +4,11 @@
 
 package net.sourceforge.pmd.lang.apex.ast;
 
-<<<<<<< HEAD
 import com.google.summit.ast.expression.SoqlOrSoslBinding;
 
-public class ASTBindExpressions extends AbstractApexNode.Single<SoqlOrSoslBinding> {
+public final class ASTBindExpressions extends AbstractApexNode.Single<SoqlOrSoslBinding> {
 
     ASTBindExpressions(SoqlOrSoslBinding bindExpressions) {
-=======
-import apex.jorje.semantic.ast.expression.BindExpressions;
-
-public final class ASTBindExpressions extends AbstractApexNode<BindExpressions> {
-
-    ASTBindExpressions(BindExpressions bindExpressions) {
->>>>>>> 08e7afc2
         super(bindExpressions);
     }
 
