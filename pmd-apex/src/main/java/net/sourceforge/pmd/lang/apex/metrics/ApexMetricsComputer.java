/**
 * BSD-style license; for more info see http://pmd.sourceforge.net/license.html
 */

package net.sourceforge.pmd.lang.apex.metrics;

import java.util.List;

import net.sourceforge.pmd.annotation.InternalApi;
import net.sourceforge.pmd.lang.apex.ast.ASTMethod;
import net.sourceforge.pmd.lang.apex.ast.ASTUserClassOrInterface;
import net.sourceforge.pmd.lang.metrics.AbstractMetricsComputer;
import net.sourceforge.pmd.lang.metrics.MetricsComputer;

/**
 * Computes metrics for the Apex framework.
 *
 * @author Clément Fournier
 * @deprecated See {@link MetricsComputer}
 */
@Deprecated
public class ApexMetricsComputer extends AbstractMetricsComputer<ASTUserClassOrInterface<?>, ASTMethod> {

    private static final ApexMetricsComputer INSTANCE = new ApexMetricsComputer();

    @Override
    protected List<ASTMethod> findOperations(ASTUserClassOrInterface<?> node) {
        return ApexMetrics.findOps(node);
    }

    @InternalApi
    public static ApexMetricsComputer getInstance() {
        return INSTANCE;
    }

<<<<<<< HEAD

    @Override
    protected List<ASTMethod> findOperations(ASTUserClassOrInterface<?> node) {
        List<ASTMethod> candidates = node.findChildrenOfType(ASTMethod.class);
        List<ASTMethod> result = new ArrayList<>(candidates);
        for (ASTMethod method : candidates) {
            if (method.isSynthetic()) {
                result.remove(method);
            }
        }
        return result;
    }
=======
>>>>>>> f11a5674
}<|MERGE_RESOLUTION|>--- conflicted
+++ resolved
@@ -33,19 +33,4 @@
         return INSTANCE;
     }
 
-<<<<<<< HEAD
-
-    @Override
-    protected List<ASTMethod> findOperations(ASTUserClassOrInterface<?> node) {
-        List<ASTMethod> candidates = node.findChildrenOfType(ASTMethod.class);
-        List<ASTMethod> result = new ArrayList<>(candidates);
-        for (ASTMethod method : candidates) {
-            if (method.isSynthetic()) {
-                result.remove(method);
-            }
-        }
-        return result;
-    }
-=======
->>>>>>> f11a5674
 }