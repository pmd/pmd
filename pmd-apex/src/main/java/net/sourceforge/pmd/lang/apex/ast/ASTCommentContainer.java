--- conflicted
+++ resolved
@@ -3,12 +3,6 @@
  */
 
 package net.sourceforge.pmd.lang.apex.ast;
-
-<<<<<<< HEAD
-import net.sourceforge.pmd.annotation.Experimental;
-=======
-import apex.jorje.semantic.ast.AstNode;
->>>>>>> 9e71e36a
 
 /**
  * Interface for nodes that can contain comments. Because comments are for the most part lost, the tree builder only
@@ -18,12 +12,7 @@
  * <p>This information is used for the rule "EmptyCatchBlock", which can ignore empty catch blocks, if they
  * contain comments.
  */
-<<<<<<< HEAD
-@Experimental
 public interface ASTCommentContainer extends ApexNode<Void> {
-=======
-public interface ASTCommentContainer<T extends AstNode> extends ApexNode<T> {
->>>>>>> 9e71e36a
 
     boolean getContainsComment();
 }