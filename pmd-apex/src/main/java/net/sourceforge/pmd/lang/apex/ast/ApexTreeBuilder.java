--- conflicted
+++ resolved
@@ -280,10 +280,6 @@
     <T extends AstNode> AbstractApexNode<T> build(T astNode) {
         // Create a Node
         AbstractApexNode<T> node = createNodeAdapter(astNode);
-<<<<<<< HEAD
-=======
-        node.handleSourceCode(sourceCode);
->>>>>>> 48ab0716
 
         // Append to parent
         AbstractApexNode<?> parent = nodes.isEmpty() ? null : nodes.peek();
@@ -303,11 +299,6 @@
             addFormalComments();
             closeTree(node);
         }
-
-        // calculate line numbers after the tree is built
-        // so that we can look at parent/children to figure
-        // out the positions if necessary.
-        node.calculateLineNumbers(sourceCodePositioner);
 
         return node;
     }
