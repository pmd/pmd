/**
 * BSD-style license; for more info see http://pmd.sourceforge.net/license.html
 */

package net.sourceforge.pmd.lang.apex.rule.documentation;

import static net.sourceforge.pmd.properties.PropertyFactory.booleanProperty;

import java.util.ArrayList;
import java.util.List;
import java.util.regex.Matcher;
import java.util.regex.Pattern;
import java.util.stream.Collectors;

import org.checkerframework.checker.nullness.qual.NonNull;

import net.sourceforge.pmd.lang.apex.ast.ASTAnnotation;
import net.sourceforge.pmd.lang.apex.ast.ASTFormalComment;
import net.sourceforge.pmd.lang.apex.ast.ASTMethod;
import net.sourceforge.pmd.lang.apex.ast.ASTModifierNode;
import net.sourceforge.pmd.lang.apex.ast.ASTParameter;
import net.sourceforge.pmd.lang.apex.ast.ASTProperty;
import net.sourceforge.pmd.lang.apex.ast.ASTUserClass;
import net.sourceforge.pmd.lang.apex.ast.ASTUserInterface;
import net.sourceforge.pmd.lang.apex.ast.ApexNode;
import net.sourceforge.pmd.lang.apex.rule.AbstractApexRule;
import net.sourceforge.pmd.lang.rule.RuleTargetSelector;
import net.sourceforge.pmd.properties.PropertyDescriptor;

public class ApexDocRule extends AbstractApexRule {

    private static final Pattern DESCRIPTION_PATTERN = Pattern.compile("@description\\s");
    private static final Pattern RETURN_PATTERN = Pattern.compile("@return\\s");
    private static final Pattern PARAM_PATTERN = Pattern.compile("@param\\s+(\\w+)\\s");

    private static final String MISSING_COMMENT_MESSAGE = "Missing ApexDoc comment";
    private static final String MISSING_DESCRIPTION_MESSAGE = "Missing ApexDoc @description";
    private static final String MISSING_RETURN_MESSAGE = "Missing ApexDoc @return";
    private static final String UNEXPECTED_RETURN_MESSAGE = "Unexpected ApexDoc @return";
    private static final String MISMATCHED_PARAM_MESSAGE = "Missing or mismatched ApexDoc @param";

    private static final PropertyDescriptor<Boolean> REPORT_PRIVATE_DESCRIPTOR =
            booleanProperty("reportPrivate")
                    .desc("Report private classes and methods").defaultValue(false).build();

    private static final PropertyDescriptor<Boolean> REPORT_PROTECTED_DESCRIPTOR =
            booleanProperty("reportProtected")
                    .desc("Report protected methods").defaultValue(false).build();

    private static final PropertyDescriptor<Boolean> REPORT_MISSING_DESCRIPTION_DESCRIPTOR =
            booleanProperty("reportMissingDescription")
                .desc("Report missing @description").defaultValue(true).build();

    public ApexDocRule() {
        definePropertyDescriptor(REPORT_PRIVATE_DESCRIPTOR);
        definePropertyDescriptor(REPORT_PROTECTED_DESCRIPTOR);
<<<<<<< HEAD
    }
=======
        definePropertyDescriptor(REPORT_MISSING_DESCRIPTION_DESCRIPTOR);
>>>>>>> fb731c25

    @Override
    protected @NonNull RuleTargetSelector buildTargetSelector() {
        return RuleTargetSelector.forTypes(ASTUserClass.class, ASTUserInterface.class, ASTMethod.class, ASTProperty.class);
    }

    @Override
    public Object visit(ASTUserClass node, Object data) {
        handleClassOrInterface(node, data);
        return data;
    }

    @Override
    public Object visit(ASTUserInterface node, Object data) {
        handleClassOrInterface(node, data);
        return data;
    }

    @Override
    public Object visit(ASTMethod node, Object data) {
        if (node.getParent() instanceof ASTProperty) {
            // Skip property methods, doc is required on the property itself
            return data;
        }

        ApexDocComment comment = getApexDocComment(node);
        if (comment == null) {
            if (shouldHaveApexDocs(node)) {
                addViolationWithMessage(data, node, MISSING_COMMENT_MESSAGE);
            }
        } else {
            if (getProperty(REPORT_MISSING_DESCRIPTION_DESCRIPTOR) && !comment.hasDescription) {
                addViolationWithMessage(data, node, MISSING_DESCRIPTION_MESSAGE);
            }

            String returnType = node.getReturnType();
            boolean shouldHaveReturn = !(returnType.isEmpty() || "void".equalsIgnoreCase(returnType));
            if (comment.hasReturn != shouldHaveReturn) {
                if (shouldHaveReturn) {
                    addViolationWithMessage(data, node, MISSING_RETURN_MESSAGE);
                } else {
                    addViolationWithMessage(data, node, UNEXPECTED_RETURN_MESSAGE);
                }
            }

            // Collect parameter names in order
            final List<String> params = node.findChildrenOfType(ASTParameter.class)
                    .stream().map(p -> p.getImage()).collect(Collectors.toList());

            if (!comment.params.equals(params)) {
                addViolationWithMessage(data, node, MISMATCHED_PARAM_MESSAGE);
            }
        }

        return data;
    }

    @Override
    public Object visit(ASTProperty node, Object data) {
        ApexDocComment comment = getApexDocComment(node);
        if (comment == null) {
            if (shouldHaveApexDocs(node)) {
                addViolationWithMessage(data, node, MISSING_COMMENT_MESSAGE);
            }
        } else {
            if (getProperty(REPORT_MISSING_DESCRIPTION_DESCRIPTOR) && !comment.hasDescription) {
                addViolationWithMessage(data, node, MISSING_DESCRIPTION_MESSAGE);
            }
        }

        return data;
    }

    private void handleClassOrInterface(ApexNode<?> node, Object data) {
        ApexDocComment comment = getApexDocComment(node);
        if (comment == null) {
            if (shouldHaveApexDocs(node)) {
                addViolationWithMessage(data, node, MISSING_COMMENT_MESSAGE);
            }
        } else {
            if (getProperty(REPORT_MISSING_DESCRIPTION_DESCRIPTOR) && !comment.hasDescription) {
                addViolationWithMessage(data, node, MISSING_DESCRIPTION_MESSAGE);
            }
        }
    }

    private boolean shouldHaveApexDocs(ApexNode<?> node) {
        if (!node.hasRealLoc()) {
            return false;
        }

        // is this a test?
        for (final ASTAnnotation annotation : node.findDescendantsOfType(ASTAnnotation.class)) {
            if ("IsTest".equals(annotation.getImage())) {
                return false;
            }
        }

        ASTModifierNode modifier = node.getFirstChildOfType(ASTModifierNode.class);
        if (modifier != null) {
            boolean flagPrivate = getProperty(REPORT_PRIVATE_DESCRIPTOR) && modifier.isPrivate();
            boolean flagProtected = getProperty(REPORT_PROTECTED_DESCRIPTOR) && modifier.isProtected();
            return (modifier.isPublic() || modifier.isGlobal() || flagPrivate || flagProtected) && !modifier.isOverride();
        }
        return false;
    }

    private ApexDocComment getApexDocComment(ApexNode<?> node) {
        ASTFormalComment comment = node.getFirstChildOfType(ASTFormalComment.class);
        if (comment != null) {
            String token = comment.getToken();

            boolean hasDescription = DESCRIPTION_PATTERN.matcher(token).find();
            boolean hasReturn = RETURN_PATTERN.matcher(token).find();

            ArrayList<String> params = new ArrayList<>();
            Matcher paramMatcher = PARAM_PATTERN.matcher(token);
            while (paramMatcher.find()) {
                params.add(paramMatcher.group(1));
            }

            return new ApexDocComment(hasDescription, hasReturn, params);
        }
        return null;
    }

    private static class ApexDocComment {
        boolean hasDescription;
        boolean hasReturn;
        List<String> params;

        ApexDocComment(boolean hasDescription, boolean hasReturn, List<String> params) {
            this.hasDescription = hasDescription;
            this.hasReturn = hasReturn;
            this.params = params;
        }
    }
}<|MERGE_RESOLUTION|>--- conflicted
+++ resolved
@@ -54,11 +54,8 @@
     public ApexDocRule() {
         definePropertyDescriptor(REPORT_PRIVATE_DESCRIPTOR);
         definePropertyDescriptor(REPORT_PROTECTED_DESCRIPTOR);
-<<<<<<< HEAD
+        definePropertyDescriptor(REPORT_MISSING_DESCRIPTION_DESCRIPTOR);
     }
-=======
-        definePropertyDescriptor(REPORT_MISSING_DESCRIPTION_DESCRIPTOR);
->>>>>>> fb731c25
 
     @Override
     protected @NonNull RuleTargetSelector buildTargetSelector() {
