/**
 * BSD-style license; for more info see http://pmd.sourceforge.net/license.html
 */

package net.sourceforge.pmd.lang.apex.rule.security;

<<<<<<< HEAD
=======
import java.util.List;

import net.sourceforge.pmd.lang.apex.ast.ASTMethodCallExpression;
>>>>>>> 549274f8
import net.sourceforge.pmd.lang.apex.ast.ASTUserClass;
import net.sourceforge.pmd.lang.apex.ast.ApexNode;
import net.sourceforge.pmd.lang.apex.rule.AbstractApexRule;

import apex.jorje.semantic.ast.modifier.OldModifiers.ModifierType;
import apex.jorje.semantic.symbol.type.ModifierOrAnnotationTypeInfo;

/**
 * Finds Apex class that do not define sharing
 * 
 * @author sergey.gorbaty
 */
public class ApexSharingViolationsRule extends AbstractApexRule {

    public ApexSharingViolationsRule() {
        setProperty(CODECLIMATE_CATEGORIES, new String[] { "Security" });
        setProperty(CODECLIMATE_REMEDIATION_MULTIPLIER, 100);
        setProperty(CODECLIMATE_BLOCK_HIGHLIGHTING, false);
    }

    @Override
    public Object visit(ASTUserClass node, Object data) {
        if (!Helper.isTestMethodOrClass(node)) {
<<<<<<< HEAD
            checkForSharingDeclaration(node, data);
=======
            boolean sharingFound = isSharingPresent(node);
            checkForSharingDeclaration(node, data, sharingFound);
            checkForDatabaseMethods(node, data, sharingFound);
>>>>>>> 549274f8
        }
        return data;
    }

    /**
<<<<<<< HEAD
=======
     * Check if class contains any Database.query / Database.insert [ Database.*
     * ] methods
     * 
     * @param node
     * @param data
     */
    private void checkForDatabaseMethods(ASTUserClass node, Object data, boolean sharingFound) {
        List<ASTMethodCallExpression> calls = node.findDescendantsOfType(ASTMethodCallExpression.class);
        for (ASTMethodCallExpression call : calls) {
            if (Helper.isMethodName(call, "Database", Helper.ANY_METHOD)) {
                if (!sharingFound) {
                    addViolation(data, node);
                }
            }
        }
    }

    /**
>>>>>>> 549274f8
     * Check if class has no sharing declared
     * 
     * @param node
     * @param data
     */
<<<<<<< HEAD
    private void checkForSharingDeclaration(ApexNode<?> node, Object data) {
        final boolean foundAnyDMLorSOQL = Helper.foundAnyDML(node) && Helper.foundAnySOQLorSOSL(node);
=======
    private void checkForSharingDeclaration(ApexNode<?> node, Object data, boolean sharingFound) {
        final boolean foundAnyDMLorSOQL = Helper.foundAnyDML(node) && Helper.foundAnySOQLorSOSL(node);
        if (!sharingFound && !Helper.isTestMethodOrClass(node) && foundAnyDMLorSOQL) {
            addViolation(data, node);
        }
    }

    /**
     * Does class have sharing keyword declared?
     * 
     * @param node
     * @return
     */
    private boolean isSharingPresent(ApexNode<?> node) {
>>>>>>> 549274f8
        boolean sharingFound = false;

        for (ModifierOrAnnotationTypeInfo type : node.getNode().getDefiningType().getModifiers().all()) {
            if (type.getBytecodeName().equalsIgnoreCase(ModifierType.WithoutSharing.toString())) {
                sharingFound = true;
            }
            if (type.getBytecodeName().equalsIgnoreCase(ModifierType.WithSharing.toString())) {
                sharingFound = true;
            }

        }
<<<<<<< HEAD

        if (!sharingFound && !Helper.isTestMethodOrClass(node) && foundAnyDMLorSOQL) {
            addViolation(data, node);
        }
=======
        return sharingFound;
>>>>>>> 549274f8
    }

}<|MERGE_RESOLUTION|>--- conflicted
+++ resolved
@@ -4,12 +4,9 @@
 
 package net.sourceforge.pmd.lang.apex.rule.security;
 
-<<<<<<< HEAD
-=======
 import java.util.List;
 
 import net.sourceforge.pmd.lang.apex.ast.ASTMethodCallExpression;
->>>>>>> 549274f8
 import net.sourceforge.pmd.lang.apex.ast.ASTUserClass;
 import net.sourceforge.pmd.lang.apex.ast.ApexNode;
 import net.sourceforge.pmd.lang.apex.rule.AbstractApexRule;
@@ -33,20 +30,14 @@
     @Override
     public Object visit(ASTUserClass node, Object data) {
         if (!Helper.isTestMethodOrClass(node)) {
-<<<<<<< HEAD
-            checkForSharingDeclaration(node, data);
-=======
             boolean sharingFound = isSharingPresent(node);
             checkForSharingDeclaration(node, data, sharingFound);
             checkForDatabaseMethods(node, data, sharingFound);
->>>>>>> 549274f8
         }
         return data;
     }
 
     /**
-<<<<<<< HEAD
-=======
      * Check if class contains any Database.query / Database.insert [ Database.*
      * ] methods
      * 
@@ -65,16 +56,11 @@
     }
 
     /**
->>>>>>> 549274f8
      * Check if class has no sharing declared
      * 
      * @param node
      * @param data
      */
-<<<<<<< HEAD
-    private void checkForSharingDeclaration(ApexNode<?> node, Object data) {
-        final boolean foundAnyDMLorSOQL = Helper.foundAnyDML(node) && Helper.foundAnySOQLorSOSL(node);
-=======
     private void checkForSharingDeclaration(ApexNode<?> node, Object data, boolean sharingFound) {
         final boolean foundAnyDMLorSOQL = Helper.foundAnyDML(node) && Helper.foundAnySOQLorSOSL(node);
         if (!sharingFound && !Helper.isTestMethodOrClass(node) && foundAnyDMLorSOQL) {
@@ -89,7 +75,6 @@
      * @return
      */
     private boolean isSharingPresent(ApexNode<?> node) {
->>>>>>> 549274f8
         boolean sharingFound = false;
 
         for (ModifierOrAnnotationTypeInfo type : node.getNode().getDefiningType().getModifiers().all()) {
@@ -101,14 +86,7 @@
             }
 
         }
-<<<<<<< HEAD
-
-        if (!sharingFound && !Helper.isTestMethodOrClass(node) && foundAnyDMLorSOQL) {
-            addViolation(data, node);
-        }
-=======
         return sharingFound;
->>>>>>> 549274f8
     }
 
 }