/*
 * BSD-style license; for more info see http://pmd.sourceforge.net/license.html
 */

package net.sourceforge.pmd.lang.apex.ast;

<<<<<<< HEAD
import net.sourceforge.pmd.annotation.InternalApi;

import com.google.summit.ast.Node;

public class ASTJavaVariableExpression extends AbstractApexNode.Single<Node> {

    @Deprecated
    @InternalApi
    public ASTJavaVariableExpression(Node javaVariableExpression) {
=======
import apex.jorje.semantic.ast.expression.JavaVariableExpression;

public final class ASTJavaVariableExpression extends AbstractApexNode<JavaVariableExpression> {

    ASTJavaVariableExpression(JavaVariableExpression javaVariableExpression) {
>>>>>>> 08e7afc2
        super(javaVariableExpression);
    }


    @Override
    protected <P, R> R acceptApexVisitor(ApexVisitor<? super P, ? extends R> visitor, P data) {
        return visitor.visit(this, data);
    }
}<|MERGE_RESOLUTION|>--- conflicted
+++ resolved
@@ -4,23 +4,11 @@
 
 package net.sourceforge.pmd.lang.apex.ast;
 
-<<<<<<< HEAD
-import net.sourceforge.pmd.annotation.InternalApi;
-
 import com.google.summit.ast.Node;
 
-public class ASTJavaVariableExpression extends AbstractApexNode.Single<Node> {
+public final class ASTJavaVariableExpression extends AbstractApexNode.Single<Node> {
 
-    @Deprecated
-    @InternalApi
-    public ASTJavaVariableExpression(Node javaVariableExpression) {
-=======
-import apex.jorje.semantic.ast.expression.JavaVariableExpression;
-
-public final class ASTJavaVariableExpression extends AbstractApexNode<JavaVariableExpression> {
-
-    ASTJavaVariableExpression(JavaVariableExpression javaVariableExpression) {
->>>>>>> 08e7afc2
+    ASTJavaVariableExpression(Node javaVariableExpression) {
         super(javaVariableExpression);
     }
 
