/*
 * BSD-style license; for more info see http://pmd.sourceforge.net/license.html
 */

package net.sourceforge.pmd.lang.apex.ast;

<<<<<<< HEAD
import com.google.summit.ast.statement.EnhancedForLoopStatement;

public class ASTForEachStatement extends AbstractApexNode.Single<EnhancedForLoopStatement> {

    ASTForEachStatement(EnhancedForLoopStatement enhancedForLoopStatement) {
        super(enhancedForLoopStatement);
=======
import apex.jorje.semantic.ast.statement.ForEachStatement;

public final class ASTForEachStatement extends AbstractApexNode<ForEachStatement> {

    ASTForEachStatement(ForEachStatement forEachStatement) {
        super(forEachStatement);
>>>>>>> 08e7afc2
    }


    @Override
    protected <P, R> R acceptApexVisitor(ApexVisitor<? super P, ? extends R> visitor, P data) {
        return visitor.visit(this, data);
    }
}<|MERGE_RESOLUTION|>--- conflicted
+++ resolved
@@ -4,21 +4,12 @@
 
 package net.sourceforge.pmd.lang.apex.ast;
 
-<<<<<<< HEAD
 import com.google.summit.ast.statement.EnhancedForLoopStatement;
 
-public class ASTForEachStatement extends AbstractApexNode.Single<EnhancedForLoopStatement> {
+public final class ASTForEachStatement extends AbstractApexNode.Single<EnhancedForLoopStatement> {
 
     ASTForEachStatement(EnhancedForLoopStatement enhancedForLoopStatement) {
         super(enhancedForLoopStatement);
-=======
-import apex.jorje.semantic.ast.statement.ForEachStatement;
-
-public final class ASTForEachStatement extends AbstractApexNode<ForEachStatement> {
-
-    ASTForEachStatement(ForEachStatement forEachStatement) {
-        super(forEachStatement);
->>>>>>> 08e7afc2
     }
 
 
