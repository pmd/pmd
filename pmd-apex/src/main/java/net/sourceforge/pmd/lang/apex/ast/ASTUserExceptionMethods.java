--- conflicted
+++ resolved
@@ -4,23 +4,11 @@
 
 package net.sourceforge.pmd.lang.apex.ast;
 
-<<<<<<< HEAD
-import net.sourceforge.pmd.annotation.InternalApi;
-
 import com.google.summit.ast.Node;
 
-public class ASTUserExceptionMethods extends AbstractApexNode.Single<Node> {
+public final class ASTUserExceptionMethods extends AbstractApexNode.Single<Node> {
 
-    @Deprecated
-    @InternalApi
-    public ASTUserExceptionMethods(Node userExceptionMethods) {
-=======
-import apex.jorje.semantic.ast.compilation.UserExceptionMethods;
-
-public final class ASTUserExceptionMethods extends AbstractApexNode<UserExceptionMethods> {
-
-    ASTUserExceptionMethods(UserExceptionMethods userExceptionMethods) {
->>>>>>> 08e7afc2
+    ASTUserExceptionMethods(Node userExceptionMethods) {
         super(userExceptionMethods);
     }
 
