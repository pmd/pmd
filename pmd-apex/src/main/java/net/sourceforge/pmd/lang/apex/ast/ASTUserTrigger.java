/*
 * BSD-style license; for more info see http://pmd.sourceforge.net/license.html
 */

package net.sourceforge.pmd.lang.apex.ast;

import java.util.List;
import java.util.stream.Collectors;

<<<<<<< HEAD
import com.google.summit.ast.declaration.TriggerDeclaration;

public class ASTUserTrigger extends ApexRootNode<TriggerDeclaration> {

    ASTUserTrigger(TriggerDeclaration triggerDeclaration) {
        super(triggerDeclaration);
=======
import apex.jorje.data.Identifier;
import apex.jorje.semantic.ast.compilation.UserTrigger;

public final class ASTUserTrigger extends BaseApexClass<UserTrigger> {

    ASTUserTrigger(UserTrigger userTrigger) {
        super(userTrigger);
>>>>>>> 08e7afc2
    }

    @Override
    protected <P, R> R acceptApexVisitor(ApexVisitor<? super P, ? extends R> visitor, P data) {
        return visitor.visit(this, data);
    }

    public String getTargetName() {
        return node.getTarget().getString();
    }

    public List<TriggerUsage> getUsages() {
        return node.getCases().stream()
                .map(TriggerUsage::of)
                .sorted()
                .collect(Collectors.toList());
    }
}<|MERGE_RESOLUTION|>--- conflicted
+++ resolved
@@ -7,22 +7,12 @@
 import java.util.List;
 import java.util.stream.Collectors;
 
-<<<<<<< HEAD
 import com.google.summit.ast.declaration.TriggerDeclaration;
 
-public class ASTUserTrigger extends ApexRootNode<TriggerDeclaration> {
+public final class ASTUserTrigger extends ApexRootNode<TriggerDeclaration> {
 
     ASTUserTrigger(TriggerDeclaration triggerDeclaration) {
         super(triggerDeclaration);
-=======
-import apex.jorje.data.Identifier;
-import apex.jorje.semantic.ast.compilation.UserTrigger;
-
-public final class ASTUserTrigger extends BaseApexClass<UserTrigger> {
-
-    ASTUserTrigger(UserTrigger userTrigger) {
-        super(userTrigger);
->>>>>>> 08e7afc2
     }
 
     @Override
