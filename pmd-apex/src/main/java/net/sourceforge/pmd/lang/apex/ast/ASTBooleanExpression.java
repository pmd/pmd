--- conflicted
+++ resolved
@@ -4,29 +4,14 @@
 
 package net.sourceforge.pmd.lang.apex.ast;
 
-<<<<<<< HEAD
 import com.google.summit.ast.expression.BinaryExpression;
 
-public class ASTBooleanExpression extends AbstractApexNode.Single<BinaryExpression> {
+public final class ASTBooleanExpression extends AbstractApexNode.Single<BinaryExpression> {
 
     ASTBooleanExpression(BinaryExpression binaryExpression) {
         super(binaryExpression);
     }
 
-=======
-import apex.jorje.data.ast.BooleanOp;
-import apex.jorje.semantic.ast.expression.BooleanExpression;
-
-
-public final class ASTBooleanExpression extends AbstractApexNode<BooleanExpression> {
-
-    ASTBooleanExpression(BooleanExpression booleanExpression) {
-        super(booleanExpression);
-    }
-
-
-
->>>>>>> 08e7afc2
     @Override
     protected <P, R> R acceptApexVisitor(ApexVisitor<? super P, ? extends R> visitor, P data) {
         return visitor.visit(this, data);
