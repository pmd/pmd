/*
 * BSD-style license; for more info see http://pmd.sourceforge.net/license.html
 */

package net.sourceforge.pmd.lang.apex.ast;

import java.util.Arrays;
import java.util.List;
import java.util.Objects;
import java.util.stream.Collectors;

import org.apache.commons.lang3.StringUtils;

<<<<<<< HEAD
import net.sourceforge.pmd.lang.ast.QualifiedName;
=======
import apex.jorje.semantic.symbol.type.TypeInfo;

>>>>>>> 08e7afc2

/**
 * Qualified name of an apex class or method.
 *
 * @author Clément Fournier
 */
public final class ApexQualifiedName {


    private final String nameSpace;
    private final String[] classes;
    private final String operation;


    private ApexQualifiedName(String nameSpace, String[] classes, String operation) {
        this.nameSpace = nameSpace;
        this.operation = operation;
        this.classes = classes;
    }


    public String getOperation() {
        return operation;
    }


    public String[] getClasses() {
        return Arrays.copyOf(classes, classes.length);
    }


    /**
     * Gets the namespace prefix of this resource.
     *
     * @return The namespace prefix
     */
    public String getNameSpace() {
        return nameSpace;
    }


    /**
     * Returns true if the resource addressed by this qualified name is a class.
     *
     * @return true if the resource addressed by this qualified name is a class.
     */
    public boolean isClass() {
        return operation == null;
    }


    /**
     * Returns true if the resource addressed by this qualified name is an operation.
     *
     * @return true if the resource addressed by this qualified name is an operation.
     */
    public boolean isOperation() {
        return operation != null;
    }


    @Override
    public String toString() {
        StringBuilder sb = new StringBuilder();
        sb.append(nameSpace).append("__");
        sb.append(classes[0]);

        if (classes.length > 1) {
            sb.append('.').append(classes[1]);
        }

        if (isOperation()) {
            sb.append("#").append(operation);
        }

        return sb.toString();
    }


    /**
     * Returns the qualified name of the class the resource is located in. If this instance addresses a class, returns
     * this instance.
     *
     * @return The qualified name of the class
     */
    public ApexQualifiedName getClassName() {
        if (isClass()) {
            return this;
        }

        return new ApexQualifiedName(this.nameSpace, this.classes, null);
    }


    @Override
    public int hashCode() {
        int result = nameSpace.hashCode();
        result = 31 * result + Arrays.hashCode(classes);
        result = 31 * result + (operation != null ? operation.hashCode() : 0);
        return result;
    }


    @Override
    public boolean equals(Object obj) {
        return obj instanceof ApexQualifiedName
               && Objects.deepEquals(classes, ((ApexQualifiedName) obj).classes)
               && Objects.equals(operation, ((ApexQualifiedName) obj).operation)
               && Objects.equals(nameSpace, ((ApexQualifiedName) obj).nameSpace);

    }


    /**
     * Parses a string conforming to the format defined below and returns an ApexQualifiedName.
     *
     * <p>Here are some examples of the format:
     * <ul>
     * <li> {@code namespace__OuterClass.InnerClass}: name of an inner class
     * <li> {@code namespace__Class#method(String, int)}: name of an operation
     * </ul>
     *
     * @param toParse The string to parse
     *
     * @return An ApexQualifiedName, or null if the string couldn't be parsed
     */
    // private static final Pattern FORMAT = Pattern.compile("(\\w+)__(\\w+)(.(\\w+))?(#(\\w+))?"); // TODO
    public static ApexQualifiedName ofString(String toParse) {
        throw new UnsupportedOperationException();
    }


    static ApexQualifiedName ofOuterClass(ASTUserClassOrInterface<?> astUserClass) {
        String ns = astUserClass.getNamespace();
        String[] classes = {astUserClass.getImage()};
        return new ApexQualifiedName(StringUtils.isEmpty(ns) ? "c" : ns, classes, null);
    }


    static ApexQualifiedName ofNestedClass(ApexQualifiedName parent, ASTUserClassOrInterface<?> astUserClass) {

        String[] classes = Arrays.copyOf(parent.classes, parent.classes.length + 1);
        classes[classes.length - 1] = astUserClass.getImage();
        return new ApexQualifiedName(parent.nameSpace, classes, null);
    }


    static ApexQualifiedName ofOuterEnum(ASTUserEnum astUserEnum) {
        String ns = astUserEnum.getNamespace();
        String[] classes = {astUserEnum.getImage()};
        return new ApexQualifiedName(StringUtils.isEmpty(ns) ? "c" : ns, classes, null);
    }


    static ApexQualifiedName ofNestedEnum(ApexQualifiedName parent, ASTUserEnum astUserEnum) {
        String[] classes = Arrays.copyOf(parent.classes, parent.classes.length + 1);
        classes[classes.length - 1] = astUserEnum.getImage();
        return new ApexQualifiedName(parent.nameSpace, classes, null);
    }

    /**
     * Returns the method operation string.
     *
     * This includes type arguments for the parameter types.
     * If the parameters are primitive types, their case will be normalized.
     */
    private static String getOperationString(ASTMethod node) {
        StringBuilder sb = new StringBuilder();
        sb.append(node.getImage()).append('(');

        List<String> paramTypes = node.findChildrenOfType(ASTParameter.class).stream()
            .map(ASTParameter::getType)
            .collect(Collectors.toList());

        if (!paramTypes.isEmpty()) {
            for (int i = 0; i < paramTypes.size(); i++) {
                sb.append(i > 0 ? ", " : "");
                sb.append(paramTypes.get(i));
            }
        }

        sb.append(')');

        return sb.toString();
    }


    static ApexQualifiedName ofMethod(ASTMethod node) {
        // Check first, as enum must be innermost potential parent
        ASTUserEnum enumParent = node.ancestors(ASTUserEnum.class).first();
        if (enumParent != null) {
            ApexQualifiedName baseName = enumParent.getQualifiedName();

            return new ApexQualifiedName(baseName.nameSpace, baseName.classes, getOperationString(node));
        }

        ASTUserClassOrInterface<?> parent = node.ancestors(ASTUserClassOrInterface.class).firstOrThrow();
        if (parent instanceof ASTUserTrigger) {
            ASTUserTrigger trigger = (ASTUserTrigger) parent;
            String ns = trigger.getNamespace();
            String targetObj = trigger.getTargetName();

            return new ApexQualifiedName(StringUtils.isEmpty(ns) ? "c" : ns, new String[]{"trigger", targetObj}, trigger.getImage()); // uses a reserved word as a class name to prevent clashes

        } else {
            ApexQualifiedName baseName = parent.getQualifiedName();

            return new ApexQualifiedName(baseName.nameSpace, baseName.classes, getOperationString(node));
        }
    }
}<|MERGE_RESOLUTION|>--- conflicted
+++ resolved
@@ -11,12 +11,7 @@
 
 import org.apache.commons.lang3.StringUtils;
 
-<<<<<<< HEAD
 import net.sourceforge.pmd.lang.ast.QualifiedName;
-=======
-import apex.jorje.semantic.symbol.type.TypeInfo;
-
->>>>>>> 08e7afc2
 
 /**
  * Qualified name of an apex class or method.
