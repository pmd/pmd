/*
 * BSD-style license; for more info see http://pmd.sourceforge.net/license.html
 */

package net.sourceforge.pmd.lang.apex.ast;

import net.sourceforge.pmd.annotation.InternalApi;

import com.google.summit.ast.declaration.TypeDeclaration;

<<<<<<< HEAD
public class ASTUserEnum extends ApexRootNode<TypeDeclaration> {
=======
public class ASTUserEnum extends ApexRootNode<UserEnum> implements ApexQualifiableNode {

    private ApexQualifiedName qname;
>>>>>>> c374d393

    @Deprecated
    @InternalApi
    public ASTUserEnum(TypeDeclaration userEnum) {
        super(userEnum);
    }

    @Override
    public Object jjtAccept(ApexParserVisitor visitor, Object data) {
        return visitor.visit(this, data);
    }

    @Override
    public String getImage() {
//        String apexName = getDefiningType();
//        return apexName.substring(apexName.lastIndexOf('.') + 1);
        // TODO(b/239648780)
        return "";
    }

    public ASTModifierNode getModifiers() {
        return getFirstChildOfType(ASTModifierNode.class);
    }

    @Override
    public ApexQualifiedName getQualifiedName() {
        if (qname == null) {

            ASTUserClass parent = this.getFirstParentOfType(ASTUserClass.class);

            if (parent != null) {
                qname = ApexQualifiedName.ofNestedEnum(parent.getQualifiedName(), this);
            } else {
                qname = ApexQualifiedName.ofOuterEnum(this);
            }
        }

        return qname;
    }
}<|MERGE_RESOLUTION|>--- conflicted
+++ resolved
@@ -8,13 +8,9 @@
 
 import com.google.summit.ast.declaration.TypeDeclaration;
 
-<<<<<<< HEAD
-public class ASTUserEnum extends ApexRootNode<TypeDeclaration> {
-=======
-public class ASTUserEnum extends ApexRootNode<UserEnum> implements ApexQualifiableNode {
+public class ASTUserEnum extends ApexRootNode<TypeDeclaration> implements ApexQualifiableNode {
 
     private ApexQualifiedName qname;
->>>>>>> c374d393
 
     @Deprecated
     @InternalApi
