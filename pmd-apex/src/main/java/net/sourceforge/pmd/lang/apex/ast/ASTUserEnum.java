/*
 * BSD-style license; for more info see http://pmd.sourceforge.net/license.html
 */

package net.sourceforge.pmd.lang.apex.ast;

<<<<<<< HEAD
import com.google.summit.ast.declaration.EnumDeclaration;

public class ASTUserEnum extends ApexRootNode<EnumDeclaration> implements ApexQualifiableNode {

    private ApexQualifiedName qname;

    ASTUserEnum(EnumDeclaration enumDeclaration) {
        super(enumDeclaration);
=======
import apex.jorje.semantic.ast.compilation.UserEnum;

public final class ASTUserEnum extends BaseApexClass<UserEnum> {
    private ApexQualifiedName qname;

    ASTUserEnum(UserEnum userEnum) {
        super(userEnum);
>>>>>>> 08e7afc2
    }

    @Override
    protected <P, R> R acceptApexVisitor(ApexVisitor<? super P, ? extends R> visitor, P data) {
        return visitor.visit(this, data);
    }

    @Override
<<<<<<< HEAD
    public String getImage() {
        return node.getId().getString();
    }

    public ASTModifierNode getModifiers() {
        return getFirstChildOfType(ASTModifierNode.class);
    }

    @Override
=======
>>>>>>> 08e7afc2
    public ApexQualifiedName getQualifiedName() {
        if (qname == null) {

            ASTUserClass parent = this.getFirstParentOfType(ASTUserClass.class);

            if (parent != null) {
                qname = ApexQualifiedName.ofNestedEnum(parent.getQualifiedName(), this);
            } else {
                qname = ApexQualifiedName.ofOuterEnum(this);
            }
        }

        return qname;
    }
}<|MERGE_RESOLUTION|>--- conflicted
+++ resolved
@@ -4,24 +4,14 @@
 
 package net.sourceforge.pmd.lang.apex.ast;
 
-<<<<<<< HEAD
 import com.google.summit.ast.declaration.EnumDeclaration;
 
-public class ASTUserEnum extends ApexRootNode<EnumDeclaration> implements ApexQualifiableNode {
+public final class ASTUserEnum extends ApexRootNode<EnumDeclaration> implements ApexQualifiableNode {
 
     private ApexQualifiedName qname;
 
     ASTUserEnum(EnumDeclaration enumDeclaration) {
         super(enumDeclaration);
-=======
-import apex.jorje.semantic.ast.compilation.UserEnum;
-
-public final class ASTUserEnum extends BaseApexClass<UserEnum> {
-    private ApexQualifiedName qname;
-
-    ASTUserEnum(UserEnum userEnum) {
-        super(userEnum);
->>>>>>> 08e7afc2
     }
 
     @Override
@@ -30,7 +20,6 @@
     }
 
     @Override
-<<<<<<< HEAD
     public String getImage() {
         return node.getId().getString();
     }
@@ -40,8 +29,6 @@
     }
 
     @Override
-=======
->>>>>>> 08e7afc2
     public ApexQualifiedName getQualifiedName() {
         if (qname == null) {
 
