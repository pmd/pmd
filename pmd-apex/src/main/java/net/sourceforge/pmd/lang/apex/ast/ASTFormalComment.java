--- conflicted
+++ resolved
@@ -6,43 +6,17 @@
 
 import org.antlr.v4.runtime.Token;
 
-<<<<<<< HEAD
 import net.sourceforge.pmd.lang.ast.SourceCodePositioner;
 
-public class ASTFormalComment extends AbstractApexNode.Empty {
+public final class ASTFormalComment extends AbstractApexNode.Empty {
 
     private final Token token;
 
     ASTFormalComment(Token token) {
         this.token = token;
     }
-=======
-import net.sourceforge.pmd.lang.apex.ast.ASTFormalComment.AstComment;
-import net.sourceforge.pmd.lang.document.Chars;
-import net.sourceforge.pmd.lang.document.TextRegion;
 
-import apex.jorje.data.Location;
-import apex.jorje.data.Locations;
-import apex.jorje.semantic.ast.AstNode;
-import apex.jorje.semantic.ast.context.Emitter;
-import apex.jorje.semantic.ast.visitor.AstVisitor;
-import apex.jorje.semantic.ast.visitor.Scope;
-import apex.jorje.semantic.ast.visitor.ValidationScope;
-import apex.jorje.semantic.symbol.resolver.SymbolResolver;
-import apex.jorje.semantic.symbol.type.TypeInfo;
-import apex.jorje.semantic.symbol.type.TypeInfos;
-
-public final class ASTFormalComment extends AbstractApexNode<AstComment> {
-
-    private final Chars image;
-
-    ASTFormalComment(TextRegion token, Chars image) {
-        super(new AstComment(token));
-        this.image = image;
-    }
-
->>>>>>> 08e7afc2
-
+    
     @Override
     protected <P, R> R acceptApexVisitor(ApexVisitor<? super P, ? extends R> visitor, P data) {
         return visitor.visit(this, data);
@@ -50,19 +24,11 @@
 
     @Override
     public String getImage() {
-<<<<<<< HEAD
         return token.getText();
     }
 
     public String getToken() {
         return token.getText();
-=======
-        return image.toString();
-    }
-
-    public Chars getToken() {
-        return image;
->>>>>>> 08e7afc2
     }
 
     @Override
@@ -73,11 +39,8 @@
         this.endColumn = positioner.columnFromOffset(this.endLine, token.getStopIndex());
     }
 
-<<<<<<< HEAD
-    @Override
-    public boolean hasRealLoc() {
-        return true;
-=======
+
+    /* TODO post-merge
     static final class AstComment implements AstNode {
 
         private final Location loc;
@@ -110,8 +73,8 @@
         public TypeInfo getDefiningType() {
             return TypeInfos.VOID;
         }
->>>>>>> 08e7afc2
     }
+    */
 
     @Override
     public String getLocation() {
