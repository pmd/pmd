/*
 * BSD-style license; for more info see http://pmd.sourceforge.net/license.html
 */

package net.sourceforge.pmd.lang.apex.ast;

<<<<<<< HEAD
import com.google.summit.ast.initializer.ConstructorInitializer;

public class ASTNewMapInitExpression extends AbstractApexNode.Single<ConstructorInitializer> {

    ASTNewMapInitExpression(ConstructorInitializer constructorInitializer) {
        super(constructorInitializer);
=======
import apex.jorje.semantic.ast.expression.NewMapInitExpression;

public final class ASTNewMapInitExpression extends AbstractApexNode<NewMapInitExpression> {

    ASTNewMapInitExpression(NewMapInitExpression newMapInitExpression) {
        super(newMapInitExpression);
>>>>>>> 08e7afc2
    }


    @Override
    protected <P, R> R acceptApexVisitor(ApexVisitor<? super P, ? extends R> visitor, P data) {
        return visitor.visit(this, data);
    }
}<|MERGE_RESOLUTION|>--- conflicted
+++ resolved
@@ -4,21 +4,12 @@
 
 package net.sourceforge.pmd.lang.apex.ast;
 
-<<<<<<< HEAD
 import com.google.summit.ast.initializer.ConstructorInitializer;
 
-public class ASTNewMapInitExpression extends AbstractApexNode.Single<ConstructorInitializer> {
+public final class ASTNewMapInitExpression extends AbstractApexNode.Single<ConstructorInitializer> {
 
     ASTNewMapInitExpression(ConstructorInitializer constructorInitializer) {
         super(constructorInitializer);
-=======
-import apex.jorje.semantic.ast.expression.NewMapInitExpression;
-
-public final class ASTNewMapInitExpression extends AbstractApexNode<NewMapInitExpression> {
-
-    ASTNewMapInitExpression(NewMapInitExpression newMapInitExpression) {
-        super(newMapInitExpression);
->>>>>>> 08e7afc2
     }
 
 
