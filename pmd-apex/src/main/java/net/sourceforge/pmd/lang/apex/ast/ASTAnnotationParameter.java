--- conflicted
+++ resolved
@@ -4,26 +4,16 @@
 
 package net.sourceforge.pmd.lang.apex.ast;
 
-<<<<<<< HEAD
 import com.google.summit.ast.expression.Expression;
 import com.google.summit.ast.expression.LiteralExpression;
 import com.google.summit.ast.modifier.ElementArgument;
 import com.google.summit.ast.modifier.ElementValue;
 
-public class ASTAnnotationParameter extends AbstractApexNode.Single<ElementArgument> {
+public final class ASTAnnotationParameter extends AbstractApexNode.Single<ElementArgument> {
     public static final String SEE_ALL_DATA = "seeAllData";
 
     ASTAnnotationParameter(ElementArgument elementArgument) {
         super(elementArgument);
-=======
-import apex.jorje.semantic.ast.modifier.AnnotationParameter;
-
-public final class ASTAnnotationParameter extends AbstractApexNode<AnnotationParameter> {
-    public static final String SEE_ALL_DATA = "seeAllData";
-
-    ASTAnnotationParameter(AnnotationParameter annotationParameter) {
-        super(annotationParameter);
->>>>>>> 08e7afc2
     }
 
 
