/**
 * BSD-style license; for more info see http://pmd.sourceforge.net/license.html
 */

package net.sourceforge.pmd.lang.apex.rule.security;

import static net.sourceforge.pmd.properties.PropertyFactory.intProperty;
import static net.sourceforge.pmd.properties.PropertyFactory.stringProperty;

import java.util.ArrayList;
import java.util.Arrays;
import java.util.Collections;
import java.util.HashMap;
import java.util.HashSet;
import java.util.List;
import java.util.Locale;
import java.util.Map;
import java.util.Set;
import java.util.WeakHashMap;
import java.util.regex.Matcher;
import java.util.regex.Pattern;
import java.util.stream.Collectors;

import org.apache.commons.lang3.StringUtils;

import net.sourceforge.pmd.RuleContext;
import net.sourceforge.pmd.lang.apex.ast.ASTAssignmentExpression;
import net.sourceforge.pmd.lang.apex.ast.ASTBlockStatement;
import net.sourceforge.pmd.lang.apex.ast.ASTDmlDeleteStatement;
import net.sourceforge.pmd.lang.apex.ast.ASTDmlInsertStatement;
import net.sourceforge.pmd.lang.apex.ast.ASTDmlMergeStatement;
import net.sourceforge.pmd.lang.apex.ast.ASTDmlUndeleteStatement;
import net.sourceforge.pmd.lang.apex.ast.ASTDmlUpdateStatement;
import net.sourceforge.pmd.lang.apex.ast.ASTDmlUpsertStatement;
import net.sourceforge.pmd.lang.apex.ast.ASTField;
import net.sourceforge.pmd.lang.apex.ast.ASTFieldDeclaration;
import net.sourceforge.pmd.lang.apex.ast.ASTFieldDeclarationStatements;
import net.sourceforge.pmd.lang.apex.ast.ASTForEachStatement;
import net.sourceforge.pmd.lang.apex.ast.ASTIfElseBlockStatement;
import net.sourceforge.pmd.lang.apex.ast.ASTMethod;
import net.sourceforge.pmd.lang.apex.ast.ASTMethodCallExpression;
import net.sourceforge.pmd.lang.apex.ast.ASTNewKeyValueObjectExpression;
import net.sourceforge.pmd.lang.apex.ast.ASTNewListInitExpression;
import net.sourceforge.pmd.lang.apex.ast.ASTNewListLiteralExpression;
import net.sourceforge.pmd.lang.apex.ast.ASTNewObjectExpression;
import net.sourceforge.pmd.lang.apex.ast.ASTProperty;
import net.sourceforge.pmd.lang.apex.ast.ASTReferenceExpression;
import net.sourceforge.pmd.lang.apex.ast.ASTReturnStatement;
import net.sourceforge.pmd.lang.apex.ast.ASTSoqlExpression;
import net.sourceforge.pmd.lang.apex.ast.ASTUserClass;
import net.sourceforge.pmd.lang.apex.ast.ASTVariableDeclaration;
import net.sourceforge.pmd.lang.apex.ast.ASTVariableExpression;
import net.sourceforge.pmd.lang.apex.ast.ApexNode;
import net.sourceforge.pmd.lang.apex.rule.AbstractApexRule;
import net.sourceforge.pmd.lang.apex.rule.internal.Helper;
import net.sourceforge.pmd.lang.ast.Node;
import net.sourceforge.pmd.properties.PropertyDescriptor;

import com.google.common.base.Objects;
import com.google.common.collect.HashMultimap;

/**
 * Finding missed CRUD checks for SOQL and DML operations.
 *
 * @author sergey.gorbaty
 *
 */
public class ApexCRUDViolationRule extends AbstractApexRule {
    private static final Pattern SELECT_FROM_PATTERN = Pattern.compile("[\\S|\\s]+?FROM[\\s]+?(\\w+)",
            Pattern.CASE_INSENSITIVE);

    private static final String IS_CREATEABLE = "isCreateable";
    private static final String IS_DELETABLE = "isDeletable";
    private static final String IS_UNDELETABLE = "isUndeletable";
    private static final String IS_UPDATEABLE = "isUpdateable";
    private static final String IS_MERGEABLE = "isMergeable";
    private static final String IS_ACCESSIBLE = "isAccessible";
    private static final String ANY = "ANY";
    private static final String S_OBJECT_TYPE = "sObjectType";
    private static final String GET_DESCRIBE = "getDescribe";

    // ESAPI.accessController().isAuthorizedToView(Lead.sObject, fields)
    private static final String[] ESAPI_ISAUTHORIZED_TO_VIEW = new String[] { "ESAPI", "accessController",
        "isAuthorizedToView", };
    private static final String[] ESAPI_ISAUTHORIZED_TO_CREATE = new String[] { "ESAPI", "accessController",
        "isAuthorizedToCreate", };
    private static final String[] ESAPI_ISAUTHORIZED_TO_UPDATE = new String[] { "ESAPI", "accessController",
        "isAuthorizedToUpdate", };
    private static final String[] ESAPI_ISAUTHORIZED_TO_DELETE = new String[] { "ESAPI", "accessController",
        "isAuthorizedToDelete", };
    // ESAPI doesn't provide support for undelete or merge

    private static final String[] RESERVED_KEYS_FLS = new String[] { "Schema", S_OBJECT_TYPE, };

    private static final Pattern WITH_SECURITY_ENFORCED = Pattern.compile("(?is).*[^']\\s*WITH\\s+SECURITY_ENFORCED\\s*[^']*");

    // <operation>AuthMethodPattern config properties; these are string properties instead of regex properties to help
    // ensure that the compiled patterns are case-insensitive vs. requiring the pattern author to use "(?i)"
    private static final PropertyDescriptor<String> CREATE_AUTH_METHOD_PATTERN_DESCRIPTOR = authMethodPatternProperty("create");
    private static final PropertyDescriptor<String> READ_AUTH_METHOD_PATTERN_DESCRIPTOR = authMethodPatternProperty("read");
    private static final PropertyDescriptor<String> UPDATE_AUTH_METHOD_PATTERN_DESCRIPTOR = authMethodPatternProperty("update");
    private static final PropertyDescriptor<String> DELETE_AUTH_METHOD_PATTERN_DESCRIPTOR = authMethodPatternProperty("delete");
    private static final PropertyDescriptor<String> UNDELETE_AUTH_METHOD_PATTERN_DESCRIPTOR = authMethodPatternProperty("undelete");
    private static final PropertyDescriptor<String> MERGE_AUTH_METHOD_PATTERN_DESCRIPTOR = authMethodPatternProperty("merge");

    // <operation>AuthMethodTypeParamIndex config properties
    private static final PropertyDescriptor<Integer> CREATE_AUTH_METHOD_TYPE_PARAM_INDEX_DESCRIPTOR = authMethodTypeParamIndexProperty("create");
    private static final PropertyDescriptor<Integer> READ_AUTH_METHOD_TYPE_PARAM_INDEX_DESCRIPTOR = authMethodTypeParamIndexProperty("read");
    private static final PropertyDescriptor<Integer> UPDATE_AUTH_METHOD_TYPE_PARAM_INDEX_DESCRIPTOR = authMethodTypeParamIndexProperty("update");
    private static final PropertyDescriptor<Integer> DELETE_AUTH_METHOD_TYPE_PARAM_INDEX_DESCRIPTOR = authMethodTypeParamIndexProperty("delete");
    private static final PropertyDescriptor<Integer> UNDELETE_AUTH_METHOD_TYPE_PARAM_INDEX_DESCRIPTOR = authMethodTypeParamIndexProperty("undelete");
    private static final PropertyDescriptor<Integer> MERGE_AUTH_METHOD_TYPE_PARAM_INDEX_DESCRIPTOR = authMethodTypeParamIndexProperty("merge");

    // Auth method config property correlation information
    private static final Map<PropertyDescriptor<String>, PropertyDescriptor<Integer>> AUTH_METHOD_TO_TYPE_PARAM_INDEX_MAP = new HashMap<PropertyDescriptor<String>, PropertyDescriptor<Integer>>() {
        {
            put(CREATE_AUTH_METHOD_PATTERN_DESCRIPTOR, CREATE_AUTH_METHOD_TYPE_PARAM_INDEX_DESCRIPTOR);
            put(READ_AUTH_METHOD_PATTERN_DESCRIPTOR, READ_AUTH_METHOD_TYPE_PARAM_INDEX_DESCRIPTOR);
            put(UPDATE_AUTH_METHOD_PATTERN_DESCRIPTOR, UPDATE_AUTH_METHOD_TYPE_PARAM_INDEX_DESCRIPTOR);
            put(DELETE_AUTH_METHOD_PATTERN_DESCRIPTOR, DELETE_AUTH_METHOD_TYPE_PARAM_INDEX_DESCRIPTOR);
            put(UNDELETE_AUTH_METHOD_PATTERN_DESCRIPTOR, UNDELETE_AUTH_METHOD_TYPE_PARAM_INDEX_DESCRIPTOR);
            put(MERGE_AUTH_METHOD_PATTERN_DESCRIPTOR, MERGE_AUTH_METHOD_TYPE_PARAM_INDEX_DESCRIPTOR);
        }
    };
    private static final Map<PropertyDescriptor<String>, String> AUTH_METHOD_TO_DML_OPERATION_MAP = new HashMap<PropertyDescriptor<String>, String>() {
        {
            put(CREATE_AUTH_METHOD_PATTERN_DESCRIPTOR, IS_CREATEABLE);
            put(READ_AUTH_METHOD_PATTERN_DESCRIPTOR, IS_ACCESSIBLE);
            put(UPDATE_AUTH_METHOD_PATTERN_DESCRIPTOR, IS_UPDATEABLE);
            put(DELETE_AUTH_METHOD_PATTERN_DESCRIPTOR, IS_DELETABLE);
            put(UNDELETE_AUTH_METHOD_PATTERN_DESCRIPTOR, IS_UNDELETABLE);
            put(MERGE_AUTH_METHOD_PATTERN_DESCRIPTOR, IS_MERGEABLE);
        }
    };

    // Compiled pattern cache for configured method name patterns
    private final Map<String, Pattern> compiledAuthMethodPatternCache = new HashMap<>();

    private Map<String, String> varToTypeMapping;
    private HashMultimap<String, String> typeToDMLOperationMapping;
    private Map<String, String> checkedTypeToDMLOperationViaESAPI;
    private HashMultimap<String, String> checkedTypeToDMLOperationsViaAuthPattern;
    private Map<String, ASTMethod> classMethods;
    private String className;

<<<<<<< HEAD
=======
    public ApexCRUDViolationRule() {
        setProperty(CODECLIMATE_CATEGORIES, "Security");
        setProperty(CODECLIMATE_REMEDIATION_MULTIPLIER, 100);
        setProperty(CODECLIMATE_BLOCK_HIGHLIGHTING, false);

        // Register auth method config properties
        for (Map.Entry<PropertyDescriptor<String>, PropertyDescriptor<Integer>> entry : AUTH_METHOD_TO_TYPE_PARAM_INDEX_MAP.entrySet()) {
            PropertyDescriptor<String> authMethodPatternDescriptor = entry.getKey();
            PropertyDescriptor<Integer> authMethodTypeParamIndexDescriptor = entry.getValue();
            definePropertyDescriptor(authMethodPatternDescriptor);
            definePropertyDescriptor(authMethodTypeParamIndexDescriptor);
        }
    }

>>>>>>> fb731c25
    @Override
    public void start(RuleContext ctx) {
        // At the start of each rule execution, these member variables need to be fresh. So they're initialized in the
        // .start() method instead of the constructor, since .start() is called before every execution.
        varToTypeMapping = new HashMap<>();
        typeToDMLOperationMapping = HashMultimap.create();
        checkedTypeToDMLOperationViaESAPI = new HashMap<>();
        checkedTypeToDMLOperationsViaAuthPattern = HashMultimap.create();
        classMethods = new WeakHashMap<>();
        className = null;
        super.start(ctx);
    }

    @Override
    public Object visit(ASTUserClass node, Object data) {
        if (Helper.isTestMethodOrClass(node) || Helper.isSystemLevelClass(node)) {
            return data; // stops all the rules
        }

        className = node.getImage();

        for (ASTMethod n : node.findDescendantsOfType(ASTMethod.class)) {
            StringBuilder sb = new StringBuilder().append(n.getDefiningType()).append(":")
                    .append(n.getCanonicalName()).append(":")
                    .append(n.getArity());
            classMethods.put(sb.toString(), n);
        }

        return super.visit(node, data);
    }

    @Override
    public Object visit(ASTMethodCallExpression node, Object data) {
        if (Helper.isAnyDatabaseMethodCall(node)) {

            switch (node.getMethodName().toLowerCase(Locale.ROOT)) {
            case "insert":
                checkForCRUD(node, data, IS_CREATEABLE);
                break;
            case "update":
                checkForCRUD(node, data, IS_UPDATEABLE);
                break;
            case "delete":
                checkForCRUD(node, data, IS_DELETABLE);
                break;
            case "undelete":
                checkForCRUD(node, data, IS_UNDELETABLE);
                break;
            case "upsert":
                checkForCRUD(node, data, IS_CREATEABLE);
                checkForCRUD(node, data, IS_UPDATEABLE);
                break;
            case "merge":
                checkForCRUD(node, data, IS_MERGEABLE);
                break;
            default:
                break;
            }

        } else {
            collectCRUDMethodLevelChecks(node);
        }

        return data;
    }

    @Override
    public Object visit(ASTDmlInsertStatement node, Object data) {
        checkForCRUD(node, data, IS_CREATEABLE);
        return data;
    }

    @Override
    public Object visit(ASTDmlDeleteStatement node, Object data) {
        checkForCRUD(node, data, IS_DELETABLE);
        return data;
    }

    @Override
    public Object visit(ASTDmlUndeleteStatement node, Object data) {
        checkForCRUD(node, data, IS_UNDELETABLE);
        return data;
    }

    @Override
    public Object visit(ASTDmlUpdateStatement node, Object data) {
        checkForCRUD(node, data, IS_UPDATEABLE);
        return data;
    }

    @Override
    public Object visit(ASTDmlUpsertStatement node, Object data) {
        checkForCRUD(node, data, IS_CREATEABLE);
        checkForCRUD(node, data, IS_UPDATEABLE);
        return data;
    }

    @Override
    public Object visit(ASTDmlMergeStatement node, Object data) {
        checkForCRUD(node, data, IS_MERGEABLE);
        return data;
    }

    @Override
    public Object visit(final ASTAssignmentExpression node, Object data) {
        final ASTSoqlExpression soql = node.getFirstChildOfType(ASTSoqlExpression.class);
        if (soql != null) {
            checkForAccessibility(soql, data);
        }

        return data;
    }

    @Override
    public Object visit(final ASTVariableDeclaration node, Object data) {
        String type = node.getType();
        addVariableToMapping(Helper.getFQVariableName(node), type);

        final ASTSoqlExpression soql = node.getFirstChildOfType(ASTSoqlExpression.class);
        if (soql != null) {
            checkForAccessibility(soql, data);
        }

        return data;

    }

    @Override
    public Object visit(final ASTFieldDeclaration node, Object data) {
        ASTFieldDeclarationStatements field = node.getFirstParentOfType(ASTFieldDeclarationStatements.class);
        if (field != null) {
            String namesString = field.getTypeName();

            switch (namesString.toLowerCase(Locale.ROOT)) {
            case "list":
            case "map":
                for (String typeArg : field.getTypeArguments()) {
                    varToTypeMapping.put(Helper.getFQVariableName(node), typeArg);
                }
                break;
            default:
                varToTypeMapping.put(Helper.getFQVariableName(node), getSimpleType(namesString));
                break;
            }
        }
        final ASTSoqlExpression soql = node.getFirstChildOfType(ASTSoqlExpression.class);
        if (soql != null) {
            checkForAccessibility(soql, data);
        }

        return data;

    }

    @Override
    public Object visit(final ASTReturnStatement node, Object data) {
        final ASTSoqlExpression soql = node.getFirstChildOfType(ASTSoqlExpression.class);
        if (soql != null) {
            checkForAccessibility(soql, data);
        }

        return data;
    }

    @Override
    public Object visit(final ASTForEachStatement node, Object data) {
        final ASTSoqlExpression soql = node.getFirstChildOfType(ASTSoqlExpression.class);
        if (soql != null) {
            checkForAccessibility(soql, data);
        }

        return super.visit(node, data);
    }

    private void addVariableToMapping(final String variableName, final String type) {
        switch (type.toLowerCase(Locale.ROOT)) {
        case "list":
        case "map":
            break;
        default:
            varToTypeMapping.put(variableName, getSimpleType(type));
            break;
        }
    }

    private String getSimpleType(final String type) {
        String typeToUse = type;

        Pattern pattern = Pattern.compile("^[list<]?list<(\\S+?)>[>]?$", Pattern.CASE_INSENSITIVE);
        Matcher matcher = pattern.matcher(typeToUse);

        if (matcher.find()) {
            typeToUse = matcher.group(1);
        }
        return typeToUse;
    }

    @Override
    public Object visit(final ASTProperty node, Object data) {
        ASTField field = node.getFirstChildOfType(ASTField.class);
        if (field != null) {
            String fieldType = field.getType();
            addVariableToMapping(Helper.getFQVariableName(field), fieldType);
        }

        return data;

    }

    private void collectCRUDMethodLevelChecks(final ASTMethodCallExpression node) {
        final String method = node.getMethodName();
        final ASTReferenceExpression ref = node.getFirstChildOfType(ASTReferenceExpression.class);
        if (ref == null) {
            return;
        }

        List<String> a = ref.getNames();
        if (!a.isEmpty()) {
            extractObjectAndFields(a, method, node.getDefiningType());
        } else {
            // see if ESAPI
            if (Helper.isMethodCallChain(node, ESAPI_ISAUTHORIZED_TO_VIEW)) {
                extractObjectTypeFromESAPI(node, IS_ACCESSIBLE);
            }

            if (Helper.isMethodCallChain(node, ESAPI_ISAUTHORIZED_TO_CREATE)) {
                extractObjectTypeFromESAPI(node, IS_CREATEABLE);
            }

            if (Helper.isMethodCallChain(node, ESAPI_ISAUTHORIZED_TO_UPDATE)) {
                extractObjectTypeFromESAPI(node, IS_UPDATEABLE);
            }

            if (Helper.isMethodCallChain(node, ESAPI_ISAUTHORIZED_TO_DELETE)) {
                extractObjectTypeFromESAPI(node, IS_DELETABLE);
            }

            // ESAPI doesn't provide support for undelete or merge

            // see if getDescribe()
            final ASTMethodCallExpression nestedMethodCall = ref
                    .getFirstChildOfType(ASTMethodCallExpression.class);
            if (nestedMethodCall != null) {
                if (isLastMethodName(nestedMethodCall, S_OBJECT_TYPE, GET_DESCRIBE)) {
                    String resolvedType = getType(nestedMethodCall);
                    if (!typeToDMLOperationMapping.get(resolvedType).contains(method)) {
                        typeToDMLOperationMapping.put(resolvedType, method);
                    }
                }
            }
        }

        // Check any configured authorization class library patterns
        for (PropertyDescriptor<String> authMethodPatternDescriptor : AUTH_METHOD_TO_TYPE_PARAM_INDEX_MAP.keySet()) {
            extractObjectTypeFromConfiguredMethodPatternInvocation(node, authMethodPatternDescriptor);
        }
    }

    private boolean isLastMethodName(final ASTMethodCallExpression methodNode, final String className,
            final String methodName) {
        final ASTReferenceExpression reference = methodNode.getFirstChildOfType(ASTReferenceExpression.class);
        if (reference != null && reference.getNames().size() > 0) {
            if (reference.getNames().get(reference.getNames().size() - 1)
                    .equalsIgnoreCase(className) && Helper.isMethodName(methodNode, methodName)) {
                return true;
            }
        }

        return false;
    }

    private boolean isWithSecurityEnforced(final ApexNode<?> node) {
        if (node instanceof ASTSoqlExpression) {
            return WITH_SECURITY_ENFORCED.matcher(((ASTSoqlExpression) node).getQuery()).matches();
        }
        return false;
    }

    private String getType(final ASTMethodCallExpression methodNode) {
        final ASTReferenceExpression reference = methodNode.getFirstChildOfType(ASTReferenceExpression.class);
        if (reference.getNames().size() > 0) {
            return new StringBuilder().append(reference.getDefiningType()).append(":")
                    .append(reference.getNames().get(0)).toString();
        }
        return "";
    }

    private void extractObjectAndFields(final List<String> listIdentifiers, final String method,
            final String definingType) {

        int flsIndex = Collections.lastIndexOfSubList(listIdentifiers, Arrays.asList(RESERVED_KEYS_FLS));
        if (flsIndex != -1) {
            String objectTypeName = listIdentifiers.get(flsIndex + RESERVED_KEYS_FLS.length);
            if (!typeToDMLOperationMapping.get(definingType + ":" + objectTypeName).contains(method)) {
                typeToDMLOperationMapping.put(definingType + ":" + objectTypeName, method);
            }
        }
    }

    private void checkForCRUD(final ApexNode<?> node, final Object data, final String crudMethod) {
        final Set<ASTMethodCallExpression> prevCalls = getPreviousMethodCalls(node);
        for (ASTMethodCallExpression prevCall : prevCalls) {
            collectCRUDMethodLevelChecks(prevCall);
        }

        final ASTMethod wrappingMethod = node.getFirstParentOfType(ASTMethod.class);
        final ASTUserClass wrappingClass = node.getFirstParentOfType(ASTUserClass.class);

        if (wrappingClass != null && Helper.isTestMethodOrClass(wrappingClass)
                || wrappingMethod != null && Helper.isTestMethodOrClass(wrappingMethod)) {
            return;
        }

        checkInlineObject(node, data, crudMethod);
        checkInlineNonArgsObject(node, data, crudMethod);

        final ASTVariableExpression variable = node.getFirstChildOfType(ASTVariableExpression.class);
        if (variable != null) {
            final String type = varToTypeMapping.get(Helper.getFQVariableName(variable));
            if (type != null) {
                StringBuilder typeCheck = new StringBuilder().append(node.getDefiningType())
                        .append(":").append(type);

                validateCRUDCheckPresent(node, data, crudMethod, typeCheck.toString());
            }
        }

        final ASTNewListLiteralExpression inlineListLiteral = node.getFirstChildOfType(ASTNewListLiteralExpression.class);
        if (inlineListLiteral != null) {
            checkInlineObject(inlineListLiteral, data, crudMethod);
            checkInlineNonArgsObject(inlineListLiteral, data, crudMethod);
        }

        final ASTNewListInitExpression inlineListInit = node.getFirstChildOfType(ASTNewListInitExpression.class);
        if (inlineListInit != null) {
            checkInlineObject(inlineListInit, data, crudMethod);
            checkInlineNonArgsObject(inlineListInit, data, crudMethod);
        }
    }

    private void checkInlineObject(final ApexNode<?> node, final Object data, final String crudMethod) {

        final ASTNewKeyValueObjectExpression newObj = node.getFirstChildOfType(ASTNewKeyValueObjectExpression.class);
        if (newObj != null) {
            final String type = Helper.getFQVariableName(newObj);
            validateCRUDCheckPresent(node, data, crudMethod, type);
        }
    }

    private void checkInlineNonArgsObject(final ApexNode<?> node, final Object data, final String crudMethod) {

        final ASTNewObjectExpression newEmptyObj = node.getFirstChildOfType(ASTNewObjectExpression.class);
        if (newEmptyObj != null) {
            final String type = Helper.getFQVariableName(newEmptyObj);
            validateCRUDCheckPresent(node, data, crudMethod, type);
        }
    }

    private Set<ASTMethodCallExpression> getPreviousMethodCalls(final ApexNode<?> self) {
        final Set<ASTMethodCallExpression> innerMethodCalls = new HashSet<>();
        final ASTMethod outerMethod = self.getFirstParentOfType(ASTMethod.class);
        if (outerMethod != null) {
            final ASTBlockStatement blockStatement = outerMethod.getFirstChildOfType(ASTBlockStatement.class);
            recursivelyEvaluateCRUDMethodCalls(self, innerMethodCalls, blockStatement);

            final List<ASTMethod> constructorMethods = findConstructorMethods();
            for (ASTMethod method : constructorMethods) {
                innerMethodCalls.addAll(method.findDescendantsOfType(ASTMethodCallExpression.class));
            }

            // some methods might be within this class
            mapCallToMethodDecl(self, innerMethodCalls, new ArrayList<ASTMethodCallExpression>(innerMethodCalls));
        }

        return innerMethodCalls;
    }

    private void recursivelyEvaluateCRUDMethodCalls(final ApexNode<?> self,
            final Set<ASTMethodCallExpression> innerMethodCalls, final ASTBlockStatement blockStatement) {
        if (blockStatement != null) {
            int numberOfStatements = blockStatement.getNumChildren();
            for (int i = 0; i < numberOfStatements; i++) {
                Node n = blockStatement.getChild(i);

                if (n instanceof ASTIfElseBlockStatement) {
                    List<ASTBlockStatement> innerBlocks = n.findDescendantsOfType(ASTBlockStatement.class);
                    for (ASTBlockStatement innerBlock : innerBlocks) {
                        recursivelyEvaluateCRUDMethodCalls(self, innerMethodCalls, innerBlock);
                    }
                }

                ApexNode<?> match = n.getFirstDescendantOfType(self.getClass());
                if (Objects.equal(match, self)) {
                    break;
                }
                ASTMethodCallExpression methodCall = n.getFirstDescendantOfType(ASTMethodCallExpression.class);
                if (methodCall != null) {
                    mapCallToMethodDecl(self, innerMethodCalls, Arrays.asList(methodCall));
                }
            }

        }
    }

    private void mapCallToMethodDecl(final ApexNode<?> self,
            final Set<ASTMethodCallExpression> innerMethodCalls, final List<ASTMethodCallExpression> nodes) {
        for (ASTMethodCallExpression node : nodes) {
            if (Objects.equal(node, self)) {
                break;
            }

            final ASTMethod methodBody = resolveMethodCalls(node);
            if (methodBody != null) {
                innerMethodCalls.addAll(methodBody.findDescendantsOfType(ASTMethodCallExpression.class));
            } else {
                // If we couldn't resolve it locally, add any calls for configured authorization patterns
                if (isAuthMethodInvocation(node)) {
                    innerMethodCalls.add(node);
                }
            }
        }
    }

    private List<ASTMethod> findConstructorMethods() {
        final ArrayList<ASTMethod> ret = new ArrayList<>();
        final Set<String> constructors = classMethods.keySet().stream()
                .filter(p -> p.contains("<init>") || p.contains("<clinit>")
                        || p.startsWith(className + ":" + className + ":")).collect(Collectors.toSet());

        for (String c : constructors) {
            ret.add(classMethods.get(c));
        }

        return ret;
    }

    private ASTMethod resolveMethodCalls(final ASTMethodCallExpression node) {
        StringBuilder sb = new StringBuilder().append(node.getDefiningType()).append(":")
                .append(node.getMethodName()).append(":").append(node.getInputParametersSize());
        return classMethods.get(sb.toString());
    }

    private boolean isProperESAPICheckForDML(final String typeToCheck, final String dmlOperation) {
        final boolean hasMapping = checkedTypeToDMLOperationViaESAPI.containsKey(typeToCheck);
        if (hasMapping) {
            if (ANY.equals(dmlOperation)) {
                return true;
            }

            String dmlChecked = checkedTypeToDMLOperationViaESAPI.get(typeToCheck);
            return dmlChecked.equals(dmlOperation);
        }

        return false;
    }

    private void extractObjectTypeFromESAPI(final ASTMethodCallExpression node, final String dmlOperation) {
        final ASTVariableExpression var = node.getFirstChildOfType(ASTVariableExpression.class);
        if (var != null) {
            final ASTReferenceExpression reference = var.getFirstChildOfType(ASTReferenceExpression.class);
            if (reference != null) {
                List<String> identifiers = reference.getNames();
                if (identifiers.size() == 1) {
                    StringBuilder sb = new StringBuilder().append(node.getDefiningType())
                            .append(":").append(identifiers.get(0));
                    checkedTypeToDMLOperationViaESAPI.put(sb.toString(), dmlOperation);
                }

            }
        }

    }

    private boolean validateCRUDCheckPresent(final ApexNode<?> node, final Object data, final String crudMethod,
            final String typeCheck) {
        boolean missingKey = !typeToDMLOperationMapping.containsKey(typeCheck);
        boolean isImproperDMLCheck = !isProperESAPICheckForDML(typeCheck, crudMethod)
                && !isProperAuthPatternBasedCheckForDML(typeCheck, crudMethod);
        boolean noSecurityEnforced = !isWithSecurityEnforced(node);
        if (missingKey) {
            //if condition returns true, add violation, otherwise return.
            if (isImproperDMLCheck && noSecurityEnforced) {
                addViolation(data, node);
                return true;
            }
        } else {
            boolean properChecksHappened = false;

            Set<String> dmlOperationsChecked = typeToDMLOperationMapping.get(typeCheck);
            for (String dmlOp : dmlOperationsChecked) {
                if (dmlOp.equalsIgnoreCase(crudMethod)) {
                    properChecksHappened = true;
                    break;
                }
                if (ANY.equals(crudMethod)) {
                    properChecksHappened = true;
                    break;
                }
            }

            if (!properChecksHappened) {
                addViolation(data, node);
                return true;
            }
        }
        return false;
    }

    private void checkForAccessibility(final ASTSoqlExpression node, Object data) {
        // TODO: This includes sub-relation queries which are incorrectly flagged because you authorize the type
        //  and not the sub-relation name. Should we (optionally) exclude sub-relations until/unless they can be
        //  resolved to the proper SObject type?
        final Set<String> typesFromSOQL = getTypesFromSOQLQuery(node);

        final Set<ASTMethodCallExpression> prevCalls = getPreviousMethodCalls(node);
        for (ASTMethodCallExpression prevCall : prevCalls) {
            collectCRUDMethodLevelChecks(prevCall);
        }

        String returnType = null;

        final ASTMethod wrappingMethod = node.getFirstParentOfType(ASTMethod.class);
        final ASTUserClass wrappingClass = node.getFirstParentOfType(ASTUserClass.class);

        if (wrappingClass != null && Helper.isTestMethodOrClass(wrappingClass)
            || wrappingMethod != null && Helper.isTestMethodOrClass(wrappingMethod)) {
            return;
        }

        if (wrappingMethod != null) {
            returnType = getReturnType(wrappingMethod);
        }
        boolean violationAdded = false;
        final ASTVariableDeclaration variableDecl = node.getFirstParentOfType(ASTVariableDeclaration.class);
        if (variableDecl != null) {
            String type = variableDecl.getType();
            type = getSimpleType(type);
            StringBuilder typeCheck = new StringBuilder().append(variableDecl.getDefiningType())
                    .append(":").append(type);

            if (typesFromSOQL.isEmpty()) {
                violationAdded = validateCRUDCheckPresent(node, data, ANY, typeCheck.toString());
            } else {
                for (String typeFromSOQL : typesFromSOQL) {
                    violationAdded |= validateCRUDCheckPresent(node, data, ANY, typeFromSOQL);
                }
            }
        }

        // If the node's already in violation, we don't need to keep checking.
        if (violationAdded) {
            return;
        }

        final ASTAssignmentExpression assignment = node.getFirstParentOfType(ASTAssignmentExpression.class);
        if (assignment != null) {
            final ASTVariableExpression variable = assignment.getFirstChildOfType(ASTVariableExpression.class);
            if (variable != null) {
                String variableWithClass = Helper.getFQVariableName(variable);
                if (varToTypeMapping.containsKey(variableWithClass)) {
                    String type = varToTypeMapping.get(variableWithClass);
                    if (typesFromSOQL.isEmpty()) {
                        violationAdded = validateCRUDCheckPresent(node, data, ANY, type);
                    } else {
                        for (String typeFromSOQL : typesFromSOQL) {
                            violationAdded |= validateCRUDCheckPresent(node, data, ANY, typeFromSOQL);
                        }
                    }
                }
            }

        }

        // If the node's already in violation, we don't need to keep checking.
        if (violationAdded) {
            return;
        }

        final ASTReturnStatement returnStatement = node.getFirstParentOfType(ASTReturnStatement.class);
        if (returnStatement != null) {
            if (typesFromSOQL.isEmpty()) {
                violationAdded = validateCRUDCheckPresent(node, data, ANY, returnType);
            } else {
                for (String typeFromSOQL : typesFromSOQL) {
                    violationAdded |= validateCRUDCheckPresent(node, data, ANY, typeFromSOQL);
                }
            }
        }

        // If the node's already in violation, we don't need to keep checking.
        if (violationAdded) {
            return;
        }

        final ASTForEachStatement forEachStatement = node.getFirstParentOfType(ASTForEachStatement.class);
        if (forEachStatement != null) {
            if (typesFromSOQL.isEmpty()) {

                final ASTVariableDeclaration variableDeclFor = forEachStatement.getFirstParentOfType(ASTVariableDeclaration.class);
                if (variableDeclFor != null) {
                    String type = variableDeclFor.getType();
                    type = getSimpleType(type);
                    StringBuilder typeCheck = new StringBuilder().append(variableDeclFor.getDefiningType())
                            .append(":").append(type);

                    validateCRUDCheckPresent(node, data, ANY, typeCheck.toString());
                }

            } else {
                for (String typeFromSOQL : typesFromSOQL) {
                    validateCRUDCheckPresent(node, data, ANY, typeFromSOQL);
                }
            }
        }
    }

    private Set<String> getTypesFromSOQLQuery(final ASTSoqlExpression node) {
        final Set<String> retVal = new HashSet<>();
        final String canonQuery = node.getCanonicalQuery();

        Matcher m = SELECT_FROM_PATTERN.matcher(canonQuery);
        while (m.find()) {
            retVal.add(new StringBuffer().append(node.getDefiningType()).append(":")
                    .append(m.group(1)).toString());
        }
        return retVal;
    }

    private String getReturnType(final ASTMethod method) {
        return new StringBuilder().append(method.getDefiningType()).append(":")
                .append(method.getReturnType()).toString();
    }

    // Configured authorization method pattern support

    private static PropertyDescriptor<String> authMethodPatternProperty(String operation) {
        final String propertyName = operation + "AuthMethodPattern";
        return stringProperty(propertyName)
                .desc("A regular expression for one or more custom " + operation + " authorization method name patterns.")
                .defaultValue("")
                .build();
    }

    private static PropertyDescriptor<Integer> authMethodTypeParamIndexProperty(String operation) {
        final String propertyName = operation + "AuthMethodTypeParamIndex";
        return intProperty(propertyName)
                .desc("The 0-based index of the " + S_OBJECT_TYPE + " parameter for the custom " + operation + " authorization method. Defaults to 0.")
                .defaultValue(0)
                .build();
    }

    private boolean isAuthMethodInvocation(final ASTMethodCallExpression methodNode) {
        for (PropertyDescriptor<String> authMethodPatternDescriptor : AUTH_METHOD_TO_TYPE_PARAM_INDEX_MAP.keySet()) {
            if (isAuthMethodInvocation(methodNode, authMethodPatternDescriptor)) {
                return true;
            }
        }
        return false;
    }

    private void extractObjectTypeFromConfiguredMethodPatternInvocation(final ASTMethodCallExpression methodNode, final PropertyDescriptor<String> authMethodPatternDescriptor) {
        if (isAuthMethodInvocation(methodNode, authMethodPatternDescriptor)) {
            // See which parameter index contains the object type expression and try to find that invocation argument
            final PropertyDescriptor<Integer> authMethodTypeParamIndexDescriptor = AUTH_METHOD_TO_TYPE_PARAM_INDEX_MAP.get(authMethodPatternDescriptor);
            final Integer authMethodTypeParamIndex = authMethodTypeParamIndexDescriptor != null ? getProperty(authMethodTypeParamIndexDescriptor) : 0;
            final int numParameters = methodNode.getInputParametersSize();
            if (numParameters > authMethodTypeParamIndex) {
                final List<ASTVariableExpression> parameters = new ArrayList<>(numParameters);
                for (int parameterIndex = 0, numChildren = methodNode.getNumChildren(); parameterIndex < numChildren; parameterIndex++) {
                    final ApexNode<?> childNode = methodNode.getChild(parameterIndex);
                    if (childNode instanceof ASTVariableExpression) {
                        parameters.add((ASTVariableExpression) childNode);
                    }
                }
                // Make sure that it looks like "sObjectType.<objectTypeName>" as VariableExpression > ReferenceExpression
                final ASTVariableExpression sobjectTypeParameterCandidate = parameters.size() > authMethodTypeParamIndex ? parameters.get(authMethodTypeParamIndex) : null;
                if (sobjectTypeParameterCandidate != null && S_OBJECT_TYPE.equalsIgnoreCase(sobjectTypeParameterCandidate.getImage())) {
                    final ASTReferenceExpression objectTypeCandidate = sobjectTypeParameterCandidate.getFirstChildOfType(ASTReferenceExpression.class);
                    if (objectTypeCandidate != null) {
                        final String objectType = objectTypeCandidate.getImage();
                        if (StringUtils.isNotBlank(objectType)) {
                            // Create a (relatively) unique key for this that is prefixed by the current invocation's containing type name
                            final StringBuilder checkedTypeBuilder = new StringBuilder().append(methodNode.getDefiningType())
                                    .append(":").append(objectType);
                            final String checkedType = checkedTypeBuilder.toString();

                            // And get the appropriate DML operation based on this method pattern
                            final String dmlOperation = AUTH_METHOD_TO_DML_OPERATION_MAP.get(authMethodPatternDescriptor);
                            if (StringUtils.isNotBlank(dmlOperation)) {
                                checkedTypeToDMLOperationsViaAuthPattern.put(checkedType, dmlOperation);
                            }
                        }
                    }
                }
            }
        }
    }

    private boolean isAuthMethodInvocation(final ASTMethodCallExpression methodNode, final PropertyDescriptor<String> authMethodPatternDescriptor) {
        final String authMethodPattern = getProperty(authMethodPatternDescriptor);
        final Pattern compiledAuthMethodPattern = getCompiledAuthMethodPattern(authMethodPattern);
        if (compiledAuthMethodPattern != null) {
            final String fullMethodName = methodNode.getFullMethodName();
            final Matcher authMethodMatcher = compiledAuthMethodPattern.matcher(fullMethodName);
            if (authMethodMatcher.matches()) {
                return true;
            }
        }
        return false;
    }

    private Pattern getCompiledAuthMethodPattern(final String authMethodPattern) {
        Pattern compiledAuthMethodPattern = null;

        if (StringUtils.isNotBlank(authMethodPattern)) {
            // If we haven't previously tried to to compile this pattern, do so now
            if (!compiledAuthMethodPatternCache.containsKey(authMethodPattern)) {
                try {
                    compiledAuthMethodPattern = Pattern.compile(authMethodPattern, Pattern.CASE_INSENSITIVE);
                    compiledAuthMethodPatternCache.put(authMethodPattern, compiledAuthMethodPattern);
                } catch (IllegalArgumentException e) {
                    // Cache a null value so we don't try to compile this particular pattern again
                    compiledAuthMethodPatternCache.put(authMethodPattern, null);
                    throw e;
                }
            } else {
                // Otherwise use the cached value, either the successfully compiled pattern or null if pattern compilation failed
                compiledAuthMethodPattern = compiledAuthMethodPatternCache.get(authMethodPattern);
            }
        }

        return compiledAuthMethodPattern;
    }

    private boolean isProperAuthPatternBasedCheckForDML(final String typeToCheck, final String dmlOperation) {
        final boolean hasMapping = checkedTypeToDMLOperationsViaAuthPattern.containsKey(typeToCheck);
        if (hasMapping) {
            if (ANY.equals(dmlOperation)) {
                return true;
            }

            final Set<String> dmlOperationsChecked = checkedTypeToDMLOperationsViaAuthPattern.get(typeToCheck);
            return dmlOperationsChecked.contains(dmlOperation);
        }

        return false;
    }
}<|MERGE_RESOLUTION|>--- conflicted
+++ resolved
@@ -143,13 +143,7 @@
     private Map<String, ASTMethod> classMethods;
     private String className;
 
-<<<<<<< HEAD
-=======
     public ApexCRUDViolationRule() {
-        setProperty(CODECLIMATE_CATEGORIES, "Security");
-        setProperty(CODECLIMATE_REMEDIATION_MULTIPLIER, 100);
-        setProperty(CODECLIMATE_BLOCK_HIGHLIGHTING, false);
-
         // Register auth method config properties
         for (Map.Entry<PropertyDescriptor<String>, PropertyDescriptor<Integer>> entry : AUTH_METHOD_TO_TYPE_PARAM_INDEX_MAP.entrySet()) {
             PropertyDescriptor<String> authMethodPatternDescriptor = entry.getKey();
@@ -159,7 +153,6 @@
         }
     }
 
->>>>>>> fb731c25
     @Override
     public void start(RuleContext ctx) {
         // At the start of each rule execution, these member variables need to be fresh. So they're initialized in the
