--- conflicted
+++ resolved
@@ -43,7 +43,6 @@
  *
  */
 public class ApexCRUDViolationRule extends AbstractApexRule {
-<<<<<<< HEAD
 	private final HashMap<String, String> varToTypeMapping = new HashMap<>();
 	private final ListMultimap<String, String> typeToDMLOperationMapping = ArrayListMultimap.create();
 	private final HashMap<String, String> checkedTypeToDMLOperationViaESAPI = new HashMap<>();
@@ -405,328 +404,4 @@
 
 		return (startsWithGet && !voidOrString);
 	}
-=======
-    private final HashMap<String, String> varToTypeMapping = new HashMap<>();
-    private final ListMultimap<String, String> typeToDMLOperationMapping = ArrayListMultimap.create();
-    private final HashMap<String, String> checkedTypeToDMLOperationViaESAPI = new HashMap<>();
-
-    private static final String IS_CREATEABLE = "isCreateable";
-    private static final String IS_DELETABLE = "isDeletable";
-    private static final String IS_UPDATEABLE = "isUpdateable";
-    private static final String IS_MERGEABLE = "isMergeable";
-    private static final String IS_ACCESSIBLE = "isAccessible";
-    private static final String ANY = "ANY";
-
-    private static final String S_OBJECT_TYPE = "sObjectType";
-    private static final String GET_DESCRIBE = "getDescribe";
-
-    // ESAPI.accessController().isAuthorizedToView(Lead.sObject, fields)
-    private static final String[] ESAPI_ISAUTHORIZED_TO_VIEW = new String[] { "ESAPI", "accessController",
-        "isAuthorizedToView", };
-    private static final String[] ESAPI_ISAUTHORIZED_TO_CREATE = new String[] { "ESAPI", "accessController",
-        "isAuthorizedToCreate", };
-    private static final String[] ESAPI_ISAUTHORIZED_TO_UPDATE = new String[] { "ESAPI", "accessController",
-        "isAuthorizedToUpdate", };
-    private static final String[] ESAPI_ISAUTHORIZED_TO_DELETE = new String[] { "ESAPI", "accessController",
-        "isAuthorizedToDelete", };
-
-    private static final String[] RESERVED_KEYS_FLS = new String[] { "Schema", S_OBJECT_TYPE };
-
-    public ApexCRUDViolationRule() {
-        setProperty(CODECLIMATE_CATEGORIES, new String[] { "Security" });
-        setProperty(CODECLIMATE_REMEDIATION_MULTIPLIER, 100);
-        setProperty(CODECLIMATE_BLOCK_HIGHLIGHTING, false);
-    }
-
-    @Override
-    public Object visit(ASTMethodCallExpression node, Object data) {
-        final String method = node.getNode().getMethodName();
-        final ASTReferenceExpression ref = node.getFirstChildOfType(ASTReferenceExpression.class);
-        if (ref == null) {
-            return data;
-        }
-
-        List<Identifier> a = ref.getNode().getJadtIdentifiers();
-        if (!a.isEmpty()) {
-            extractObjectAndFields(a, method, node.getNode().getDefiningType().getApexName());
-        } else {
-            // see if ESAPI
-            if (Helper.isMethodCallChain(node, ESAPI_ISAUTHORIZED_TO_VIEW)) {
-                extractObjectTypeFromESAPI(node, IS_ACCESSIBLE);
-            }
-
-            if (Helper.isMethodCallChain(node, ESAPI_ISAUTHORIZED_TO_CREATE)) {
-                extractObjectTypeFromESAPI(node, IS_CREATEABLE);
-            }
-
-            if (Helper.isMethodCallChain(node, ESAPI_ISAUTHORIZED_TO_UPDATE)) {
-                extractObjectTypeFromESAPI(node, IS_UPDATEABLE);
-            }
-
-            if (Helper.isMethodCallChain(node, ESAPI_ISAUTHORIZED_TO_DELETE)) {
-                extractObjectTypeFromESAPI(node, IS_DELETABLE);
-            }
-
-            // see if getDescribe()
-            final ASTDottedExpression dottedExpr = ref.getFirstChildOfType(ASTDottedExpression.class);
-            if (dottedExpr != null) {
-                final ASTMethodCallExpression nestedMethodCall = dottedExpr
-                        .getFirstChildOfType(ASTMethodCallExpression.class);
-                if (nestedMethodCall != null) {
-                    if (isLastMethodName(nestedMethodCall, S_OBJECT_TYPE, GET_DESCRIBE)) {
-                        String resolvedType = getType(nestedMethodCall);
-                        typeToDMLOperationMapping.put(resolvedType, method);
-                    }
-                }
-            }
-
-        }
-
-        return data;
-    }
-
-    @Override
-    public Object visit(ASTDmlInsertStatement node, Object data) {
-        checkForCRUD(node, data, IS_CREATEABLE);
-        return data;
-    }
-
-    @Override
-    public Object visit(ASTDmlDeleteStatement node, Object data) {
-        checkForCRUD(node, data, IS_DELETABLE);
-        return data;
-    }
-
-    @Override
-    public Object visit(ASTDmlUpdateStatement node, Object data) {
-        checkForCRUD(node, data, IS_UPDATEABLE);
-        return data;
-    }
-
-    @Override
-    public Object visit(ASTDmlUpsertStatement node, Object data) {
-        checkForCRUD(node, data, IS_CREATEABLE);
-        checkForCRUD(node, data, IS_UPDATEABLE);
-        return data;
-    }
-
-    @Override
-    public Object visit(ASTDmlMergeStatement node, Object data) {
-        checkForCRUD(node, data, IS_MERGEABLE);
-        return data;
-    }
-
-    @Override
-    public Object visit(final ASTAssignmentExpression node, Object data) {
-        final ASTSoqlExpression soql = node.getFirstChildOfType(ASTSoqlExpression.class);
-        if (soql != null) {
-            checkForAccessibility(soql, data);
-        }
-
-        return data;
-    }
-
-    @Override
-    public Object visit(final ASTVariableDeclaration node, Object data) {
-        final ASTSoqlExpression soql = node.getFirstChildOfType(ASTSoqlExpression.class);
-        if (soql != null) {
-            checkForAccessibility(soql, data);
-        }
-
-        String type = node.getNode().getLocalInfo().getType().getApexName();
-        StringBuilder sb = new StringBuilder().append(node.getNode().getDefiningType().getApexName()).append(":")
-                .append(node.getNode().getLocalInfo().getName());
-        addVariableToMapping(sb.toString(), type);
-
-        return data;
-
-    }
-
-    private void addVariableToMapping(final String variableName, final String type) {
-        varToTypeMapping.put(variableName, getSimpleType(type));
-    }
-
-    private String getSimpleType(final String type) {
-        String typeToUse = type;
-
-        Pattern pattern = Pattern.compile("^[list<]?list<(\\S+?)>[>]?$", Pattern.CASE_INSENSITIVE);
-        Matcher matcher = pattern.matcher(typeToUse);
-
-        if (matcher.find()) {
-            typeToUse = matcher.group(1);
-        }
-        return typeToUse;
-    }
-
-    @Override
-    public Object visit(final ASTProperty node, Object data) {
-        ASTField field = node.getFirstChildOfType(ASTField.class);
-        if (field != null) {
-            String fieldName = field.getNode().getFieldInfo().getName();
-            String fieldType = field.getNode().getFieldInfo().getType().getApexName();
-
-            StringBuilder sb = new StringBuilder().append(field.getNode().getDefiningType().getApexName()).append(":")
-                    .append(fieldName);
-
-            addVariableToMapping(sb.toString(), fieldType);
-
-        }
-
-        return data;
-
-    }
-
-    private boolean isLastMethodName(final ASTMethodCallExpression methodNode, final String className,
-            final String methodName) {
-        final ASTReferenceExpression reference = methodNode.getFirstChildOfType(ASTReferenceExpression.class);
-        if (reference.getNode().getJadtIdentifiers().size() > 0) {
-            if (reference.getNode().getJadtIdentifiers().get(reference.getNode().getJadtIdentifiers().size() - 1).value
-                    .equalsIgnoreCase(className) && Helper.isMethodName(methodNode, methodName)) {
-                return true;
-            }
-        }
-
-        return false;
-    }
-
-    private String getType(final ASTMethodCallExpression methodNode) {
-        final ASTReferenceExpression reference = methodNode.getFirstChildOfType(ASTReferenceExpression.class);
-        if (reference.getNode().getJadtIdentifiers().size() > 0) {
-            return new StringBuilder().append(reference.getNode().getDefiningType().getApexName()).append(":")
-                    .append(reference.getNode().getJadtIdentifiers().get(0).value).toString();
-        }
-        return "";
-    }
-
-    private void extractObjectAndFields(final List<Identifier> listIdentifiers, final String method,
-            final String definingType) {
-        final List<String> strings = listIdentifiers.stream().map(id -> id.value).collect(Collectors.toList());
-
-        int flsIndex = Collections.lastIndexOfSubList(strings, Arrays.asList(RESERVED_KEYS_FLS));
-        if (flsIndex != -1) {
-            String objectTypeName = strings.get(flsIndex + RESERVED_KEYS_FLS.length);
-            typeToDMLOperationMapping.put(definingType + ":" + objectTypeName, method);
-        }
-    }
-
-    private void checkForCRUD(final AbstractApexNode<?> node, final Object data, final String CRUDMethod) {
-        final ASTMethod wrappingMethod = node.getFirstParentOfType(ASTMethod.class);
-        final ASTUserClass wrappingClass = node.getFirstParentOfType(ASTUserClass.class);
-
-        if ((wrappingClass != null && Helper.isTestMethodOrClass(wrappingClass))
-                || (wrappingMethod != null && Helper.isTestMethodOrClass(wrappingMethod))) {
-            return;
-        }
-
-        final ASTVariableExpression variable = node.getFirstChildOfType(ASTVariableExpression.class);
-        if (variable != null) {
-            StringBuilder sb = new StringBuilder().append(node.getNode().getDefiningType().getApexName()).append(":")
-                    .append(variable.getNode().getIdentifier().value);
-
-            final String type = varToTypeMapping.get(sb.toString());
-            if (type != null) {
-                StringBuilder typeCheck = new StringBuilder().append(node.getNode().getDefiningType()).append(":")
-                        .append(type);
-
-                validateCRUDCheckPresent(node, data, CRUDMethod, typeCheck.toString());
-            }
-        }
-    }
-
-    private boolean isProperESAPICheckForDML(final String typeToCheck, final String dmlOperation) {
-        final boolean hasMapping = checkedTypeToDMLOperationViaESAPI.containsKey(typeToCheck.toString());
-        if (hasMapping) {
-            if (dmlOperation.equals(ANY)) {
-                return true;
-            }
-
-            String dmlChecked = checkedTypeToDMLOperationViaESAPI.get(typeToCheck);
-            return dmlChecked.equals(dmlOperation);
-        }
-
-        return false;
-    }
-
-    private void extractObjectTypeFromESAPI(final ASTMethodCallExpression node, final String dmlOperation) {
-        final ASTVariableExpression var = node.getFirstChildOfType(ASTVariableExpression.class);
-        if (var != null) {
-            final ASTReferenceExpression reference = var.getFirstChildOfType(ASTReferenceExpression.class);
-            if (reference != null) {
-                List<Identifier> identifiers = reference.getNode().getJadtIdentifiers();
-                if (identifiers.size() == 1) {
-                    StringBuilder sb = new StringBuilder().append(node.getNode().getDefiningType().getApexName())
-                            .append(":").append(identifiers.get(0).value);
-                    checkedTypeToDMLOperationViaESAPI.put(sb.toString(), dmlOperation);
-                }
-
-            }
-        }
-
-    }
-
-    private void validateCRUDCheckPresent(final AbstractApexNode<?> node, final Object data, final String CRUDMethod,
-            final String typeCheck) {
-        if (!typeToDMLOperationMapping.containsKey(typeCheck)) {
-            if (!isProperESAPICheckForDML(typeCheck, CRUDMethod)) {
-                addViolation(data, node);
-            }
-        } else {
-            boolean properChecksHappened = false;
-
-            List<String> dmlOperationsChecked = typeToDMLOperationMapping.get(typeCheck);
-            for (String dmlOp : dmlOperationsChecked) {
-                if (dmlOp.equalsIgnoreCase(CRUDMethod)) {
-                    properChecksHappened = true;
-                    break;
-                }
-                if (CRUDMethod.equals(ANY)) {
-                    properChecksHappened = true;
-                    break;
-                }
-            }
-
-            if (!properChecksHappened) {
-                addViolation(data, node);
-            }
-        }
-    }
-
-    private void checkForAccessibility(final AbstractApexNode<?> node, Object data) {
-        final ASTMethod wrappingMethod = node.getFirstParentOfType(ASTMethod.class);
-        final ASTUserClass wrappingClass = node.getFirstParentOfType(ASTUserClass.class);
-
-        if ((wrappingClass != null && Helper.isTestMethodOrClass(wrappingClass))
-                || (wrappingMethod != null && Helper.isTestMethodOrClass(wrappingMethod))) {
-            return;
-        }
-
-        final ASTVariableDeclaration variableDecl = node.getFirstParentOfType(ASTVariableDeclaration.class);
-        if (variableDecl != null) {
-            String type = variableDecl.getNode().getLocalInfo().getType().getApexName();
-            type = getSimpleType(type);
-            StringBuilder typeCheck = new StringBuilder().append(variableDecl.getNode().getDefiningType().getApexName())
-                    .append(":").append(type);
-
-            validateCRUDCheckPresent(node, data, ANY, typeCheck.toString());
-
-        }
-
-        final ASTAssignmentExpression assignment = node.getFirstParentOfType(ASTAssignmentExpression.class);
-        if (assignment != null) {
-            final ASTVariableExpression variable = assignment.getFirstChildOfType(ASTVariableExpression.class);
-
-            StringBuilder variableWithClass = new StringBuilder()
-                    .append(variable.getNode().getDefiningType().getApexName()).append(":")
-                    .append(variable.getNode().getIdentifier().value);
-
-            if (varToTypeMapping.containsKey(variableWithClass.toString())) {
-                String type = varToTypeMapping.get(variableWithClass.toString());
-
-                validateCRUDCheckPresent(node, data, ANY, type);
-
-            }
-
-        }
-    }
->>>>>>> f10a1eca
 }