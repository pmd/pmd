/*
 * BSD-style license; for more info see http://pmd.sourceforge.net/license.html
 */

package net.sourceforge.pmd.lang.apex.ast;

import java.util.List;
import java.util.stream.Collectors;

import net.sourceforge.pmd.Rule;
import net.sourceforge.pmd.annotation.InternalApi;

import com.google.summit.ast.TypeRef;
import com.google.summit.ast.declaration.ClassDeclaration;

public class ASTUserClass extends ApexRootNode<ClassDeclaration> implements ASTUserClassOrInterface<ClassDeclaration>,
        CanSuppressWarnings {

    private ApexQualifiedName qname;

    @Deprecated
    @InternalApi
    public ASTUserClass(ClassDeclaration userClass) {
        super(userClass);
    }


    @Override
    public Object jjtAccept(ApexParserVisitor visitor, Object data) {
        return visitor.visit(this, data);
    }


    @Override
    public String getImage() {
<<<<<<< HEAD
        return node.getId().asCodeString();
=======
        return node.getId().getString();
>>>>>>> a5f91348
    }

    @Override
    public ApexQualifiedName getQualifiedName() {
        if (qname == null) {

            ASTUserClass parent = this.getFirstParentOfType(ASTUserClass.class);

            if (parent != null) {
                qname = ApexQualifiedName.ofNestedClass(parent.getQualifiedName(), this);
            } else {
                qname = ApexQualifiedName.ofOuterClass(this);
            }
        }

        return qname;
    }

    @Override
    public TypeKind getTypeKind() {
        return TypeKind.CLASS;
    }

    @Override
    public boolean hasSuppressWarningsAnnotationFor(Rule rule) {
        for (ASTModifierNode modifier : findChildrenOfType(ASTModifierNode.class)) {
            for (ASTAnnotation a : modifier.findChildrenOfType(ASTAnnotation.class)) {
                if (a.suppresses(rule)) {
                    return true;
                }
            }
        }
        return false;
    }

    public ASTModifierNode getModifiers() {
        return getFirstChildOfType(ASTModifierNode.class);
    }

    /**
     * Returns the name of the superclass of this class, or an empty string if there is none.
     */
    public String getSuperClassName() {
        TypeRef extendsType = node.getExtendsType();
        if (extendsType != null) {
            return extendsType.asCodeString();
        }
        return "";
    }

    public List<String> getInterfaceNames() {
        return node.getImplementsTypes().stream().map(TypeRef::asCodeString).collect(Collectors.toList());
    }
}<|MERGE_RESOLUTION|>--- conflicted
+++ resolved
@@ -33,11 +33,7 @@
 
     @Override
     public String getImage() {
-<<<<<<< HEAD
-        return node.getId().asCodeString();
-=======
         return node.getId().getString();
->>>>>>> a5f91348
     }
 
     @Override
