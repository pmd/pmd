--- conflicted
+++ resolved
@@ -4,23 +4,11 @@
 
 package net.sourceforge.pmd.lang.apex.ast;
 
-<<<<<<< HEAD
-import net.sourceforge.pmd.annotation.InternalApi;
-
 import com.google.summit.ast.Node;
 
-public class ASTModifier extends AbstractApexNode.Single<Node> {
+public final class ASTModifier extends AbstractApexNode.Single<Node> {
 
-    @Deprecated
-    @InternalApi
-    public ASTModifier(Node node) {
-=======
-import apex.jorje.semantic.ast.modifier.Modifier;
-
-public final class ASTModifier extends AbstractApexNode<Modifier> {
-
-    ASTModifier(Modifier node) {
->>>>>>> 08e7afc2
+    ASTModifier(Node node) {
         super(node);
     }
 
