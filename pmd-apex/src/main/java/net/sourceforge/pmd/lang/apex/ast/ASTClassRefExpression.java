/*
 * BSD-style license; for more info see http://pmd.sourceforge.net/license.html
 */

package net.sourceforge.pmd.lang.apex.ast;

<<<<<<< HEAD
import com.google.summit.ast.expression.TypeRefExpression;

public class ASTClassRefExpression extends AbstractApexNode.Single<TypeRefExpression> {

    ASTClassRefExpression(TypeRefExpression typeRefExpression) {
        super(typeRefExpression);
=======
import apex.jorje.semantic.ast.expression.ClassRefExpression;

public final class ASTClassRefExpression extends AbstractApexNode<ClassRefExpression> {

    ASTClassRefExpression(ClassRefExpression classRefExpression) {
        super(classRefExpression);
>>>>>>> 08e7afc2
    }


    @Override
    protected <P, R> R acceptApexVisitor(ApexVisitor<? super P, ? extends R> visitor, P data) {
        return visitor.visit(this, data);
    }
}<|MERGE_RESOLUTION|>--- conflicted
+++ resolved
@@ -4,21 +4,12 @@
 
 package net.sourceforge.pmd.lang.apex.ast;
 
-<<<<<<< HEAD
 import com.google.summit.ast.expression.TypeRefExpression;
 
-public class ASTClassRefExpression extends AbstractApexNode.Single<TypeRefExpression> {
+public final class ASTClassRefExpression extends AbstractApexNode.Single<TypeRefExpression> {
 
     ASTClassRefExpression(TypeRefExpression typeRefExpression) {
         super(typeRefExpression);
-=======
-import apex.jorje.semantic.ast.expression.ClassRefExpression;
-
-public final class ASTClassRefExpression extends AbstractApexNode<ClassRefExpression> {
-
-    ASTClassRefExpression(ClassRefExpression classRefExpression) {
-        super(classRefExpression);
->>>>>>> 08e7afc2
     }
 
 
