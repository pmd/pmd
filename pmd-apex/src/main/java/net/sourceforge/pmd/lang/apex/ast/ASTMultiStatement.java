--- conflicted
+++ resolved
@@ -4,19 +4,11 @@
 
 package net.sourceforge.pmd.lang.apex.ast;
 
-<<<<<<< HEAD
 import com.google.summit.ast.Node;
 
-public class ASTMultiStatement extends AbstractApexNode.Single<Node> {
+public final class ASTMultiStatement extends AbstractApexNode.Single<Node> {
 
     ASTMultiStatement(Node node) {
-=======
-import apex.jorje.semantic.ast.statement.MultiStatement;
-
-public final class ASTMultiStatement extends AbstractApexNode<MultiStatement> {
-
-    ASTMultiStatement(MultiStatement node) {
->>>>>>> 08e7afc2
         super(node);
     }
 
