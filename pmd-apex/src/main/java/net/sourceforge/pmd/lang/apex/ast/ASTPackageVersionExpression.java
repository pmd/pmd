/*
 * BSD-style license; for more info see http://pmd.sourceforge.net/license.html
 */

package net.sourceforge.pmd.lang.apex.ast;

<<<<<<< HEAD
import net.sourceforge.pmd.annotation.InternalApi;

import com.google.summit.ast.Node;

public class ASTPackageVersionExpression extends AbstractApexNode.Single<Node> {

    @Deprecated
    @InternalApi
    public ASTPackageVersionExpression(Node packageVersionExpression) {
=======
import apex.jorje.semantic.ast.expression.PackageVersionExpression;

public final class ASTPackageVersionExpression extends AbstractApexNode<PackageVersionExpression> {

    ASTPackageVersionExpression(PackageVersionExpression packageVersionExpression) {
>>>>>>> 08e7afc2
        super(packageVersionExpression);
    }


    @Override
    protected <P, R> R acceptApexVisitor(ApexVisitor<? super P, ? extends R> visitor, P data) {
        return visitor.visit(this, data);
    }
}<|MERGE_RESOLUTION|>--- conflicted
+++ resolved
@@ -4,23 +4,11 @@
 
 package net.sourceforge.pmd.lang.apex.ast;
 
-<<<<<<< HEAD
-import net.sourceforge.pmd.annotation.InternalApi;
-
 import com.google.summit.ast.Node;
 
-public class ASTPackageVersionExpression extends AbstractApexNode.Single<Node> {
+public final class ASTPackageVersionExpression extends AbstractApexNode.Single<Node> {
 
-    @Deprecated
-    @InternalApi
-    public ASTPackageVersionExpression(Node packageVersionExpression) {
-=======
-import apex.jorje.semantic.ast.expression.PackageVersionExpression;
-
-public final class ASTPackageVersionExpression extends AbstractApexNode<PackageVersionExpression> {
-
-    ASTPackageVersionExpression(PackageVersionExpression packageVersionExpression) {
->>>>>>> 08e7afc2
+    ASTPackageVersionExpression(Node packageVersionExpression) {
         super(packageVersionExpression);
     }
 
