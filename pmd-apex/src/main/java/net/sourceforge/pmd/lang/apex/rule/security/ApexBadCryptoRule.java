/**
 * BSD-style license; for more info see http://pmd.sourceforge.net/license.html
 */

package net.sourceforge.pmd.lang.apex.rule.security;

import java.util.HashSet;
import java.util.List;
import java.util.Set;

import net.sourceforge.pmd.lang.apex.ast.ASTFieldDeclaration;
import net.sourceforge.pmd.lang.apex.ast.ASTMethodCallExpression;
import net.sourceforge.pmd.lang.apex.ast.ASTUserClass;
import net.sourceforge.pmd.lang.apex.ast.ASTVariableDeclaration;
import net.sourceforge.pmd.lang.apex.ast.ASTVariableExpression;
import net.sourceforge.pmd.lang.apex.ast.AbstractApexNode;
import net.sourceforge.pmd.lang.apex.rule.AbstractApexRule;

/**
 * Finds encryption schemes using hardcoded IV, hardcoded key
 * 
 * @author sergey.gorbaty
 *
 */
public class ApexBadCryptoRule extends AbstractApexRule {
<<<<<<< HEAD
	private static final String VALUE_OF = "valueOf";
	private static final String BLOB = "Blob";
	private static final String ENCRYPT = "encrypt";
	private static final String DECRYPT = "decrypt";
	private static final String CRYPTO = "Crypto";
	private static final String ENCRYPT_WITH_MANAGED_IV = "encryptWithManagedIV";
	private static final String DECRYPT_WITH_MANAGED_IV = "decryptWithManagedIV";

	private final Set<String> potentiallyStaticBlob = new HashSet<>();

	public ApexBadCryptoRule() {
		setProperty(CODECLIMATE_CATEGORIES, new String[] { "Security" });
		setProperty(CODECLIMATE_REMEDIATION_MULTIPLIER, 100);
		setProperty(CODECLIMATE_BLOCK_HIGHLIGHTING, false);
	}

	@Override
	public Object visit(ASTUserClass node, Object data) {
		if (Helper.isTestMethodOrClass(node)) {
			return data;
		}

		List<ASTFieldDeclaration> fieldDecl = node.findDescendantsOfType(ASTFieldDeclaration.class);
		for (ASTFieldDeclaration var : fieldDecl) {
			findSafeVariables(var);
		}

		List<ASTVariableDeclaration> variableDecl = node.findDescendantsOfType(ASTVariableDeclaration.class);
		for (ASTVariableDeclaration var : variableDecl) {
			findSafeVariables(var);
		}

		List<ASTMethodCallExpression> methodCalls = node.findDescendantsOfType(ASTMethodCallExpression.class);
		for (ASTMethodCallExpression methodCall : methodCalls) {
			if (Helper.isMethodName(methodCall, CRYPTO, ENCRYPT) || Helper.isMethodName(methodCall, CRYPTO, DECRYPT)
					|| Helper.isMethodName(methodCall, CRYPTO, ENCRYPT_WITH_MANAGED_IV)
					|| Helper.isMethodName(methodCall, CRYPTO, DECRYPT_WITH_MANAGED_IV)) {

				validateStaticIVorKey(methodCall, data);
			}
		}
		return data;
	}

	private void findSafeVariables(AbstractApexNode<?> var) {
		ASTMethodCallExpression methodCall = var.getFirstChildOfType(ASTMethodCallExpression.class);
		if (methodCall != null && Helper.isMethodName(methodCall, BLOB, VALUE_OF)) {
			ASTVariableExpression variable = var.getFirstChildOfType(ASTVariableExpression.class);
			if (variable != null) {
				potentiallyStaticBlob.add(Helper.getFQVariableName(variable));
			}
		}
	}

	private void validateStaticIVorKey(ASTMethodCallExpression methodCall, Object data) {
		// .encrypt('AES128', key, exampleIv, data);
		int numberOfChildren = methodCall.jjtGetNumChildren();
		switch (numberOfChildren) {
		// matching signature to encrypt(
		case 5:
			Object potentialIV = methodCall.jjtGetChild(3);
			reportIfHardCoded(data, potentialIV);
			// no break on purpose

			// matching signature to encryptWithManagedIV(
		case 4:
			Object potentialKey = methodCall.jjtGetChild(2);
			reportIfHardCoded(data, potentialKey);
			break;

		default:
			break;
		}

	}

	private void reportIfHardCoded(Object data, Object potentialIV) {
		if (potentialIV instanceof ASTVariableExpression) {
			ASTVariableExpression variable = (ASTVariableExpression) potentialIV;
			if (potentiallyStaticBlob.contains(Helper.getFQVariableName(variable))) {
				addViolation(data, variable);
			}
		}
	}
=======
    private static final String VALUE_OF = "valueOf";
    private static final String BLOB = "Blob";
    private static final String ENCRYPT = "encrypt";
    private static final String DECRYPT = "decrypt";
    private static final String CRYPTO = "Crypto";
    private static final String ENCRYPT_WITH_MANAGED_IV = "encryptWithManagedIV";
    private static final String DECRYPT_WITH_MANAGED_IV = "decryptWithManagedIV";

    private final Set<String> potentiallyStaticBlob = new HashSet<>();

    public ApexBadCryptoRule() {
        setProperty(CODECLIMATE_CATEGORIES, new String[] { "Security" });
        setProperty(CODECLIMATE_REMEDIATION_MULTIPLIER, 100);
        setProperty(CODECLIMATE_BLOCK_HIGHLIGHTING, false);
    }

    @Override
    public Object visit(ASTUserClass node, Object data) {
        if (Helper.isTestMethodOrClass(node)) {
            return data;
        }

        List<ASTFieldDeclaration> fieldDecl = node.findDescendantsOfType(ASTFieldDeclaration.class);
        for (ASTFieldDeclaration var : fieldDecl) {
            findSafeVariables(var);
        }

        List<ASTVariableDeclaration> variableDecl = node.findDescendantsOfType(ASTVariableDeclaration.class);
        for (ASTVariableDeclaration var : variableDecl) {
            findSafeVariables(var);
        }

        List<ASTMethodCallExpression> methodCalls = node.findDescendantsOfType(ASTMethodCallExpression.class);
        for (ASTMethodCallExpression methodCall : methodCalls) {
            if (Helper.isMethodName(methodCall, CRYPTO, ENCRYPT) || Helper.isMethodName(methodCall, CRYPTO, DECRYPT)
                    || Helper.isMethodName(methodCall, CRYPTO, ENCRYPT_WITH_MANAGED_IV)
                    || Helper.isMethodName(methodCall, CRYPTO, DECRYPT_WITH_MANAGED_IV)) {

                validateStaticIVorKey(methodCall, data);
            }
        }
        return data;
    }

    private void findSafeVariables(AbstractApexNode<?> var) {
        ASTMethodCallExpression methodCall = var.getFirstChildOfType(ASTMethodCallExpression.class);
        if (methodCall != null && Helper.isMethodName(methodCall, BLOB, VALUE_OF)) {
            ASTVariableExpression variable = var.getFirstChildOfType(ASTVariableExpression.class);
            StringBuilder sb = new StringBuilder().append(variable.getNode().getDefiningType()).append(":")
                    .append(variable.getNode().getIdentifier().value);
            potentiallyStaticBlob.add(sb.toString());
        }
    }

    private void validateStaticIVorKey(ASTMethodCallExpression methodCall, Object data) {
        // .encrypt('AES128', key, exampleIv, data);
        int numberOfChildren = methodCall.jjtGetNumChildren();
        switch (numberOfChildren) {
        // matching signature to encrypt(
        case 5:
            Object potentialIV = methodCall.jjtGetChild(3);
            reportIfHardCoded(data, potentialIV);
            // no break on purpose

            // matching signature to encryptWithManagedIV(
            // fallthrough
        case 4:
            Object potentialKey = methodCall.jjtGetChild(2);
            reportIfHardCoded(data, potentialKey);
            break;

        default:
            break;
        }

    }

    private void reportIfHardCoded(Object data, Object potentialIV) {
        if (potentialIV instanceof ASTVariableExpression) {
            ASTVariableExpression variable = (ASTVariableExpression) potentialIV;
            StringBuilder sb = new StringBuilder().append(variable.getNode().getDefiningType()).append(":")
                    .append(variable.getNode().getIdentifier().value);
            if (potentiallyStaticBlob.contains(sb.toString())) {
                addViolation(data, variable);
            }
        }
    }
>>>>>>> f10a1eca

}<|MERGE_RESOLUTION|>--- conflicted
+++ resolved
@@ -23,7 +23,6 @@
  *
  */
 public class ApexBadCryptoRule extends AbstractApexRule {
-<<<<<<< HEAD
 	private static final String VALUE_OF = "valueOf";
 	private static final String BLOB = "Blob";
 	private static final String ENCRYPT = "encrypt";
@@ -108,94 +107,4 @@
 			}
 		}
 	}
-=======
-    private static final String VALUE_OF = "valueOf";
-    private static final String BLOB = "Blob";
-    private static final String ENCRYPT = "encrypt";
-    private static final String DECRYPT = "decrypt";
-    private static final String CRYPTO = "Crypto";
-    private static final String ENCRYPT_WITH_MANAGED_IV = "encryptWithManagedIV";
-    private static final String DECRYPT_WITH_MANAGED_IV = "decryptWithManagedIV";
-
-    private final Set<String> potentiallyStaticBlob = new HashSet<>();
-
-    public ApexBadCryptoRule() {
-        setProperty(CODECLIMATE_CATEGORIES, new String[] { "Security" });
-        setProperty(CODECLIMATE_REMEDIATION_MULTIPLIER, 100);
-        setProperty(CODECLIMATE_BLOCK_HIGHLIGHTING, false);
-    }
-
-    @Override
-    public Object visit(ASTUserClass node, Object data) {
-        if (Helper.isTestMethodOrClass(node)) {
-            return data;
-        }
-
-        List<ASTFieldDeclaration> fieldDecl = node.findDescendantsOfType(ASTFieldDeclaration.class);
-        for (ASTFieldDeclaration var : fieldDecl) {
-            findSafeVariables(var);
-        }
-
-        List<ASTVariableDeclaration> variableDecl = node.findDescendantsOfType(ASTVariableDeclaration.class);
-        for (ASTVariableDeclaration var : variableDecl) {
-            findSafeVariables(var);
-        }
-
-        List<ASTMethodCallExpression> methodCalls = node.findDescendantsOfType(ASTMethodCallExpression.class);
-        for (ASTMethodCallExpression methodCall : methodCalls) {
-            if (Helper.isMethodName(methodCall, CRYPTO, ENCRYPT) || Helper.isMethodName(methodCall, CRYPTO, DECRYPT)
-                    || Helper.isMethodName(methodCall, CRYPTO, ENCRYPT_WITH_MANAGED_IV)
-                    || Helper.isMethodName(methodCall, CRYPTO, DECRYPT_WITH_MANAGED_IV)) {
-
-                validateStaticIVorKey(methodCall, data);
-            }
-        }
-        return data;
-    }
-
-    private void findSafeVariables(AbstractApexNode<?> var) {
-        ASTMethodCallExpression methodCall = var.getFirstChildOfType(ASTMethodCallExpression.class);
-        if (methodCall != null && Helper.isMethodName(methodCall, BLOB, VALUE_OF)) {
-            ASTVariableExpression variable = var.getFirstChildOfType(ASTVariableExpression.class);
-            StringBuilder sb = new StringBuilder().append(variable.getNode().getDefiningType()).append(":")
-                    .append(variable.getNode().getIdentifier().value);
-            potentiallyStaticBlob.add(sb.toString());
-        }
-    }
-
-    private void validateStaticIVorKey(ASTMethodCallExpression methodCall, Object data) {
-        // .encrypt('AES128', key, exampleIv, data);
-        int numberOfChildren = methodCall.jjtGetNumChildren();
-        switch (numberOfChildren) {
-        // matching signature to encrypt(
-        case 5:
-            Object potentialIV = methodCall.jjtGetChild(3);
-            reportIfHardCoded(data, potentialIV);
-            // no break on purpose
-
-            // matching signature to encryptWithManagedIV(
-            // fallthrough
-        case 4:
-            Object potentialKey = methodCall.jjtGetChild(2);
-            reportIfHardCoded(data, potentialKey);
-            break;
-
-        default:
-            break;
-        }
-
-    }
-
-    private void reportIfHardCoded(Object data, Object potentialIV) {
-        if (potentialIV instanceof ASTVariableExpression) {
-            ASTVariableExpression variable = (ASTVariableExpression) potentialIV;
-            StringBuilder sb = new StringBuilder().append(variable.getNode().getDefiningType()).append(":")
-                    .append(variable.getNode().getIdentifier().value);
-            if (potentiallyStaticBlob.contains(sb.toString())) {
-                addViolation(data, variable);
-            }
-        }
-    }
->>>>>>> f10a1eca
-
 }