/*
 * BSD-style license; for more info see http://pmd.sourceforge.net/license.html
 */

package net.sourceforge.pmd.lang.apex.ast;

<<<<<<< HEAD
import com.google.summit.ast.Node;
import java.util.Iterator;

import net.sourceforge.pmd.annotation.InternalApi;

public class ASTMethodCallExpression extends AbstractApexNode.Single<Node> {
    @Deprecated
    @InternalApi
    public ASTMethodCallExpression(Node methodCallExpression) {
        super(methodCallExpression);
=======
import java.util.List;
import java.util.stream.Collectors;

import net.sourceforge.pmd.annotation.InternalApi;

import com.google.summit.ast.Identifier;
import com.google.summit.ast.expression.CallExpression;

public class ASTMethodCallExpression extends AbstractApexNode.Single<CallExpression> {

    /**
     * The {@link Identifier}s that constitute the {@link CallExpression#getReceiver() receiver} of
     * this method call.
     */
    private final List<Identifier> receiverComponents;

    @Deprecated
    @InternalApi
    public ASTMethodCallExpression(CallExpression callExpression, List<Identifier> receiverComponents) {
        super(callExpression);
        this.receiverComponents = receiverComponents;
>>>>>>> a5f91348
    }

    @Override
    public Object jjtAccept(ApexParserVisitor visitor, Object data) {
        return visitor.visit(this, data);
    }

    public String getMethodName() {
<<<<<<< HEAD
        // return node.getMethodName();
        // TODO(b/239648780)
        return null;
    }

    public String getFullMethodName() {
        /*
        final String methodName = getMethodName();
        StringBuilder typeName = new StringBuilder();
        for (Iterator<Identifier> it = node.getReferenceContext().getNames().iterator(); it.hasNext();) {
            typeName.append(it.next().getValue()).append('.');
        }
        return typeName.toString() + methodName;
         */
        // TODO(b/239648780)
        return null;
    }

    public int getInputParametersSize() {
        // return node.getInputParameters().size();
        // TODO(b/239648780)
        return 0;
=======
        return node.getId().getString();
    }

    public String getFullMethodName() {
        return receiverComponents.stream().map(id -> id.getString() + ".").collect(Collectors.joining()) + getMethodName();
    }

    public int getInputParametersSize() {
        return node.getArgs().size();
>>>>>>> a5f91348
    }
}<|MERGE_RESOLUTION|>--- conflicted
+++ resolved
@@ -4,18 +4,6 @@
 
 package net.sourceforge.pmd.lang.apex.ast;
 
-<<<<<<< HEAD
-import com.google.summit.ast.Node;
-import java.util.Iterator;
-
-import net.sourceforge.pmd.annotation.InternalApi;
-
-public class ASTMethodCallExpression extends AbstractApexNode.Single<Node> {
-    @Deprecated
-    @InternalApi
-    public ASTMethodCallExpression(Node methodCallExpression) {
-        super(methodCallExpression);
-=======
 import java.util.List;
 import java.util.stream.Collectors;
 
@@ -37,7 +25,6 @@
     public ASTMethodCallExpression(CallExpression callExpression, List<Identifier> receiverComponents) {
         super(callExpression);
         this.receiverComponents = receiverComponents;
->>>>>>> a5f91348
     }
 
     @Override
@@ -46,30 +33,6 @@
     }
 
     public String getMethodName() {
-<<<<<<< HEAD
-        // return node.getMethodName();
-        // TODO(b/239648780)
-        return null;
-    }
-
-    public String getFullMethodName() {
-        /*
-        final String methodName = getMethodName();
-        StringBuilder typeName = new StringBuilder();
-        for (Iterator<Identifier> it = node.getReferenceContext().getNames().iterator(); it.hasNext();) {
-            typeName.append(it.next().getValue()).append('.');
-        }
-        return typeName.toString() + methodName;
-         */
-        // TODO(b/239648780)
-        return null;
-    }
-
-    public int getInputParametersSize() {
-        // return node.getInputParameters().size();
-        // TODO(b/239648780)
-        return 0;
-=======
         return node.getId().getString();
     }
 
@@ -79,6 +42,5 @@
 
     public int getInputParametersSize() {
         return node.getArgs().size();
->>>>>>> a5f91348
     }
 }