--- conflicted
+++ resolved
@@ -4,17 +4,10 @@
 
 package net.sourceforge.pmd.lang.apex.ast;
 
-<<<<<<< HEAD
 import com.google.summit.ast.expression.SoslExpression;
 
-public class ASTSoslExpression extends AbstractApexNode.Single<SoslExpression> {
+public final class ASTSoslExpression extends AbstractApexNode.Single<SoslExpression> {
 
-=======
-import apex.jorje.semantic.ast.expression.SoslExpression;
-
-public final class ASTSoslExpression extends AbstractApexNode<SoslExpression> {
-
->>>>>>> 08e7afc2
     ASTSoslExpression(SoslExpression soslExpression) {
         super(soslExpression);
     }
