--- conflicted
+++ resolved
@@ -4,24 +4,15 @@
 
 package net.sourceforge.pmd.lang.apex.ast;
 
-<<<<<<< HEAD
 import com.google.summit.ast.statement.IfStatement;
 
-public class ASTIfElseBlockStatement extends AbstractApexNode.Single<IfStatement> {
+public final class ASTIfElseBlockStatement extends AbstractApexNode.Single<IfStatement> {
 
     private final boolean hasElseStatement;
 
     ASTIfElseBlockStatement(IfStatement ifStatement, boolean hasElseStatement) {
         super(ifStatement);
         this.hasElseStatement = hasElseStatement;
-=======
-import apex.jorje.semantic.ast.statement.IfElseBlockStatement;
-
-public final class ASTIfElseBlockStatement extends AbstractApexNode<IfElseBlockStatement> {
-
-    ASTIfElseBlockStatement(IfElseBlockStatement ifElseBlockStatement) {
-        super(ifElseBlockStatement);
->>>>>>> 08e7afc2
     }
 
 
