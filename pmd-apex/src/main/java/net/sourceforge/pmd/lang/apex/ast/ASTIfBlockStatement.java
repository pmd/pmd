/*
 * BSD-style license; for more info see http://pmd.sourceforge.net/license.html
 */

package net.sourceforge.pmd.lang.apex.ast;

<<<<<<< HEAD
import com.google.summit.ast.statement.IfStatement;

public class ASTIfBlockStatement extends AbstractApexNode.Single<IfStatement> {

    ASTIfBlockStatement(IfStatement ifStatement) {
        super(ifStatement);
=======
import apex.jorje.semantic.ast.statement.IfBlockStatement;

public final class ASTIfBlockStatement extends AbstractApexNode<IfBlockStatement> {

    ASTIfBlockStatement(IfBlockStatement ifBlockStatement) {
        super(ifBlockStatement);
>>>>>>> 08e7afc2
    }


    @Override
    protected <P, R> R acceptApexVisitor(ApexVisitor<? super P, ? extends R> visitor, P data) {
        return visitor.visit(this, data);
    }
}<|MERGE_RESOLUTION|>--- conflicted
+++ resolved
@@ -4,21 +4,12 @@
 
 package net.sourceforge.pmd.lang.apex.ast;
 
-<<<<<<< HEAD
 import com.google.summit.ast.statement.IfStatement;
 
-public class ASTIfBlockStatement extends AbstractApexNode.Single<IfStatement> {
+public final class ASTIfBlockStatement extends AbstractApexNode.Single<IfStatement> {
 
     ASTIfBlockStatement(IfStatement ifStatement) {
         super(ifStatement);
-=======
-import apex.jorje.semantic.ast.statement.IfBlockStatement;
-
-public final class ASTIfBlockStatement extends AbstractApexNode<IfBlockStatement> {
-
-    ASTIfBlockStatement(IfBlockStatement ifBlockStatement) {
-        super(ifBlockStatement);
->>>>>>> 08e7afc2
     }
 
 
