/*
 * BSD-style license; for more info see http://pmd.sourceforge.net/license.html
 */

package net.sourceforge.pmd.lang.apex.ast;

<<<<<<< HEAD
import java.util.Collections;
import java.util.Map;

=======
import net.sourceforge.pmd.annotation.InternalApi;
>>>>>>> 7546d148
import net.sourceforge.pmd.lang.ast.RootNode;
import net.sourceforge.pmd.lang.ast.SourceCodePositioner;

import apex.jorje.semantic.ast.AstNode;
import apex.jorje.services.Version;

@Deprecated
@InternalApi
public abstract class ApexRootNode<T extends AstNode> extends AbstractApexNode<T> implements RootNode {
<<<<<<< HEAD

    private Map<Integer, String> noPmdComments = Collections.emptyMap();

=======
    @Deprecated
    @InternalApi
>>>>>>> 7546d148
    public ApexRootNode(T node) {
        super(node);
    }

    // For top level classes, the end is the end of file.
    @Override
    void calculateLineNumbers(SourceCodePositioner positioner) {
        super.calculateLineNumbers(positioner);
        this.endLine = positioner.getLastLine();
        this.endColumn = positioner.getLastLineColumn();
    }

    /**
     * Gets the apex version this class has been compiled with.
     * Use {@link Version} to compare, e.g.
     * {@code node.getApexVersion() >= Version.V176.getExternal()}
     * @return the apex version
     */
    public double getApexVersion() {
        return node.getDefiningType().getCodeUnitDetails().getVersion().getExternal();
    }


    @Override
    public Map<Integer, String> getNoPmdComments() {
        return noPmdComments;
    }

    void setNoPmdComments(Map<Integer, String> noPmdComments) {
        this.noPmdComments = noPmdComments;
    }
}<|MERGE_RESOLUTION|>--- conflicted
+++ resolved
@@ -4,13 +4,10 @@
 
 package net.sourceforge.pmd.lang.apex.ast;
 
-<<<<<<< HEAD
+import net.sourceforge.pmd.annotation.InternalApi;
 import java.util.Collections;
 import java.util.Map;
 
-=======
-import net.sourceforge.pmd.annotation.InternalApi;
->>>>>>> 7546d148
 import net.sourceforge.pmd.lang.ast.RootNode;
 import net.sourceforge.pmd.lang.ast.SourceCodePositioner;
 
@@ -20,14 +17,9 @@
 @Deprecated
 @InternalApi
 public abstract class ApexRootNode<T extends AstNode> extends AbstractApexNode<T> implements RootNode {
-<<<<<<< HEAD
 
     private Map<Integer, String> noPmdComments = Collections.emptyMap();
 
-=======
-    @Deprecated
-    @InternalApi
->>>>>>> 7546d148
     public ApexRootNode(T node) {
         super(node);
     }
