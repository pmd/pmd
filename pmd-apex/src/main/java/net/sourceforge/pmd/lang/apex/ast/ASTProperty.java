--- conflicted
+++ resolved
@@ -4,10 +4,9 @@
 
 package net.sourceforge.pmd.lang.apex.ast;
 
-<<<<<<< HEAD
 import com.google.summit.ast.declaration.PropertyDeclaration;
 
-public class ASTProperty extends AbstractApexNode.Single<PropertyDeclaration> {
+public final class ASTProperty extends AbstractApexNode.Single<PropertyDeclaration> {
 
     /**
      * Prefix added to the property name to create an internal accessor name.
@@ -15,13 +14,6 @@
     private static final String ACCESSOR_PREFIX = "__sfdc_";
 
     ASTProperty(PropertyDeclaration property) {
-=======
-import apex.jorje.semantic.ast.member.Property;
-
-public final class ASTProperty extends AbstractApexNode<Property> {
-
-    ASTProperty(Property property) {
->>>>>>> 08e7afc2
         super(property);
     }
 
