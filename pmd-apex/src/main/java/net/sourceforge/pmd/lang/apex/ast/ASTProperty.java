--- conflicted
+++ resolved
@@ -7,13 +7,6 @@
 import com.google.summit.ast.Node;
 import net.sourceforge.pmd.annotation.InternalApi;
 
-<<<<<<< HEAD
-public class ASTProperty extends AbstractApexNode.Single<Node> {
-
-    @Deprecated
-    @InternalApi
-    public ASTProperty(Node property) {
-=======
 import com.google.summit.ast.declaration.PropertyDeclaration;
 
 public class ASTProperty extends AbstractApexNode.Single<PropertyDeclaration> {
@@ -26,7 +19,6 @@
     @Deprecated
     @InternalApi
     public ASTProperty(PropertyDeclaration property) {
->>>>>>> a5f91348
         super(property);
     }
 
@@ -36,13 +28,7 @@
     }
 
     public String getType() {
-<<<<<<< HEAD
-        // return node.getFieldInfo().getType().getApexName();
-        // TODO(b/239648780)
-        return null;
-=======
         return node.getType().asCodeString();
->>>>>>> a5f91348
     }
 
     public ASTModifierNode getModifiers() {
