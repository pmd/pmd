--- conflicted
+++ resolved
@@ -12,11 +12,7 @@
         super(whenValue);
     }
 
-<<<<<<< HEAD
-=======
 
-
->>>>>>> 08e7afc2
     @Override
     protected <P, R> R acceptApexVisitor(ApexVisitor<? super P, ? extends R> visitor, P data) {
         return visitor.visit(this, data);
