--- conflicted
+++ resolved
@@ -4,21 +4,12 @@
 
 package net.sourceforge.pmd.lang.apex.ast;
 
-<<<<<<< HEAD
 import com.google.summit.ast.statement.RunAsStatement;
 
-public class ASTRunAsBlockStatement extends AbstractApexNode.Single<RunAsStatement> {
+public final class ASTRunAsBlockStatement extends AbstractApexNode.Single<RunAsStatement> {
 
     ASTRunAsBlockStatement(RunAsStatement runAsStatement) {
         super(runAsStatement);
-=======
-import apex.jorje.semantic.ast.statement.RunAsBlockStatement;
-
-public final class ASTRunAsBlockStatement extends AbstractApexNode<RunAsBlockStatement> {
-
-    ASTRunAsBlockStatement(RunAsBlockStatement runAsBlockStatement) {
-        super(runAsBlockStatement);
->>>>>>> 08e7afc2
     }
 
 
