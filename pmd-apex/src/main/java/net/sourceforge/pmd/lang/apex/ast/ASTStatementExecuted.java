/*
 * BSD-style license; for more info see http://pmd.sourceforge.net/license.html
 */

package net.sourceforge.pmd.lang.apex.ast;

<<<<<<< HEAD
import net.sourceforge.pmd.annotation.InternalApi;

import com.google.summit.ast.Node;

public class ASTStatementExecuted extends AbstractApexNode.Single<Node> {

    @Deprecated
    @InternalApi
    public ASTStatementExecuted(Node node) {
=======
import apex.jorje.semantic.ast.statement.StatementExecuted;

public final class ASTStatementExecuted extends AbstractApexNode<StatementExecuted> {

    ASTStatementExecuted(StatementExecuted node) {
>>>>>>> 08e7afc2
        super(node);
    }


    @Override
    protected <P, R> R acceptApexVisitor(ApexVisitor<? super P, ? extends R> visitor, P data) {
        return visitor.visit(this, data);
    }
}<|MERGE_RESOLUTION|>--- conflicted
+++ resolved
@@ -4,23 +4,11 @@
 
 package net.sourceforge.pmd.lang.apex.ast;
 
-<<<<<<< HEAD
-import net.sourceforge.pmd.annotation.InternalApi;
-
 import com.google.summit.ast.Node;
 
-public class ASTStatementExecuted extends AbstractApexNode.Single<Node> {
+public final class ASTStatementExecuted extends AbstractApexNode.Single<Node> {
 
-    @Deprecated
-    @InternalApi
-    public ASTStatementExecuted(Node node) {
-=======
-import apex.jorje.semantic.ast.statement.StatementExecuted;
-
-public final class ASTStatementExecuted extends AbstractApexNode<StatementExecuted> {
-
-    ASTStatementExecuted(StatementExecuted node) {
->>>>>>> 08e7afc2
+    ASTStatementExecuted(Node node) {
         super(node);
     }
 
