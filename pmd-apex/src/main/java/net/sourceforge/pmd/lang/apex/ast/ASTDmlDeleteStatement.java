--- conflicted
+++ resolved
@@ -4,19 +4,11 @@
 
 package net.sourceforge.pmd.lang.apex.ast;
 
-<<<<<<< HEAD
 import com.google.summit.ast.Node;
 
-public class ASTDmlDeleteStatement extends AbstractApexNode.Single<Node> {
+public final class ASTDmlDeleteStatement extends AbstractApexNode.Single<Node> {
 
     ASTDmlDeleteStatement(Node dmlDeleteStatement) {
-=======
-import apex.jorje.semantic.ast.statement.DmlDeleteStatement;
-
-public final class ASTDmlDeleteStatement extends AbstractApexNode<DmlDeleteStatement> {
-
-    ASTDmlDeleteStatement(DmlDeleteStatement dmlDeleteStatement) {
->>>>>>> 08e7afc2
         super(dmlDeleteStatement);
     }
 
