--- conflicted
+++ resolved
@@ -4,21 +4,12 @@
 
 package net.sourceforge.pmd.lang.apex.ast;
 
-<<<<<<< HEAD
 import com.google.summit.ast.expression.FieldExpression;
 
-public class ASTTriggerVariableExpression extends AbstractApexNode.Single<FieldExpression> {
+public final class ASTTriggerVariableExpression extends AbstractApexNode.Single<FieldExpression> {
 
     ASTTriggerVariableExpression(FieldExpression fieldExpression) {
         super(fieldExpression);
-=======
-import apex.jorje.semantic.ast.expression.TriggerVariableExpression;
-
-public final class ASTTriggerVariableExpression extends AbstractApexNode<TriggerVariableExpression> {
-
-    ASTTriggerVariableExpression(TriggerVariableExpression triggerVariableExpression) {
-        super(triggerVariableExpression);
->>>>>>> 08e7afc2
     }
 
 
