/*
 * BSD-style license; for more info see http://pmd.sourceforge.net/license.html
 */

package net.sourceforge.pmd.lang.apex.ast;

<<<<<<< HEAD
import com.google.summit.ast.declaration.FieldDeclaration;

public class ASTFieldDeclaration extends AbstractApexNode.Single<FieldDeclaration> {

=======
import apex.jorje.semantic.ast.statement.FieldDeclaration;

public final class ASTFieldDeclaration extends AbstractApexNode<FieldDeclaration> {

>>>>>>> 08e7afc2
    ASTFieldDeclaration(FieldDeclaration fieldDeclaration) {
        super(fieldDeclaration);
    }


    @Override
    protected <P, R> R acceptApexVisitor(ApexVisitor<? super P, ? extends R> visitor, P data) {
        return visitor.visit(this, data);
    }

    @Override
    public String getImage() {
        return getName();
    }

    public String getName() {
        return node.getId().getString();
    }
}<|MERGE_RESOLUTION|>--- conflicted
+++ resolved
@@ -4,17 +4,10 @@
 
 package net.sourceforge.pmd.lang.apex.ast;
 
-<<<<<<< HEAD
 import com.google.summit.ast.declaration.FieldDeclaration;
 
-public class ASTFieldDeclaration extends AbstractApexNode.Single<FieldDeclaration> {
+public final class ASTFieldDeclaration extends AbstractApexNode.Single<FieldDeclaration> {
 
-=======
-import apex.jorje.semantic.ast.statement.FieldDeclaration;
-
-public final class ASTFieldDeclaration extends AbstractApexNode<FieldDeclaration> {
-
->>>>>>> 08e7afc2
     ASTFieldDeclaration(FieldDeclaration fieldDeclaration) {
         super(fieldDeclaration);
     }
