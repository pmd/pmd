--- conflicted
+++ resolved
@@ -6,21 +6,12 @@
 
 import java.util.List;
 
-<<<<<<< HEAD
 import com.google.summit.ast.statement.TryStatement;
 
-public class ASTTryCatchFinallyBlockStatement extends AbstractApexNode.Single<TryStatement> {
+public final class ASTTryCatchFinallyBlockStatement extends AbstractApexNode.Single<TryStatement> {
 
     ASTTryCatchFinallyBlockStatement(TryStatement tryStatement) {
         super(tryStatement);
-=======
-import apex.jorje.semantic.ast.statement.TryCatchFinallyBlockStatement;
-
-public final class ASTTryCatchFinallyBlockStatement extends AbstractApexNode<TryCatchFinallyBlockStatement> {
-
-    ASTTryCatchFinallyBlockStatement(TryCatchFinallyBlockStatement tryCatchFinallyBlockStatement) {
-        super(tryCatchFinallyBlockStatement);
->>>>>>> 08e7afc2
     }
 
 
