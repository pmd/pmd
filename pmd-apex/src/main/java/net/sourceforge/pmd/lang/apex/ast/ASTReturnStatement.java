--- conflicted
+++ resolved
@@ -4,17 +4,10 @@
 
 package net.sourceforge.pmd.lang.apex.ast;
 
-<<<<<<< HEAD
 import com.google.summit.ast.statement.ReturnStatement;
 
-public class ASTReturnStatement extends AbstractApexNode.Single<ReturnStatement> {
+public final class ASTReturnStatement extends AbstractApexNode.Single<ReturnStatement> {
 
-=======
-import apex.jorje.semantic.ast.statement.ReturnStatement;
-
-public final class ASTReturnStatement extends AbstractApexNode<ReturnStatement> {
-
->>>>>>> 08e7afc2
     ASTReturnStatement(ReturnStatement returnStatement) {
         super(returnStatement);
     }
