/**
 * BSD-style license; for more info see http://pmd.sourceforge.net/license.html
 */

package net.sourceforge.pmd.lang.apex;

import static net.sourceforge.pmd.util.CollectionUtil.setOf;

import java.util.Set;

import net.sourceforge.pmd.annotation.InternalApi;
<<<<<<< HEAD
import net.sourceforge.pmd.lang.AbstractPmdLanguageVersionHandler;
import net.sourceforge.pmd.lang.apex.ast.ApexParser;
=======
import net.sourceforge.pmd.lang.AbstractLanguageVersionHandler;
import net.sourceforge.pmd.lang.Parser;
import net.sourceforge.pmd.lang.ParserOptions;
import net.sourceforge.pmd.lang.VisitorStarter;
import net.sourceforge.pmd.lang.apex.ast.ASTMethod;
import net.sourceforge.pmd.lang.apex.ast.ASTUserClassOrInterface;
import net.sourceforge.pmd.lang.apex.ast.ApexNode;
import net.sourceforge.pmd.lang.apex.ast.DumpFacade;
import net.sourceforge.pmd.lang.apex.internal.ApexDesignerBindings;
>>>>>>> 44e779ce
import net.sourceforge.pmd.lang.apex.metrics.ApexMetrics;
import net.sourceforge.pmd.lang.apex.rule.internal.ApexRuleViolationFactory;
import net.sourceforge.pmd.lang.ast.Parser;
import net.sourceforge.pmd.lang.metrics.LanguageMetricsProvider;
import net.sourceforge.pmd.lang.metrics.Metric;
import net.sourceforge.pmd.lang.rule.RuleViolationFactory;
<<<<<<< HEAD
import net.sourceforge.pmd.properties.PropertySource;
=======
import net.sourceforge.pmd.util.designerbindings.DesignerBindings;
>>>>>>> 44e779ce

@InternalApi
public class ApexHandler extends AbstractPmdLanguageVersionHandler {

    private final ApexMetricsProvider myMetricsProvider = new ApexMetricsProvider();


    @Override
    public RuleViolationFactory getRuleViolationFactory() {
        return ApexRuleViolationFactory.INSTANCE;
    }

    @Override
    public Parser getParser() {
        return new ApexParser();
    }

    @Override
    public void declareParserTaskProperties(PropertySource source) {
        source.definePropertyDescriptor(ApexParser.MULTIFILE_DIRECTORY);
        overridePropertiesFromEnv(ApexLanguageModule.TERSE_NAME, source);
    }

    @Override
    public LanguageMetricsProvider getLanguageMetricsProvider() {
        return myMetricsProvider;
    }

<<<<<<< HEAD
    private static final class ApexMetricsProvider implements LanguageMetricsProvider {
=======
    @Override
    public DesignerBindings getDesignerBindings() {
        return ApexDesignerBindings.INSTANCE;
    }

    private static class ApexMetricsProvider extends AbstractLanguageMetricsProvider<ASTUserClassOrInterface<?>, ASTMethod> {

        @SuppressWarnings("unchecked")
        ApexMetricsProvider() {
            // a wild double cast
            super((Class<ASTUserClassOrInterface<?>>) (Object) ASTUserClassOrInterface.class, ASTMethod.class);
        }
>>>>>>> 44e779ce

        private final Set<Metric<?, ?>> metrics = setOf(
            ApexMetrics.COGNITIVE_COMPLEXITY,
            ApexMetrics.CYCLO,
            ApexMetrics.WEIGHED_METHOD_COUNT
        );

        @Override
        public Set<Metric<?, ?>> getMetrics() {
            return metrics;
        }
    }
}<|MERGE_RESOLUTION|>--- conflicted
+++ resolved
@@ -9,31 +9,17 @@
 import java.util.Set;
 
 import net.sourceforge.pmd.annotation.InternalApi;
-<<<<<<< HEAD
 import net.sourceforge.pmd.lang.AbstractPmdLanguageVersionHandler;
 import net.sourceforge.pmd.lang.apex.ast.ApexParser;
-=======
-import net.sourceforge.pmd.lang.AbstractLanguageVersionHandler;
-import net.sourceforge.pmd.lang.Parser;
-import net.sourceforge.pmd.lang.ParserOptions;
-import net.sourceforge.pmd.lang.VisitorStarter;
-import net.sourceforge.pmd.lang.apex.ast.ASTMethod;
-import net.sourceforge.pmd.lang.apex.ast.ASTUserClassOrInterface;
-import net.sourceforge.pmd.lang.apex.ast.ApexNode;
-import net.sourceforge.pmd.lang.apex.ast.DumpFacade;
 import net.sourceforge.pmd.lang.apex.internal.ApexDesignerBindings;
->>>>>>> 44e779ce
 import net.sourceforge.pmd.lang.apex.metrics.ApexMetrics;
 import net.sourceforge.pmd.lang.apex.rule.internal.ApexRuleViolationFactory;
 import net.sourceforge.pmd.lang.ast.Parser;
 import net.sourceforge.pmd.lang.metrics.LanguageMetricsProvider;
 import net.sourceforge.pmd.lang.metrics.Metric;
 import net.sourceforge.pmd.lang.rule.RuleViolationFactory;
-<<<<<<< HEAD
 import net.sourceforge.pmd.properties.PropertySource;
-=======
 import net.sourceforge.pmd.util.designerbindings.DesignerBindings;
->>>>>>> 44e779ce
 
 @InternalApi
 public class ApexHandler extends AbstractPmdLanguageVersionHandler {
@@ -62,22 +48,12 @@
         return myMetricsProvider;
     }
 
-<<<<<<< HEAD
-    private static final class ApexMetricsProvider implements LanguageMetricsProvider {
-=======
     @Override
     public DesignerBindings getDesignerBindings() {
         return ApexDesignerBindings.INSTANCE;
     }
 
-    private static class ApexMetricsProvider extends AbstractLanguageMetricsProvider<ASTUserClassOrInterface<?>, ASTMethod> {
-
-        @SuppressWarnings("unchecked")
-        ApexMetricsProvider() {
-            // a wild double cast
-            super((Class<ASTUserClassOrInterface<?>>) (Object) ASTUserClassOrInterface.class, ASTMethod.class);
-        }
->>>>>>> 44e779ce
+    private static final class ApexMetricsProvider implements LanguageMetricsProvider {
 
         private final Set<Metric<?, ?>> metrics = setOf(
             ApexMetrics.COGNITIVE_COMPLEXITY,
