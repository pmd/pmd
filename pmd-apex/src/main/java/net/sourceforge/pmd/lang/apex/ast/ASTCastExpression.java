--- conflicted
+++ resolved
@@ -4,21 +4,12 @@
 
 package net.sourceforge.pmd.lang.apex.ast;
 
-<<<<<<< HEAD
 import com.google.summit.ast.expression.CastExpression;
 
-public class ASTCastExpression extends AbstractApexNode.Single<CastExpression> {
+public final class ASTCastExpression extends AbstractApexNode.Single<CastExpression> {
 
     ASTCastExpression(CastExpression castExpression) {
         super(castExpression);
-=======
-import apex.jorje.semantic.ast.expression.CastExpression;
-
-public final class ASTCastExpression extends AbstractApexNode<CastExpression> {
-
-    ASTCastExpression(CastExpression node) {
-        super(node);
->>>>>>> 08e7afc2
     }
 
 
