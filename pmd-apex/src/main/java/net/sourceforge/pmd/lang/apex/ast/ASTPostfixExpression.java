--- conflicted
+++ resolved
@@ -4,29 +4,15 @@
 
 package net.sourceforge.pmd.lang.apex.ast;
 
-<<<<<<< HEAD
 import com.google.summit.ast.expression.UnaryExpression;
 
-public class ASTPostfixExpression extends AbstractApexNode.Single<UnaryExpression> {
+public final class ASTPostfixExpression extends AbstractApexNode.Single<UnaryExpression> {
 
     ASTPostfixExpression(UnaryExpression unaryExpression) {
         super(unaryExpression);
     }
 
-=======
-import apex.jorje.data.ast.PostfixOp;
-import apex.jorje.semantic.ast.expression.PostfixExpression;
 
-
-public final class ASTPostfixExpression extends AbstractApexNode<PostfixExpression> {
-
-    ASTPostfixExpression(PostfixExpression postfixExpression) {
-        super(postfixExpression);
-    }
-
-
-
->>>>>>> 08e7afc2
     @Override
     protected <P, R> R acceptApexVisitor(ApexVisitor<? super P, ? extends R> visitor, P data) {
         return visitor.visit(this, data);
