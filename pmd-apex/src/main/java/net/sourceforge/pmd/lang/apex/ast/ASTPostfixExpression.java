/*
 * BSD-style license; for more info see http://pmd.sourceforge.net/license.html
 */

package net.sourceforge.pmd.lang.apex.ast;

import net.sourceforge.pmd.annotation.InternalApi;

import com.google.summit.ast.expression.UnaryExpression;

public class ASTPostfixExpression extends AbstractApexNode.Single<UnaryExpression> {

    @Deprecated
    @InternalApi
<<<<<<< HEAD
    public ASTPostfixExpression(UnaryExpression postfixExpression) {
        super(postfixExpression);
=======
    public ASTPostfixExpression(UnaryExpression unaryExpression) {
        super(unaryExpression);
>>>>>>> a5f91348
    }

    @Override
    public Object jjtAccept(ApexParserVisitor visitor, Object data) {
        return visitor.visit(this, data);
    }

    public PostfixOperator getOp() {
        return PostfixOperator.valueOf(node.getOp());
    }
}<|MERGE_RESOLUTION|>--- conflicted
+++ resolved
@@ -12,13 +12,8 @@
 
     @Deprecated
     @InternalApi
-<<<<<<< HEAD
-    public ASTPostfixExpression(UnaryExpression postfixExpression) {
-        super(postfixExpression);
-=======
     public ASTPostfixExpression(UnaryExpression unaryExpression) {
         super(unaryExpression);
->>>>>>> a5f91348
     }
 
     @Override
