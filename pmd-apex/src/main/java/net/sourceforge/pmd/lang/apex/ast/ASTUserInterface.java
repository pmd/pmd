/*
 * BSD-style license; for more info see http://pmd.sourceforge.net/license.html
 */

package net.sourceforge.pmd.lang.apex.ast;

<<<<<<< HEAD
import net.sourceforge.pmd.Rule;

import com.google.summit.ast.TypeRef;
import com.google.summit.ast.declaration.InterfaceDeclaration;

public class ASTUserInterface extends ApexRootNode<InterfaceDeclaration> implements ASTUserClassOrInterface<InterfaceDeclaration>,
       CanSuppressWarnings {

    private ApexQualifiedName qname;

    ASTUserInterface(InterfaceDeclaration userInterface) {
=======
import java.util.stream.Collectors;

import apex.jorje.data.Identifier;
import apex.jorje.data.ast.TypeRef;
import apex.jorje.semantic.ast.compilation.UserInterface;

public final class ASTUserInterface extends BaseApexClass<UserInterface> implements ASTUserClassOrInterface<UserInterface> {

    ASTUserInterface(UserInterface userInterface) {
>>>>>>> 08e7afc2
        super(userInterface);
    }

    @Override
    protected <P, R> R acceptApexVisitor(ApexVisitor<? super P, ? extends R> visitor, P data) {
        return visitor.visit(this, data);
    }

<<<<<<< HEAD
    @Override
    public String getImage() {
        return node.getId().getString();
    }

    @Override
    public TypeKind getTypeKind() {
        return TypeKind.INTERFACE;
    }

    @Override
    public ApexQualifiedName getQualifiedName() {
        if (qname == null) {

            ASTUserClass parent = this.getFirstParentOfType(ASTUserClass.class);

            if (parent != null) {
                qname = ApexQualifiedName.ofNestedClass(parent.getQualifiedName(), this);
            } else {
                qname = ApexQualifiedName.ofOuterClass(this);
            }
        }

        return qname;
    }

    @Override
    public boolean hasSuppressWarningsAnnotationFor(Rule rule) {
        for (ASTModifierNode modifier : findChildrenOfType(ASTModifierNode.class)) {
            for (ASTAnnotation a : modifier.findChildrenOfType(ASTAnnotation.class)) {
                if (a.suppresses(rule)) {
                    return true;
                }
            }
        }
        return false;
    }

    public ASTModifierNode getModifiers() {
        return getFirstChildOfType(ASTModifierNode.class);
    }
=======
>>>>>>> 08e7afc2

    /**
     * Returns the name of the superclass of this class, or an empty string if there is none.
     *
     * The type name does NOT include type arguments.
     */
    public String getSuperInterfaceName() {
        return node.getExtendsTypes().stream().map(TypeRef::asTypeErasedString).findFirst().orElse("");
    }
}<|MERGE_RESOLUTION|>--- conflicted
+++ resolved
@@ -4,29 +4,14 @@
 
 package net.sourceforge.pmd.lang.apex.ast;
 
-<<<<<<< HEAD
-import net.sourceforge.pmd.Rule;
-
 import com.google.summit.ast.TypeRef;
 import com.google.summit.ast.declaration.InterfaceDeclaration;
 
-public class ASTUserInterface extends ApexRootNode<InterfaceDeclaration> implements ASTUserClassOrInterface<InterfaceDeclaration>,
-       CanSuppressWarnings {
+public final class ASTUserInterface extends ApexRootNode<InterfaceDeclaration> implements ASTUserClassOrInterface<InterfaceDeclaration> {
 
     private ApexQualifiedName qname;
 
     ASTUserInterface(InterfaceDeclaration userInterface) {
-=======
-import java.util.stream.Collectors;
-
-import apex.jorje.data.Identifier;
-import apex.jorje.data.ast.TypeRef;
-import apex.jorje.semantic.ast.compilation.UserInterface;
-
-public final class ASTUserInterface extends BaseApexClass<UserInterface> implements ASTUserClassOrInterface<UserInterface> {
-
-    ASTUserInterface(UserInterface userInterface) {
->>>>>>> 08e7afc2
         super(userInterface);
     }
 
@@ -35,7 +20,7 @@
         return visitor.visit(this, data);
     }
 
-<<<<<<< HEAD
+
     @Override
     public String getImage() {
         return node.getId().getString();
@@ -77,8 +62,6 @@
     public ASTModifierNode getModifiers() {
         return getFirstChildOfType(ASTModifierNode.class);
     }
-=======
->>>>>>> 08e7afc2
 
     /**
      * Returns the name of the superclass of this class, or an empty string if there is none.
