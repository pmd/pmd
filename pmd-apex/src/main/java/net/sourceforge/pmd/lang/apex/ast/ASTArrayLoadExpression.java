/*
 * BSD-style license; for more info see http://pmd.sourceforge.net/license.html
 */

package net.sourceforge.pmd.lang.apex.ast;

<<<<<<< HEAD
import com.google.summit.ast.expression.ArrayExpression;

public class ASTArrayLoadExpression extends AbstractApexNode.Single<ArrayExpression> {

    ASTArrayLoadExpression(ArrayExpression arrayExpression) {
        super(arrayExpression);
=======
import apex.jorje.semantic.ast.expression.ArrayLoadExpression;

public final class ASTArrayLoadExpression extends AbstractApexNode<ArrayLoadExpression> {

    ASTArrayLoadExpression(ArrayLoadExpression arrayLoadExpression) {
        super(arrayLoadExpression);
>>>>>>> 08e7afc2
    }


    @Override
    protected <P, R> R acceptApexVisitor(ApexVisitor<? super P, ? extends R> visitor, P data) {
        return visitor.visit(this, data);
    }
}<|MERGE_RESOLUTION|>--- conflicted
+++ resolved
@@ -4,21 +4,12 @@
 
 package net.sourceforge.pmd.lang.apex.ast;
 
-<<<<<<< HEAD
 import com.google.summit.ast.expression.ArrayExpression;
 
-public class ASTArrayLoadExpression extends AbstractApexNode.Single<ArrayExpression> {
+public final class ASTArrayLoadExpression extends AbstractApexNode.Single<ArrayExpression> {
 
-    ASTArrayLoadExpression(ArrayExpression arrayExpression) {
-        super(arrayExpression);
-=======
-import apex.jorje.semantic.ast.expression.ArrayLoadExpression;
-
-public final class ASTArrayLoadExpression extends AbstractApexNode<ArrayLoadExpression> {
-
-    ASTArrayLoadExpression(ArrayLoadExpression arrayLoadExpression) {
+    ASTArrayLoadExpression(ArrayExpression arrayLoadExpression) {
         super(arrayLoadExpression);
->>>>>>> 08e7afc2
     }
 
 
