/*
 * BSD-style license; for more info see http://pmd.sourceforge.net/license.html
 */

package net.sourceforge.pmd.lang.apex.ast;

import com.google.summit.ast.Node;
import net.sourceforge.pmd.annotation.InternalApi;

<<<<<<< HEAD
public class ASTArrayLoadExpression extends AbstractApexNode.Single<Node> {

    @Deprecated
    @InternalApi
    public ASTArrayLoadExpression(Node arrayLoadExpression) {
        super(arrayLoadExpression);
=======
import com.google.summit.ast.expression.ArrayExpression;

public class ASTArrayLoadExpression extends AbstractApexNode.Single<ArrayExpression> {

    @Deprecated
    @InternalApi
    public ASTArrayLoadExpression(ArrayExpression arrayExpression) {
        super(arrayExpression);
>>>>>>> a5f91348
    }

    @Override
    public Object jjtAccept(ApexParserVisitor visitor, Object data) {
        return visitor.visit(this, data);
    }
}<|MERGE_RESOLUTION|>--- conflicted
+++ resolved
@@ -7,14 +7,6 @@
 import com.google.summit.ast.Node;
 import net.sourceforge.pmd.annotation.InternalApi;
 
-<<<<<<< HEAD
-public class ASTArrayLoadExpression extends AbstractApexNode.Single<Node> {
-
-    @Deprecated
-    @InternalApi
-    public ASTArrayLoadExpression(Node arrayLoadExpression) {
-        super(arrayLoadExpression);
-=======
 import com.google.summit.ast.expression.ArrayExpression;
 
 public class ASTArrayLoadExpression extends AbstractApexNode.Single<ArrayExpression> {
@@ -23,7 +15,6 @@
     @InternalApi
     public ASTArrayLoadExpression(ArrayExpression arrayExpression) {
         super(arrayExpression);
->>>>>>> a5f91348
     }
 
     @Override
