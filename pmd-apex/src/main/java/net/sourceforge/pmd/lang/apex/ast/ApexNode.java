--- conflicted
+++ resolved
@@ -10,11 +10,6 @@
 import net.sourceforge.pmd.lang.ast.AstVisitor;
 import net.sourceforge.pmd.lang.ast.impl.GenericNode;
 
-<<<<<<< HEAD
-=======
-import apex.jorje.semantic.ast.AstNode;
-
->>>>>>> c5503c93
 /**
  * Root interface implemented by all Apex nodes. Apex nodes wrap a tree
  * obtained from an external parser.
