/*
 * BSD-style license; for more info see http://pmd.sourceforge.net/license.html
 */

package net.sourceforge.pmd.lang.apex.ast;

import org.checkerframework.checker.nullness.qual.NonNull;

import net.sourceforge.pmd.lang.ast.impl.GenericNode;

import apex.jorje.semantic.ast.AstNode;

/**
 * Root interface implemented by all Apex nodes. Apex nodes wrap a tree
 * obtained from an external parser (Jorje).
 *
 * @param <T> Type of the underlying Jorje node
 */
public interface ApexNode<T extends AstNode> extends GenericNode<ApexNode<?>> {
<<<<<<< HEAD

    /**
     * Accept the visitor.
     *
     * @deprecated Use {@link #acceptVisitor(AstVisitor, Object)}
     */
    @Deprecated
    @DeprecatedUntil700
    default Object jjtAccept(ApexParserVisitor visitor, Object data) {
        return acceptVisitor(visitor, data);
    }


=======
>>>>>>> dbde030d
    boolean hasRealLoc();


    String getDefiningType();


    String getNamespace();


    @Override
    @NonNull ASTApexFile getRoot();
}<|MERGE_RESOLUTION|>--- conflicted
+++ resolved
@@ -17,22 +17,6 @@
  * @param <T> Type of the underlying Jorje node
  */
 public interface ApexNode<T extends AstNode> extends GenericNode<ApexNode<?>> {
-<<<<<<< HEAD
-
-    /**
-     * Accept the visitor.
-     *
-     * @deprecated Use {@link #acceptVisitor(AstVisitor, Object)}
-     */
-    @Deprecated
-    @DeprecatedUntil700
-    default Object jjtAccept(ApexParserVisitor visitor, Object data) {
-        return acceptVisitor(visitor, data);
-    }
-
-
-=======
->>>>>>> dbde030d
     boolean hasRealLoc();
 
 
