/*
 * BSD-style license; for more info see http://pmd.sourceforge.net/license.html
 */

package net.sourceforge.pmd.lang.apex.rule;

import net.sourceforge.pmd.lang.LanguageRegistry;
import net.sourceforge.pmd.lang.ParserOptions;
import net.sourceforge.pmd.lang.apex.ApexLanguageModule;
import net.sourceforge.pmd.lang.apex.ApexParserOptions;
import net.sourceforge.pmd.lang.rule.XPathRule;

<<<<<<< HEAD
public class ApexXPathRule extends XPathRule {
=======
/**
 * @deprecated Will be removed with PMD 7. The only reason for this class were the code climate properties,
 *             which are already deprecated.
 */
@Deprecated
public class ApexXPathRule extends XPathRule implements CodeClimateRule {
>>>>>>> 842bdb00

    public ApexXPathRule() {
        super.setLanguage(LanguageRegistry.getLanguage(ApexLanguageModule.NAME));
    }

    @Override
    public ParserOptions getParserOptions() {
        return new ApexParserOptions();
    }
}<|MERGE_RESOLUTION|>--- conflicted
+++ resolved
@@ -10,16 +10,12 @@
 import net.sourceforge.pmd.lang.apex.ApexParserOptions;
 import net.sourceforge.pmd.lang.rule.XPathRule;
 
-<<<<<<< HEAD
-public class ApexXPathRule extends XPathRule {
-=======
 /**
  * @deprecated Will be removed with PMD 7. The only reason for this class were the code climate properties,
  *             which are already deprecated.
  */
 @Deprecated
-public class ApexXPathRule extends XPathRule implements CodeClimateRule {
->>>>>>> 842bdb00
+public class ApexXPathRule extends XPathRule {
 
     public ApexXPathRule() {
         super.setLanguage(LanguageRegistry.getLanguage(ApexLanguageModule.NAME));
