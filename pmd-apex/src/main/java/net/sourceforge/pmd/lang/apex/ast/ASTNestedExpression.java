/*
 * BSD-style license; for more info see http://pmd.sourceforge.net/license.html
 */

package net.sourceforge.pmd.lang.apex.ast;

<<<<<<< HEAD
import net.sourceforge.pmd.annotation.InternalApi;

import com.google.summit.ast.Node;

public class ASTNestedExpression extends AbstractApexNode.Single<Node> {

    @Deprecated
    @InternalApi
    public ASTNestedExpression(Node node) {
=======
import apex.jorje.semantic.ast.expression.NestedExpression;

public final class ASTNestedExpression extends AbstractApexNode<NestedExpression> {

    ASTNestedExpression(NestedExpression node) {
>>>>>>> 08e7afc2
        super(node);
    }


    @Override
    protected <P, R> R acceptApexVisitor(ApexVisitor<? super P, ? extends R> visitor, P data) {
        return visitor.visit(this, data);
    }
}<|MERGE_RESOLUTION|>--- conflicted
+++ resolved
@@ -4,23 +4,11 @@
 
 package net.sourceforge.pmd.lang.apex.ast;
 
-<<<<<<< HEAD
-import net.sourceforge.pmd.annotation.InternalApi;
-
 import com.google.summit.ast.Node;
 
-public class ASTNestedExpression extends AbstractApexNode.Single<Node> {
+public final class ASTNestedExpression extends AbstractApexNode.Single<Node> {
 
-    @Deprecated
-    @InternalApi
-    public ASTNestedExpression(Node node) {
-=======
-import apex.jorje.semantic.ast.expression.NestedExpression;
-
-public final class ASTNestedExpression extends AbstractApexNode<NestedExpression> {
-
-    ASTNestedExpression(NestedExpression node) {
->>>>>>> 08e7afc2
+    ASTNestedExpression(Node node) {
         super(node);
     }
 
