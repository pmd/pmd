--- conflicted
+++ resolved
@@ -7,14 +7,6 @@
 import com.google.summit.ast.Node;
 import net.sourceforge.pmd.annotation.InternalApi;
 
-<<<<<<< HEAD
-public class ASTThisMethodCallExpression extends AbstractApexNode.Single<Node> {
-
-    @Deprecated
-    @InternalApi
-    public ASTThisMethodCallExpression(Node thisMethodCallExpression) {
-        super(thisMethodCallExpression);
-=======
 import com.google.summit.ast.expression.CallExpression;
 
 public class ASTThisMethodCallExpression extends AbstractApexNode.Single<CallExpression> {
@@ -23,7 +15,6 @@
     @InternalApi
     public ASTThisMethodCallExpression(CallExpression callExpression) {
         super(callExpression);
->>>>>>> a5f91348
     }
 
     @Override
