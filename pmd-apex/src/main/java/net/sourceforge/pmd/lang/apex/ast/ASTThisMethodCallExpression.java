/*
 * BSD-style license; for more info see http://pmd.sourceforge.net/license.html
 */

package net.sourceforge.pmd.lang.apex.ast;

<<<<<<< HEAD
import com.google.summit.ast.expression.CallExpression;

public class ASTThisMethodCallExpression extends AbstractApexNode.Single<CallExpression> {

    ASTThisMethodCallExpression(CallExpression callExpression) {
        super(callExpression);
=======
import apex.jorje.semantic.ast.expression.ThisMethodCallExpression;

public final class ASTThisMethodCallExpression extends AbstractApexNode<ThisMethodCallExpression> {

    ASTThisMethodCallExpression(ThisMethodCallExpression thisMethodCallExpression) {
        super(thisMethodCallExpression);
>>>>>>> 08e7afc2
    }


    @Override
    protected <P, R> R acceptApexVisitor(ApexVisitor<? super P, ? extends R> visitor, P data) {
        return visitor.visit(this, data);
    }
}<|MERGE_RESOLUTION|>--- conflicted
+++ resolved
@@ -4,21 +4,12 @@
 
 package net.sourceforge.pmd.lang.apex.ast;
 
-<<<<<<< HEAD
 import com.google.summit.ast.expression.CallExpression;
 
-public class ASTThisMethodCallExpression extends AbstractApexNode.Single<CallExpression> {
+public final class ASTThisMethodCallExpression extends AbstractApexNode.Single<CallExpression> {
 
     ASTThisMethodCallExpression(CallExpression callExpression) {
         super(callExpression);
-=======
-import apex.jorje.semantic.ast.expression.ThisMethodCallExpression;
-
-public final class ASTThisMethodCallExpression extends AbstractApexNode<ThisMethodCallExpression> {
-
-    ASTThisMethodCallExpression(ThisMethodCallExpression thisMethodCallExpression) {
-        super(thisMethodCallExpression);
->>>>>>> 08e7afc2
     }
 
 
