--- conflicted
+++ resolved
@@ -4,21 +4,12 @@
 
 package net.sourceforge.pmd.lang.apex.ast;
 
-<<<<<<< HEAD
 import com.google.summit.ast.initializer.ValuesInitializer;
 
-public class ASTNewListLiteralExpression extends AbstractApexNode.Single<ValuesInitializer> {
+public final class ASTNewListLiteralExpression extends AbstractApexNode.Single<ValuesInitializer> {
 
     ASTNewListLiteralExpression(ValuesInitializer valuesInitializer) {
         super(valuesInitializer);
-=======
-import apex.jorje.semantic.ast.expression.NewListLiteralExpression;
-
-public final class ASTNewListLiteralExpression extends AbstractApexNode<NewListLiteralExpression> {
-
-    ASTNewListLiteralExpression(NewListLiteralExpression newListLiteralExpression) {
-        super(newListLiteralExpression);
->>>>>>> 08e7afc2
     }
 
 
