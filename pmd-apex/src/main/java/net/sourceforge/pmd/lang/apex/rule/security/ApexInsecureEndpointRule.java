--- conflicted
+++ resolved
@@ -18,8 +18,6 @@
 import net.sourceforge.pmd.lang.apex.ast.AbstractApexNode;
 import net.sourceforge.pmd.lang.apex.rule.AbstractApexRule;
 
-import apex.jorje.semantic.ast.expression.VariableExpression;
-
 /**
  * Insecure HTTP endpoints passed to (req.setEndpoint)
  * req.setHeader('Authorization') should use named credentials
@@ -28,7 +26,6 @@
  *
  */
 public class ApexInsecureEndpointRule extends AbstractApexRule {
-<<<<<<< HEAD
 	private static final String SET_ENDPOINT = "setEndpoint";
 	private static final Pattern PATTERN = Pattern.compile("^http://.+?$", Pattern.CASE_INSENSITIVE);
 
@@ -71,7 +68,7 @@
 
 	private void findInnerInsecureEndpoints(AbstractApexNode<?> node, ASTVariableExpression variableNode) {
 		ASTLiteralExpression literalNode = node.getFirstChildOfType(ASTLiteralExpression.class);
-		
+
 		if (literalNode != null && variableNode != null) {
 			Object o = literalNode.getNode().getLiteral();
 			if (o instanceof String) {
@@ -123,108 +120,4 @@
 
 		}
 	}
-=======
-    private static final String SET_ENDPOINT = "setEndpoint";
-    private static final Pattern PATTERN = Pattern.compile("^http://.+?$", Pattern.CASE_INSENSITIVE);
-
-    private static final Set<String> httpEndpointStrings = new HashSet<>();
-
-    public ApexInsecureEndpointRule() {
-        setProperty(CODECLIMATE_CATEGORIES, new String[] { "Security" });
-        setProperty(CODECLIMATE_REMEDIATION_MULTIPLIER, 100);
-        setProperty(CODECLIMATE_BLOCK_HIGHLIGHTING, false);
-    }
-
-    @Override
-    public Object visit(ASTAssignmentExpression node, Object data) {
-        findInsecureEndpoints(node, data);
-        return data;
-    }
-
-    @Override
-    public Object visit(ASTVariableDeclaration node, Object data) {
-        findInsecureEndpoints(node, data);
-        return data;
-    }
-
-    @Override
-    public Object visit(ASTFieldDeclaration node, Object data) {
-        findInsecureEndpoints(node, data);
-        return data;
-    }
-
-    private void findInsecureEndpoints(AbstractApexNode<?> node, Object data) {
-        ASTVariableExpression variableNode = node.getFirstChildOfType(ASTVariableExpression.class);
-        findInnerInsecureEndpoints(node, variableNode);
-
-        ASTBinaryExpression binaryNode = node.getFirstChildOfType(ASTBinaryExpression.class);
-        if (binaryNode != null) {
-
-            findInnerInsecureEndpoints(binaryNode, variableNode);
-        }
-
-    }
-
-    private void findInnerInsecureEndpoints(AbstractApexNode<?> node, ASTVariableExpression variableNode) {
-        ASTLiteralExpression literalNode = node.getFirstChildOfType(ASTLiteralExpression.class);
-
-        if (literalNode != null && variableNode != null) {
-            Object o = literalNode.getNode().getLiteral();
-            if (o instanceof String) {
-                String literal = (String) o;
-                if (PATTERN.matcher(literal).matches()) {
-                    VariableExpression varExpression = variableNode.getNode();
-                    StringBuilder sb = new StringBuilder().append(varExpression.getDefiningType()).append(":")
-                            .append(varExpression.getIdentifier().value);
-                    httpEndpointStrings.add(sb.toString());
-                }
-            }
-        }
-    }
-
-    @Override
-    public Object visit(ASTMethodCallExpression node, Object data) {
-        processInsecureEndpoint(node, data);
-        return data;
-    }
-
-    private void processInsecureEndpoint(ASTMethodCallExpression node, Object data) {
-        if (!Helper.isMethodName(node, SET_ENDPOINT)) {
-            return;
-        }
-
-        ASTBinaryExpression binaryNode = node.getFirstChildOfType(ASTBinaryExpression.class);
-        if (binaryNode != null) {
-            runChecks(binaryNode, data);
-        }
-
-        runChecks(node, data);
-
-    }
-
-    private void runChecks(AbstractApexNode<?> node, Object data) {
-        ASTLiteralExpression literalNode = node.getFirstChildOfType(ASTLiteralExpression.class);
-        if (literalNode != null) {
-            Object o = literalNode.getNode().getLiteral();
-            if (o instanceof String) {
-                String literal = (String) o;
-                if (PATTERN.matcher(literal).matches()) {
-                    addViolation(data, literalNode);
-                }
-            }
-        }
-
-        ASTVariableExpression variableNode = node.getFirstChildOfType(ASTVariableExpression.class);
-        if (variableNode != null) {
-            VariableExpression varExpression = variableNode.getNode();
-            StringBuffer sb = new StringBuffer().append(varExpression.getDefiningType()).append(":")
-                    .append(varExpression.getIdentifier().value);
-            if (httpEndpointStrings.contains(sb.toString())) {
-                addViolation(data, variableNode);
-            }
-
-        }
-    }
->>>>>>> f10a1eca
-
 }