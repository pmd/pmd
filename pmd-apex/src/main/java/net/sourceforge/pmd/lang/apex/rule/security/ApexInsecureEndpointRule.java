/**
 * BSD-style license; for more info see http://pmd.sourceforge.net/license.html
 */

package net.sourceforge.pmd.lang.apex.rule.security;

import java.util.HashSet;
import java.util.Set;
import java.util.regex.Pattern;

import net.sourceforge.pmd.lang.apex.ast.ASTAssignmentExpression;
import net.sourceforge.pmd.lang.apex.ast.ASTBinaryExpression;
import net.sourceforge.pmd.lang.apex.ast.ASTFieldDeclaration;
import net.sourceforge.pmd.lang.apex.ast.ASTLiteralExpression;
import net.sourceforge.pmd.lang.apex.ast.ASTMethodCallExpression;
import net.sourceforge.pmd.lang.apex.ast.ASTVariableDeclaration;
import net.sourceforge.pmd.lang.apex.ast.ASTVariableExpression;
import net.sourceforge.pmd.lang.apex.ast.AbstractApexNode;
import net.sourceforge.pmd.lang.apex.rule.AbstractApexRule;

/**
 * Insecure HTTP endpoints passed to (req.setEndpoint)
 * req.setHeader('Authorization') should use named credentials
 * 
 * @author sergey.gorbaty
 *
 */
public class ApexInsecureEndpointRule extends AbstractApexRule {
    private static final String SET_ENDPOINT = "setEndpoint";
    private static final Pattern PATTERN = Pattern.compile("^http://.+?$", Pattern.CASE_INSENSITIVE);

<<<<<<< HEAD
    private final Set<String> httpEndpointStrings = new HashSet<>();
=======
    private static final Set<String> HTTP_ENDPOINT_STRINGS = new HashSet<>();
>>>>>>> d7da960a

    public ApexInsecureEndpointRule() {
        setProperty(CODECLIMATE_CATEGORIES, new String[] { "Security" });
        setProperty(CODECLIMATE_REMEDIATION_MULTIPLIER, 100);
        setProperty(CODECLIMATE_BLOCK_HIGHLIGHTING, false);
    }

    @Override
    public Object visit(ASTAssignmentExpression node, Object data) {
        findInsecureEndpoints(node, data);
        return data;
    }

    @Override
    public Object visit(ASTVariableDeclaration node, Object data) {
        findInsecureEndpoints(node, data);
        return data;
    }

    @Override
    public Object visit(ASTFieldDeclaration node, Object data) {
        findInsecureEndpoints(node, data);
        return data;
    }

    private void findInsecureEndpoints(AbstractApexNode<?> node, Object data) {
        ASTVariableExpression variableNode = node.getFirstChildOfType(ASTVariableExpression.class);
        findInnerInsecureEndpoints(node, variableNode);

        ASTBinaryExpression binaryNode = node.getFirstChildOfType(ASTBinaryExpression.class);
        if (binaryNode != null) {
            findInnerInsecureEndpoints(binaryNode, variableNode);
        }

    }

    private void findInnerInsecureEndpoints(AbstractApexNode<?> node, ASTVariableExpression variableNode) {
        ASTLiteralExpression literalNode = node.getFirstChildOfType(ASTLiteralExpression.class);

        if (literalNode != null && variableNode != null) {
            Object o = literalNode.getNode().getLiteral();
            if (o instanceof String) {
                String literal = (String) o;
                if (PATTERN.matcher(literal).matches()) {
                    HTTP_ENDPOINT_STRINGS.add(Helper.getFQVariableName(variableNode));
                }
            }
        }
    }

    @Override
    public Object visit(ASTMethodCallExpression node, Object data) {
        processInsecureEndpoint(node, data);
        return data;
    }

    private void processInsecureEndpoint(ASTMethodCallExpression node, Object data) {
        if (!Helper.isMethodName(node, SET_ENDPOINT)) {
            return;
        }

        ASTBinaryExpression binaryNode = node.getFirstChildOfType(ASTBinaryExpression.class);
        if (binaryNode != null) {
            runChecks(binaryNode, data);
        }

        runChecks(node, data);

    }

    private void runChecks(AbstractApexNode<?> node, Object data) {
        ASTLiteralExpression literalNode = node.getFirstChildOfType(ASTLiteralExpression.class);
        if (literalNode != null) {
            Object o = literalNode.getNode().getLiteral();
            if (o instanceof String) {
                String literal = (String) o;
                if (PATTERN.matcher(literal).matches()) {
                    addViolation(data, literalNode);
                }
            }
        }

        ASTVariableExpression variableNode = node.getFirstChildOfType(ASTVariableExpression.class);
        if (variableNode != null) {
            if (HTTP_ENDPOINT_STRINGS.contains(Helper.getFQVariableName(variableNode))) {
                addViolation(data, variableNode);
            }

        }
    }
}<|MERGE_RESOLUTION|>--- conflicted
+++ resolved
@@ -29,11 +29,7 @@
     private static final String SET_ENDPOINT = "setEndpoint";
     private static final Pattern PATTERN = Pattern.compile("^http://.+?$", Pattern.CASE_INSENSITIVE);
 
-<<<<<<< HEAD
     private final Set<String> httpEndpointStrings = new HashSet<>();
-=======
-    private static final Set<String> HTTP_ENDPOINT_STRINGS = new HashSet<>();
->>>>>>> d7da960a
 
     public ApexInsecureEndpointRule() {
         setProperty(CODECLIMATE_CATEGORIES, new String[] { "Security" });
