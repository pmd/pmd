--- conflicted
+++ resolved
@@ -26,36 +26,6 @@
     @Deprecated
     @InternalApi
     public static abstract class Single<T extends Node> extends AbstractApexNode {
-<<<<<<< HEAD
-
-        protected final T node;
-
-        protected Single(T node) {
-            super(node.getClass());
-            this.node = node;
-        }
-    }
-
-    /**
-     * {@link AbstractApexNode} wrapper around a {@link List} of {@link Node}s.
-     *
-     * @deprecated Use {@link ApexNode}
-     */
-    @Deprecated
-    @InternalApi
-    public static abstract class Many<T extends Node> extends AbstractApexNode {
-
-        protected final List<T> nodes;
-
-        protected Many(List<T> nodes) {
-            super(nodes.getClass());
-            this.nodes = nodes;
-        }
-    }
-
-    protected AbstractApexNode(Class<?> klass) {
-        super(klass);
-=======
 
         protected final T node;
 
@@ -153,7 +123,6 @@
 
     protected AbstractApexNode() {
         this(Void.class);
->>>>>>> a5f91348
     }
 
     @Override
@@ -171,54 +140,16 @@
         return (Iterable<? extends ApexNode<?>>) super.children();
     }
 
-<<<<<<< HEAD
-    void calculateLineNumbers(SourceCodePositioner positioner) {
-        if (!hasRealLoc()) {
-            return;
-        }
-
-        // Location loc = node.getLoc();
-        // calculateLineNumbers(positioner, loc.getStartIndex(), loc.getEndIndex());
-        // TODO(b/239648780)
-    }
-=======
     abstract void calculateLineNumbers(SourceCodePositioner positioner);
->>>>>>> a5f91348
 
     protected void handleSourceCode(String source) {
         // default implementation does nothing
     }
 
-<<<<<<< HEAD
-    @Override
-    public boolean hasRealLoc() {
-        try {
-            // Location loc = node.getLoc();
-            // return loc != null && Locations.isReal(loc);
-            // TODO(b/239648780)
-            return false;
-        } catch (IndexOutOfBoundsException | NullPointerException e) {
-            // bug in apex-jorje? happens on some ReferenceExpression nodes
-            return false;
-        }
-    }
-
-    public String getLocation() {
-        if (hasRealLoc()) {
-            // return String.valueOf(node.getLoc());
-            // TODO(b/239648780)
-            return null;
-        } else {
-            return "no location";
-        }
-    }
-
-=======
     public abstract boolean hasRealLoc();
 
     public abstract String getLocation();
 
->>>>>>> a5f91348
     // private TypeInfo getDefiningTypeOrNull() {
     //     try {
     //         return node.getDefiningType();
@@ -230,18 +161,10 @@
 
     @Override
     public String getDefiningType() {
-<<<<<<< HEAD
-        // TypeInfo definingType = getDefiningTypeOrNull();
-        // if (definingType != null) {
-        //     return definingType.getApexName();
-        // }
-        // TODO(b/239648780)
-=======
         ApexRootNode<?> rootNode = this instanceof ApexRootNode ? (ApexRootNode<?>) this : getFirstParentOfType(ApexRootNode.class);
         if (rootNode != null) {
             return rootNode.node.getQualifiedName();
         }
->>>>>>> a5f91348
         return null;
     }
 
