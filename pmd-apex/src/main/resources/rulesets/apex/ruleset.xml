--- conflicted
+++ resolved
@@ -104,11 +104,16 @@
          <property name="cc_block_highlighting" value="false" />
       </properties>
    </rule>
-<<<<<<< HEAD
+   <rule ref="rulesets/apex/performance.xml/AvoidSoslInLoops" message="Avoid Sosl queries inside loops">
+      <priority>3</priority>
+      <properties>
+         <!-- relevant for Code Climate output only -->
+         <property name="cc_categories" value="Performance" />
+         <property name="cc_remediation_points_multiplier" value="150" />
+         <property name="cc_block_highlighting" value="false" />
+      </properties>
+   </rule>
    <rule ref="rulesets/apex/performance.xml/AvoidNonRestrictiveQueries" message="Avoid SOQL queries without a where or limit statement">
-=======
-   <rule ref="rulesets/apex/performance.xml/AvoidSoslInLoops" message="Avoid Sosl queries inside loops">
->>>>>>> 96de1715
       <priority>3</priority>
       <properties>
          <!-- relevant for Code Climate output only -->
