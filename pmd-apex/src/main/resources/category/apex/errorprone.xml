--- conflicted
+++ resolved
@@ -147,12 +147,8 @@
         </description>
         <priority>3</priority>
         <properties>
-<<<<<<< HEAD
-=======
-            <property name="version" value="2.0"/>
             <property name="allowCommentedBlocks" type="Boolean" description="Empty blocks containing comments will be skipped" value="false"/>
             <property name="allowExceptionNameRegex" type="Regex" description="Empty blocks catching exceptions with names matching this regular expression will be skipped" value="^(ignored|expected)$"/>
->>>>>>> f5fd79d4
             <property name="xpath">
                 <value>
 <![CDATA[
