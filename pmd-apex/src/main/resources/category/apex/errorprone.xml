<?xml version="1.0" encoding="UTF-8"?>

<ruleset name="Error Prone"
         xmlns="http://pmd.sourceforge.net/ruleset/2.0.0"
         xmlns:xsi="http://www.w3.org/2001/XMLSchema-instance"
         xsi:schemaLocation="http://pmd.sourceforge.net/ruleset/2.0.0 https://pmd.sourceforge.io/ruleset_2_0_0.xsd">
  
  <description>
    Rules to detect constructs that are either broken, extremely confusing or prone to runtime errors.
  </description>
  
  <rule name="ApexCSRF"
        language="apex"
        since="5.5.3"
        message="Avoid making DML operations in Apex class constructor or initializers"
        class="net.sourceforge.pmd.lang.apex.rule.errorprone.ApexCSRFRule"
        externalInfoUrl="${pmd.website.baseurl}/pmd_rules_apex_errorprone.html#apexcsrf">
    <description>
      Having DML operations in Apex class constructor or initializers can have unexpected side effects:
      By just accessing a page, the DML statements would be executed and the database would be modified.
      Just querying the database is permitted.
      
      In addition to constructors and initializers, any method called `init` is checked as well.
      
      Salesforce Apex already protects against this scenario and raises a runtime exception.
      
      Note: This rule has been moved from category "Security" to "Error Prone" with PMD 6.21.0, since
      using DML in constructors is not a security problem, but crashes the application.
    </description>
    <priority>3</priority>
    <example>
      <![CDATA[
public class Foo {
    // initializer
    {
        insert data;
    }

    // static initializer
    static {
        insert data;
    }

    // constructor
    public Foo() {
        insert data;
    }
}
]]>
    </example>
  </rule>
  
  <rule name="AvoidDirectAccessTriggerMap"
        language="apex"
        since="6.0.0"
        message="Avoid directly accessing Trigger.old and Trigger.new"
        class="net.sourceforge.pmd.lang.rule.xpath.XPathRule"
        externalInfoUrl="${pmd.website.baseurl}/pmd_rules_apex_errorprone.html#avoiddirectaccesstriggermap">
    <description>
      Avoid directly accessing Trigger.old and Trigger.new as it can lead to a bug. Triggers should be bulkified and iterate through the map to handle the actions for each item separately.
    </description>
    <priority>3</priority>
    <properties>
      <property name="xpath">
        <value>
          <![CDATA[
//ArrayLoadExpression[TriggerVariableExpression and LiteralExpression]
]]>
        </value>
      </property>
    </properties>
    <example>
      <![CDATA[
trigger AccountTrigger on Account (before insert, before update) {
   Account a = Trigger.new[0]; //Bad: Accessing the trigger array directly is not recommended.

   for ( Account a : Trigger.new ) {
        //Good: Iterate through the trigger.new array instead.
   }
}
]]>
    </example>
  </rule>
  
  <rule name="AvoidHardcodingId"
        language="apex"
        since="6.0.0"
        message="Hardcoding Id's is bound to break when changing environments."
        class="net.sourceforge.pmd.lang.apex.rule.errorprone.AvoidHardcodingIdRule"
        externalInfoUrl="${pmd.website.baseurl}/pmd_rules_apex_errorprone.html#avoidhardcodingid">
    <description>
      When deploying Apex code between sandbox and production environments, or installing Force.com AppExchange packages,
      it is essential to avoid hardcoding IDs in the Apex code. By doing so, if the record IDs change between environments,
      the logic can dynamically identify the proper data to operate against and not fail.
    </description>
    <priority>3</priority>
    <example>
      <![CDATA[
public without sharing class Foo {
    void foo() {
        //Error - hardcoded the record type id
        if (a.RecordTypeId == '012500000009WAr') {
            //do some logic here.....
        } else if (a.RecordTypeId == '0123000000095Km') {
            //do some logic here for a different record type...
        }
    }
}
]]>
    </example>
  </rule>
  
  <rule name="AvoidNonExistentAnnotations"
        language="apex"
        since="6.5.0"
        message="Use of non existent annotations will lead to broken Apex code which will not compile in the future."
        class="net.sourceforge.pmd.lang.apex.rule.errorprone.AvoidNonExistentAnnotationsRule"
        externalInfoUrl="${pmd.website.baseurl}/pmd_rules_apex_errorprone.html#avoidnonexistentannotations">
    <description>
      Apex supported non existent annotations for legacy reasons.
      In the future, use of such non-existent annotations could result in broken apex code that will not compile.
      This will prevent users of garbage annotations from being able to use legitimate annotations added to Apex in the future.
      A full list of supported annotations can be found at https://developer.salesforce.com/docs/atlas.en-us.apexcode.meta/apexcode/apex_classes_annotation.htm
    </description>
    <priority>3</priority>
    <example>
      <![CDATA[
@NonExistentAnnotation public class ClassWithNonexistentAnnotation {
    @NonExistentAnnotation public void methodWithNonExistentAnnotation() {
        // ...
    }
}
]]>
    </example>
  </rule>

  <rule name="AvoidStatefulDatabaseResult"
        language="apex"
        since="7.11.0"
        message="Using stateful `Database.[x]Result` instance variables can cause serialization errors between successive batch iterations."
        class="net.sourceforge.pmd.lang.apex.rule.errorprone.AvoidStatefulDatabaseResultRule"
        externalInfoUrl="${pmd.website.baseurl}/pmd_rules_apex_errorprone.html#avoidstatefuldatabaseresult">
    <description>
      Using instance variables of the following types (or collections of these types) within a stateful batch class can cause serialization errors between batch iterations:

      - `Database.DeleteResult`
      - `Database.EmptyRecycleBinResult`
      - `Database.MergeResult`
      - `Database.SaveResult`
      - `Database.UndeleteResult`
      - `Database.UpsertResult`

      This error occurs inconsistently and asynchronously with an obscure error message - making it particularly challenging to troubleshoot.
      See [this issue](https://issues.salesforce.com/issue/a028c00000qPwlqAAC/stateful-batch-job-that-stores-databasesaveresult-failed-after-validation-errors-throws-error-during-deserialization) for more details.

      These errors can be avoided by marking the variable as static, transient, or using a different
      data type that is safe to serialize.
    </description>
    <priority>2</priority>
    <example>
      <![CDATA[// Violating
public class Example implements Database.Batchable<SObject>, Database.Stateful {
  List<Database.SaveResult> results = new List<Database.SaveResult>(); // This can cause failures

  public Database.Querylocator start(Database.BatchableContext context) {
    return Database.getQueryLocator('SELECT Id FROM Account');
  }

  public void execute(Database.BatchableContext context, List<SObject> scope) {
    Database.SaveResult[] saveResults = Database.update(scope, false);
    results.addAll(saveResults);
  }

  public void finish(database.BatchableContext context) {
  }
}

// Compliant
public class Example implements Database.Batchable<SObject>, Database.Stateful {
  List<StatefulResult> results = new List<StatefulResult>(); // Use a different custom type to persist state

  public Database.Querylocator start(Database.BatchableContext context) {
    return Database.getQueryLocator('SELECT Id FROM Account');
  }

  public void execute(Database.BatchableContext context, List<SObject> scope) {
    Database.SaveResult[] saveResults = Database.update(scope, false);
    for (Database.SaveResult result : saveResults) {
      results.add(new StatefulResult(result));
    }
  }

  public void finish(database.BatchableContext context) {
  }

}

public class StatefulResult {
  private Boolean isSuccess;
  private Id id;
  private Database.Error[] errors;

  public StatefulResult(Database.SaveResult result) {
    isSuccess = result.isSuccess();
    id = result.getId();
    errors = result.getErrors();
  }

  public Boolean isSuccess() {
    return isSuccess;
  }

  public Id getId() {
    return id;
  }

  public Database.Error[] getErrors() {
    return errors;
  }
}
]]>
    </example>
  </rule>

  <rule name="EmptyCatchBlock"
        language="apex"
        since="6.0.0"
        message="Avoid empty catch blocks"
        class="net.sourceforge.pmd.lang.rule.xpath.XPathRule"
        externalInfoUrl="${pmd.website.baseurl}/pmd_rules_apex_errorprone.html#emptycatchblock">
    <description>
      Empty Catch Block finds instances where an exception is caught, but nothing is done.
      In most circumstances, this swallows an exception which should either be acted on
      or reported.
    </description>
    <priority>3</priority>
    <properties>
      <property name="allowCommentedBlocks" type="Boolean" description="Empty blocks containing comments will be skipped" value="false"/>
      <property name="allowExceptionNameRegex" type="Regex" description="Empty blocks catching exceptions with names matching this regular expression will be skipped" value="^(ignored|expected)$"/>
      <property name="xpath">
        <value>
          <![CDATA[
//CatchBlockStatement[./BlockStatement[count(*) = 0] and
    not(matches(@VariableName, $allowExceptionNameRegex)) and
    ($allowCommentedBlocks = false() or @ContainsComment = false())]
]]>
        </value>
      </property>
    </properties>
    <example>
      <![CDATA[
public void doSomething() {
    ...
    try {
        insert accounts;
    } catch (DmlException dmle) {
        // not good
    }
}
]]>
    </example>
  </rule>
  
  <rule name="EmptyIfStmt"
        language="apex"
        since="6.0.0"
        message="Avoid empty 'if' statements"
        class="net.sourceforge.pmd.lang.rule.xpath.XPathRule"
        externalInfoUrl="${pmd.website.baseurl}/pmd_rules_apex_errorprone.html#emptyifstmt">
    <description>
      Empty If Statement finds instances where a condition is checked but nothing is done about it.
    </description>
    <priority>3</priority>
    <properties>
      <property name="xpath">
        <value>
          <![CDATA[
          //IfBlockStatement
          [BlockStatement[count(*) = 0]]
          ]]>
        </value>
      </property>
    </properties>
    <example>
      <![CDATA[
public class Foo {
    public void bar(Integer x) {
        if (x == 0) {
            // empty!
        }
    }
}
]]>
    </example>
  </rule>
  
  <rule name="EmptyStatementBlock"
        language="apex"
        since="6.0.0"
        message="Avoid empty block statements."
        class="net.sourceforge.pmd.lang.rule.xpath.XPathRule"
        externalInfoUrl="${pmd.website.baseurl}/pmd_rules_apex_errorprone.html#emptystatementblock">
    <description>
      Empty block statements serve no purpose and should be removed.
    </description>
    <priority>3</priority>
    <properties>
      <property name="reportEmptyPrivateNoArgConstructor" type="Boolean" value="true" description="If false, empty private no-arg constructors are not flagged. This supports a common idiom used by singleton pattern implementations, utility classes, etc."/>
      <property name="reportEmptyVirtualMethod" type="Boolean" value="true" description="If false, empty virtual methods are not flagged. This supports abstract base classes with default no-op implementations."/>
      <property name="xpath">
        <value>
          <![CDATA[
//Method[$reportEmptyPrivateNoArgConstructor = true()
    or (@Constructor != true()
    or ./ModifierNode[@Private != true()]
    or ./Parameter[count(*) > 0])]/ModifierNode[@Abstract != true()
        and ($reportEmptyVirtualMethod = true() or @Virtual != true())
        and ../BlockStatement[count(*) = 0]
    ]
| //Method/BlockStatement//BlockStatement
    [not(parent::CatchBlockStatement)]
    [count(*) = 0]
    [@RealLoc = true()]
]]>
        </value>
      </property>
    </properties>
    <example>
      <![CDATA[
public class Foo {

   private Integer _bar;

   public void setBar(Integer bar) {
        // empty
   }

}
]]>
    </example>
  </rule>
  
  <rule name="EmptyTryOrFinallyBlock"
        language="apex"
        since="6.0.0"
        message="Avoid empty try or finally blocks"
        class="net.sourceforge.pmd.lang.rule.xpath.XPathRule"
        externalInfoUrl="${pmd.website.baseurl}/pmd_rules_apex_errorprone.html#emptytryorfinallyblock">
    <description>
      Avoid empty try or finally blocks - what's the point?
    </description>
    <priority>3</priority>
    <properties>
      <property name="xpath">
        <value>
          <![CDATA[
          //TryCatchFinallyBlockStatement[./BlockStatement[count(*) = 0]]
          ]]>
        </value>
      </property>
    </properties>
    <example>
      <![CDATA[
public class Foo {
    public void bar() {
        try {
          // empty !
        } catch (Exception e) {
            e.printStackTrace();
        }
    }
}

public class Foo {
    public void bar() {
        try {
            Integer x=2;
        } finally {
            // empty!
        }
    }
}
]]>
    </example>
  </rule>
  
  <rule name="EmptyWhileStmt"
        language="apex"
        since="6.0.0"
        message="Avoid empty 'while' statements"
        class="net.sourceforge.pmd.lang.rule.xpath.XPathRule"
        externalInfoUrl="${pmd.website.baseurl}/pmd_rules_apex_errorprone.html#emptywhilestmt">
    <description>
      Empty While Statement finds all instances where a while statement does nothing.
      If it is a timing loop, then you should use Thread.sleep() for it; if it is
      a while loop that does a lot in the exit expression, rewrite it to make it clearer.
    </description>
    <priority>3</priority>
    <properties>
      <property name="xpath">
        <value>
          <![CDATA[
          //WhileLoopStatement[./BlockStatement[count(*) = 0]]
          ]]>
        </value>
      </property>
    </properties>
    <example>
      <![CDATA[
public void bar(Integer a, Integer b) {
  while (a == b) {
    // empty!
  }
}
]]>
    </example>
  </rule>
  
  <rule name="InaccessibleAuraEnabledGetter"
        language="apex"
        since="6.36.0"
        message="AuraEnabled getter must be public or global if is referenced in Lightning components"
        class="net.sourceforge.pmd.lang.apex.rule.errorprone.InaccessibleAuraEnabledGetterRule"
        externalInfoUrl="${pmd.website.baseurl}/pmd_rules_apex_errorprone.html#inaccessibleauraenabledgetter">
    <description>
      In the Summer '21 release, a mandatory security update enforces access modifiers on Apex properties in
      Lightning component markup. The update prevents access to private or protected Apex getters from Aura
      and Lightning Web Components.
    </description>
    <priority>3</priority>
    <example>
      <![CDATA[
public class Foo {
    @AuraEnabled
    public Integer counter { private get; set; } // Violating - Private getter is inaccessible to Lightning components

    @AuraEnabled
    public static Foo bar()
    {
        Foo foo = new Foo();
        foo.counter = 2; 
        return foo;
    }
}
]]>
    </example>
    <example>
      <![CDATA[
public class Foo {
    @AuraEnabled
    public Integer counter { protected get; set; } // Violating - Protected getter is inaccessible to Lightning components

    @AuraEnabled
    public static Foo bar()
    {
        Foo foo = new Foo();
        foo.counter = 2; 
        return foo;
    }
}
]]>
    </example>
    <example>
      <![CDATA[
public class Foo {
    @AuraEnabled
    public Integer counter { get; set; } // Compliant - Public getter is accessible to Lightning components

    @AuraEnabled
    public static Foo bar()
    {
        Foo foo = new Foo();
        foo.counter = 2; 
        return foo;
    }
}
]]>
    </example>
  </rule>
  
  <rule name="MethodWithSameNameAsEnclosingClass"
        language="apex"
        since="5.5.0"
        message="Classes should not have non-constructor methods with the same name as the class"
        class="net.sourceforge.pmd.lang.apex.rule.errorprone.MethodWithSameNameAsEnclosingClassRule"
        externalInfoUrl="${pmd.website.baseurl}/pmd_rules_apex_errorprone.html#methodwithsamenameasenclosingclass">
    <description>
      Non-constructor methods should not have the same name as the enclosing class.
    </description>
    <priority>3</priority>
    <example>
      <![CDATA[
public class MyClass {
    // this is OK because it is a constructor
    public MyClass() {}
    // this is bad because it is a method
    public void MyClass() {}
}
]]>
    </example>
  </rule>
  
  <rule name="OverrideBothEqualsAndHashcode"
        language="apex"
        since="6.31.0"
        message="Ensure you override both equals() and hashCode()"
        class="net.sourceforge.pmd.lang.apex.rule.errorprone.OverrideBothEqualsAndHashcodeRule"
        externalInfoUrl="${pmd.website.baseurl}/pmd_rules_apex_errorprone.html#overridebothequalsandhashcode">
    <description>
      Override both `public Boolean equals(Object obj)`, and `public Integer hashCode()`, or override neither.
      Even if you are inheriting a hashCode() from a parent class, consider implementing hashCode and explicitly
      delegating to your superclass.
      
      This is especially important when [Using Custom Types in Map Keys and Sets](https://developer.salesforce.com/docs/atlas.en-us.apexcode.meta/apexcode/langCon_apex_collections_maps_keys_userdefined.htm).
    </description>
    <priority>3</priority>
    <example>
      <![CDATA[
public class Bar {        // poor, missing a hashCode() method
    public Boolean equals(Object o) {
      // do some comparison
    }
}
public class Baz {        // poor, missing an equals() method
    public Integer hashCode() {
      // return some hash value
    }
}
public class Foo {        // perfect, both methods provided
    public Boolean equals(Object other) {
      // do some comparison
    }
    public Integer hashCode() {
      // return some hash value
    }
}
]]>
    </example>
  </rule>
  
  <rule name="TestMethodsMustBeInTestClasses"
        language="apex"
        since="6.22.0"
        message="Test methods must be in test classes"
        class="net.sourceforge.pmd.lang.rule.xpath.XPathRule"
        externalInfoUrl="${pmd.website.baseurl}/pmd_rules_apex_errorprone.html#testmethodsmustbeintestclasses">
    <description>
      Test methods marked as a testMethod or annotated with @IsTest,
      but not residing in a test class should be moved to a proper
      class or have the @IsTest annotation added to the class.
      
      Support for tests inside functional classes was removed in Spring-13 (API Version 27.0),
      making classes that violate this rule fail compile-time. This rule is mostly usable when
      dealing with legacy code.
    </description>
    <priority>3</priority>
    <properties>
      <property name="xpath">
        <value>
          <![CDATA[
    //UserClass[
      not(./ModifierNode/Annotation[lower-case(@Name) = 'istest']) and
      (
        (./Method/ModifierNode/Annotation[lower-case(@Name) = 'istest']) or
        (./Method/ModifierNode[@Test = true()])
      )
    ]

    ]]>
        </value>
      </property>
    </properties>
    <example>
      <![CDATA[// Violating
private class TestClass {
  @IsTest static void myTest() {
    // Code here
  }
}

private class TestClass {
  static testMethod void myTest() {
    // Code here
  }
}

// Compliant
@IsTest
private class TestClass {
  @IsTest static void myTest() {
    // Code here
  }
}

@IsTest
private class TestClass {
  static testMethod void myTest() {
    // Code here
  }
}
]]>
<<<<<<< HEAD
       </example>
    </rule>
    <rule name="TypeShadowsSystemNamespace"
          language="apex"
          since="7.10.0"
          message="This name causes a collision with a class, enum, or interface used in the `System` namespace. Please choose a different name."
          class="net.sourceforge.pmd.lang.rule.xpath.XPathRule"
          externalInfoUrl="${pmd.website.baseurl}/pmd_rules_apex_errorprone.html#typeshadowssystemnamespace">
        <description>
            This rule finds Apex classes, enums, and interfaces that have the same name as a class, enum, or interface in the `System` namespace.
            Shadowing the `System` namespace in this way can lead to confusion and unexpected behavior.
            Code that intends to reference a `System` class, enum, or interface may inadvertently reference the locally defined type instead.
            This can result in ambiguous code and unexpected runtime behavior.
            It is best to avoid naming your types the same as those in the `System` namespace to prevent these issues.
            Note that the list of classes, enums, and interfaces in the `System` namespace is statically defined based on the contents of Salesforce's [documentation](https://developer.salesforce.com/docs/atlas.en-us.apexref.meta/apexref/apex_namespace_System.htm).
            As Salesforce introduces new types into the `System` namespace, this rule may need to be updated.
        </description>
        <priority>1</priority>
        <properties>
            <property
                name="systemClasses"
                type="String"
                description="Comma-separated list of classes in the `System` namespace."
                value="accesslevel,address,answers,apexpages,approval,assert,asyncinfo,asyncoptions,blob,boolean,businesshours,cases,collator,continuation,cookie,crypto,database,date,datetime,decimal,domain,domaincreator,domainparser,double,emailmessages,encodingutil,eventbus,exception,externalservicetest,flexqueue,featuremanagement,formula,formularecalcfielderror,formularecalcresult,http,httprequest,httpresponse,id,ideas,integer,json,jsongenerator,jsonparser,label,limits,list,location,long,map,matcher,math,messaging,multistaticresourcecalloutmock,network,object,orglimit,orglimits,pagereference,packaging,pattern,queueableduplicatesignature,queueableduplicatesignature.builder,quickaction,request,resetpasswordresult,restcontext,restrequest,restresponse,schema,search,security,selectoption,set,site,sobject,sobjectaccessdecision,soqlstubprovider,staticresourcecalloutmock,string,system,test,time,timezone,trigger,type,url,userinfo,usermanagement,uuid,version,webservicecallout,xmlstreamreader,xmlstreamwriter"
                />
            <property
                name="systemEnums"
                type="String"
                description="Comma-separated list of enums in the `System` namespace."
                value="accesstype,callbackstatus,domaintype,jsontoken,logginglevel,quiddity,triggeroperation"
                />
            <property
                name="systemInterfaces"
                type="String"
                description="Comma-separated list of interfaces in the `System` namespace."
                value="callable,comparable,comparator,httpcalloutmock,installhandler,queueable,queueablecontext,sandboxpostcopy,schedulable,schedulablecontext,stubprovider,uninstallhandler,webservicemock"
                />
            <property name="xpath">
                <value>
                    <![CDATA[
//UserClass[
    contains(
        concat(",", $systemClasses, ",", $systemEnums, ",", $systemInterfaces, ","),
        concat(",", lower-case(@DefiningType), ",")
    )
] | //UserEnum[
    contains(
        concat(",", $systemClasses, ",", $systemEnums, ",", $systemInterfaces, ","),
        concat(",", lower-case(@DefiningType), ",")
    )
] | //UserInterface[
    contains(
        concat(",", $systemClasses, ",", $systemEnums, ",", $systemInterfaces, ","),
        concat(",", lower-case(@DefiningType), ",")
    )
]
]]>
                </value>
            </property>
        </properties>
        <example>
            <![CDATA[
// Violation: Causes a collision with the `System.Database` class.
public class Database {
    public static String query() {
        return 'Hello World';
    }
}
]]>
        </example>
    </rule>
=======
    </example>
  </rule>
>>>>>>> 62489a15
</ruleset><|MERGE_RESOLUTION|>--- conflicted
+++ resolved
@@ -599,9 +599,9 @@
   }
 }
 ]]>
-<<<<<<< HEAD
        </example>
     </rule>
+
     <rule name="TypeShadowsSystemNamespace"
           language="apex"
           since="7.10.0"
@@ -671,8 +671,4 @@
 ]]>
         </example>
     </rule>
-=======
-    </example>
-  </rule>
->>>>>>> 62489a15
 </ruleset>