--- conflicted
+++ resolved
@@ -4,13 +4,9 @@
 
 package net.sourceforge.pmd.docs;
 
-<<<<<<< HEAD
 import static net.sourceforge.pmd.util.CollectionUtil.listOf;
-=======
 import static org.junit.Assert.assertFalse;
 import static org.junit.Assert.assertTrue;
-import static org.junit.Assert.fail;
->>>>>>> b6ccad2e
 
 import java.nio.file.FileSystems;
 import java.nio.file.Path;
@@ -34,12 +30,8 @@
 
         filterRuleSets(additionalRulesets);
 
-<<<<<<< HEAD
-=======
         assertFalse(additionalRulesets.isEmpty());
 
-        RuleSetFactory ruleSetFactory = RulesetsFactoryUtils.defaultFactory();
->>>>>>> b6ccad2e
         for (String filename : additionalRulesets) {
             new RuleSetLoader().warnDeprecated(false).loadFromResource(filename); // will throw if invalid
         }
