--- conflicted
+++ resolved
@@ -59,13 +59,8 @@
     public void testSingleRuleset() throws IOException {
         RuleDocGenerator generator = new RuleDocGenerator(writer, root);
 
-<<<<<<< HEAD
-        RuleSetLoader rsf = new RuleSetLoader().includeDeprecatedRuleReferences(true);
-        RuleSet ruleset = rsf.loadFromResource("rulesets/ruledoctest/sample.xml");
-=======
         RuleSetLoader rsl = new RuleSetLoader().includeDeprecatedRuleReferences(true);
         RuleSet ruleset = rsl.loadFromResource("rulesets/ruledoctest/sample.xml");
->>>>>>> 8e5becd3
 
         generator.generate(Arrays.asList(ruleset),
                 Arrays.asList(
