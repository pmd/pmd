--- conflicted
+++ resolved
@@ -39,17 +39,10 @@
     @Test
     public void testSidebar() throws IOException {
         Map<Language, List<RuleSet>> rulesets = new HashMap<>();
-<<<<<<< HEAD
-        RuleSet ruleSet1 = RulesetsFactoryUtils.defaultFactory().createNewRuleSet("test", "test", "bestpractices.xml", Collections.emptyList(), Collections.emptyList(), Collections.emptyList());
-        RuleSet ruleSet2 = RulesetsFactoryUtils.defaultFactory().createNewRuleSet("test2", "test", "codestyle.xml", Collections.emptyList(), Collections.emptyList(), Collections.emptyList());
-        rulesets.put(LanguageRegistry.STATIC.findLanguageByTerseName("java"), Arrays.asList(ruleSet1, ruleSet2));
-        rulesets.put(LanguageRegistry.STATIC.findLanguageByTerseName("ecmascript"), Arrays.asList(ruleSet1));
-=======
         RuleSet ruleSet1 = RuleSet.create("test", "test", "bestpractices.xml", Collections.emptyList(), Collections.emptyList(), Collections.emptyList());
         RuleSet ruleSet2 = RuleSet.create("test2", "test", "codestyle.xml", Collections.emptyList(), Collections.emptyList(), Collections.emptyList());
         rulesets.put(LanguageRegistry.findLanguageByTerseName("java"), Arrays.asList(ruleSet1, ruleSet2));
         rulesets.put(LanguageRegistry.findLanguageByTerseName("ecmascript"), Arrays.asList(ruleSet1));
->>>>>>> 32a02cec
 
         SidebarGenerator generator = new SidebarGenerator(writer, FileSystems.getDefault().getPath(".."));
         List<Map<String, Object>> result = generator.generateRuleReferenceSection(rulesets);
