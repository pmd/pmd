/**
 * BSD-style license; for more info see http://pmd.sourceforge.net/license.html
 */

package net.sourceforge.pmd.lang.plsql;

<<<<<<< HEAD
import net.sourceforge.pmd.cpd.PLSQLTokenizer;
import net.sourceforge.pmd.cpd.Tokenizer;
import net.sourceforge.pmd.lang.LanguagePropertyBundle;
import net.sourceforge.pmd.lang.LanguageRegistry;
=======
import static net.sourceforge.pmd.util.CollectionUtil.listOf;

import java.util.List;

import net.sourceforge.pmd.annotation.InternalApi;
>>>>>>> f2f83576
import net.sourceforge.pmd.lang.impl.SimpleLanguageModuleBase;

/**
 * Created by christoferdutz on 20.09.14.
 */
public class PLSQLLanguageModule extends SimpleLanguageModuleBase {

    public static final String NAME = "PLSQL";
    public static final String TERSE_NAME = "plsql";
    @InternalApi
    public static final List<String> EXTENSIONS = listOf(
            "sql",
            "trg",  // Triggers
            "prc", "fnc", // Standalone Procedures and Functions
            "pld", // Oracle*Forms
            "pls", "plh", "plb", // Packages
            "pck", "pks", "pkh", "pkb", // Packages
            "typ", "tyb", // Object Types
            "tps", "tpb" // Object Types
    );

    public PLSQLLanguageModule() {
        super(
            LanguageMetadata.withId(TERSE_NAME)
                            .name(NAME)
                            .extensions(EXTENSIONS)
                            .addVersion("11g")
                            .addVersion("12c_Release_1", "12.1")
                            .addVersion("12c_Release_2", "12.2")
                            .addVersion("18c")
                            .addVersion("19c")
                            .addDefaultVersion("21c"),
            new PLSQLHandler()
        );
    }

    @Override
    public LanguagePropertyBundle newPropertyBundle() {
        LanguagePropertyBundle bundle = super.newPropertyBundle();
        bundle.definePropertyDescriptor(Tokenizer.CPD_ANONYMIZE_LITERALS);
        bundle.definePropertyDescriptor(Tokenizer.CPD_ANONYMIZE_IDENTIFIERS);
        return bundle;
    }

    @Override
    public Tokenizer createCpdTokenizer(LanguagePropertyBundle bundle) {
        return new PLSQLTokenizer(bundle);
    }

    public static PLSQLLanguageModule getInstance() {
        return (PLSQLLanguageModule) LanguageRegistry.PMD.getLanguageById("plsql");
    }
}<|MERGE_RESOLUTION|>--- conflicted
+++ resolved
@@ -4,18 +4,10 @@
 
 package net.sourceforge.pmd.lang.plsql;
 
-<<<<<<< HEAD
 import net.sourceforge.pmd.cpd.PLSQLTokenizer;
 import net.sourceforge.pmd.cpd.Tokenizer;
+import net.sourceforge.pmd.lang.Language;
 import net.sourceforge.pmd.lang.LanguagePropertyBundle;
-import net.sourceforge.pmd.lang.LanguageRegistry;
-=======
-import static net.sourceforge.pmd.util.CollectionUtil.listOf;
-
-import java.util.List;
-
-import net.sourceforge.pmd.annotation.InternalApi;
->>>>>>> f2f83576
 import net.sourceforge.pmd.lang.impl.SimpleLanguageModuleBase;
 
 /**
@@ -23,25 +15,24 @@
  */
 public class PLSQLLanguageModule extends SimpleLanguageModuleBase {
 
-    public static final String NAME = "PLSQL";
-    public static final String TERSE_NAME = "plsql";
-    @InternalApi
-    public static final List<String> EXTENSIONS = listOf(
-            "sql",
-            "trg",  // Triggers
-            "prc", "fnc", // Standalone Procedures and Functions
-            "pld", // Oracle*Forms
-            "pls", "plh", "plb", // Packages
-            "pck", "pks", "pkh", "pkb", // Packages
-            "typ", "tyb", // Object Types
-            "tps", "tpb" // Object Types
-    );
+    static final String NAME = "PLSQL";
+    static final String TERSE_NAME = "plsql";
+    private static final PLSQLLanguageModule INSTANCE = new PLSQLLanguageModule();
 
     public PLSQLLanguageModule() {
         super(
             LanguageMetadata.withId(TERSE_NAME)
                             .name(NAME)
-                            .extensions(EXTENSIONS)
+                            .extensions(
+                                "sql",
+                                "trg",  // Triggers
+                                "prc", "fnc", // Standalone Procedures and Functions
+                                "pld", // Oracle*Forms
+                                "pls", "plh", "plb", // Packages
+                                "pck", "pks", "pkh", "pkb", // Packages
+                                "typ", "tyb", // Object Types
+                                "tps", "tpb" // Object Types
+                            )
                             .addVersion("11g")
                             .addVersion("12c_Release_1", "12.1")
                             .addVersion("12c_Release_2", "12.2")
@@ -65,7 +56,7 @@
         return new PLSQLTokenizer(bundle);
     }
 
-    public static PLSQLLanguageModule getInstance() {
-        return (PLSQLLanguageModule) LanguageRegistry.PMD.getLanguageById("plsql");
+    public static Language getInstance() {
+        return INSTANCE;
     }
 }