/*
 * BSD-style license; for more info see http://pmd.sourceforge.net/license.html
 */

package net.sourceforge.pmd.lang.plsql.rule;


import net.sourceforge.pmd.RuleContext;
<<<<<<< HEAD
import net.sourceforge.pmd.lang.ast.AstProcessingStage;
=======
import net.sourceforge.pmd.lang.LanguageRegistry;
>>>>>>> 32a02cec
import net.sourceforge.pmd.lang.ast.Node;
import net.sourceforge.pmd.lang.plsql.PLSQLLanguageModule;
import net.sourceforge.pmd.lang.plsql.ast.ASTInput;
import net.sourceforge.pmd.lang.plsql.ast.ASTPackageBody;
import net.sourceforge.pmd.lang.plsql.ast.ASTPackageSpecification;
import net.sourceforge.pmd.lang.plsql.ast.ASTProgramUnit;
import net.sourceforge.pmd.lang.plsql.ast.ASTTriggerUnit;
import net.sourceforge.pmd.lang.plsql.ast.ASTTypeSpecification;
import net.sourceforge.pmd.lang.plsql.ast.ExecutableCode;
import net.sourceforge.pmd.lang.plsql.ast.PLSQLParserVisitor;
import net.sourceforge.pmd.lang.rule.AbstractRule;

public abstract class AbstractPLSQLRule extends AbstractRule implements PLSQLParserVisitor {

    @Override
    public void apply(Node target, RuleContext ctx) {
        target.acceptVisitor(this, ctx);
    }

    /**
     * Gets the Image of the first parent node of type
     * ASTClassOrInterfaceDeclaration or <code>null</code>
     *
     * @param node
     *            the node which will be searched
     */
    protected final String getDeclaringType(Node node) {
        Node c;

        /*
         * Choose the Object Type
         */
        c = node.getFirstParentOfType(ASTPackageSpecification.class);
        if (c != null) {
            return c.getImage();
        }

        c = node.getFirstParentOfType(ASTTypeSpecification.class);
        if (c != null) {
            return c.getImage();
        }

        c = node.getFirstParentOfType(ASTPackageBody.class);
        if (c != null) {
            return c.getImage();
        }

        c = node.getFirstParentOfType(ASTTriggerUnit.class);
        if (c != null) {
            return c.getImage();
        }

        // Finally Schema-level Methods
        c = node.getFirstParentOfType(ASTProgramUnit.class);
        if (c != null) {
            return c.getImage();
        }

        return null;
    }

    public static boolean isQualifiedName(Node node) {
        return node.getImage().indexOf('.') != -1;
    }

    public static boolean importsPackage(ASTInput node, String packageName) {
        return false;
    }

    /*
     * Treat all Executable Code
     */
    public Object visit(ExecutableCode node, Object data) {
        return visitPlsqlNode(node, data);
    }
}<|MERGE_RESOLUTION|>--- conflicted
+++ resolved
@@ -6,11 +6,7 @@
 
 
 import net.sourceforge.pmd.RuleContext;
-<<<<<<< HEAD
-import net.sourceforge.pmd.lang.ast.AstProcessingStage;
-=======
 import net.sourceforge.pmd.lang.LanguageRegistry;
->>>>>>> 32a02cec
 import net.sourceforge.pmd.lang.ast.Node;
 import net.sourceforge.pmd.lang.plsql.PLSQLLanguageModule;
 import net.sourceforge.pmd.lang.plsql.ast.ASTInput;
@@ -24,6 +20,10 @@
 import net.sourceforge.pmd.lang.rule.AbstractRule;
 
 public abstract class AbstractPLSQLRule extends AbstractRule implements PLSQLParserVisitor {
+
+    public AbstractPLSQLRule() {
+        super.setLanguage(LanguageRegistry.getLanguage(PLSQLLanguageModule.NAME));
+    }
 
     @Override
     public void apply(Node target, RuleContext ctx) {
