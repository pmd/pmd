--- conflicted
+++ resolved
@@ -988,16 +988,16 @@
     }
 
     @Override
-<<<<<<< HEAD
     public Object visit(ASTExistsCondition node, Object data) {
-=======
+        return visit((PLSQLNode) node, data);
+    }
+
+    @Override
     public Object visit(ASTHierarchicalQueryClause node, Object data) {
->>>>>>> c03910fb
-        return visit((PLSQLNode) node, data);
-    }
-
-    @Override
-<<<<<<< HEAD
+        return visit((PLSQLNode) node, data);
+    }
+
+    @Override
     public Object visit(ASTIsASetCondition node, Object data) {
         return visit((PLSQLNode) node, data);
     }
@@ -1019,9 +1019,11 @@
 
     @Override
     public Object visit(ASTRegexpLikeCondition node, Object data) {
-=======
+        return visit((PLSQLNode) node, data);
+    }
+
+    @Override
     public Object visit(ASTFunctionName node, Object data) {
->>>>>>> c03910fb
         return visit((PLSQLNode) node, data);
     }
 }