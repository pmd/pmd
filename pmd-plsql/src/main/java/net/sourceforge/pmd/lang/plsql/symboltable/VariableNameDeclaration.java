/**
 * BSD-style license; for more info see http://pmd.sourceforge.net/license.html
 */

package net.sourceforge.pmd.lang.plsql.symboltable;


import org.slf4j.Logger;
import org.slf4j.LoggerFactory;

import net.sourceforge.pmd.lang.plsql.ast.ASTVariableOrConstantDeclaratorId;
import net.sourceforge.pmd.lang.symboltable.AbstractNameDeclaration;
import net.sourceforge.pmd.lang.symboltable.Scope;

public class VariableNameDeclaration extends AbstractNameDeclaration {
    private static final Logger LOG = LoggerFactory.getLogger(VariableNameDeclaration.class);

    public VariableNameDeclaration(ASTVariableOrConstantDeclaratorId node) {
        super(node);
    }

    @Override
    public Scope getScope() {
        try {
            return node.getScope().getEnclosingScope(ClassScope.class);
        } catch (Exception e) {
<<<<<<< HEAD
            if (LOGGER.isLoggable(Level.FINEST)) {
                LOGGER.finest("This Node does not have an enclosing Class: " + node.getReportLocation().startPosToString() + " => " + this.getImage());
            }
=======
            LOG.trace("This Node does not have an enclosing Class: {}/{} => {}",
                    node.getBeginLine(), node.getBeginColumn(),
                    this.getImage());
>>>>>>> 6349f134
            return null; // @TODO SRT a cop-out
        }
    }

    public ASTVariableOrConstantDeclaratorId getDeclaratorId() {
        return (ASTVariableOrConstantDeclaratorId) node;
    }

    @Override
    public boolean equals(Object o) {
        if (!(o instanceof VariableNameDeclaration)) {
            return false;
        }
        VariableNameDeclaration n = (VariableNameDeclaration) o;
        try {
            return n.getImage().equals(this.getImage());
        } catch (Exception e) {
            LOG.error(e.getMessage(), e);
            LOG.debug("n.node={}", n.node);
            LOG.debug("n.getImage={}", n.getImage());
            LOG.debug("node={}", node);
            LOG.debug("this.getImage={}", this.getImage());
            return false;
        }
    }

    @Override
    public int hashCode() {
        try {
            return this.getImage().hashCode();
        } catch (Exception e) {
            LOG.error(e.getMessage(), e);
            LOG.debug("VariableNameDeclaration: node={}", node);
            LOG.debug("VariableNameDeclaration: node,getImage={}", this.getImage());
            return 0;
        }
    }

    @Override
    public String toString() {
        return "Variable: image = '" + node.getImage() + "', line = " + node.getBeginLine();
    }
}<|MERGE_RESOLUTION|>--- conflicted
+++ resolved
@@ -24,15 +24,9 @@
         try {
             return node.getScope().getEnclosingScope(ClassScope.class);
         } catch (Exception e) {
-<<<<<<< HEAD
-            if (LOGGER.isLoggable(Level.FINEST)) {
-                LOGGER.finest("This Node does not have an enclosing Class: " + node.getReportLocation().startPosToString() + " => " + this.getImage());
-            }
-=======
             LOG.trace("This Node does not have an enclosing Class: {}/{} => {}",
                     node.getBeginLine(), node.getBeginColumn(),
                     this.getImage());
->>>>>>> 6349f134
             return null; // @TODO SRT a cop-out
         }
     }
