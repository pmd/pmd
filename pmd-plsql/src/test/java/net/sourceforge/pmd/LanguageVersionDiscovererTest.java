--- conflicted
+++ resolved
@@ -15,32 +15,18 @@
 import net.sourceforge.pmd.lang.LanguageVersionDiscoverer;
 import net.sourceforge.pmd.lang.plsql.AbstractPLSQLParserTst;
 
-<<<<<<< HEAD
-class LanguageVersionDiscovererTest {
-=======
-public class LanguageVersionDiscovererTest extends AbstractPLSQLParserTst {
->>>>>>> f6176f37
+class LanguageVersionDiscovererTest extends AbstractPLSQLParserTst {
 
     /**
      * Test on PLSQL file with default version
      */
     @Test
-<<<<<<< HEAD
     void testPlsql() {
-        LanguageVersionDiscoverer discoverer = new LanguageVersionDiscoverer();
-        File plsqlFile = new File("/path/to/MY_PACKAGE.sql");
-
-        LanguageVersion languageVersion = discoverer.getDefaultLanguageVersionForFile(plsqlFile);
-        assertEquals(LanguageRegistry.getLanguage(PLSQLLanguageModule.NAME).getDefaultVersion(), languageVersion,
-                "LanguageVersion must be PLSQL!");
-=======
-    public void testPlsql() {
         LanguageVersionDiscoverer discoverer = new LanguageVersionDiscoverer(LanguageRegistry.PMD);
         File plsqlFile = new File("/path/to/MY_PACKAGE.sql");
 
         LanguageVersion languageVersion = discoverer.getDefaultLanguageVersionForFile(plsqlFile);
-        assertEquals("LanguageVersion must be PLSQL!",
-                plsql.getLanguage().getDefaultVersion(), languageVersion);
->>>>>>> f6176f37
+        assertEquals(plsql.getLanguage().getDefaultVersion(), languageVersion,
+                "LanguageVersion must be PLSQL!");
     }
 }