/**
 * BSD-style license; for more info see http://pmd.sourceforge.net/license.html
 */

package net.sourceforge.pmd.lang.plsql.ast;

import org.junit.platform.suite.api.SelectClasses;
import org.junit.platform.suite.api.Suite;

@Suite
@SelectClasses({
    PlsqlTreeDumpTest.class,
    ParenthesisGroupTest.class,
    ExecuteImmediateBulkCollectTest.class,
<<<<<<< HEAD
    XmlDbTreeDumpTest.class
=======
    SelectIntoStatementTest.class,
    SelectExpressionsTest.class,
    SelectForUpdateTest.class,
    SelectHierarchicalTest.class,
    SelectIntoWithGroupByTest.class,
    WhereClauseTest.class,
    PLSQLParserTest.class,
    FunctionsTest.class
>>>>>>> 52d88beb
})
class AllPlsqlAstTreeDumpTest {

}<|MERGE_RESOLUTION|>--- conflicted
+++ resolved
@@ -12,9 +12,6 @@
     PlsqlTreeDumpTest.class,
     ParenthesisGroupTest.class,
     ExecuteImmediateBulkCollectTest.class,
-<<<<<<< HEAD
-    XmlDbTreeDumpTest.class
-=======
     SelectIntoStatementTest.class,
     SelectExpressionsTest.class,
     SelectForUpdateTest.class,
@@ -22,8 +19,8 @@
     SelectIntoWithGroupByTest.class,
     WhereClauseTest.class,
     PLSQLParserTest.class,
-    FunctionsTest.class
->>>>>>> 52d88beb
+    FunctionsTest.class,
+    XmlDbTreeDumpTest.class
 })
 class AllPlsqlAstTreeDumpTest {
 
