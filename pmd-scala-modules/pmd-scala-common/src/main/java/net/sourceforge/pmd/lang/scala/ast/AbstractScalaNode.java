--- conflicted
+++ resolved
@@ -65,16 +65,8 @@
 
     @Override
     public FileLocation getReportLocation() {
-<<<<<<< HEAD
-        return FileLocation.range("TODO",
-                                  pos.startLine() + 1,
-                                  pos.startColumn() + 1,
-                                  pos.endLine() + 1,
-                                  pos.endColumn() + 1);
-=======
         TextRegion region = TextRegion.fromBothOffsets(pos.start(), pos.end());
         return getAstInfo().getTextDocument().toLocation(region);
->>>>>>> f567b8ca
     }
 
     @Override
