--- conflicted
+++ resolved
@@ -47,17 +47,10 @@
             }
 
             @Override
-<<<<<<< HEAD
-            public RuleContext visit(ASTTermApply node, RuleContext data) {
-                ASTTermName child = node.getFirstChildOfType(ASTTermName.class);
-                if (child != null && "println".equals(child.getValue())) {
-                    addViolation(data, node);
-=======
             public RuleContext visit(ASTTermApply node, RuleContext ruleContext) {
                 ASTTermName child = node.firstChild(ASTTermName.class);
-                if (child != null && child.hasImageEqualTo("println")) {
+                if (child != null && "println".equals(child.getValue())) {
                     ruleContext.addViolation(node);
->>>>>>> 1d95f0f0
                 }
                 return ruleContext;
             }
