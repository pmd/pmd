--- conflicted
+++ resolved
@@ -1,10 +1,5 @@
 <?xml version="1.0" encoding="UTF-8"?>
-<<<<<<< HEAD
 <test-data xmlns="http://pmd.sourceforge.net/rule-tests" xmlns:xsi="http://www.w3.org/2001/XMLSchema-instance"
-=======
-<test-data xmlns="http://pmd.sourceforge.net/rule-tests"
-    xmlns:xsi="http://www.w3.org/2001/XMLSchema-instance"
->>>>>>> 43023811
     xsi:schemaLocation="http://pmd.sourceforge.net/rule-tests http://pmd.sourceforge.net/rule-tests_1_0_0.xsd">
     <test-code>
         <description>Hard coded inline IvSpec, bad</description>
@@ -25,11 +20,7 @@
         cipher.init(Cipher.ENCRYPT_MODE, keySpec, new IvParameterSpec(ivBytes));
     }
 }
-<<<<<<< HEAD
-     ]]></code>
-=======
         ]]></code>
->>>>>>> 43023811
     </test-code>
     <test-code>
         <description>Randomly generated IV, good</description>
@@ -45,11 +36,7 @@
         IvParameterSpec iv = new IvParameterSpec(ivBytes);
     }
 }
-<<<<<<< HEAD
-     ]]></code>
-=======
         ]]></code>
->>>>>>> 43023811
     </test-code>
     <test-code>
         <description>Hard coded Iv from string, bad</description>
@@ -63,7 +50,6 @@
         byte[] staticIv = "ALL_ZEROS_HERE".getBytes();
         IvParameterSpec iv = new IvParameterSpec(staticIv);
     }
-<<<<<<< HEAD
 }
      ]]></code>
     </test-code>
@@ -85,26 +71,18 @@
     </test-code>
     <test-code>
         <description>Hard coded Iv local var, bad</description>
-=======
-}
-        ]]></code>
-    </test-code>
-    <test-code>
-        <description>Hard coded Iv field, bad</description>
->>>>>>> 43023811
         <expected-problems>1</expected-problems>
         <code><![CDATA[
 import javax.crypto.spec.IvParameterSpec;
 
 public class Foo {
 
-<<<<<<< HEAD
     void encrypt() {
         byte[] ivBytes = new byte[] { 00, 00, 00, 00, 00, 00, 00, 00, 00, 00, 00, 00, 00, 00, 00, 00, };
         IvParameterSpec iv = new IvParameterSpec(ivBytes);
     }
 }
-     ]]></code>
+        ]]></code>
     </test-code>
     <test-code>
         <description>Random IV, good</description>
@@ -125,47 +103,16 @@
     </test-code>
     <test-code>
         <description>Inline IvSpec Random IV, good</description>
-=======
-    byte[] ivBytes = new byte[] { 00, 00, 00, 00, 00, 00, 00, 00, 00, 00, 00, 00, 00, 00, 00, 00, };
-
-    void encrypt() {
-        IvParameterSpec iv = new IvParameterSpec(ivBytes);
-    }
-}
-        ]]></code>
-    </test-code>
-    <test-code>
-        <description>Hard coded Iv local var, bad</description>
-        <expected-problems>1</expected-problems>
-        <code><![CDATA[
-import javax.crypto.spec.IvParameterSpec;
-
-public class Foo {
-
-    void encrypt() {
-        byte[] ivBytes = new byte[] { 00, 00, 00, 00, 00, 00, 00, 00, 00, 00, 00, 00, 00, 00, 00, 00, };
-        IvParameterSpec iv = new IvParameterSpec(ivBytes);
-    }
-}
-        ]]></code>
-    </test-code>
-    <test-code>
-        <description>Random IV, good</description>
->>>>>>> 43023811
         <expected-problems>0</expected-problems>
         <code><![CDATA[
 import javax.crypto.spec.IvParameterSpec;
 import java.security.SecureRandom;
-<<<<<<< HEAD
 import javax.crypto.Cipher;
-=======
->>>>>>> 43023811
 
 public class Foo {
     void encrypt() {
         byte[] iv = new byte[16];
         SecureRandom sprng = new SecureRandom();
-<<<<<<< HEAD
         sprng.nextBytes(iv);
         Cipher cipher = Cipher.getInstance("AES/CBC/PKCS5Padding");
         cipher.init(Cipher.ENCRYPT_MODE, keySpec, new IvParameterSpec(iv));
@@ -176,16 +123,6 @@
 
     <test-code>
         <description>NPE when byte array is not initialized directly</description>
-=======
-        sprng.nextBytes(iv); 
-        IvParameterSpec ivs = new IvParameterSpec(ivBytes);
-    }
-}
-        ]]></code>
-    </test-code>
-    <test-code>
-        <description>Inline IvSpec Random IV, good</description>
->>>>>>> 43023811
         <expected-problems>0</expected-problems>
         <code><![CDATA[
 import javax.crypto.spec.IvParameterSpec;
@@ -194,12 +131,8 @@
 
 public class Foo {
     void encrypt() {
-<<<<<<< HEAD
         byte[] iv; // no direct initialization
         iv = new byte[16];
-=======
-        byte[] iv = new byte[16];
->>>>>>> 43023811
         SecureRandom sprng = new SecureRandom();
         sprng.nextBytes(iv);
         Cipher cipher = Cipher.getInstance("AES/CBC/PKCS5Padding");
