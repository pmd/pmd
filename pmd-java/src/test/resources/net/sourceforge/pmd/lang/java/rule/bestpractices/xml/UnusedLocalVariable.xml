--- conflicted
+++ resolved
@@ -421,7 +421,6 @@
             ]]></code>
     </test-code>
 
-<<<<<<< HEAD
     <test-code regressionTest="false">
         <description>False positive with try-with-resources #3656</description>
         <expected-problems>0</expected-problems>
@@ -440,10 +439,7 @@
         ]]></code>
     </test-code>
 
-    <test-code regressionTest="false">
-=======
-    <test-code>
->>>>>>> bd2ebed9
+    <test-code>
         <description>False positive with variable used in unary expression #3671</description>
         <expected-problems>0</expected-problems>
         <code><![CDATA[
