<?xml version="1.0" encoding="UTF-8"?>
<test-data
    xmlns="http://pmd.sourceforge.net/rule-tests"
    xmlns:xsi="http://www.w3.org/2001/XMLSchema-instance"
    xsi:schemaLocation="http://pmd.sourceforge.net/rule-tests http://pmd.sourceforge.net/rule-tests_1_0_0.xsd">

    <test-code>
        <description>inner class accesses private field from outer class</description>
        <expected-problems>1</expected-problems>
        <expected-linenumbers>2</expected-linenumbers>
        <expected-messages>
            <message>Consider giving this member package visibility to access it from Foo.InnerClass without a synthetic accessor method</message>
        </expected-messages>
        <code><![CDATA[
public class Foo {
    private int field;

    public class InnerClass {
        private long innerField;

        InnerClass() {
            innerField = Foo.this.field; // violation, accessing a private field
        }
    }
}
        ]]></code>
        <source-type>java 10</source-type>
    </test-code>

    <test-code>
        <description>inner class accesses private field from outer class unqualified</description>
        <expected-problems>1</expected-problems>
        <expected-linenumbers>2</expected-linenumbers>
        <code><![CDATA[
public class Foo {
    private int field;

    public class InnerClass {
        private long innerField;

        InnerClass() {
            innerField = field; // violation, accessing a private field
        }
    }
}
        ]]></code>
        <source-type>java 10</source-type>
    </test-code>

    <test-code>
        <description>outer class accesses private field from inner class</description>
        <expected-problems>1</expected-problems>
        <expected-linenumbers>5</expected-linenumbers>
        <expected-messages>
            <message>Consider giving this member package visibility to access it from Foo without a synthetic accessor method</message>
        </expected-messages>
        <code><![CDATA[
public class Foo {
    private int field;

    public class InnerClass {
        private long innerField;
    }

    long method() {
        return new InnerClass().innerField; // violation, accessing a private field
    }
}
        ]]></code>
        <source-type>java 10</source-type>
    </test-code>

    <test-code>
        <description>non private fields are ok</description>
        <expected-problems>0</expected-problems>
        <code><![CDATA[
public class Foo {
    public int publicField;
    protected int protectedField;
    /* package */ int packageField;

    public class InnerClass {
        private long innerField;

        InnerClass() {
            innerField = Foo.this.publicField; // this is ok
            innerField += Foo.this.protectedField; // this is ok
            innerField += Foo.this.packageField; // this is ok
        }
    }
}
        ]]></code>
        <source-type>java 10</source-type>
    </test-code>

    <test-code>
        <description>inner class accesses private method of outer class, unqualified</description>
        <expected-problems>1</expected-problems>
        <expected-linenumbers>8</expected-linenumbers>
        <code><![CDATA[
public class Foo {
    public class InnerClass {
        private void secret() {
            outerSecret(); // violation, accessing a private method
        }
    }

    private void outerSecret() {
    }
}
        ]]></code>
        <source-type>java 10</source-type>
    </test-code>

    <test-code>
        <description>inner class accesses private method of outer class, qualified</description>
        <expected-problems>1</expected-problems>
        <expected-linenumbers>8</expected-linenumbers>
        <code><![CDATA[
public class Foo {
    public class InnerClass {
        private void secret() {
            Foo.this.outerSecret(); // violation, accessing a private method
        }
    }

    private void outerSecret() {
    }
}
        ]]></code>
        <source-type>java 10</source-type>
    </test-code>

    <test-code>
        <description>outer class accesses private method of inner class</description>
        <expected-problems>1</expected-problems>
        <expected-linenumbers>3</expected-linenumbers>
        <code><![CDATA[
public class Foo {
    public class InnerClass {
        private void secret() {
        }
    }

    private void outerSecret() {
        new InnerClass().secret(); // violation, accessing a private method
    }
}
        ]]></code>
        <source-type>java 10</source-type>
    </test-code>

    <test-code>
        <description>check violations are not duplicated</description>
        <expected-problems>1</expected-problems>
        <expected-linenumbers>3</expected-linenumbers>
        <code><![CDATA[
public class Foo {
    public class InnerClass {
        private void secret() {
        }
    }

    private void outerSecret() {
        // two different usages should be reported once
        new InnerClass().secret();
        new InnerClass().secret();
    }
}
        ]]></code>
        <source-type>java 10</source-type>
    </test-code>

    <test-code>
        <description>inner class accesses non-private methods of outer class</description>
        <expected-problems>0</expected-problems>
        <code><![CDATA[
public class Foo {
    public class InnerClass {
        private void secret() {
            outerPublic(); // this is ok
            outerProtected(); // this is ok
            outerPackage(); // this is ok
        }
    }

    public void outerPublic() {
    }

    protected void outerProtected() {
    }

    /* package */ void outerPackage() {
    }
}
        ]]></code>
        <source-type>java 10</source-type>
    </test-code>

    <test-code>
        <description>#274 - Method inside static inner class incorrectly reported as generating accessor methods</description>
        <expected-problems>0</expected-problems>
        <code><![CDATA[
public class Foo implements Parcelable {
    public static final Creator<Foo> CREATOR = new Creator<Foo>() {
        @Override
        public Foo createFromParcel(Parcel source) {
            return new Foo(source.readString(),
                          getBooleanForInt(source.readInt()),
                          source.readLong());
        }

        @Override
        public Foo[] newArray(int size) {
            return new Foo[size];
        }

        private boolean getBooleanForInt(int value) {
            return value == 1;
        }
    };
}
        ]]></code>
        <source-type>java 10</source-type>
    </test-code>

    <test-code>
        <description>#808 - [java] AccessorMethodGeneration false positives with compile time constants</description>
        <expected-problems>4</expected-problems>
        <expected-linenumbers>8,9,10,11</expected-linenumbers>
        <code><![CDATA[
class Outer {
    private static final String CONST_STRING = "value";
    private static final String CALCULATED_STRING = "value" + 0;
    private static final int LITERAL = 0;
    private static final int CALCULATED = LITERAL * 2;
    private static final int CAST = (int) 0L;
    // these are violations
    private static final long NON_CONSTANT = java.util.concurrent.TimeUnit.SECONDS.toMillis(10);
    private static final String NON_CONSTANT_STR = NON_CONSTANT + "foo";
    private static final int LATE_INIT;
    private static String STATIC_STRING = "value";
    static {
        LATE_INIT = 0;
    }

    class Inner {
        @Override
        public String toString() {
        return "" // separate lines so the rule violations show up better
               + CONST_STRING
               + CALCULATED_STRING
               + LITERAL
               + CALCULATED
               + CAST
               + NON_CONSTANT     // valid violation
               + NON_CONSTANT_STR // valid violation
               + LATE_INIT        // valid violation
               + STATIC_STRING    // valid violation
            ;
        }
    }
}
        ]]></code>
        <source-type>java 10</source-type>
    </test-code>
<<<<<<< HEAD
    <test-code>
        <description>AccessorMethodGeneration false positive with overloads #807</description>
        <expected-problems>0</expected-problems>
        <code><![CDATA[
            class Outer {

                static void outerMethod(int i) {
                    // package private method, safe to call, and is called from Inner.f()
                }

                private static void outerMethod(String s) {
                    // private method, not used anywhere, yet triggers AccessorMethodGeneration
                }

                static class Inner {
                    void f() {
                        outerMethod(0);
                    }
                }
            }
        ]]></code>
        <source-type>java 10</source-type>
    </test-code>
    <test-code>
        <description>AccessorMethodGeneration false positive with overloads #807 (control test)</description>
        <expected-problems>1</expected-problems>
        <code><![CDATA[
            class Outer {

                static void outerMethod(int i) {
                    // package private method, safe to call, and is called from Inner.f()
                }

                private static void outerMethod(String s) {
                    // private method, not used anywhere, yet triggers AccessorMethodGeneration
                }

                static class Inner {
                    void f() {
                        outerMethod("0");
                    }
                }
            }
        ]]></code>
        <source-type>java 10</source-type>
    </test-code>
    <test-code>
        <description>AccessorMethodGeneration: Name clash with another public field not properly handled #342</description>
        <expected-problems>0</expected-problems>
        <code><![CDATA[
            public class ClassA {

                public String field;

            }

            public class ClassB {

                private String field;

                private class ClassC {

                    public void doSomething() {
                        ClassA a = new ClassA();
                        a.field = "abcd"; // should not be a violation here but reported as one
                    }

                }

            }
=======

    <test-code>
        <description>nesting three levels</description>
        <expected-problems>1</expected-problems>
        <expected-linenumbers>9</expected-linenumbers>
        <code><![CDATA[
public class Foo {
    public static class Outer {
        private int field;

        public class Inner {
            private long innerField;

            Inner() {
                innerField = Outer.this.field; // violation, accessing a private field
            }
        }
    }
}
>>>>>>> a4ded8da
        ]]></code>
        <source-type>java 10</source-type>
    </test-code>
</test-data><|MERGE_RESOLUTION|>--- conflicted
+++ resolved
@@ -264,7 +264,7 @@
         ]]></code>
         <source-type>java 10</source-type>
     </test-code>
-<<<<<<< HEAD
+
     <test-code>
         <description>AccessorMethodGeneration false positive with overloads #807</description>
         <expected-problems>0</expected-problems>
@@ -311,6 +311,7 @@
         ]]></code>
         <source-type>java 10</source-type>
     </test-code>
+
     <test-code>
         <description>AccessorMethodGeneration: Name clash with another public field not properly handled #342</description>
         <expected-problems>0</expected-problems>
@@ -335,12 +336,14 @@
                 }
 
             }
-=======
+        ]]></code>
+        <source-type>java 10</source-type>
+    </test-code>
 
     <test-code>
         <description>nesting three levels</description>
         <expected-problems>1</expected-problems>
-        <expected-linenumbers>9</expected-linenumbers>
+        <expected-linenumbers>3</expected-linenumbers>
         <code><![CDATA[
 public class Foo {
     public static class Outer {
@@ -355,7 +358,6 @@
         }
     }
 }
->>>>>>> a4ded8da
         ]]></code>
         <source-type>java 10</source-type>
     </test-code>
