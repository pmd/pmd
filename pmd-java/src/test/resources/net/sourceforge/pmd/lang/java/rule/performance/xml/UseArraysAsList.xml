--- conflicted
+++ resolved
@@ -278,7 +278,6 @@
     </test-code>
 
     <test-code>
-<<<<<<< HEAD
         <description>#5071 [java] UseArraysAsList should not warn when elements are skipped in array</description>
         <expected-problems>0</expected-problems>
         <code><![CDATA[
@@ -298,7 +297,11 @@
     }
     return result;
   }
-=======
+}
+]]></code>
+    </test-code>
+
+    <test-code>
         <description>#4577 [java] UseArraysAsList with condition in loop</description>
         <expected-problems>0</expected-problems>
         <code><![CDATA[
@@ -327,7 +330,6 @@
         }
         return resultList;
     }
->>>>>>> 64b00bcf
 }
 ]]></code>
     </test-code>
