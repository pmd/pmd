<?xml version="1.0" encoding="UTF-8"?>
<test-data
    xmlns="http://pmd.sourceforge.net/rule-tests"
    xmlns:xsi="http://www.w3.org/2001/XMLSchema-instance"
    xsi:schemaLocation="http://pmd.sourceforge.net/rule-tests http://pmd.sourceforge.net/rule-tests_1_0_0.xsd">

    <test-code>
        <description>missing argument</description>
        <expected-problems>1</expected-problems>
        <expected-linenumbers>9</expected-linenumbers>
        <code><![CDATA[
import org.slf4j.Logger;
import org.slf4j.LoggerFactory;

public class Foo {
    private static final Logger LOGGER = LoggerFactory.getLogger(Foo.class);

    public void call() {
        final String oneArg = "one argument";
        LOGGER.error("forget the arg {} and {}", oneArg);
    }
}
        ]]></code>
    </test-code>

    <test-code>
        <description>too many arguments</description>
        <expected-problems>1</expected-problems>
        <expected-linenumbers>9</expected-linenumbers>
        <code><![CDATA[
import org.slf4j.Logger;
import org.slf4j.LoggerFactory;

public class Foo {
    private static final Logger LOGGER = LoggerFactory.getLogger(Foo.class);
    private final String MESSAGE = "too many args {}";

    public void call() {
        LOGGER.error(MESSAGE, "arg1", "arg2");
    }
}
        ]]></code>
    </test-code>

    <test-code>
        <description>Logger without problems</description>
        <expected-problems>0</expected-problems>
        <code><![CDATA[
import org.slf4j.Logger;
import org.slf4j.LoggerFactory;

public class Foo {
    private static final Logger LOGGER = LoggerFactory.getLogger(Foo.class);

    public void call() {
        final String message = "expected {} argument";
        LOGGER.error(message, 1);
    }
}
        ]]></code>
    </test-code>

    <test-code>
        <description>ignore the exception param</description>
        <expected-problems>0</expected-problems>
        <code><![CDATA[
import org.slf4j.Logger;
import org.slf4j.LoggerFactory;

public class Foo {
    private static final Logger LOGGER = LoggerFactory.getLogger(Foo.class);

    public void call() {
        LOGGER.error("params {} and {}", "arg1", "arg2", new IllegalStateException("Extra arg"));
    }
}
        ]]></code>
    </test-code>

    <test-code>
        <description>Class cast exception with Method calls</description>
        <expected-problems>0</expected-problems>
        <code><![CDATA[
public class MethodCallClassCastExceptionProblem {
    public void foo() {
        // a method call
        otherMethod();
    }

    private void otherMethod() {
    }
}
        ]]></code>
    </test-code>

    <test-code>
        <description>Null pointer with VariableNameDeclaration / VariableDeclaratorId</description>
        <expected-problems>0</expected-problems>
        <code><![CDATA[
public class NullPointerTypeProblem {
    public void foo() {
        java.util.StringTokenizer st = new java.util.StringTokenizer("a.b.c.d", ".");
        while (st.hasMoreTokens()) {
            System.out.println(st.nextToken());
        }
    }
}
        ]]></code>
    </test-code>

    <test-code>
        <description>#1509 [java] InvalidSlf4jMessageFormat NPE</description>
        <expected-problems>0</expected-problems>
        <code><![CDATA[
package my.test;

import org.slf4j.Logger;
import org.slf4j.LoggerFactory;

public class Test {

    private static final Logger log = LoggerFactory.getLogger(Test.class);

    public static void main(String[] args) {
        log.info("1" + "2");
    }
}
        ]]></code>
    </test-code>

    <test-code>
        <description>#1500 [java] InvalidSlf4jMessageFormat: doesn't ignore exception param</description>
        <expected-problems>0</expected-problems>
        <code><![CDATA[
import org.slf4j.Logger;
import org.slf4j.LoggerFactory;
import java.io.IOException;

public class InvalidSlf4jExceptionTest {

    private static final Logger LOGGER = LoggerFactory.getLogger(InvalidSlf4jExceptionTest.class);

    public void foo(int tcmport) {
        try {
            throw new RuntimeException();
        } catch (RuntimeException e) {
            try {
                LOGGER.error("Exception was thrown during conversion from tc model: {}.", marshall(tcmport));
            } catch (IOException e1) {
                LOGGER.error("Problem to marshall to json tcImport: {}", tcsTripImport, e1);
            }
            throw e;
        }
    }

    Object marshall(int i) {}
}
        ]]></code>
    </test-code>

    <test-code>
        <description>#1541 [java] InvalidSlf4jMessageFormat: False positive with placeholder and exception</description>
        <expected-problems>0</expected-problems>
        <code><![CDATA[
import org.slf4j.Logger;
import org.slf4j.LoggerFactory;

public class InvalidSl4jExceptionBug1541 {
    private static final Logger log = LoggerFactory.getLogger(InvalidSl4jExceptionBug1541.class);

    public static void main(String[] args) {
        try {
            // ...
        } catch (Exception e) {
            log.error("Arg1 = {}. Exception: {}", "arg1Value", e);
        }
    }
}
        ]]></code>
    </test-code>
    <test-code>
        <description>#3560 [java] InvalidLogMessageFormat: False positive with message and exception in a block inside a lambda</description>
        <expected-problems>0</expected-problems>
        <code><![CDATA[
import org.slf4j.Logger;
import org.slf4j.LoggerFactory;
import java.util.function.Consumer;

public class InvalidSl4jExceptionBug3560 {
    private static final Logger LOGGER = LoggerFactory.getLogger(InvalidSl4jExceptionBug3560.class);

    public static Consumer<Throwable> build() {
        return e -> {
            if (e instanceof RuntimeException) {
                LOGGER.warn("Unexpected RuntimeException", e);
            }
        };
    }
}
        ]]></code>
    </test-code>

    <test-code>
        <description>#1551 [java] InvalidSlf4jMessageFormat: fails with NPE</description>
        <expected-problems>0</expected-problems>
        <code><![CDATA[
import org.slf4j.Logger;
import org.slf4j.LoggerFactory;

public class TestBug1551
{
    private static final Logger LOGGER = LoggerFactory.getLogger(TestBug1551.class);

    public void test()
    {
        String message = generateMessage();
        LOGGER.info(message);
    }

    private String generateMessage()
    {
        return "message";
    }
}
        ]]></code>
    </test-code>

    <test-code>
        <description>#365 [java] InvalidSlf4jMessageFormat: false positive with pre-incremented variable</description>
        <expected-problems>0</expected-problems>
        <code><![CDATA[
import org.slf4j.Logger;
import org.slf4j.LoggerFactory;

public class Foo
{
    private static final Logger LOGGER = LoggerFactory.getLogger(Foo.class);

    public void test()
    {
        int attempt = 0;
        LOGGER.info("test (attempt #{})", ++attempt);
    }
}
        ]]></code>
    </test-code>

    <test-code>
        <description>#721 NPE in PMD 5.8.1 InvalidSlf4jMessageFormat</description>
        <expected-problems>0</expected-problems>
        <code><![CDATA[
import org.slf4j.Logger;
import org.slf4j.LoggerFactory;

public class LoggerHelper {
    public LoggerHelper(String loggerName) {
        Logger logger = LoggerFactory.getLogger(loggerName);
        logger.info(message);
    }
}
        ]]></code>
    </test-code>

    <test-code>
        <description>#1291 [java] InvalidSlf4jMessageFormat false positive: too many arguments with string concatenation operator</description>
        <expected-problems>0</expected-problems>
        <code><![CDATA[
import org.slf4j.Logger;
import org.slf4j.LoggerFactory;

public final class Main {
    private static final Logger LOGGER = LoggerFactory.getLogger(Main.class);

    private Main() {
    }

    public static void main(String[] args) {
        String string0 = "a";
        String string1 = "b";
        LOGGER.trace("first line {}"
                + "second line {}",
                string0,
                string1);
        String string2 = "c";
        LOGGER.debug("first line {} "
                + "second line {} and "
                + "the third line {}.",
                string0, string1, string2);
    }
}
        ]]></code>
    </test-code>

    <test-code>
        <description>NPE in static block (see #1512)</description>
        <expected-problems>0</expected-problems>
        <code><![CDATA[
import org.slf4j.Logger;
import org.slf4j.LoggerFactory;

public class LoggerHelper {
    static {
        Logger logger = LoggerFactory.getLogger(loggerName);
        logger.info(message);
    }
}
        ]]></code>
    </test-code>

    <test-code>
        <description>missing argument in static block</description>
        <expected-problems>1</expected-problems>
        <expected-linenumbers>9</expected-linenumbers>
        <code><![CDATA[
import org.slf4j.Logger;
import org.slf4j.LoggerFactory;

public class LoggerHelper {
    static {
        final String pattern = "log: {}";

        Logger logger = LoggerFactory.getLogger(loggerName);
        logger.info(pattern, 1, 2);
    }
}
        ]]></code>
    </test-code>

    <test-code>
        <description>NPE in lambda call (see #1512)</description>
        <expected-problems>0</expected-problems>
        <code><![CDATA[
import org.slf4j.Logger;
import org.slf4j.LoggerFactory;
import java.util.List;

public class LoggerHelper {
    final Logger logger = LoggerFactory.getLogger(loggerName);

    final List<String> list = someMethod(message -> logger.info(message));
}
        ]]></code>
    </test-code>

    <test-code>
        <description>missing argument in lambda call</description>
        <expected-problems>1</expected-problems>
        <expected-linenumbers>11</expected-linenumbers>
        <code><![CDATA[
import org.slf4j.Logger;
import org.slf4j.LoggerFactory;
import java.util.List;

public class LoggerHelper {
    final Logger logger = LoggerFactory.getLogger(loggerName);

    final List<String> list = someMethod(message -> {
        final String pattern = "log: {}";

        logger.info(pattern, 1, 2);
    });
}
        ]]></code>
    </test-code>

    <test-code>
        <description>NPE in enums (see #1549)</description>
        <expected-problems>0</expected-problems>
        <code><![CDATA[
import org.slf4j.Logger;
import org.slf4j.LoggerFactory;

public enum LoggerHelper {
    INSTANCE;

    private final Logger log = LoggerFactory.getLogger(LoggerHelper.class);

    public void sendMessage(String message) {
        log.info(message);
    }

    public static void main(String[] args) {
        LoggerHelper.INSTANCE.sendMessage("A message");
    }
}
        ]]></code>
    </test-code>

    <test-code>
        <description>missing argument in enum</description>
        <expected-problems>1</expected-problems>
        <expected-linenumbers>12</expected-linenumbers>
        <code><![CDATA[
import org.slf4j.Logger;
import org.slf4j.LoggerFactory;

public enum LoggerHelper {
    INSTANCE;

    private static final String pattern = "log: {}";

    public static void main(String[] args) {
        final Logger logger = LoggerFactory.getLogger(LoggerHelper.class);

        logger.info(pattern, 1, 2);
    }
}
        ]]></code>
    </test-code>

    <test-code>
        <description>log4j2: missing argument</description>
        <expected-problems>1</expected-problems>
        <expected-linenumbers>9</expected-linenumbers>
        <code><![CDATA[
import org.apache.logging.log4j.Logger;
import org.apache.logging.log4j.LogManager;

public class Foo {
    private static final Logger LOGGER = LogManager.getLogger(Foo.class);

    public void call() {
        final String oneArg = "one argument";
        LOGGER.error("forget the arg {} and {}", oneArg);
    }
}
        ]]></code>
    </test-code>

    <test-code>
        <description>log4j2: too many arguments</description>
        <expected-problems>1</expected-problems>
        <expected-linenumbers>9</expected-linenumbers>
        <code><![CDATA[
import org.apache.logging.log4j.Logger;
import org.apache.logging.log4j.LogManager;

public class Foo {
    private static final Logger LOGGER = LogManager.getLogger(Foo.class);
    private final String MESSAGE = "too many args {}";

    public void call() {
        LOGGER.error(MESSAGE, "arg1", "arg2");
    }
}
         ]]></code>
    </test-code>

    <test-code>
        <description>log4j2: Logger without problems</description>
        <expected-problems>0</expected-problems>
        <code><![CDATA[
import org.apache.logging.log4j.Logger;
import org.apache.logging.log4j.LogManager;

public class Foo {
    private static final Logger LOGGER = LogManager.getLogger(Foo.class);

    public void call() {
        final String message = "expected {} argument";
        LOGGER.error(message, 1);
    }
}
        ]]></code>
    </test-code>

    <test-code>
         <description>log4j2: ignore the exception param</description>
        <expected-problems>0</expected-problems>
        <code><![CDATA[
import org.apache.logging.log4j.Logger;
import org.apache.logging.log4j.LogManager;

public class Foo {
    private static final Logger LOGGER = LogManager.getLogger(Foo.class);

    public void call() {
        LOGGER.error("params {} and {}", "arg1", "arg2", new IllegalStateException("Extra arg"));
    }
}
        ]]></code>
    </test-code>

    <test-code>
        <description>log4j2: Class cast exception with Method calls</description>
        <expected-problems>0</expected-problems>
        <code><![CDATA[
public class MethodCallClassCastExceptionProblem {
    public void foo() {
        // a method call
        otherMethod();
    }

    private void otherMethod() {
    }
}
        ]]></code>
    </test-code>

    <test-code>
        <description>log4j2: Null pointer with VariableNameDeclaration / VariableDeclaratorId</description>
        <expected-problems>0</expected-problems>
        <code><![CDATA[
public class NullPointerTypeProblem {
    public void foo() {
        java.util.StringTokenizer st = new java.util.StringTokenizer("a.b.c.d", ".");
        while (st.hasMoreTokens()) {
            System.out.println(st.nextToken());
        }
    }
}
        ]]></code>
    </test-code>

    <test-code>
        <description>Log4j2 NPE</description>
        <expected-problems>0</expected-problems>
        <code><![CDATA[
package my.test;

import org.apache.logging.log4j.Logger;
import org.apache.logging.log4j.LogManager;

public class Test {

    private static final Logger log = LogManager.getLogger(Test.class);

    public static void main(String[] args) {
        log.info("1" + "2");
    }
}
        ]]></code>
    </test-code>

    <test-code>
        <description>Log4j2: doesn't ignore exception param</description>
        <expected-problems>0</expected-problems>
        <code><![CDATA[
import org.apache.logging.log4j.Logger;
import org.apache.logging.log4j.LogManager;
import java.io.IOException;

public class InvalidLog4j2ExceptionTest {

    private static final Logger LOGGER = LogManager.getLogger(InvalidLog4j2ExceptionTest.class);

    public void foo(int tcmport) {
        try {
            throw new RuntimeException();
        } catch (RuntimeException e) {
            try {
                LOGGER.error("Exception was thrown during conversion from tc model: {}.", marshall(tcmport));
            } catch (IOException e1) {
                LOGGER.error("Problem to marshall to json tcImport: {}", tcsTripImport, e1);
            }
            throw e;
        }
    }
    Object marshall(int i) {}
}
        ]]></code>
    </test-code>

    <test-code>
        <description>Log4j2: False positive with placeholder and exception</description>
        <expected-problems>0</expected-problems>
        <code><![CDATA[
import org.apache.logging.log4j.Logger;
import org.apache.logging.log4j.LogManager;

public class InvalidSl4jExceptionBug1541 {
    private static final Logger log = LogManager.getLogger(InvalidSl4jExceptionBug1541.class);

    public static void main(String[] args) {
        try {
            // ...
        } catch (Exception e) {
            log.error("Arg1 = {}. Exception: {}", "arg1Value", e);
        }
    }
}
        ]]></code>
    </test-code>

    <test-code>
        <description>Log4j2: fails with NPE</description>
        <expected-problems>0</expected-problems>
        <code><![CDATA[
import org.apache.logging.log4j.Logger;
import org.apache.logging.log4j.LogManager;

public class TestBug1551
{
    private static final Logger LOGGER = LogManager.getLogger(TestBug1551.class);

    public void test()
    {
        String message = generateMessage();
        LOGGER.info(message);
    }

    private String generateMessage()
    {
        return "message";
    }
}
        ]]></code>
    </test-code>

    <test-code>
        <description>Log4j2: false positive with pre-incremented variable</description>
        <expected-problems>0</expected-problems>
        <code><![CDATA[
import org.apache.logging.log4j.Logger;
import org.apache.logging.log4j.LogManager;

public class Foo
{
    private static final Logger LOGGER = LogManager.getLogger(Foo.class);

    public void test()
    {
        int attempt = 0;
        LOGGER.info("test (attempt #{})", ++attempt);
    }
}
        ]]></code>
    </test-code>

    <test-code>
        <description>NPE in PMD 5.8.1 Log4j2</description>
        <expected-problems>0</expected-problems>
        <code><![CDATA[
import org.apache.logging.log4j.Logger;
import org.apache.logging.log4j.LogManager;

public class LoggerHelper {
    public LoggerHelper(String loggerName) {
        Logger logger = LogManager.getLogger(loggerName);
        logger.info(message);
    }
}
        ]]></code>
    </test-code>

    <test-code>
        <description>Log4j2 false positive: too many arguments with string concatenation operator</description>
        <expected-problems>0</expected-problems>
        <code><![CDATA[
import org.apache.logging.log4j.Logger;
import org.apache.logging.log4j.LogManager;

public final class Main {
    private static final Logger LOGGER = LogManager.getLogger(Main.class);

    private Main() {
    }

    public static void main(String[] args) {
        String string0 = "a";
        String string1 = "b";
        LOGGER.trace("first line {}"
                + "second line {}",
                string0,
                string1);
        String string2 = "c";
        LOGGER.debug("first line {} "
                + "second line {} and "
                + "the third line {}.",
                string0, string1, string2);
    }
}
        ]]></code>
    </test-code>

    <test-code>
        <description>log4j2: NPE in static block (see #1512)</description>
        <expected-problems>0</expected-problems>
        <code><![CDATA[
import org.apache.logging.log4j.Logger;
import org.apache.logging.log4j.LogManager;

public class LoggerHelper {
    static {
        Logger logger = LogManager.getLogger(loggerName);
        logger.info(message);
    }
}
        ]]></code>
    </test-code>

    <test-code>
        <description>log4j2: missing argument in static block</description>
        <expected-problems>1</expected-problems>
        <expected-linenumbers>9</expected-linenumbers>
        <code><![CDATA[
import org.apache.logging.log4j.Logger;
import org.apache.logging.log4j.LogManager;

public class LoggerHelper {
    static {
        final String pattern = "log: {}";

        Logger logger = LogManager.getLogger(loggerName);
        logger.info(pattern, 1, 2);
    }
}
        ]]></code>
    </test-code>

    <test-code>
        <description>log4j2: NPE in lambda call (see #1512)</description>
        <expected-problems>0</expected-problems>
        <code><![CDATA[
import org.apache.logging.log4j.Logger;
import org.apache.logging.log4j.LogManager;
import java.util.List;

public class LoggerHelper {
    final Logger logger = LogManager.getLogger(loggerName);

    final List<String> list = someMethod(message -> logger.info(message));
}
        ]]></code>
    </test-code>

    <test-code>
        <description>log4j2: missing argument in lambda call</description>
        <expected-problems>1</expected-problems>
        <expected-linenumbers>11</expected-linenumbers>
        <code><![CDATA[
import org.apache.logging.log4j.Logger;
import org.apache.logging.log4j.LogManager;
import java.util.List;

public class LoggerHelper {
    final Logger logger = LogManager.getLogger(loggerName);

    final List<String> list = someMethod(message -> {
        final String pattern = "log: {}";

        logger.info(pattern, 1, 2);
    });
}
        ]]></code>
    </test-code>

    <test-code>
        <description>log4j2: NPE in enums (see #1549)</description>
        <expected-problems>0</expected-problems>
        <code><![CDATA[
import org.apache.logging.log4j.Logger;
import org.apache.logging.log4j.LogManager;

public enum LoggerHelper {
    INSTANCE;

    private final Logger log = LogManager.getLogger(LoggerHelper.class);

    public void sendMessage(String message) {
        log.info(message);
    }

    public static void main(String[] args) {
        LoggerHelper.INSTANCE.sendMessage("A message");
    }
}
        ]]></code>
    </test-code>

    <test-code>
        <description>log4j2: missing argument in enum</description>
        <expected-problems>1</expected-problems>
        <expected-linenumbers>12</expected-linenumbers>
        <code><![CDATA[
import org.apache.logging.log4j.Logger;
import org.apache.logging.log4j.LogManager;

public enum LoggerHelper {
    INSTANCE;

    private static final String pattern = "log: {}";

    public static void main(String[] args) {
        final Logger logger = LogManager.getLogger(LoggerHelper.class);

        logger.info(pattern, 1, 2);
    }
}
        ]]></code>
    </test-code>

    <test-code>
        <description>log4j2: #2196 [java] InvalidLogMessageFormat does not detect extra parameters when no placeholders</description>
        <expected-problems>2</expected-problems>
        <expected-linenumbers>8,9</expected-linenumbers>
        <code><![CDATA[
import org.apache.logging.log4j.Logger;
import org.apache.logging.log4j.LogManager;

public class InvalidLogMessageFormatTest {
    private static final Logger logger = LogManager.getLogger("MyLogger");

    public static void main(String[] args) {
        logger.warn("foo {}", "flibble", "moo", "blah", "blah"); // PMD flags this
        logger.warn("foo", "flibble", "moo", "blah", "blah"); // PMD doesn't flag this
    }
}
        ]]></code>
    </test-code>

    <test-code>
        <description>slf4j: #2196 [java] InvalidLogMessageFormat does not detect extra parameters when no placeholders</description>
        <expected-problems>2</expected-problems>
        <expected-linenumbers>8,9</expected-linenumbers>
        <code><![CDATA[
import org.slf4j.Logger;
import org.slf4j.LoggerFactory;

public class InvalidLogMessageFormatTest {
    private static final Logger logger = LoggerFactory.getLogger("MyLogger");

    public static void main(String[] args) {
        logger.warn("foo {}", "flibble", "moo", "blah", "blah"); // PMD flags this
        logger.warn("foo", "flibble", "moo", "blah", "blah"); // PMD doesn't flag this
    }
}
        ]]></code>
    </test-code>

    <test-code>
        <description>ignore slf4j-Markers when detecting the number of arguments #2250</description>
        <expected-problems>1</expected-problems>
<<<<<<< HEAD
        <expected-linenumbers>12</expected-linenumbers>
=======
        <expected-linenumbers>11</expected-linenumbers>
>>>>>>> eadc469c
        <code><![CDATA[
import org.slf4j.Logger;
import org.slf4j.LoggerFactory;
import org.slf4j.Marker;
import org.slf4j.MarkerFactory;
import org.slf4j.helpers.BasicMarkerFactory;

public class InvalidLogMessageFormatTest {
    private static final Logger logger = LoggerFactory.getLogger("MyLogger");
    private static final Marker marker = BasicMarkerFactory.getMarker("MARKER");

    public static void main(String[] args) {
        logger.warn(marker, "foo {}", "flibble", "moo", "blah", "blah"); // wrong number of arguments
        logger.warn(marker, "foo"); // correct: marker and no arguments
        logger.warn(marker, "foo", new Exception()); // correct: marker and one exception parameter
        logger.warn(marker, "foo {}", "bar"); // correct: marker and one argument

        final var otherMarker = MarkerFactory.getMarker("OTHER_MARKER");
<<<<<<< HEAD
        logger.warn(otherMarker, "foo");
=======
        // we can't statically determine the type of the "otherMarker" variable, so we assume it is not a string and ignore it
        logger.warn(otherMarker, "foo");

        final var message = "foo {} {}";
        logger.warn(message, "a", "b"); // correct: first var is the message with expects two parameters
>>>>>>> eadc469c
    }
}
        ]]></code>
    </test-code>

    <test-code>
        <description>[java] InvalidLogMessageFormat false-positive for a lambda argument #2255</description>
        <expected-problems>0</expected-problems>
        <code><![CDATA[
import org.slf4j.Logger;
import org.slf4j.LoggerFactory;
import java.util.function.Consumer;

class InvalidLogMessageFormatTest {
    private static final Logger LOGGER = LoggerFactory.getLogger(InvalidLogMessageFormatTest.class);

    private InvalidLogMessageFormatTest() {
    }

    public static void main(String[] args) {
        foo(exception -> LOGGER.error("Foo", exception));
    }

    private static void foo(Consumer<Throwable> consumer) {
        consumer.accept(new IllegalArgumentException());
    }
}
        ]]></code>
    </test-code>

    <test-code regressionTest="false">
        <description>[java] InvalidLogMessageFormat false-negative for a lambda argument #2255</description>
        <expected-problems>3</expected-problems>
        <expected-linenumbers>11,13,16</expected-linenumbers>
        <code><![CDATA[
import org.slf4j.Logger;
import org.slf4j.LoggerFactory;

class InvalidLogMessageFormatTest {
    private static final Logger LOGGER = LoggerFactory.getLogger(InvalidLogMessageFormatTest.class);

    private InvalidLogMessageFormatTest() {
    }

    public static void main(String[] args) {
        foo(arg -> LOGGER.error("Foo", arg)); // missing violation: extra argument, that is not a exception
        // explicit cast helps type resolution
        foo((String arg) -> LOGGER.error("Foo", arg)); // violation: extra argument, that is not a exception
        foo((String arg) -> LOGGER.error("Foo {}", arg)); // no violation: correct number of arguments
        foo(arg -> LOGGER.error("Foo {}", arg)); // no violation: correct number of arguments
        foo(arg -> LOGGER.error("Foo {} {}", arg)); // violation: missing argument
    }

    private static void foo(Consumer<String> consumer) {
        consumer.accept("bar");
    }
}
        ]]></code>
    </test-code>

    <test-code>
        <description>#2431 IndexOutOfBoundsException when only logging exception message</description>
        <expected-problems>0</expected-problems>
        <code><![CDATA[
import org.slf4j.Logger;
import org.slf4j.LoggerFactory;
public class Foo {
    private static final Logger LOG = LoggerFactory.getLogger(Foo.class);
    public void bar() {
        try {
            new java.io.File("/text.txt");
        } catch (Exception e) {
            LOG.warn(e.getMessage());
        }
    }
}
        ]]></code>
    </test-code>

    <test-code>
        <description>[java] InvalidLogMessageFormat FP with StringFormattedMessage and ParameterizedMessage #3133</description>
        <expected-problems>2</expected-problems>
        <expected-linenumbers>10,14</expected-linenumbers>
        <expected-messages>
            <message>Missing arguments, expected 2 arguments but found 1</message>
            <message>Too many arguments, expected 1 argument but found 2</message>
        </expected-messages>
        <code><![CDATA[
import org.slf4j.Logger;
import org.slf4j.LoggerFactory;

class TestInvalidLogMessageFormat {
    Logger log = LoggerFactory.getLogger(TestInvalidLogMessageFormat.class);

    public void testPMD() {
        /* whistled, fp*/ log.debug("param %10s %% %n %%", "1"); // string formatted message

        /*10:violation*/ log.debug("param %.2d%s", "expected 2 params, given 1");
        try {
            throw new Exception();
        } catch (Exception e) {
            /*14:violation*/ log.debug("param %s", "expected 1 params, given 2", "too many params", e);
        }
    }

    protected void logProblem(String type, Object val) {
        if (log.isDebugEnabled() && val instanceof Throwable) {
            /*whistled, fp*/ log.debug("Trace for "+type+" reading "+getBriefDescription()+": "+val, (Throwable)val);
        }

        if (log.isDebugEnabled()) {
            /*whistled, fp*/ log.debug("Recurring {} reading {} in {} (still in grace period): {}", new Object[] {type, this, getBriefDescription(), val});
        }
    }

    private String getBriefDescription() { return ""; }
}
        ]]></code>
    </test-code>

    <test-code>
        <description>[java] InvalidLogMessageFormat detection failing when String.format used #3146</description>
        <expected-problems>0</expected-problems>
        <code><![CDATA[
import org.slf4j.Logger;
import org.slf4j.LoggerFactory;
import static java.lang.String.format;

class TestInvalidLogMessageFormat {
    private static final Logger LOGGER = LoggerFactory.getLogger(TestInvalidLogMessageFormat.class);
    public void testPMD() {
        LOGGER.info(String.format("Skipping file %s because no parser could be found", getName()));
        LOGGER.info(format("Skipping file %s", getName()));
    }

    private String getName() { return "the-name"; }
}
        ]]></code>
    </test-code>

    <test-code>
        <description>[java] InvalidLogMessageFormat detection failing when String.format used in a variable</description>
        <expected-problems>0</expected-problems>
        <code><![CDATA[
import org.slf4j.Logger;
import org.slf4j.LoggerFactory;
import static java.lang.String.format;

class TestInvalidLogMessageFormat {
    private static final Logger LOGGER = LoggerFactory.getLogger(TestInvalidLogMessageFormat.class);
    public void testPMD() {
        String message = String.format("Skipping file %s because no parser could be found", getName());
        LOGGER.info(message);
    }

    private String getName() { return "the-name"; }
}
        ]]></code>
    </test-code>
    <test-code>
        <description>#2642 [java] InvalidLogMessageFormat throws IndexOutOfBoundsException with SLF4J and a StringBuilder variable set using var</description>
        <expected-problems>0</expected-problems>
        <code><![CDATA[
            import org.slf4j.Logger;
            import org.slf4j.LoggerFactory;

            public class Foo {

                private static final Logger LOGGER = LoggerFactory.getLogger(Foo.class);

                public void okStr() {
                    String message = "Test"; // No exception
                    LOGGER.info(message.toString());
                }
                public void okStrVar() {
                    var message = "Test"; // No exception
                    LOGGER.info(message.toString());
                }
                public void okSb() {
                    StringBuilder message = new StringBuilder("Test"); // No exception
                    LOGGER.info(message.toString());
                }
                public void exceptionOnThisOne() {
                    var message = new StringBuilder("Test"); // Throws IndexOutOfBoundsException
                    LOGGER.info(message.toString());
                }
            }
            ]]></code>
    </test-code>

    <test-code>
        <description>[java] InvalidLogMessageFormat may examine the value of a different but identically named String variable #3284</description>
        <expected-problems>0</expected-problems>
        <code><![CDATA[
import org.slf4j.Logger;
public class Foo {
    public void aTest() {
        Logger logger = null;

        if (true) {
            final String logMessage = "A message formatted with three parameters: {}, {}, {}";
        }

        if (true) {
            final String logMessage = "A message formatted with only one parameter: {}";
            final Object param = null;
            logger.trace(logMessage, param);
        }
    }
}
        ]]></code>
    </test-code>

    <test-code>
        <description>[java] InvalidLogMessageFormat: false positives with logstash structured logging #3644</description>
        <expected-problems>2</expected-problems>
        <expected-linenumbers>27,29</expected-linenumbers>
        <code><![CDATA[
import org.slf4j.Logger;
import org.slf4j.LoggerFactory;
import net.logstash.logback.argument.StructuredArguments;
import static net.logstash.logback.marker.Markers.*;
import static net.logstash.logback.argument.StructuredArguments.*;

public class Foo {
    private static final Logger LOGGER = LoggerFactory.getLogger(Foo.class);

    public void withMarkers() {
        // Add "foo:bar" to the JSON output
        LOGGER.info(append("foo", "bar"), "Some log message");
        // Add "foo:bar,name:value" to the JSON output
        LOGGER.info(append("foo", "bar").and(append("name", "value")), "Some log message");
    }

    public void withStructuredArguments() {
        // Add "foo:bar" to JSON output and "bar" to log message
        LOGGER.info("log message {}", value("foo", "bar"));
        // Add "foo:bar" to JSON output only
        LOGGER.info("log message", keyValue("foo", "bar"));
        // Add "foo:bar" to JSON output only
        LOGGER.info("log message", StructuredArguments.keyValue("foo", "bar"));
        // Add "foo:bar" to JSON output only, but one parameter
        LOGGER.info("log message: {}", "used parameter", keyValue("foo", "bar"));
        // Add "foo:bar" to JSON output only - too many arguments!
        LOGGER.info("log message", "unused parameter", keyValue("foo", "bar"));
        // Add "foo:bar" to JSON output only - too less arguments!
        LOGGER.info("log message {} {}", keyValue("foo", "bar"));
    }
}
        ]]></code>
    </test-code>
</test-data><|MERGE_RESOLUTION|>--- conflicted
+++ resolved
@@ -831,11 +831,7 @@
     <test-code>
         <description>ignore slf4j-Markers when detecting the number of arguments #2250</description>
         <expected-problems>1</expected-problems>
-<<<<<<< HEAD
         <expected-linenumbers>12</expected-linenumbers>
-=======
-        <expected-linenumbers>11</expected-linenumbers>
->>>>>>> eadc469c
         <code><![CDATA[
 import org.slf4j.Logger;
 import org.slf4j.LoggerFactory;
@@ -854,15 +850,11 @@
         logger.warn(marker, "foo {}", "bar"); // correct: marker and one argument
 
         final var otherMarker = MarkerFactory.getMarker("OTHER_MARKER");
-<<<<<<< HEAD
-        logger.warn(otherMarker, "foo");
-=======
         // we can't statically determine the type of the "otherMarker" variable, so we assume it is not a string and ignore it
         logger.warn(otherMarker, "foo");
 
         final var message = "foo {} {}";
         logger.warn(message, "a", "b"); // correct: first var is the message with expects two parameters
->>>>>>> eadc469c
     }
 }
         ]]></code>
@@ -1107,9 +1099,9 @@
         // Add "foo:bar" to JSON output only, but one parameter
         LOGGER.info("log message: {}", "used parameter", keyValue("foo", "bar"));
         // Add "foo:bar" to JSON output only - too many arguments!
-        LOGGER.info("log message", "unused parameter", keyValue("foo", "bar"));
+        LOGGER.info("log message", "unused parameter", keyValue("foo", "bar")); // line 27
         // Add "foo:bar" to JSON output only - too less arguments!
-        LOGGER.info("log message {} {}", keyValue("foo", "bar"));
+        LOGGER.info("log message {} {}", keyValue("foo", "bar")); // line 29
     }
 }
         ]]></code>
