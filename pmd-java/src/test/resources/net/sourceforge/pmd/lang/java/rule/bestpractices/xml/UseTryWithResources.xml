<?xml version="1.0" encoding="UTF-8"?>
<test-data
    xmlns="http://pmd.sourceforge.net/rule-tests"
    xmlns:xsi="http://www.w3.org/2001/XMLSchema-instance"
    xsi:schemaLocation="http://pmd.sourceforge.net/rule-tests http://pmd.sourceforge.net/rule-tests_1_0_0.xsd">

    <test-code>
        <description>Code sample</description>
        <expected-problems>1</expected-problems>
        <expected-linenumbers>6</expected-linenumbers>
        <code><![CDATA[
import java.io.*;

public class TryWithResources {
    public void run() throws IOException {
        InputStream in = null;
        try {
            in = openInputStream();
            int i = in.read();
        } catch (IOException e) {
            e.printStackTrace();
        } finally {
            try {
                if (in != null) in.close();
            } catch (IOException ignored) {
                // ignored
            }
        }

        // better use try-with-resources
        try (InputStream in2 = openInputStream()) {
            int i = in2.read();
        }
    }

    static InputStream openInputStream() {
        throw new UnsupportedOperationException();
    }
}
        ]]></code>
    </test-code>

    <test-code>
        <description>With IOUtils.closeQuietly 1</description>
        <expected-problems>1</expected-problems>
        <expected-linenumbers>6</expected-linenumbers>
        <code><![CDATA[
import java.io.*;

public class TryWithResources {
    public void run() {
        InputStream in = null;
        try {
            in = openInputStream();
            int i = in.read();
        } catch (IOException e) {
            e.printStackTrace();
        } finally {
            IOUtils.closeQuietly(in);
        }
    }
}
        ]]></code>
    </test-code>

    <test-code>
        <description>With IOUtils.closeQuietly 2</description>
        <expected-problems>1</expected-problems>
        <expected-linenumbers>6</expected-linenumbers>
        <code><![CDATA[
import java.io.*;

public class TryWithResources {
    public void run() {
        InputStream in = null;
        try {
            in = openInputStream();
            int i = in.read();
        } catch (IOException e) {
            e.printStackTrace();
        } finally {
            closeQuietly(in);
        }
    }
}
        ]]></code>
    </test-code>

    <test-code>
        <description>Multiple Resources</description>
        <expected-problems>1</expected-problems>
        <expected-linenumbers>7</expected-linenumbers>
        <code><![CDATA[
import java.io.*;

public class TryWithResources {
    public void run() {
        InputStream in1 = null;
        InputStream in2 = null;
        try {
            in1 = openInputStream();
            in2 = openInputStream();
            int x = in1.read();
            int y = in2.read();
        } catch (IOException e) {
            e.printStackTrace();
        } finally {
            try {
                if (in1 != null) in1.close();
            } catch (IOException ignored) {
                // ignored
            }
            IOUtils.closeQuietly(in2);
        }

        // better use try-with-resources
        try (InputStream in3 = openInputStream(); InputStream in4 = openInputStream()) {
            int x = in3.read();
            int y = in4.read();
        }
    }
}
        ]]></code>
    </test-code>

    <test-code>
        <description>Custom close methods</description>
        <rule-property name="closeMethods">myClose2,myClose</rule-property>
        <expected-problems>1</expected-problems>
        <expected-linenumbers>6</expected-linenumbers>
        <code><![CDATA[
import java.io.*;

public class TryWithResources {
    public void run() {
        InputStream in = null;
        try {
            in = openInputStream();
            int i = in.read();
        } catch (IOException e) {
            e.printStackTrace();
        } finally {
            myClose(in);
        }

        // this block doesn't trigger the rule because of the custom close methods property
        try {
            in = openInputStream();
            int i = in.read();
        } catch (IOException e) {
            e.printStackTrace();
        } finally {
            IOUtils.closeQuietly(in);
        }
    }
}
        ]]></code>
    </test-code>

    <test-code>
        <description>False negative with two resources</description>
        <expected-problems>1</expected-problems>
        <expected-linenumbers>6</expected-linenumbers>
        <code><![CDATA[
import java.io.*;

public class TryWithResources {
    public void run() {
        Reader r1 = new FileReader(file);
        try (Reader r2 = new FileReader(otherFile)) {
        } finally {
            r1.close();
        }
    }
}
        ]]></code>
    </test-code>

    <test-code>
        <description>False positive with no autocloseable</description>
        <expected-problems>0</expected-problems>
        <code><![CDATA[
public class TryWithResources {
    public void run() {
        var noAutoclosable = new Object() {
            public void close() {}
        };
        try {
            System.out.println(noAutocloseable);
        } finally {
            noAutoclosable.close();
        }
    }
}
        ]]></code>
    </test-code>

    <test-code>
        <description>Custom close methods with multiple arguments</description>
        <rule-property name="closeMethods">myClose2,myClose</rule-property>
        <expected-problems>1</expected-problems>
        <expected-linenumbers>6</expected-linenumbers>
        <code><![CDATA[
import java.io.*;

public class TryWithResources {
    public void run() {
        InputStream in = null, in2 = null;
        try {
            in = openInputStream();
            in2 = openInputStream();
            int i = in.read(), j = in2.read();
        } catch (IOException e) {
            e.printStackTrace();
        } finally {
            myClose(in, in2);
        }
    }
}
        ]]></code>
    </test-code>
<<<<<<< HEAD
    <test-code>
        <description>[java] UseTryWithResources - false negative for explicit close #2882</description>
        <expected-problems>1</expected-problems>
        <code><![CDATA[
            import java.io.*;

            public class UseTryWithResources {
                void method() throws Exception {
                    final String fileName = "Test";
                    final BufferedReader br = new BufferedReader(new InputStreamReader(
                            new FileInputStream(fileName), StandardCharsets.UTF_8));
                    try { // warning expected: Consider using a try-with-resources statement instead of explicitly closing the resource
                    } finally {
                        br.close();
                    }
                }
            }
        ]]></code>
    </test-code>
    <test-code>
        <description>[java] UseTryWithResources false positive when AutoCloseable helper used #2650</description>
        <expected-problems>0</expected-problems>
        <code><![CDATA[
            public class PMDUseTryWithResources {

                static class ResourceCloser implements AutoCloseable {
                    public static void close(NotAutoCloseable notAutoCloseable) {
                        notAutoCloseable.close();
                    }

                    @Override
                    public void close() throws Exception {
                        // nothing
                    }
                }

                interface NotAutoCloseable {
                    void close();
                }

                public void useTryWithResources() {
                    NotAutoCloseable notAutoCloseable = null;
                    try {
                        notAutoCloseable = new NotAutoCloseable() {
                            @Override
                            public void close() {
                            }
                        };
                    } finally {
                        if (notAutoCloseable != null) {
                            ResourceCloser.close(notAutoCloseable);
                        }
                    }
                }
            }
            ]]></code>
=======

    <code-fragment id="issue-3235"><![CDATA[
import java.io.IOException;
import java.io.Reader;

class Scratch {
    public static int count(AutoCloseable iterator) {
        int count = 0;
        try {
            count++;
        } finally {
            iterator.close();
        }
        return count;
    }
}

class Holder implements AutoCloseable {
   private Reader reader;
   public void close() throws IOException {
      try {
         someOtherActivity();
      } finally {
         reader.close();
      }
   }
   private void someOtherActivity() throws IOException {
     // do stuff
   }
}
    ]]></code-fragment>

    <test-code>
        <description>[java] UseTryWithResources false positive when closeable is provided as a method argument or class field #3235 before java 9</description>
        <expected-problems>0</expected-problems>
        <code-ref id="issue-3235"/>
        <source-type>java 1.8</source-type>
    </test-code>

    <test-code>
        <description>[java] UseTryWithResources false positive when closeable is provided as a method argument or class field #3235</description>
        <expected-problems>2</expected-problems>
        <expected-linenumbers>7,19</expected-linenumbers>
        <code-ref id="issue-3235"/>
    </test-code>

    <code-fragment id="issue-3235-with-local-var"><![CDATA[
import java.io.IOException;
import java.io.Reader;

class Scratch {
    public static int count() {
        AutoCloseable iterator;
        int count = 0;
        try {
            count++;
        } finally {
            iterator.close();
        }
        return count;
    }
}

class Holder implements AutoCloseable {
   public void close() throws IOException {
      Reader reader;
      try {
         someOtherActivity();
      } finally {
         reader.close();
      }
   }
   private void someOtherActivity() throws IOException {
     // do stuff
   }
}
    ]]></code-fragment>

    <test-code>
        <description>[java] UseTryWithResources with local var and before java 9 #3235</description>
        <expected-problems>2</expected-problems>
        <expected-linenumbers>8,20</expected-linenumbers>
        <code-ref id="issue-3235-with-local-var"/>
        <source-type>java 1.8</source-type>
    </test-code>

    <test-code>
        <description>[java] UseTryWithResources with local var and latest java #3235</description>
        <expected-problems>2</expected-problems>
        <expected-linenumbers>8,20</expected-linenumbers>
        <code-ref id="issue-3235-with-local-var"/>
    </test-code>

    <test-code>
        <description>NPE when determining closeTarget</description>
        <expected-problems>1</expected-problems>
        <expected-linenumbers>6</expected-linenumbers>
        <code><![CDATA[
import java.io.InputStream;
import java.io.IOException;

public class UseTryWithResources {
    public void read(InputStream is, boolean close) throws IOException {
        try {
            is.read();
        } finally {
            if (close) {
                is.close();
            }
        }
    }
}
        ]]></code>
>>>>>>> c17deb5f
    </test-code>
</test-data><|MERGE_RESOLUTION|>--- conflicted
+++ resolved
@@ -219,7 +219,7 @@
 }
         ]]></code>
     </test-code>
-<<<<<<< HEAD
+
     <test-code>
         <description>[java] UseTryWithResources - false negative for explicit close #2882</description>
         <expected-problems>1</expected-problems>
@@ -276,7 +276,7 @@
                 }
             }
             ]]></code>
-=======
+    </test-code>
 
     <code-fragment id="issue-3235"><![CDATA[
 import java.io.IOException;
@@ -390,6 +390,5 @@
     }
 }
         ]]></code>
->>>>>>> c17deb5f
     </test-code>
 </test-data>