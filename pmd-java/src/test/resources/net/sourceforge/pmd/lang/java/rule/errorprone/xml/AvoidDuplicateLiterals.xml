--- conflicted
+++ resolved
@@ -105,29 +105,16 @@
     </test-code>
 
     <test-code>
-<<<<<<< HEAD
         <description>exception list with escape</description>
         <rule-property name="exceptionList">Howdy\,foo</rule-property>
         <rule-property name="maxDuplicateLiterals">2</rule-property>
         <expected-problems>0</expected-problems>
         <code><![CDATA[
 public class Foo {
- private void bar() {
+    private void bar() {
+        buz("Howdy,foo");
     buz("Howdy,foo");
-    buz("Howdy,foo");
- }
-=======
-        <description>exception list and separator properties</description>
-        <rule-property name="exceptionList">Howdy:foo</rule-property>
-        <rule-property name="separator">:</rule-property>
-        <expected-problems>0</expected-problems>
-        <code><![CDATA[
-public class Foo {
-    private void bar() {
-        buz("Howdy"); buz("Howdy"); buz("Howdy"); buz("Howdy");
-        buz("foo"); buz("foo"); buz("foo"); buz("foo");
     }
->>>>>>> c3219b91
 }
         ]]></code>
     </test-code>
