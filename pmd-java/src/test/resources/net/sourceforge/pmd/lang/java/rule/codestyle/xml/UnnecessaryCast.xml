--- conflicted
+++ resolved
@@ -909,7 +909,21 @@
 }
 ]]></code>
     </test-code>
-<<<<<<< HEAD
+
+    <test-code>
+        <description>#5523 [java] UnnecessaryCast FP with integer division</description>
+        <expected-problems>0</expected-problems>
+        <code><![CDATA[
+            class Scratch {
+                public static void main(String[] args) {
+                    long x = 100;
+                    Integer y = 75;
+                    System.out.println(Math.ceil((double) x / y)); // <-- Unnecessary cast (double).
+                    System.out.println(Math.ceil(x / y));
+                }
+            }
+            ]]></code>
+    </test-code>
 
     <test-code>
         <description>Cast in return position of lambda</description>
@@ -1062,24 +1076,9 @@
                             // the outer cast determines the type of the lambda, not the inner cast
                             .map((UnaryOperator<Object>) o -> (Object) o.toString())
                             .orElse(Boolean.FALSE);
-=======
-    <test-code>
-        <description>#5523 [java] UnnecessaryCast FP with integer division</description>
-        <expected-problems>0</expected-problems>
-        <code><![CDATA[
-            class Scratch {
-                public static void main(String[] args) {
-                    long x = 100;
-                    Integer y = 75;
-                    System.out.println(Math.ceil((double) x / y)); // <-- Unnecessary cast (double).
-                    System.out.println(Math.ceil(x / y));
->>>>>>> 861574cd
-                }
-            }
-            ]]></code>
-    </test-code>
-<<<<<<< HEAD
-
-=======
->>>>>>> 861574cd
+                }
+            }
+            ]]></code>
+    </test-code>
+
 </test-data>