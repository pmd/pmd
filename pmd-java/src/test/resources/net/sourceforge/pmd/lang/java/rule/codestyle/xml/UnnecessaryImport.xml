<?xml version="1.0" encoding="UTF-8"?>
<test-data
    xmlns="http://pmd.sourceforge.net/rule-tests"
    xmlns:xsi="http://www.w3.org/2001/XMLSchema-instance"
    xsi:schemaLocation="http://pmd.sourceforge.net/rule-tests http://pmd.sourceforge.net/rule-tests_1_0_0.xsd">

    <test-code>
        <description>simple unused single type import</description>
        <expected-problems>1</expected-problems>
        <code><![CDATA[
import java.io.File;
public class Foo {}
        ]]></code>
    </test-code>

    <test-code>
        <description>one used single type import</description>
        <expected-problems>0</expected-problems>
        <code><![CDATA[
import java.io.File;
public class Foo {
    private File file;
}
        ]]></code>
    </test-code>

    <test-code>
        <description>2 unused single-type imports</description>
        <expected-problems>2</expected-problems>
        <code><![CDATA[
import java.io.File;
import java.util.List;
public class Foo {
}
        ]]></code>
    </test-code>

    <test-code>
        <description>1 used single type import</description>
        <expected-problems>0</expected-problems>
        <code><![CDATA[
import java.security.AccessController;
public class Foo {
    public void foo() {
        AccessController.doPrivileged(null);
    }
}
        ]]></code>
    </test-code>

    <test-code>
        <description>1 import stmt, used only in throws clause</description>
        <expected-problems>0</expected-problems>
        <code><![CDATA[
import java.rmi.RemoteException;
public class Foo {
    public void foo() throws RemoteException {}
}
        ]]></code>
    </test-code>

    <test-code>
        <description>for loop</description>
        <expected-problems>0</expected-problems>
        <code><![CDATA[
import java.util.ArrayList;
public class Foo {
    public void foo(ArrayList list) {
        for (String s : list) {}
    }
}
        ]]></code>
    </test-code>

    <test-code>
        <description>Generics</description>
        <expected-problems>0</expected-problems>
        <code><![CDATA[
import foo.TestInterfaceTwo;
import java.util.*;
public class Foo {
    private List<TestInterfaceTwo> x = new ArrayList<TestInterfaceTwo>();
}
        ]]></code>
    </test-code>

    <test-code>
        <description>Generics 2</description>
        <expected-problems>0</expected-problems>
        <code><![CDATA[
import java.util.Collection;
import java.util.List;
import java.util.ArrayList;
public class Foo {
    private List<Collection> x = new ArrayList<Collection>();
}
        ]]></code>
    </test-code>

    <test-code>
        <description>Annotations</description>
        <expected-problems>0</expected-problems>
        <code><![CDATA[
import foo.annotation.Retention;
import foo.annotation.RetentionPolicy;
@Retention(RetentionPolicy.RUNTIME)
public @interface Foo {
}
        ]]></code>
    </test-code>

    <test-code>
        <description>Annotations 2</description>
        <expected-problems>0</expected-problems>
        <code><![CDATA[
import foo.FooAnnotation1;
import foo.FooAnnotation2;
@FooAnnotation1
@FooAnnotation2
public class Foo {}
        ]]></code>
    </test-code>

    <test-code>
        <description>import from default package</description>
        <expected-problems>1</expected-problems>
        <expected-messages>
            <message>Unnecessary import from the current package 'Bar'</message>
        </expected-messages>
        <code><![CDATA[
import Bar;
public class Foo {
    public Bar foo() {}
}
        ]]></code>
    </test-code>
    <test-code>
        <description>import from default package from somewhere else</description>
        <expected-problems>0</expected-problems>
        <code><![CDATA[
package somewhere;
import Bar;
public class Foo {
    public Bar foo() {}
}
        ]]></code>
    </test-code>

    <test-code>
        <description>import from default package</description>
        <expected-problems>1</expected-problems>
        <code><![CDATA[
package somewhere;
import Bar;
public class Foo {
    public void foo() {}
}
        ]]></code>
    </test-code>

    <test-code disabled="true">
        <!-- This doesn't work anymore since the import is unresolved -->
        <description>Used static import</description>
        <expected-problems>0</expected-problems>
        <code><![CDATA[
import static com.foo.MyClass.staticMethod;
public class Foo {
    public Foo(){
        staticMethod("This is OK");
    }
}
        ]]></code>
    </test-code>

    <test-code>
        <description>Unused static import</description>
        <expected-problems>1</expected-problems>
        <code><![CDATA[
import static com.foo.MyClass.staticMethod;
public class Foo {
    public Foo() {
    }
}
        ]]></code>
    </test-code>

    <test-code>
        <description>On demand import</description>
        <expected-problems>0</expected-problems>
        <code><![CDATA[
import java.util.*;
public class Foo {
    List list = new ArrayList();
}
        ]]></code>
    </test-code>

    <test-code>
        <description>imports used in javadoc comment, see also bug #254</description>
        <expected-problems>0</expected-problems>
        <code><![CDATA[
import java.util.ArrayList;
import java.util.Calendar;
import java.util.List;
import java.util.LinkedList;
import java.util.NoSuchElementException;
import java.io.File;
import java.io.IOException;

public class Foo {
    /**
     * {@linkplain  List list}
     * {@link  ArrayList  arraylist}
     * {@link  LinkedList}
     * {@value  Calendar#DATE}
     * @see File
     * @throws NoSuchElementException no such element
     * @exception IOException IO operation exception
     */
    public void test() {}
}
        ]]></code>
    </test-code>

    <test-code>
        <description>#1280 False Positive in UnusedImports when import used in javadoc</description>
        <expected-problems>0</expected-problems>
        <code><![CDATA[
import some.pack.SomeUtility;

public class Foo {
    /**
     * The {@link SomeUtility#someHelperMethod(String, SomeObject)} method does something.
     */
    public void someMethod() {
    }
}
        ]]></code>
    </test-code>

    <test-code>
        <description>#1720 False Positive in UnusedImports for Javadoc link with array type</description>
        <expected-problems>0</expected-problems>
        <code><![CDATA[
import some.pack.SomeUtility;

public class Foo {
    /**
     * The {@link SomeUtility#someHelperMethod(String, SomeObjectArray[])} method does something.
     */
    public void someMethod() {
    }
}
        ]]></code>
    </test-code>

    <test-code>
        <description>Bug 2606609 : False "UnusedImports" positive in package-info.java</description>
        <expected-problems>0</expected-problems>
        <code><![CDATA[
@DefaultAnnotation(NonNull.class)
package net.sourceforge.pmd.test;

import edu.umd.cs.findbugs.annotations.DefaultAnnotation;
import edu.umd.cs.findbugs.annotations.NonNull;
        ]]></code>
    </test-code>

    <test-code>
        <description>bug #254 False+ : UnusedImport with Javadoc @link</description>
        <expected-problems>0</expected-problems>
        <code><![CDATA[
import java.util.ArrayList;
import java.util.Collections;
import java.util.NoSuchElementException;

public class Test {
    /**
     * {@link ArrayList#add(Object)}
     * @see Collections
     * @throws NoSuchElementException no such element
     */
    String[] getList() { }
}
        ]]></code>
    </test-code>

    <test-code>
        <description>#1181 unused import false positive if used as parameter in javadoc only.</description>
        <expected-problems>0</expected-problems>
        <code><![CDATA[
import java.util.ArrayList;
import java.util.Collection;
import java.util.Collections;
import java.util.List;
import java.util.Vector;

public class Foo {
    /**
     * See here: {@link Collections#reverse(List, Collection)}
     * @see Collections#reverse(ArrayList, Vector)
     */
    public Object bar() {}
}
        ]]></code>
    </test-code>

    <test-code>
        <description>#1280 False Positive in UnusedImports when import used in javadoc</description>
        <expected-problems>0</expected-problems>
        <code><![CDATA[
import some.pack.SomeUtility;

public class Foo {
    /**
     * The {@link SomeUtility#someHelperMethod(String, test.SomeObject)} method does something.
     */
    public void someMethod() {
    }
}
        ]]></code>
    </test-code>

    <test-code>
        <description>#914 False +ve from UnusedImports with wildcard static imports</description>
        <expected-problems>0</expected-problems>
        <code><![CDATA[
import static org.junit.Assert.*;
import org.junit.Test;
import static java.lang.Math.*;

public class FooTest {
    @Test
    public void testStuff() {
        assertEquals( "a", "a" );
        assertFalse( false );
        assertTrue( true );
        assertNull( null );
    }
    public static void main(String[] args) {
        System.out.println(PI);
    }
}
        ]]></code>
    </test-code>

    <test-code>
        <description>#1465 False Positve UnusedImports with javadoc @link</description>
        <expected-problems>0</expected-problems>
        <code><![CDATA[
import a.b.c.d.AgentState;
import a.b.c.d.OtherState;

public interface Foo {
    /**
     * Gets all active AgentHandles.
     * <p/>
     * An agent is active if it has not posted a {@link AgentStateChangeEvent} containing {@link AgentState#TERMINATED}.
     *
     * @return agent handles.
     * @see OtherState#TERMINATED
     */
    Iterable<AgentHandle> getAgentHandles();
}
        ]]></code>
    </test-code>

    <test-code>
        <description>#1547 False Positve UnusedImports with javadoc for identifiers with underscores</description>
        <expected-problems>0</expected-problems>
        <code><![CDATA[
import java.net.HttpURLConnection;

import foo.bar.Some_Thing;
import foo.bar.Under_Score_Exception;
import foo.bar.Fixed_Values;

/**
 * {@link HttpURLConnection#HTTP_NOT_ACCEPTABLE}
 *
 * {@value Fixed_Values#FOO_BAR}
 *
 * @see Some_Thing#SOMETHING_ELSE
 */
public interface Interface {

    /**
     * @throws Under_Score_Exception
     */
    void doSomething();

}
        ]]></code>
    </test-code>

    <test-code>
        <description>#348 False Positive UnusedImports with javadoc for public static inner classes of imports</description>
        <expected-problems>0</expected-problems>
        <code><![CDATA[
import javax.swing.GroupLayout;

public class Foo {

    /**
     * {@link Bar#doSomething(GroupLayout.Group)}
     */
    void doSomething();
}
        ]]></code>
    </test-code>

    <test-code>
        <description>#925 [java] UnusedImports false positive for static import</description>
        <expected-problems>0</expected-problems>
        <code><![CDATA[
            package net.sourceforge.pmd.lang.java.rule.codestyle.unnecessaryimport;

            import static net.sourceforge.pmd.lang.java.rule.codestyle.unnecessaryimport.ClassWithConstants.*;

            public class ClassWithImport {

                public static void main(String[] args) {
                    System.out.println("List 1: " + LIST1);
                    System.out.println("List 2: " + LIST2);
                }
            }
            ]]></code>
    </test-code>

    <test-code>
        <description>#1404 [java] UnusedImports false positive for static import</description>
        <expected-problems>0</expected-problems>
        <code><![CDATA[
            package net.sourceforge.pmd.lang.java.rule.codestyle.unnecessaryimport;

            import static net.sourceforge.pmd.lang.java.rule.codestyle.unnecessaryimport.ClassWithStringConstants.*;

            public class ClassWithImport {

                public static void main(String[] args) {
                    if (CONST1.equals("a")) {
                        System.out.println("CONST1 is a");
                    }
                }
            }
            ]]></code>
    </test-code>

    <test-code>
        <description>#1209 [java] UnusedImports false positive for static import with package-private method usage</description>
        <expected-problems>0</expected-problems>
        <code><![CDATA[
            package net.sourceforge.pmd.lang.java.rule.codestyle.unnecessaryimport;

            import static net.sourceforge.pmd.lang.java.rule.codestyle.unnecessaryimport.PackagePrivateUtils.*;
            import static net.sourceforge.pmd.lang.java.rule.codestyle.unnecessaryimport.PublicUtils.*;

            public class Imports {

                int importtest() {
                    int i = 0;
                    i = f1(i);
                    i = g1(i);
                    i = f2(i);
                    i = g2(i);
                    i = f3(i);
                    i = g3(i);
                    return i;
                }
            }
            ]]></code>
    </test-code>

    <test-code>
        <description>#1625 [java] UnusedImports false positive for method parameter type in @see Javadoc</description>
        <expected-problems>0</expected-problems>
        <code><![CDATA[
package net.sourceforge.pmd.lang.java.rule.codestyle.unnecessaryimport;

import java.io.File;
import java.io.FileInputStream;

public class Derived extends FileInputStream {
    /** @see #FileInputStream(File) */
    void main() {}
}
        ]]></code>
    </test-code>

    <test-code>
        <description>#1720 False Positive in UnusedImports for Javadoc @see with array type</description>
        <expected-problems>0</expected-problems>
        <code><![CDATA[
package net.sourceforge.pmd.lang.java.rule.codestyle.unnecessaryimport;

import java.io.File;
import java.io.FileInputStream;

public class Derived extends FileInputStream {
    /** @see #FileInputStream(File, File[]) */
    void main() {}
}
        ]]></code>
    </test-code>

    <test-code>
        <description>#2025 False Positive in UnusedImports for params when using @see with FQCN</description>
        <expected-problems>0</expected-problems>
        <code><![CDATA[
import spark.Response; // flaged, should not

/**
 * @see foo.bar.MyController#startTransaction(Response)
 */
public class VendingV2PaymentRequest {
}
        ]]></code>
    </test-code>

    <test-code>
        <description>#2025 False Positive in UnusedImports for params when using @link with FQCN</description>
        <expected-problems>0</expected-problems>
        <code><![CDATA[
import spark.Request; // flaged, should not

/**
 * {@link foo.bar.MyController#startTransaction(Request)}
 */
public class VendingV2PaymentRequest {
}
        ]]></code>
    </test-code>

    <test-code>
        <description>#2016 [java] UnusedImports: False positive if wildcard is used and only static methods</description>
        <expected-problems>0</expected-problems>
        <code><![CDATA[
package net.sourceforge.pmd.lang.java.rule.codestyle.unnecessaryimport;

// star import is important here for the test case!!
import java.util.*;

/**
 * Note: In order for this test case to work, the class "Issue2016" must also be compiled and available
 * on the auxclasspath.
 */
public class Issue2016 {
    public void testFunction() {
        Objects.toString(null);
    }
}
        ]]></code>
    </test-code>

    <test-code>
        <description>resolve ambiguous static on-demand imports (#2277)</description>
        <expected-problems>0</expected-problems>
        <code><![CDATA[
import static java.lang.Integer.*;
import static java.lang.Long.valueOf;
import static java.lang.Long.*;

public class Foo {
    public void foo() {
        // the "valueOf" method is both in Integer.* and Long.*
        // we need an explicit static import to specify one of them, e.g. Long.valueOf
        valueOf("123", 10);

        // covered by Integer.*
        int i = parseInt("123");

        // covered by Long.*
        long l = parseLong("123");
    }
}
     ]]></code>
    </test-code>

    <test-code>
        <description>[java] UnusedImports with static imports on subclasses #3132</description>
        <expected-problems>0</expected-problems>
        <code><![CDATA[
package net.sourceforge.pmd.lang.java.rule.codestyle.unnecessaryimport;

import static net.sourceforge.pmd.lang.java.rule.codestyle.unnecessaryimport.HelloMore.*; // flagged as unused

public class Test {
    public static void main(String... args) {
        sayHello();
    }
}
        ]]></code>
    </test-code>

    <test-code>
        <description>Unused import with member inherited AND imported</description>
        <expected-problems>1</expected-problems>
        <code><![CDATA[
package net.sourceforge.pmd.lang.java.rule.codestyle.unnecessaryimport;

import static net.sourceforge.pmd.lang.java.rule.codestyle.unnecessaryimport.HelloMore.sayHello;

public class Test extends HelloMore {
    public static void main(String... args) {
        // import is unused as the method is inherited here
        sayHello();
    }
}
        ]]></code>
    </test-code>

    <test-code>
        <description>NPE with static import on interface</description>
        <expected-problems>1</expected-problems>
        <code><![CDATA[
import static javax.swing.WindowConstants.*; //warn

class NPEImport {}
        ]]></code>
    </test-code>

    <!-- Test cases for duplicate imports -->

    <test-code>
        <description>duplicate single type imports</description>
        <expected-problems>2</expected-problems>
        <expected-linenumbers>2,3</expected-linenumbers>
        <expected-messages>
            <message>Unused import 'java.util.*'</message>
            <message>Duplicate import 'java.io.File'</message>
        </expected-messages>
        <code><![CDATA[
            import java.io.File;
            import java.util.*;
            import java.io.File;
            public class Foo {
                File f;
            }
            ]]></code>
    </test-code>

    <test-code>
        <description>duplicate wildcard imports</description>
        <expected-problems>1</expected-problems>
        <expected-linenumbers>2</expected-linenumbers>
        <expected-messages>
            <message>Duplicate import 'java.io.*'</message>
        </expected-messages>
        <code><![CDATA[
            import java.io.*;
            import java.io.*;
            public class Foo {
                File f;
            }
            ]]></code>
    </test-code>

    <test-code>
        <description>single type import after wildcard import</description>
        <expected-problems>1</expected-problems>
        <expected-linenumbers>1</expected-linenumbers>
        <expected-messages>
            <message>Unused import 'java.io.*'</message>
        </expected-messages>
        <code><![CDATA[
            import java.io.*;
            import java.io.File;
            public class Foo {
                File f;
            }
            ]]></code>
    </test-code>

    <test-code>
        <description>subpackage import, ok</description>
        <expected-problems>0</expected-problems>
        <code><![CDATA[
            import java.util.*;
            import java.util.logging.*;
            public class Foo {
                List c; Logger f;
            }
            ]]></code>
    </test-code>

    <test-code>
        <description>674394, disambiguation import should be allowed</description>
        <expected-problems>0</expected-problems>
        <code><![CDATA[
            import java.awt.*;
            import java.util.*;
            import java.util.List; //False positive

            class Foo{
                Color color;
                List list;
                Set set;
            }
            ]]></code>
    </test-code>

    <test-code>
        <description>674394, disambiguation import because of conflict with java.lang</description>
        <expected-problems>1</expected-problems>
        <expected-linenumbers>1</expected-linenumbers>
        <code><![CDATA[
            import foo.*;
            import foo.System;  //False positive

            class Foo {
                System system;  //No, I do not mean java.lang.System
            }
            ]]></code>
    </test-code>

    <test-code>
        <description>#1306 False positive on duplicate when using static imports</description>
        <expected-problems>0</expected-problems>
        <code><![CDATA[
            import static org.junit.Assert.*;
            import static net.sourceforge.pmd.lang.java.rule.codestyle.UnnecessaryImportTest.*;
            import static org.junit.Assert.assertTrue;
            // this import is needed for disambiguation - as DuplicateImportsTest
            // defines assertTrue with the same signature, too.

            public class DuplicateImports {
                static {
                    assertTrue("", true); // the one from the disambiguation import
                    assertSomething("", true); // from UnnecessaryImportTest.*
                    assertFalse("", true); // from Assert.*
                }
            }
            ]]></code>
    </test-code>

    <test-code>
        <description>Static on-demand import is used</description>
        <expected-problems>0</expected-problems>
        <!-- Technically we could report assertTrue, but for now we don't. -->
        <code><![CDATA[
            import static org.junit.Assert.*;
            import static org.junit.Assert.assertTrue;

            public class DuplicateImports {
                static {
                    assertTrue("", true);
                    assertFalse("", true);
                }
            }
            ]]></code>
    </test-code>

    <test-code>
        <description>[java]  similar imports static/nonstatic with method #2546</description>
        <expected-problems>1</expected-problems>
        <expected-linenumbers>2</expected-linenumbers>
        <expected-messages>
            <message>Unused import 'net.sourceforge.pmd.lang.java.rule.codestyle.unnecessaryimport.NonStaticContainer.*'</message>
        </expected-messages>
        <code><![CDATA[
            // imports NonStatic -- unused
            import net.sourceforge.pmd.lang.java.rule.codestyle.unnecessaryimport.NonStaticContainer.*;
            // imports foo -- used
            import static net.sourceforge.pmd.lang.java.rule.codestyle.unnecessaryimport.NonStaticContainer.*;

            public class DuplicateImports {
                static {
                    foo();
                }
            }
            ]]></code>
    </test-code>
    <test-code>
        <description>[java] #2546 -- similar imports static/nonstatic - static is used</description>
        <expected-problems>1</expected-problems>
        <expected-linenumbers>8</expected-linenumbers>
        <expected-messages>
            <message>Unused static import 'net.sourceforge.pmd.lang.java.rule.codestyle.unnecessaryimport.NonStaticContainer.*'</message>
        </expected-messages>
        <code><![CDATA[
            // The imports are actually duplicates, either could be removed.
            // We always elect to report the static import as it is longer and may import
            // methods or fields

            // imports static and non-static (=used)
            import net.sourceforge.pmd.lang.java.rule.codestyle.unnecessaryimport.NonStaticContainer.*;
            // imports static (=used)
            import static net.sourceforge.pmd.lang.java.rule.codestyle.unnecessaryimport.NonStaticContainer.*;

            public class DuplicateImports {
                static {
                    Static b;
                }
            }
            ]]></code>
    </test-code>
    <test-code>
        <description>[java] #2546 -- similar imports static/nonstatic - static is unused</description>
        <expected-problems>1</expected-problems>
        <expected-linenumbers>4</expected-linenumbers>
        <expected-messages>
            <message>Unused static import 'net.sourceforge.pmd.lang.java.rule.codestyle.unnecessaryimport.NonStaticContainer.*'</message>
        </expected-messages>
        <code><![CDATA[
            // imports static and non-static (=used)
            import net.sourceforge.pmd.lang.java.rule.codestyle.unnecessaryimport.NonStaticContainer.*;
            // imports static (=unused)
            import static net.sourceforge.pmd.lang.java.rule.codestyle.unnecessaryimport.NonStaticContainer.*;

            public class DuplicateImports {
                static {
                    NonStatic b;
                }
            }
            ]]></code>
    </test-code>
    <test-code>
        <description>[java] #2546 -- similar imports static/nonstatic - both are used</description>
        <expected-problems>0</expected-problems>
        <code><![CDATA[
            // imports NonStatic
            import net.sourceforge.pmd.lang.java.rule.codestyle.unnecessaryimport.NonStaticContainer.*;
            // imports Static
            import static net.sourceforge.pmd.lang.java.rule.codestyle.unnecessaryimport.NonStaticContainer.*;

            public class DuplicateImports {
                static {
                    // both are used
                    NonStatic a;
                    Static b;
                }
            }
            ]]></code>
    </test-code>
    <test-code>
        <description>[java] #2546 -- similar imports static/nonstatic - both are used (method)</description>
        <expected-problems>0</expected-problems>
        <code><![CDATA[
            // imports NonStatic
            import net.sourceforge.pmd.lang.java.rule.codestyle.unnecessaryimport.NonStaticContainer.*;
            // imports foo()
            import static net.sourceforge.pmd.lang.java.rule.codestyle.unnecessaryimport.NonStaticContainer.*;

            public class DuplicateImports {
                static {
                    // both are used
                    NonStatic a;
                    foo();
                }
            }
            ]]></code>
    </test-code>


    <test-code>
        <description>ImportFromSamePackage: simple failure</description>
        <expected-problems>1</expected-problems>
        <code><![CDATA[
            package foo;
            import foo.Bar;
            public class Baz {
                Bar bar;
            }
        ]]></code>
    </test-code>

    <test-code>
        <description>ImportFromSamePackage: class in default package importing from sub package</description>
        <expected-problems>0</expected-problems>
        <code><![CDATA[
            package foo;
            import foo.buz.Bar;
            public class Baz{
                Bar b;
            }
            ]]></code>
    </test-code>

    <test-code>
        <description>ImportFromSamePackage: importing all from same package</description>
        <expected-problems>1</expected-problems>
        <expected-messages>
            <message>Unused import 'foo.bar.*'</message>
        </expected-messages>
        <code><![CDATA[
            package foo.bar;
            import foo.bar.*;
            public class Baz{}
            ]]></code>
    </test-code>

    <!-- From DontImportJavaLang   -->

    <test-code>
        <description>import java.lang.String (used)</description>
        <expected-problems>1</expected-problems>
        <expected-messages>
            <message>Unnecessary import from the java.lang package 'java.lang.String'</message>
        </expected-messages>
        <code><![CDATA[
            import java.lang.String;
            public class Foo {
                String foo;
            }
            ]]></code>
    </test-code>

    <test-code>
        <description>import java.lang.String (unused)</description>
        <expected-problems>1</expected-problems>
        <expected-messages>
            <message>Unused import 'java.lang.String'</message>
        </expected-messages>
        <code><![CDATA[
            import java.lang.String;
            public class Foo { }
            ]]></code>
    </test-code>

    <test-code>
        <description>import java.lang type when it shadows a same package type</description>
        <expected-problems>0</expected-problems>
        <code><![CDATA[
            // this package redefines a String type
            package net.sourceforge.pmd.lang.java.rule.codestyle.unnecessaryimport.javalang;

            import java.lang.String;
            public class Foo {
                String foo;
            }
            ]]></code>
    </test-code>
    <test-code>
        <description>import java.lang type when it shadows a same package type (unused)</description>
        <expected-problems>1</expected-problems>
        <expected-messages>
            <message>Unused import 'java.lang.String'</message>
        </expected-messages>
        <code><![CDATA[
            // this package redefines a String type
            package net.sourceforge.pmd.lang.java.rule.codestyle.unnecessaryimport.javalang;

            import java.lang.String;
            public class Foo { }
            ]]></code>
    </test-code>

    <test-code>
        <description>import java.lang.*</description>
        <expected-problems>1</expected-problems>
        <code><![CDATA[
            import java.lang.*;
            public class Foo {}
            ]]></code>
    </test-code>

    <test-code>
        <description>import java.lang.ref/reflect/annotation/instrument/management</description>
        <expected-problems>0</expected-problems>
        <code><![CDATA[
            import java.lang.ref.*;
            import java.lang.reflect.*;
            import java.lang.annotation.*;
            import java.lang.management.*;
            public class Foo {
                Annotation a; Method m; WeakReference r;
                RuntimeMXBean x;
            }
            ]]></code>
    </test-code>

    <test-code>
        <description>Static Java imports are OK</description>
        <expected-problems>0</expected-problems>
        <code><![CDATA[
            import static java.lang.String.*;
            public class Foo {
                static {
                    valueOf(1);
                }
            }
            ]]></code>
    </test-code>

    <test-code>
        <description>Importing java.lang.Thread.UncaughtExceptionHandler, unused</description>
        <expected-problems>1</expected-problems>
        <expected-messages>
            <message>Unused import 'java.lang.Thread.UncaughtExceptionHandler'</message>
        </expected-messages>
        <code><![CDATA[
            import java.lang.Thread.UncaughtExceptionHandler;
            public class Foo {
                Thread.UncaughtExceptionHandler unused;
            }
            ]]></code>
    </test-code>

    <test-code>
        <description>Importing java.lang.Thread.UncaughtExceptionHandler</description>
        <expected-problems>0</expected-problems>
        <code><![CDATA[
            import java.lang.Thread.UncaughtExceptionHandler;
            public class Foo {
                UncaughtExceptionHandler used;
            }
            ]]></code>
    </test-code>

    <test-code>
        <description>import java.lang.ProcessBuilder.Redirect: #1031 false DontImportJavaLang</description>
        <expected-problems>0</expected-problems>
        <code><![CDATA[
            import java.lang.ProcessBuilder.Redirect;

            public class Foo {
                Redirect r;
            }
            ]]></code>
    </test-code>

    <test-code>
        <description>import java.lang.invoke.MethodHandles: #339 false DontImportJavaLang</description>
        <expected-problems>0</expected-problems>
        <code><![CDATA[
            import java.lang.invoke.MethodHandles;

            public class Foo {
                static {
                    MethodHandles.argumentsWithCombiner();// use it
                }
            }
            ]]></code>
    </test-code>

    <test-code>
        <description>[java] UnnecessaryImport false positive for on-demand imports #2655</description>
        <expected-problems>0</expected-problems>
        <code><![CDATA[
package net.sourceforge.pmd.lang.java.rule.codestyle.unnecessaryimport.package1;

import net.sourceforge.pmd.lang.java.rule.codestyle.unnecessaryimport.package2.*; // SUPPRESS CHECKSTYLE needed for test case

public class U {
    private void g() {
        String k = C.V;
    }
}
        ]]></code>
    </test-code>

    <test-code>
        <description>static import of a type</description>
        <expected-problems>0</expected-problems>
        <code><![CDATA[
package net.sourceforge.pmd.lang.java.rule.codestyle.unnecessaryimport;

import static net.sourceforge.pmd.lang.java.rule.codestyle.unnecessaryimport.ConcFlow.Subscriber;
import net.sourceforge.pmd.lang.java.rule.codestyle.unnecessaryimport.ConcFlow.Publisher;
import static net.sourceforge.pmd.lang.java.rule.codestyle.unnecessaryimport.ConcFlow.Subscription;

/**
 * {@link Flow.Subscription#request(long) request}
 * {@link Flow.Subscription}
 */
public class SubmissionPublisher<T> implements Publisher<T> {
    static final class ConsumerSubscriber<T> implements Subscriber<T> {
        Subscription subscription;
    }
}
        ]]></code>
    </test-code>
    <test-code>
        <description>[java] UnnecessaryImport false positive for on-demand imports of non-static nested classes</description>
        <expected-problems>0</expected-problems>
        <code><![CDATA[
package net.sourceforge.pmd.lang.java.rule.codestyle.unnecessaryimport.package1;

import net.sourceforge.pmd.lang.java.rule.codestyle.unnecessaryimport.package2.C.*; // SUPPRESS CHECKSTYLE needed for test case

public class U {
    IC c;
}
        ]]></code>
    </test-code>

    <test-code>
        <description>[java] UnnecessaryImport false positive for static on-demand imports of static nested classes</description>
        <expected-problems>0</expected-problems>
        <code><![CDATA[
package net.sourceforge.pmd.lang.java.rule.codestyle.unnecessaryimport.package1;

import static net.sourceforge.pmd.lang.java.rule.codestyle.unnecessaryimport.package2.C.*; // SUPPRESS CHECKSTYLE needed for test case

public class U {
    ISC sc;
}
        ]]></code>
    </test-code>

    <test-code>
        <description>Necessary imports for @snippet tags introduced with JEP 413 in Java 18</description>
        <expected-problems>0</expected-problems>
        <code><![CDATA[
import java.math.BigDecimal;
import java.util.ArrayList;

/**
 * {@snippet :
 *    BigDecimal n = new BigDecimal("10.0"); // @link substring="BigDecimal" target="BigDecimal"
 * }
 *
 * <p>Other example:
 * {@snippet :
 *    Sample.add(this); // @link target="ArrayList#add(Object)"
 * }
 */
public class Sample {
    // ...
}
        ]]></code>
    </test-code>
    <test-code>
        <description>#4432 - Necessary import for interface method</description>
        <expected-problems>0</expected-problems>
        <code><![CDATA[
            package p;

            import static p.Top2.foo;

            class Klass implements Top {
                static {
                    foo(); // This is Top2.foo
                }

                static class Child {
                    {
                        foo(); // This is also Top2.foo
                    }
                }
            }
            interface Top {
                static void foo() {}
            }
            interface Top2 {
                static void foo() {}
            }
            ]]></code>
    </test-code>
    <test-code>
        <description>#4557 - UnnecessaryImport FP with static imports of overloaded methods</description>
        <expected-problems>0</expected-problems>
        <code><![CDATA[
            package p;

            import static p.Static.assertThat;

            class Klass {
                static {
                    assertThat(1); // This is assertThat(Integer)
                }
            }
            class Static {

                public static Object assertThat(Integer actual) {
                    return null;
                }

                public static Object assertThat(Long actual) {
                    return null;
                }
            }
            ]]></code>
    </test-code>

    <test-code>
        <description>[java] UnnecessaryImport false-positive on generic method call with on lambda #4816</description>
        <expected-problems>0</expected-problems>
        <code><![CDATA[
package net.sourceforge.pmd.lang.java.rule.codestyle.unnecessaryimport;

import java.util.function.Function;
import java.util.stream.Collectors; // UnnecessaryImport:	Unused import 'java.util.stream.Collectors'
import java.util.TreeSet; // UnnecessaryImport:	Unused import 'java.util.TreeSet'
import java.util.Set;

import net.sourceforge.pmd.lang.java.rule.codestyle.unnecessaryimport.item.Item; // UnnecessaryImport:	Unused import 'net.sourceforge.pmd.lang.java.rule.codestyle.unnecessaryimport.item.Item'
import net.sourceforge.pmd.lang.java.rule.codestyle.unnecessaryimport.item.ItemProducer;

public class Example {
    private <X> X run(Function<ItemProducer, X> f) { return null; }

    public Set<String> sample() {
        return run((producer) -> producer
            .stream()
            .map(Item::getValue)
            .collect(Collectors.toCollection(TreeSet::new)));
    }
}
]]></code>
    </test-code>
    <test-code>
        <description>FP with unknown symbols</description>
        <expected-problems>0</expected-problems>
        <code><![CDATA[
import static something.Foo.*;

public class Example {
    public Set<String> sample() {
        foo();
    }
}
]]></code>
    </test-code>
    <test-code>
        <description>FP with unknown symbols 2</description>
        <expected-problems>0</expected-problems>
        <code><![CDATA[
            import static something.Foo.foo;

            public class Example {
                public Set<String> sample() {
                    foo(x);
                }
            }
            ]]></code>
    </test-code>
    <test-code>
        <description>FP with unknown symbols 3</description>
        <expected-problems>1</expected-problems>
        <expected-linenumbers>1</expected-linenumbers>
        <code><![CDATA[
            import static something.Foo.bar;
            import static something.Bar.*; // this is marked as not unnecessary
            import static something.Other.*; // this is marked as not unnecessary

            public class Example {
                public Set<String> sample() {
                    foo(x);
                }
            }
            ]]></code>
    </test-code>

    <test-code>
        <description>imports used in markdown javadoc comment (since java 23, JEP 467)</description>
        <expected-problems>0</expected-problems>
        <code><![CDATA[
import java.util.ArrayList;
import java.util.Calendar;
import java.util.List;
import java.util.LinkedList;
import java.io.File;

public class Foo {
    ///
    /// [`List`][List]
    /// [arrayList][ArrayList]
    /// [LinkedList]
    /// [Calendar#DATE]
    /// [File#exists()]
    public void test() {}
}
        ]]></code>
    </test-code>
    
    <test-code>
        <description>module import declarations (since java 23 preview, JEP 476)</description>
        <expected-problems>0</expected-problems>
        <code><![CDATA[
import module java.base;
public class Foo {
    private File file; // imported via module import from java.base
}
]]></code>
        <source-type>java 23-preview</source-type>
    </test-code>

    <test-code>
        <description>module import declarations - unnecessary (since java 23 preview, JEP 476)</description>
        <expected-problems>1</expected-problems>
        <expected-linenumbers>1</expected-linenumbers>
        <expected-messages>
            <message>Unused module import 'java.base'</message>
        </expected-messages>
        <code><![CDATA[
import module java.base; // unnecessary
public class Foo {
}
]]></code>
        <source-type>java 23-preview</source-type>
    </test-code>

    <test-code>
        <description>module import declarations - duplicate 1 (since java 23 preview, JEP 476)</description>
        <expected-problems>1</expected-problems>
        <expected-linenumbers>2</expected-linenumbers>
        <code><![CDATA[
import module java.base;
import module java.base; // plain duplicate
public class Foo {
    private File file;
}
]]></code>
        <source-type>java 23-preview</source-type>
    </test-code>

    <test-code>
        <description>module import declarations - duplicate 2 (since java 23 preview, JEP 476)</description>
        <expected-problems>1</expected-problems>
        <expected-linenumbers>1</expected-linenumbers>
        <expected-messages>
            <message>Unused module import 'java.base'</message>
        </expected-messages>
        <code><![CDATA[
import module java.base; // unnecessary since there is a single import for java.io.File
import java.io.File;
public class Foo {
    private File file;
}
]]></code>
        <source-type>java 23-preview</source-type>
    </test-code>

    <test-code>
        <description>[java] UnusedImports: False positive if nested interface is referenced in javadoc #2001</description>
        <expected-problems>0</expected-problems>
        <code><![CDATA[
import net.sourceforge.pmd.lang.java.rule.codestyle.unnecessaryimport.Issue2001;

/**
 * Foobedoo {@link Issue2001.B}
 */
public class C {
}
]]></code>
    </test-code>

    <test-code>
        <description>#5315 [java] UnnecessaryImport false positive for on-demand imports</description>
        <expected-problems>0</expected-problems>
        <code><![CDATA[
            package org.example;

            import java.util.Map;
            import java.util.Map.*; // this import is reported as unnecessary. However, class Entry is a nested class of Map and requires that import

            import static java.util.stream.Collectors.toMap;

            public class Main {
                public static void main(String[] args) {
                    Map<String, String> map = Map.of("key1", "value1");
                    var weirdCopy = map.entrySet().stream().collect(toMap(Entry::getKey, Entry::getValue));
                    System.out.println(weirdCopy);
                }
            }
            ]]></code>
    </test-code>

    <test-code>
<<<<<<< HEAD
        <description>[java] UnnecessaryImport false positive for multiline @see Javadoc #5832</description>
        <expected-problems>0</expected-problems>
        <code><![CDATA[
import java.util.ArrayList;
import java.util.Collection;

/**
 * @see ArrayList#addAll(int,
 *      Collection)
 */
public class Main { }
]]></code>
    </test-code>

    <test-code>
        <description>[java] UnusedImports false positive for multiline @link Javadoc #1639</description>
        <expected-problems>0</expected-problems>
        <code><![CDATA[
import java.io.File;
import java.io.FileOutputStream;

public class Demo {
    /** {@link
     * FileOutputStream#FileOutputStream(File)} */
    void main() {}
}
]]></code>
    </test-code>
=======
        <description>#2304: [java] static on-demand field import in javadoc</description>
        <expected-problems>1</expected-problems>
        <expected-linenumbers>1</expected-linenumbers>
        <code><![CDATA[
import static java.nio.charset.StandardCharsets.*; // Note: UTF_8 is a field in StandardCharsets and javadoc cannot reference it via static import
public class Foo {
    /**
     * {@link UTF_8}
     */
    public void test() {}
}
        ]]></code>
    </test-code>

    <test-code>
        <description>#2304: [java] static on-demand method import in javadoc</description>
        <expected-problems>1</expected-problems>
        <expected-linenumbers>1</expected-linenumbers>
        <code><![CDATA[
import static java.util.function.Predicate.*; // Note: this would import all fields/methods from Predicate, but not Predicate itself, which is used in the javadoc
import java.util.function.Predicate;
public class Foo {
    /**
     * {@link Predicate#isEqual(Object)}}
     */
    public void test() {}
}
        ]]></code>
    </test-code>

    <test-code>
        <description>#2304: [java] static on-demand class import in javadoc</description>
        <expected-problems>0</expected-problems>
        <code><![CDATA[
import static java.util.Map.*;
public class Foo {
    /**
     * {@link Entry}
     */
    public void test() {}
}
        ]]></code>
    </test-code>

    <test-code>
        <description>#2304: [java] on-demand import in javadoc</description>
        <expected-problems>0</expected-problems>
        <code><![CDATA[
import java.util.*;
public class Foo {
    /**
     * {@link  ArrayList  arraylist}
     */
    public void test() {}
}
        ]]></code>
    </test-code>

    <test-code>
        <description>#2304: [java] on-demand import in javadoc method param</description>
        <expected-problems>0</expected-problems>
        <code><![CDATA[
import java.util.*;

public class Foo {
    /**
     * {@see Foo#someMethod(String, ArrayList)}
     */
    public void test() {}

}
        ]]></code>
    </test-code>

    <test-code>
        <description>#2304: [java] static on-demand import in javadoc method param</description>
        <expected-problems>0</expected-problems>
        <code><![CDATA[
import static java.util.Map.*;

public class Foo {
    /**
     * {@see Foo#someMethod(String, Entry)}
     */
    public void test() {}

}
        ]]></code>
    </test-code>

>>>>>>> dd1f995f
</test-data><|MERGE_RESOLUTION|>--- conflicted
+++ resolved
@@ -1358,7 +1358,6 @@
     </test-code>
 
     <test-code>
-<<<<<<< HEAD
         <description>[java] UnnecessaryImport false positive for multiline @see Javadoc #5832</description>
         <expected-problems>0</expected-problems>
         <code><![CDATA[
@@ -1387,7 +1386,8 @@
 }
 ]]></code>
     </test-code>
-=======
+
+    <test-code>
         <description>#2304: [java] static on-demand field import in javadoc</description>
         <expected-problems>1</expected-problems>
         <expected-linenumbers>1</expected-linenumbers>
@@ -1478,5 +1478,4 @@
         ]]></code>
     </test-code>
 
->>>>>>> dd1f995f
 </test-data>