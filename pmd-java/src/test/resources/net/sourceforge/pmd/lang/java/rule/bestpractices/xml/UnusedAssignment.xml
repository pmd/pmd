--- conflicted
+++ resolved
@@ -3543,7 +3543,6 @@
 }
         ]]></code>
     </test-code>
-<<<<<<< HEAD
     <test-code>
         <description>[java] [7.0-rc1] UnusedAssignment for used field #4435</description>
         <expected-problems>0</expected-problems>
@@ -3713,7 +3712,7 @@
     }
 }
         ]]></code>
-=======
+    </test-code>
 
     <test-code>
         <description>[java] UnusedAssignment false positive in record compact constructor #4603</description>
@@ -3752,6 +3751,5 @@
     }
 }
 ]]></code>
->>>>>>> 7bdc0b2f
     </test-code>
 </test-data>