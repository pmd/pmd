--- conflicted
+++ resolved
@@ -705,7 +705,7 @@
 }
         ]]></code>
     </test-code>
-<<<<<<< HEAD
+    
     <test-code>
         <description> [java]A false negative about JUnitTestsShouldIncludeAssert and testng #4503 </description>
         <expected-problems>1</expected-problems>
@@ -719,8 +719,8 @@
   void test() {}
 }
         ]]></code>
-=======
-
+    </test-code>
+    
     <test-code>
         <description>[java] JUnitTestsShouldIncludeAssert: False positives for assert methods named "check" and "verify" #1455</description>
         <expected-problems>0</expected-problems>
@@ -772,6 +772,5 @@
     }
 }
 ]]></code>
->>>>>>> 37de19f8
     </test-code>
 </test-data>