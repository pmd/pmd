--- conflicted
+++ resolved
@@ -381,7 +381,7 @@
     </test-code>
 
     <test-code>
-<<<<<<< HEAD
+
         <description>#4225 [java] MissingStaticMethodInNonInstantiatableClass should consider Lombok's @NoArgsConstructor</description>
         <expected-problems>0</expected-problems>
         <code><![CDATA[
@@ -422,7 +422,8 @@
 }
 
         ]]></code>
-=======
+    </test-code>
+    <test-code>
         <description>[java] MissingStaticMethodInNonInstantiatableClass does not consider nested builder class #4174</description>
         <expected-problems>0</expected-problems>
         <code><![CDATA[
@@ -453,6 +454,6 @@
   }
 }
 ]]></code>
->>>>>>> 7f7498df
+
     </test-code>
 </test-data>