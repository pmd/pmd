--- conflicted
+++ resolved
@@ -293,20 +293,6 @@
     </test-code>
 
     <test-code>
-<<<<<<< HEAD
-        <description>[java] LawOfDemeter: False positive with indexed array access #2181</description>
-        <expected-problems>0</expected-problems>
-        <code><![CDATA[
-public final class Util {
-    public static boolean check(String passwd, String hashed) {
-        try {
-            final String[] parts = hashed.split("\\$");
-
-            if (parts.length != 5 || !parts[1].equals("s0")) {      // wrong violation - method chain calls
-                throw new IllegalArgumentException("Invalid hashed value");
-            }
-        } catch (Exception e) { }
-=======
         <description>[java] LawOfDemeter: False positive with 'this' pointer #2174</description>
         <expected-problems>0</expected-problems>
         <code><![CDATA[
@@ -355,7 +341,24 @@
                 ((SearchNumberTask) task).writeCancelMessage(); // wrong violation: method chain calls
             }
         }
->>>>>>> 6fdfac23
+    }
+}
+        ]]></code>
+    </test-code>
+
+    <test-code>
+        <description>[java] LawOfDemeter: False positive with indexed array access #2181</description>
+        <expected-problems>0</expected-problems>
+        <code><![CDATA[
+public final class Util {
+    public static boolean check(String passwd, String hashed) {
+        try {
+            final String[] parts = hashed.split("\\$");
+
+            if (parts.length != 5 || !parts[1].equals("s0")) {      // wrong violation - method chain calls
+                throw new IllegalArgumentException("Invalid hashed value");
+            }
+        } catch (Exception e) { }
     }
 }
         ]]></code>
