--- conflicted
+++ resolved
@@ -265,8 +265,7 @@
             }
             ]]></code>
     </test-code>
-<<<<<<< HEAD
-    
+
     <test-code>
         <description>[java] SimplifyBooleanReturns should consider literal expression #3852</description>
         <expected-problems>1</expected-problems>
@@ -282,7 +281,8 @@
     }
 }
 ]]></code>
-=======
+    </test-code>
+
     <test-code>
         <description> [java] SimplifyBooleanReturns - wrong suggested solution #4763 </description>
         <expected-problems>2</expected-problems>
@@ -308,6 +308,5 @@
                 }
             }
             ]]></code>
->>>>>>> ea32fbb6
     </test-code>
 </test-data>