<?xml version="1.0" encoding="UTF-8"?>
<test-data
    xmlns="http://pmd.sourceforge.net/rule-tests"
    xmlns:xsi="http://www.w3.org/2001/XMLSchema-instance"
    xsi:schemaLocation="http://pmd.sourceforge.net/rule-tests http://pmd.sourceforge.net/rule-tests_1_0_0.xsd">

    <test-code>
        <description>1, nothing wrong</description>
        <expected-problems>0</expected-problems>
        <code><![CDATA[
import java.util.List;
public class Foo {
    private List list;
}
        ]]></code>
    </test-code>

    <test-code>
        <description>2, valid implements</description>
        <expected-problems>0</expected-problems>
        <code><![CDATA[
import java.util.List;
public class Foo implements List {
}
        ]]></code>
    </test-code>

    <test-code>
        <description>3, invalid implements</description>
        <expected-problems>1</expected-problems>
        <code><![CDATA[
import java.util.List;
public class Foo implements java.util.List {
}
        ]]></code>
    </test-code>

    <test-code>
        <description>4, valid extends</description>
        <expected-problems>0</expected-problems>
        <code><![CDATA[
import java.util.ArrayList;
public class Foo implements ArrayList {
}
        ]]></code>
    </test-code>

    <test-code>
        <description>5, invalid extends</description>
        <expected-problems>1</expected-problems>
        <code><![CDATA[
import java.util.ArrayList;
public class Foo implements java.util.ArrayList {
}
        ]]></code>
    </test-code>

    <test-code>
        <description>6, valid field</description>
        <expected-problems>0</expected-problems>
        <code><![CDATA[
import java.util.List;
public class Foo {
    private List list;
}
        ]]></code>
    </test-code>

    <test-code>
        <description>7, invalid field</description>
        <expected-problems>1</expected-problems>
        <code><![CDATA[
import java.util.List;
public class Foo {
    private java.util.List list;
}
        ]]></code>
    </test-code>

    <test-code>
        <description>8, valid return type</description>
        <expected-problems>0</expected-problems>
        <code><![CDATA[
import java.util.List;
public class Foo {
    private List list();
}
        ]]></code>
    </test-code>

    <test-code>
        <description>9, invalid return type</description>
        <expected-problems>1</expected-problems>
        <code><![CDATA[
import java.util.List;
public class Foo {
    private java.util.List list();
}
        ]]></code>
    </test-code>

    <test-code>
        <description>10, valid formal parameter</description>
        <expected-problems>0</expected-problems>
        <code><![CDATA[
import java.util.List;
public class Foo {
    private void list(List list);
}
        ]]></code>
    </test-code>

    <test-code>
        <description>11, invalid formal parameter</description>
        <expected-problems>1</expected-problems>
        <code><![CDATA[
import java.util.List;
public class Foo {
    private void list(java.util.List list);
}
        ]]></code>
    </test-code>

    <test-code>
        <description>12, valid static method call</description>
        <expected-problems>0</expected-problems>
        <code><![CDATA[
import java.util.Arrays;
import java.util.List;
public class Foo {
    List list = Arrays.asList("one");
}
        ]]></code>
    </test-code>

    <test-code>
        <description>13, invalid static method call</description>
        <expected-problems>1</expected-problems>
        <expected-linenumbers>4</expected-linenumbers>
        <expected-messages>
            <message>Unnecessary qualifier 'java.util': 'Arrays' is already in scope because it is imported in this file</message>
        </expected-messages>
        <code><![CDATA[
import java.util.Arrays;
import java.util.List;
public class Foo {
    List list = java.util.Arrays.asList("one");
}
        ]]></code>
    </test-code>

    <test-code>
        <description>14, valid static import method call</description>
        <expected-problems>0</expected-problems>
        <code><![CDATA[
import static java.util.Arrays.asList;
import java.util.List;
public class Foo {
    List list = asList("one");
}
        ]]></code>
    </test-code>

    <test-code>
        <description>15, invalid static import method call</description>
        <expected-problems>1</expected-problems>
        <code><![CDATA[
import static java.util.Arrays.asList;
import java.util.List;
public class Foo {
    List list = java.util.Arrays.asList("one");
}
        ]]></code>
    </test-code>

    <test-code>
        <description>16, valid static import method call with class import</description>
        <expected-problems>0</expected-problems>
        <code><![CDATA[
import java.util.Arrays;
import static java.util.Arrays.asList;
import java.util.List;
public class Foo {
    List list = asList("one");
}
        ]]></code>
    </test-code>

    <test-code>
        <description>17, invalid static import method call with class import</description>
        <expected-problems>1</expected-problems>
        <code><![CDATA[
import java.util.Arrays;
import java.util.List;
import static java.util.Arrays.asList;
public class Foo {
    List list = Arrays.asList("one");
}
        ]]></code>
    </test-code>

    <test-code>
        <description>18, on-demand, valid field</description>
        <expected-problems>0</expected-problems>
        <code><![CDATA[
import java.util.*;
public class Foo {
    private List list;
}
        ]]></code>
    </test-code>

    <test-code>
        <description>19, on-demand, invalid field</description>
        <expected-problems>1</expected-problems>
        <code><![CDATA[
import java.util.*;
public class Foo {
    private java.util.List list;
}
        ]]></code>
    </test-code>

    <test-code>
        <description>20, on-demand, valid static import method call </description>
        <expected-problems>0</expected-problems>
        <code><![CDATA[
import static java.util.Arrays.asList;
import java.util.List;
public class Foo {
    List list = asList("one");
}
        ]]></code>
    </test-code>

    <test-code>
        <description>21, on-demand, invalid static import method call</description>
        <expected-problems>1</expected-problems>
        <code><![CDATA[
import static java.util.Arrays.*;
import java.util.List;
public class Foo {
    List list = java.util.Arrays.asList("one");
}
        ]]></code>
    </test-code>

    <test-code>
        <description>22, valid on-demand static import method call with class import</description>
        <expected-problems>0</expected-problems>
        <code><![CDATA[
import java.util.Arrays;
import static java.util.Arrays.*;
import java.util.List;
public class Foo {
    List list = asList("one");
}
        ]]></code>
    </test-code>

    <test-code>
        <description>23, invalid on-demand static import method call with class import</description>
        <expected-problems>1</expected-problems>
        <code><![CDATA[
import java.util.Arrays;
import static java.util.Arrays.*;
import java.util.List;
public class Foo {
    List list = Arrays.asList("one");
}
        ]]></code>
    </test-code>

    <test-code>
        <description>#1078 Package statement introduces false positive UnnecessaryFullyQualifiedName violation</description>
        <expected-problems>0</expected-problems>
        <code><![CDATA[
package a.b;

import a.*;

public class Test {}
        ]]></code>
    </test-code>

    <test-code>
        <description>#1404 Java8 'Unnecessary use of fully qualified name' in Streams Collector</description>
        <expected-problems>1</expected-problems>
        <expected-linenumbers>15</expected-linenumbers>
        <expected-messages>
            <message>Unnecessary qualifier 'Collectors': 'toList' is already in scope</message>
        </expected-messages>
        <code><![CDATA[
// https://github.com/FenixEdu/fenixedu-learning/blob/master/src/main/java/org/fenixedu/learning/domain/executionCourse/components/InitialPageComponent.java#L50
import java.util.Comparator;
import java.util.List;
import java.util.ArrayList;
import java.util.Map;
import java.util.stream.Collectors;

import static java.util.stream.Collectors.toList;

public class InitialPageComponent {
    public void handle(Map<String, List<String>> globalContext) {
        List<String> lst = new ArrayList<>();
        globalContext.put("professorships",
                lst.stream().sorted(Comparator.comparingInt(String::length).reversed()
                            .collect(Collectors.toList())));
    }
}
        ]]></code>
    </test-code>

    <test-code>
        <description>#1436 UnnecessaryFullyQualifiedName false positive on clashing static imports with enums</description>
        <expected-problems>0</expected-problems>
        <code><![CDATA[
import net.sourceforge.pmd.lang.java.rule.codestyle.UnnecessaryFullyQualifiedNameTest.ENUM2;
import static net.sourceforge.pmd.lang.java.rule.codestyle.UnnecessaryFullyQualifiedNameTest.ENUM1.*;
import static net.sourceforge.pmd.lang.java.rule.codestyle.UnnecessaryFullyQualifiedNameTest.ENUM2.*;

public class UnnecessaryFullyQualifiedName {
    public static void main(String[] args) {
        System.out.println(A);
        System.out.println(D);
        System.out.println(ENUM2.values());
    }
}
        ]]></code>
    </test-code>

    <test-code>
        <description>#1546 part 1 UnnecessaryFullyQualifiedName doesn't take into consideration conflict resolution</description>
        <expected-problems>0</expected-problems>
        <code><![CDATA[
import net.sourceforge.pmd.lang.java.rule.codestyle.UnnecessaryFullyQualifiedNameTest.PhonyMockito;
import static net.sourceforge.pmd.lang.java.rule.codestyle.UnnecessaryFullyQualifiedNameTest.PhonyMockito.*;
import static net.sourceforge.pmd.lang.java.rule.codestyle.UnnecessaryFullyQualifiedNameTest.Container.PhonyMockito.*;

public class Foo {
    private Foo bar = PhonyMockito.mock(Foo.class); // doing simply mock(Foo.class) is ambiguous (compile error)
}
        ]]></code>
    </test-code>

    <test-code>
        <description>#1546 part 2 UnnecessaryFullyQualifiedName doesn't take into consideration conflict resolution</description>
        <expected-problems>0</expected-problems>
        <code><![CDATA[
import net.sourceforge.pmd.lang.java.rule.codestyle.UnnecessaryFullyQualifiedNameTest.PhonyMockito;
import static net.sourceforge.pmd.lang.java.rule.codestyle.UnnecessaryFullyQualifiedNameTest.PhonyMockito.*;
import static net.sourceforge.pmd.lang.java.rule.codestyle.UnnecessaryFullyQualifiedNameTest.Container.PhonyMockito.mock;

public class Foo {
    private Foo bar = PhonyMockito.mock(Foo.class); // doing simply mock(Foo.class) would use a differen method than intended
}
        ]]></code>
    </test-code>

    <test-code>
        <description>#1555 - UnnecessaryFullyQualifiedName for conflict resolution with inner class</description>
        <expected-problems>0</expected-problems>
        <code><![CDATA[
import java.util.*;

final class Test {
    private Test() { }

    private static class Locale {
        public final java.util.Locale locale; // Here we need to fully qualify
        public Locale(final String tag) {
            this.locale = java.util.Locale.forLanguageTag(tag);
        }
    }

    public static void main(String[] args) {
        final Locale l = new Locale("fr-CA");
        System.out.println(l.toString());
    }
}
        ]]></code>
    </test-code>

    <test-code>
        <description>#1114 - Star import overwritten by explicit import is not correctly handled</description>
        <expected-problems>0</expected-problems>
        <code><![CDATA[
import net.sourceforge.pmd.lang.java.rule.codestyle.unnecessaryfullyqualifiedname.subpackage.*;
import net.sourceforge.pmd.lang.java.rule.codestyle.unnecessaryfullyqualifiedname.MyClass;

public class CauseProblem {
    public MyClass convert(net.sourceforge.pmd.lang.java.rule.codestyle.unnecessaryfullyqualifiedname.subpackage.MyClass original) { // necessary
        return new MyClass();
    }
}
            ]]></code>
    </test-code>

    <test-code>
        <description>#1186 [java] UnnecessaryFullyQualifiedName doesn't detect java.lang FQ names as violations: without import</description>
        <expected-problems>1</expected-problems>
        <expected-messages>
            <message>Unnecessary qualifier 'java.lang': 'String' is already in scope because it is declared in java.lang</message>
        </expected-messages>
        <code><![CDATA[
public class JavaLang {
    public void convert(java.lang.String s) { // violation here
    }
    public void access(java.lang.reflect.Field f) { // no violation
    }
}
        ]]></code>
    </test-code>

    <test-code>
        <description>#1186 [java] UnnecessaryFullyQualifiedName doesn't detect java.lang FQ names as violations: with import</description>
        <expected-problems>1</expected-problems>
        <expected-messages>
            <message>Unnecessary qualifier 'java.lang': 'String' is already in scope because it is imported in this file</message>
        </expected-messages>
        <code><![CDATA[
import java.lang.String;
public class JavaLang {
    public void convert(java.lang.String s) { // violation here
    }
}
        ]]></code>
    </test-code>

    <test-code>
        <description>#1186 [java] UnnecessaryFullyQualifiedName doesn't detect java.lang FQ names as violations: with avoiding conflict import</description>
        <expected-problems>0</expected-problems>
        <code><![CDATA[
import org.foo.String;
public class JavaLang {
    public void convert(java.lang.String s) { // no violation
    }
}
        ]]></code>
    </test-code>

    <test-code>
        <description>#1186 [java] UnnecessaryFullyQualifiedName doesn't detect java.lang FQ names as violations: static members of classes in java.lang</description>
        <expected-problems>1</expected-problems>
        <code><![CDATA[
public class JavaLang {
    public void foo() {
        ProcessBuilder pb = new ProcessBuilder("echo");
        pb.redirectError(java.lang.ProcessBuilder.Redirect.DISCARD); // violation
    }
}
        ]]></code>
    </test-code>

    <test-code>
        <description>#1216 [java] UnnecessaryFullyQualifiedName false positive for the same name method</description>
        <expected-problems>0</expected-problems>
        <code><![CDATA[
import java.awt.Component;
import java.awt.Container;
import java.util.Arrays;
import java.util.asList.*; // we don't use stream since we're on java 7
import java.util.List;

public final class Test {
    public static List<String> stream(Container parent) {
        return Arrays.asList("", "");
    }
}
        ]]></code>
    </test-code>

    <test-code>
        <description>#1255 [java] UnnecessaryFullyQualifiedName false positive: static method on shadowed implicitly imported class</description>
        <expected-problems>0</expected-problems>
        <code><![CDATA[
import x.y.Thread;

public class ThreadStuff {
    public Thread stuff() {
        return new Thread(java.lang.Thread.currentThread());
    }
}
        ]]></code>
    </test-code>

    <test-code>
        <description>Nullpointer in isJavaLangImplicit for java.lang.String[] arrays</description>
        <expected-problems>1</expected-problems>
        <expected-linenumbers>6</expected-linenumbers>
        <code><![CDATA[
public class TestArrayType {
    String[] someArray = new String[0];

    public void foo() {
        boolean b1 = someArray instanceof String[];
        boolean b2 = someArray instanceof java.lang.String[]; // unnecessary FQN
    }
}
        ]]></code>
    </test-code>

    <test-code>
        <description>#1199 false negative for same package FQCN</description>
        <expected-problems>1</expected-problems>
        <expected-linenumbers>4</expected-linenumbers>
        <expected-messages>
            <message>Unnecessary qualifier 'java.util': 'ArrayList' is already in scope because it is declared in the same package</message>
        </expected-messages>
        <code><![CDATA[
package java.util;

public class SamePackage {
    public void convert(java.util.ArrayList s) { // violation
    }
}
        ]]></code>
    </test-code>

    <test-code>
        <description>#1951 false positive when package name is obscured by variable</description>
        <expected-problems>0</expected-problems>
        <code><![CDATA[
package threads;

public class FQNTest {
  public static void main(String[] args) {
    Thread[] threads = new Thread[5];
    int i = threads.length;
  }
}
        ]]></code>
    </test-code>

    <test-code>
        <description>False positive when package name is obscured by variable (2)</description>
        <expected-problems>0</expected-problems>
        <code><![CDATA[
package threads;

public class FQNTest {
    public static void main(String[] args) {
        Thread[] threads = new Thread[5];
        int i = threads.length.foo;
    }
}

class length {
    static int foo;
}
        ]]></code>
    </test-code>

    <test-code>
        <description>False negative when name refers to static field</description>
        <expected-problems>1</expected-problems>
        <expected-linenumbers>6</expected-linenumbers>
        <expected-messages>
            <message>Unnecessary qualifier 'threads': 'length' is already in scope because it is declared in the same package</message>
        </expected-messages>
        <code><![CDATA[
package threads;

public class FQNTest {
    public static void main(String[] args) {
        // threads.length is the class
        int i = threads.length.foo;
    }
}

class length {
    static int foo;
}
        ]]></code>
    </test-code>

    <test-code>
        <description>False positive when type name is obscured by variable</description>
        <expected-problems>0</expected-problems>
        <code><![CDATA[

public class FQNTest {
    public static void main(String[] args) {
        length length = new length();
        // the type name 'length' is obscured.
        int i = length.foo;
    }
}

class length {
    static int foo;
}
        ]]></code>
    </test-code>

    <test-code>
        <description>False positive when subpackage is referenced</description>
        <expected-problems>1</expected-problems>
        <expected-linenumbers>6</expected-linenumbers>
        <code><![CDATA[
package net.sourceforge.pmd.lang.java.rule.codestyle.unnecessaryfullyqualifiedname;

public class FQNTest {
    public void foo() {
        new net.sourceforge.pmd.lang.java.rule.codestyle.unnecessaryfullyqualifiedname.subpackage.MyClass(); // no violation
        new net.sourceforge.pmd.lang.java.rule.codestyle.unnecessaryfullyqualifiedname.TestClass(); // violation
    }
}
        ]]></code>
    </test-code>

    <test-code>
        <description>False positive when same package static method is referenced</description>
        <expected-problems>0</expected-problems>
        <code><![CDATA[
package java.util;

public class Problem {
    {
        Collections.emptySet(); // false positive for UnnecessaryFullyQualifiedName
    }
}
        ]]></code>
    </test-code>

    <test-code>
        <description>False positive when same package inner class is referenced</description>
        <expected-problems>0</expected-problems>
        <code><![CDATA[
package net.sourceforge.pmd.lang.java.rule.codestyle;

public class UnnecessaryFullyQualifiedName {
    public static void main(String[] args) {
        System.out.println(UnnecessaryFullyQualifiedNameTest.ENUM1.A);
    }
}
        ]]></code>
    </test-code>

    <test-code>
        <description>False positive when same package inner class is referenced (not enum) #4085</description>
        <expected-problems>0</expected-problems>
        <code><![CDATA[
package net.sourceforge.pmd.lang.java.rule.codestyle.unnecessaryfullyqualifiedname;

public class OuterTestClass {
	public static class TestClass{
        private final net.sourceforge.pmd.lang.java.rule.codestyle.unnecessaryfullyqualifiedname.TestClass test;

        public TestClass(net.sourceforge.pmd.lang.java.rule.codestyle.unnecessaryfullyqualifiedname.TestClass test){

            this.test = test;
        }
    }
}
        ]]></code>
    </test-code>

    <test-code>
        <description>Should report fully-qualified name usage of a class in itself #4085</description>
        <expected-problems>1</expected-problems>
        <expected-linenumbers>4</expected-linenumbers>
        <code><![CDATA[
package net.sourceforge.pmd.lang.java.rule.codestyle.unnecessaryfullyqualifiedname;

public class TestClass {
    public static net.sourceforge.pmd.lang.java.rule.codestyle.unnecessaryfullyqualifiedname.TestClass INSTANCE(){
        return new TestClass();
    }
}
        ]]></code>
    </test-code>

    <test-code>
        <description>#2098 false positive with annotated package</description>
        <expected-problems>0</expected-problems>
        <code><![CDATA[
@com.example.subpackage.ExampleAnnotation
package com.example;
        ]]></code>
    </test-code>

    <test-code>
        <description>#2098 false positive with annotated package - with type-resolution</description>
        <expected-problems>0</expected-problems>
        <code><![CDATA[
@net.sourceforge.pmd.lang.java.rule.codestyle.unnecessaryfullyqualifiedname.subpackage.MyAnnotation
package net.sourceforge.pmd.lang.java.rule.codestyle.unnecessaryfullyqualifiedname;
        ]]></code>
    </test-code>

    <test-code>
        <description>False-Negative when referencing inner class</description>
        <expected-problems>7</expected-problems>
        <expected-linenumbers>3,4,6,7,8,9,12</expected-linenumbers>
        <expected-messages>
            <message>Unnecessary qualifier 'com.example': 'ClassTwo' is already in scope because it is declared in the same package</message>
            <message>Unnecessary qualifier 'com.example': 'ClassTwo' is already in scope because it is declared in the same package</message>
            <message>Unnecessary qualifier 'com.example.ClassOne': 'MyException' is already in scope because it is declared in an enclosing type</message>
            <message>Unnecessary qualifier 'com.example.ClassOne': 'Builder' is already in scope because it is declared in an enclosing type</message>
            <message>Unnecessary qualifier 'com.example': 'ClassTwo' is already in scope because it is declared in the same package</message>
            <message>Unnecessary qualifier 'com.example.ClassOne': 'MyException' is already in scope because it is declared in an enclosing type</message>
            <message>Unnecessary qualifier 'com.example': 'ClassTwo' is already in scope because it is declared in the same package</message>
        </expected-messages>
        <code><![CDATA[
package com.example;

public class ClassOne extends com.example.ClassTwo { // 3
    com.example.ClassTwo.Builder builder = null;     // 4

    public void run() throws com.example.ClassOne.MyException { // 6
        com.example.ClassOne.Builder builder = null;            // 7
        com.example.ClassTwo.Builder builder2 = null;           // 8
        throw new com.example.ClassOne.MyException();           // 9
    }

    public class Builder extends com.example.ClassTwo.Builder { // 12
    }

    public static class MyException extends Exception { }
}

class ClassTwo {
    class Builder { }
}

        ]]></code>
    </test-code>

    <test-code>
        <description>#2029 [java] UnnecessaryFullyQualifiedName false-positive for non-static nested classes</description>
        <expected-problems>0</expected-problems>
        <code><![CDATA[
package net.sourceforge.pmd.lang.java.rule.codestyle.unnecessaryfullyqualifiedname;

import static net.sourceforge.pmd.lang.java.rule.codestyle.unnecessaryfullyqualifiedname.TestClass.*;

public class SomeClass {

    public void theMethod() {
        someMethod();
        Object someObject = new Object();
        if(someObject instanceof TestClass.SomeInnerClass) {
            System.out.println("");
        }
    }
}
        ]]></code>
    </test-code>
<<<<<<< HEAD
    <test-code>
        <description>Type parameter shadows java lang</description>
        <expected-problems>0</expected-problems>
        <code><![CDATA[
package ohio;

public class InnerClass<RuntimeException extends ClassCastException> {
    public void method1() throws RuntimeException,
                                 java.lang.RuntimeException {
    }
}

        ]]></code>
    </test-code>
    <test-code>
        <description>Static import on demand does not import same method</description>
        <expected-problems>0</expected-problems>
        <code><![CDATA[
package ohio;

import static org.junit.Assert.*;

public class Something{
    {
        // this is ohio.Assert.isNull, not org.junit.Assert.isNull
        Assert.isNull(null);
    }
}

class Assert {

    public static void isNull(Object o) {}

}

        ]]></code>
    </test-code>
    <test-code>
        <description>Static import on demand from same file</description>
        <expected-problems>1</expected-problems>
        <code><![CDATA[
package ohio;

import static ohio.Assert.*;

public class Something{
    {
        Assert.isNull(null);
    }
}

class Assert {

    public static void isNull(Object o) {}

}

        ]]></code>
    </test-code>
    <test-code>
        <description>#1790 Enum constant obscures type name!</description>
        <expected-problems>0</expected-problems>
        <code><![CDATA[
            public enum DataType {
                Float(Float.class) {
                    @Override
                    public String toString(final Object value) {
                        if (value == null) {
                            return null;
                        }
                        final int bits = java.lang.Float.floatToIntBits((java.lang.Float) value); // false positive
                        return "";
                    }
                };
                private Class<?> dataClass;

                private DataType(Class<?> dataClass) {
                    this.dataClass = dataClass;
                }

                @Override
                public Class<?> getDataClass() {
                    return dataClass;
                }
            }
        ]]></code>
    </test-code>
    <test-code>
        <description>#2299 Package should not use startsWith</description>
        <expected-problems>0</expected-problems>
        <code><![CDATA[
            package a.b.c;

            class A {
                a.b.car.Car c;
            }
            ]]></code>
    </test-code>
    <test-code>
        <description>Just the Map prefix is a violation</description>
        <expected-problems>1</expected-problems>
        <expected-linenumbers>7</expected-linenumbers>
        <expected-messages>
            <message>Unnecessary qualifier 'java.util': 'Map' is already in scope because it is imported in this file</message>
        </expected-messages>
        <code><![CDATA[
            package a;

            import java.util.Map;
            import java.util.Set;

            class A<K, V> {
                public Set<java.util.Map.Entry<K, V>> entrySet() {return null;}
            }
            ]]></code>
    </test-code>
    <test-code>
        <description>Inherited method is in scope</description>
        <expected-problems>1</expected-problems>
        <expected-linenumbers>6</expected-linenumbers>
        <expected-messages>
            <message>Unnecessary qualifier 'ClassLoader': 'registerAsParallelCapable' is already in scope</message>
        </expected-messages>
        <code><![CDATA[
            package a;
            import java.net.URLClassLoader;

            class MyClassLoader extends URLClassLoader {
                {
                    ClassLoader.registerAsParallelCapable();
                }
            }
            ]]></code>
    </test-code>
    <test-code>
        <description>FQCN before field access</description>
        <expected-problems>1</expected-problems>
        <expected-linenumbers>4</expected-linenumbers>
        <expected-messages>
            <message>Unnecessary qualifier 'java.lang': 'Math' is already in scope because it is declared in java.lang</message>
        </expected-messages>
        <code><![CDATA[
            class ComplexButNotFlagged {

                public final double SpecialSum = 2 + 1e10,
                                    SpecialDifference = 4 - java.lang.Math.PI;
            }
            ]]></code>
    </test-code>
    <test-code>
        <description>If there are type argument before method, it should not be flagged</description>
        <expected-problems>0</expected-problems>
        <code><![CDATA[
            package ohio;

            import static ohio.Assert.*;

            public class Something{
                {
                    Assert.<Class<?>>isNull(null);
                }
            }

            class Assert {

                public static <T> void isNull(Object o) {}

            }
            ]]></code>
    </test-code>
    <test-code disabled="true">
        <!-- TODO this causes an error, bc of early disambiguation       -->
        <!--  solution: import on demands must be made entirely lazy     -->
        <description>FN with static method imported through subtype (same file)</description>
        <expected-problems>1</expected-problems>
        <code><![CDATA[
            package ohio;

            import org.junit.Assert;
            import static ohio.Assert2.*;

            public class Something {
                {
                    // this is actually a reference to org.junit.Assert.isNull
                    Assert2.isNull(null);
                }
            }

            class Assert2 extends Assert {}
            ]]></code>
    </test-code>
    <test-code>
        <description>FN with static method imported through subtype</description>
        <expected-problems>1</expected-problems>
        <expected-messages>
            <message>Unnecessary qualifier 'MockitoInherited': 'PhonyMockito::mock' is already in scope</message>
        </expected-messages>
        <code><![CDATA[
            package ohio;

            import static net.sourceforge.pmd.lang.java.rule.codestyle.UnnecessaryFullyQualifiedNameTest.PhonyMockito.mock;
            import static net.sourceforge.pmd.lang.java.rule.codestyle.UnnecessaryFullyQualifiedNameTest.MockitoInherited.*;

            import net.sourceforge.pmd.lang.java.rule.codestyle.UnnecessaryFullyQualifiedNameTest.MockitoInherited;

            public class Something {

                {
                    // this is actually a reference to PhonyMockito::mock
                    MockitoInherited.mock(null);
                }
            }

            ]]></code>
    </test-code>
    <test-code>
        <description>Test field access</description>
        <expected-problems>1</expected-problems>
        <expected-messages>
            <message>Unnecessary qualifier 'Math': 'PI' is already in scope because it is imported in this file</message>
        </expected-messages>
        <code><![CDATA[
            package ohio;

            import static java.lang.Math.PI;

            public class Something {
                static int i = Math.PI * 2;
            }
            ]]></code>
    </test-code>
    <test-code>
        <description>Test field access FQCN</description>
        <expected-problems>1</expected-problems>
        <expected-messages>
            <message>Unnecessary qualifier 'java.lang.Math': 'PI' is already in scope because it is imported in this file</message>
        </expected-messages>
        <code><![CDATA[
            package ohio;

            import static java.lang.Math.PI;

            public class Something {
                static int i = java.lang.Math.PI * 2;
            }
            ]]></code>
    </test-code>
    <test-code>
        <description>Test field access disabled</description>
        <rule-property name="reportStaticFields">false</rule-property>
        <expected-problems>0</expected-problems>
        <code><![CDATA[
            package ohio;

            import static java.lang.Math.PI;

            public class Something {
                static int i = Math.PI * 2;
            }
            ]]></code>
    </test-code>
    <test-code>
        <description>Test field access disabled, FQCN is still reported</description>
        <rule-property name="reportStaticFields">false</rule-property>
        <expected-problems>1</expected-problems>
        <expected-messages>
            <message>Unnecessary qualifier 'java.lang': 'Math' is already in scope because it is declared in java.lang</message>
        </expected-messages>
        <code><![CDATA[
            package ohio;

            import static java.lang.Math.PI;

            public class Something {
                static int i = java.lang.Math.PI * 2;
            }
            ]]></code>
    </test-code>
    <test-code>
        <description>Test field access imported through subtype</description>
        <expected-problems>1</expected-problems>
        <expected-messages>
            <message>Unnecessary qualifier 'MockitoInherited': 'PhonyMockito::TWO' is already in scope because it is imported in this file</message>
        </expected-messages>
        <code><![CDATA[
            package ohio;

            import static net.sourceforge.pmd.lang.java.rule.codestyle.UnnecessaryFullyQualifiedNameTest.PhonyMockito.mock;
            import static net.sourceforge.pmd.lang.java.rule.codestyle.UnnecessaryFullyQualifiedNameTest.MockitoInherited.*;

            import net.sourceforge.pmd.lang.java.rule.codestyle.UnnecessaryFullyQualifiedNameTest.MockitoInherited;

            public class Something {
                static int i = MockitoInherited.TWO * 2;
            }
            ]]></code>
=======
    
    <test-code>
        <description>[java] UnnecessaryFullyQualifiedName - FP for inner class pkg.ClassA.Foo implementing pkg.Foo #4133</description>
        <expected-problems>0</expected-problems>
        <code><![CDATA[
package net.sourceforge.pmd.lang.java.rule.codestyle.unnecessaryfullyqualifiedname;

public class ClassA {
    public static class Foo implements net.sourceforge.pmd.lang.java.rule.codestyle.unnecessaryfullyqualifiedname.Foo {}
}
]]></code>
>>>>>>> 62e2c910
    </test-code>
</test-data><|MERGE_RESOLUTION|>--- conflicted
+++ resolved
@@ -747,7 +747,6 @@
 }
         ]]></code>
     </test-code>
-<<<<<<< HEAD
     <test-code>
         <description>Type parameter shadows java lang</description>
         <expected-problems>0</expected-problems>
@@ -1044,8 +1043,8 @@
                 static int i = MockitoInherited.TWO * 2;
             }
             ]]></code>
-=======
-    
+    </test-code>
+
     <test-code>
         <description>[java] UnnecessaryFullyQualifiedName - FP for inner class pkg.ClassA.Foo implementing pkg.Foo #4133</description>
         <expected-problems>0</expected-problems>
@@ -1056,6 +1055,5 @@
     public static class Foo implements net.sourceforge.pmd.lang.java.rule.codestyle.unnecessaryfullyqualifiedname.Foo {}
 }
 ]]></code>
->>>>>>> 62e2c910
     </test-code>
 </test-data>