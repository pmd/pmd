<?xml version="1.0" encoding="UTF-8"?>
<test-data
    xmlns="http://pmd.sourceforge.net/rule-tests"
    xmlns:xsi="http://www.w3.org/2001/XMLSchema-instance"
    xsi:schemaLocation="http://pmd.sourceforge.net/rule-tests http://pmd.sourceforge.net/rule-tests_1_0_0.xsd">

    <test-code>
        <description>Clear violation</description>
        <expected-problems>1</expected-problems>
        <code><![CDATA[
public class Foo {
    String [] arr;
    String [] getArr() {return arr;}
}
        ]]></code>
    </test-code>

    <test-code>
        <description>Clear violation with this.</description>
        <expected-problems>1</expected-problems>
        <code><![CDATA[
public class Foo {
    String [] arr;
    String [] getArr() {return this.arr;}
}
        ]]></code>
    </test-code>

    <test-code>
        <description>ok</description>
        <expected-problems>0</expected-problems>
        <code><![CDATA[
public class Foo {
    String [] arr;
    String [] getArr() {String[] foo; return foo;}
}
        ]]></code>
    </test-code>

    <test-code>
        <description>tricky field hiding</description>
        <expected-problems>0</expected-problems>
        <code><![CDATA[
public class Foo {
    String [] arr;
    String [] getArr() {String[] arr; return arr;}
}
        ]]></code>
    </test-code>

    <test-code>
        <description>really sick code</description>
        <expected-problems>1</expected-problems>
        <code><![CDATA[
public class Foo {
    String [] arr;
    String [] getArr() {String[] arr; return this.arr;}
}
        ]]></code>
    </test-code>

    <test-code>
        <description>returning a local array is ok</description>
        <expected-problems>0</expected-problems>
        <code><![CDATA[
public class Foo {
    int[] getArr() {
        int[] x = new int[] {1,2,3};
        return x;
    }
}
        ]]></code>
    </test-code>

    <test-code>
        <description>returning a local array is ok part deux</description>
        <expected-problems>0</expected-problems>
        <code><![CDATA[
public class Foo {
    Object[] getArr() {
        return new Object[] {foo,bar};
    }
}
        ]]></code>
    </test-code>

    <test-code>
        <description>returning a cloned field</description>
        <expected-problems>0</expected-problems>
        <code><![CDATA[
public class Foo {
    private Object[] x;
    Object[] getArr() {
        return this.x.clone();
    }
}
        ]]></code>
    </test-code>

    <test-code>
        <description>returning a new array</description>
        <expected-problems>0</expected-problems>
        <code><![CDATA[
public class Foo {
    private Object x;
    Object[] getArr() {
        return new Object[] {x};
    }
}
        ]]></code>
    </test-code>

    <test-code>
        <description>Doesn't return array</description>
        <expected-problems>0</expected-problems>
        <code><![CDATA[
public class Foo {
    String [] arr;
    String getArr() {return arr[0];}
}
        ]]></code>
    </test-code>

    <test-code>
        <description>Interface with array declaration</description>
        <expected-problems>0</expected-problems>
        <code><![CDATA[
public interface Foo {
    public String[] getArr();
}
        ]]></code>
    </test-code>

    <test-code>
        <description>#962 MethodReturnsInternalArray: False positive using a ternary operator</description>
        <expected-problems>0</expected-problems>
        <code><![CDATA[
public class Test {
    byte[] content;
    public byte[] getContent() {
        return this.content == null ? null : content.clone();
    }
}
        ]]></code>
    </test-code>

    <test-code>
        <description>#1299 MethodReturnsInternalArray false positive</description>
        <expected-problems>0</expected-problems>
        <code><![CDATA[
import java.util.Arrays;
public class WebServiceResponseMessage {
    private Object[] responseObjects;
    public Object[] getResponseObjects() {
        return responseObjects == null ? null : Arrays.copyOf(responseObjects, responseObjects.length);
    }
}
        ]]></code>
    </test-code>

    <test-code>
        <description>#1324 MethodReturnsInternalArray false positive with clone()</description>
        <expected-problems>0</expected-problems>
        <code><![CDATA[
public class Test {
    private Hit[] hits;
    public Hit[] getHits() {
        return hits == null ? null : hits.clone();
    }
    static class Hit {}
}
        ]]></code>
    </test-code>

    <test-code>
        <description>#1322 MethodReturnsInternalArray on private methods</description>
        <expected-problems>0</expected-problems>
        <code><![CDATA[
public class A {
    private Object[] content;
    // This method should not be a violation of MethodReturnsInternalArray
    private Object[] getContent() {
        return content;
    }
}
        ]]></code>
    </test-code>

    <test-code>
        <description>#1475 False positive of MethodReturnsInternalArray</description>
        <expected-problems>0</expected-problems>
        <code><![CDATA[
public class MethodReturnsInternalArrayCase {
    private static final byte[] DATA = {};

    protected final byte[] getData()
    {
        return DATA;
    }
}
        ]]></code>
    </test-code>

    <test-code>
        <description>#1475 False positive of MethodReturnsInternalArray - ArrayAllocation</description>
        <expected-problems>0</expected-problems>
        <code><![CDATA[
public class MethodReturnsInternalArrayCase {
    private static final byte[] DATA = new byte[0];

    protected final byte[] getData()
    {
        return DATA;
    }
}
        ]]></code>
    </test-code>

    <test-code>
        <description>#3160 nonempty static final fields</description>
        <expected-problems>1</expected-problems>
        <code><![CDATA[
            public class MyClass {
                private static final String[] FOO_BAR = new String[] { "foo", "bar" };
                public final String[] call() { return FOO_BAR; }
            }
            ]]></code>
    </test-code>

    <test-code>
        <description>#3160 empty non-final fields</description>
        <expected-problems>4</expected-problems>
        <code><![CDATA[
            public class MyClass {
                private String[] foobar1 = new String[0];
                private String[] foobar2 = {};
                private static String[] FOO_BAR_3 = new String[0];
                private static String[] FOO_BAR_4 = {};
                public final String[] call1() { return foobar1; }
                public final String[] call2() { return foobar2; }
                public final String[] call3() { return FOO_BAR_3; }
                public final String[] call4() { return FOO_BAR_4; }
            }
            ]]></code>
    </test-code>

    <test-code>
<<<<<<< HEAD
        <description>Unresolved array: assume public</description>
        <expected-problems>0</expected-problems>
        <code><![CDATA[
            public class MethodReturnsInternalArrayCase {
                protected final byte[] getData() {
                    return SomeClass.UNRESOLVED;
                }
            }
            class SomeClass {
                // unresolved field, should assume public
            }
            ]]></code>
    </test-code>

    <test-code>
        <description> #1738 MethodReturnsInternalArray in inner classes</description>
=======
        <description>#1738 MethodReturnsInternalArray in inner classes</description>
>>>>>>> a4ded8da
        <expected-problems>1</expected-problems>
        <code><![CDATA[
public class Outer {
    public static class Inner {
        private int[] arr2;

        public int[] getArr2() {
            return arr2;
        }
    }
}
        ]]></code>
    </test-code>

    <test-code>
        <description>#1845 Regression in MethodReturnsInternalArray not handling enums</description>
        <expected-problems>0</expected-problems>
        <code><![CDATA[
import java.util.Arrays;
public enum MethodReturnsInternalArrayCaseEnum {
    ONE("One"),
    TWO("Two", "Three");

    private String[] titles;

    MethodReturnsInternalArrayCaseEnum(String... titles) {
        this.titles = Arrays.copyOf(titles, titles.length);
    }

    public String[] getTitles() {
        return titles.clone();
    }

    @Override
    public String toString() {
        return titles[0];
    }
}
        ]]></code>
    </test-code>

    <test-code>
        <description>Inner interface</description>
        <expected-problems>0</expected-problems>
        <code><![CDATA[
public interface OuterInterface {
       interface InnerInterface {
            String[] method();
       }
}
        ]]></code>
    </test-code>

    <test-code>
        <description>Inner annotation</description>
        <expected-problems>0</expected-problems>
        <code><![CDATA[
import java.lang.annotation.RetentionPolicy;
import java.lang.annotation.Retention;
public final class I {
    private I() {
    }
    @Retention(RetentionPolicy.RUNTIME)
    public static @interface Inner {
        String[] value();
    }
}
        ]]></code>
    </test-code>

    <test-code>
        <description>Top-level annotation</description>
        <expected-problems>0</expected-problems>
        <code><![CDATA[
import java.lang.annotation.ElementType;
import java.lang.annotation.Retention;
import java.lang.annotation.RetentionPolicy;
import java.lang.annotation.Target;

@Target(ElementType.METHOD)
@Retention(RetentionPolicy.RUNTIME)
public @interface TopLevelAnnotation {

    String[] value();

}
        ]]></code>
    </test-code>

    <test-code>
        <description>Enum that returns array instead of copy</description>
        <expected-problems>1</expected-problems>
        <code><![CDATA[
public enum MethodReturnsInternalArrayCaseEnum {
    ONE("One"),
    TWO("Two", "Three");

    private String[] titles;

    MethodReturnsInternalArrayCaseEnum(String... titles) {
        this.titles = titles;
    }

    public String[] getTitles() {
        return titles;
    }
}
        ]]></code>
    </test-code>

    <test-code>
        <description>Inner enum that returns array instead of copy</description>
        <expected-problems>1</expected-problems>
        <code><![CDATA[
public class OuterClass {

    public enum InnerEnum {
        INNER_ENUM("first", "second");
        private String[] titles;

        InnerEnum(String... titles) {
            this.titles = titles;
        }

        public String[] getTitles() {
            return titles;
        }
    }
}
        ]]></code>
    </test-code>

    <test-code>
        <description>Inner enum that returns copy of array</description>
        <expected-problems>0</expected-problems>
        <code><![CDATA[
import java.util.Arrays;
public class OuterClass {

    public enum InnerEnum {
        INNER_ENUM("first", "second");
        private String[] titles;

        InnerEnum(String... titles) {
            this.titles = titles;
        }

        public String[] getTitles() {
            return Arrays.copyOf(titles, titles.length);
        }
    }
}
        ]]></code>
    </test-code>

    <test-code>
        <description>Nested methods and local class</description>
        <expected-problems>0</expected-problems>
        <code><![CDATA[
public class OuterClass {
    public int[] arrayReturningMethod() {
        class LocalClass {
            private String s;
            public String getString() {
                return this.s;
            }
        }
        LocalClass c = new LocalClass();
        return new int[0];
    }
}
        ]]></code>
    </test-code>

    <test-code>
        <description>Detect returned static arrays</description>
        <expected-problems>2</expected-problems>
        <expected-linenumbers>8,16</expected-linenumbers>
        <code><![CDATA[
import java.util.concurrent.Callable;

public class MyClass {
    private static final String[] FOO_BAR = new String[] { "foo", "bar" };
    private final Callable<String[]> returnsFooBar = new Callable<String[]>() {
        @Override
        public String[] call() {
            return FOO_BAR;
        }
    };

    private static String[] fooBarNonFinal = new String[] { "foo", "bar" };
    private final Callable<String[]> returnsFooBarNonFinal = new Callable<String[]>() {
        @Override
        public String[] call() {
            return fooBarNonFinal; // violation
        }
    };
}
        ]]></code>
    </test-code>

    <test-code>
        <description>nested class in interface</description>
        <expected-problems>1</expected-problems>
        <expected-linenumbers>4</expected-linenumbers>
        <code><![CDATA[
public interface Outer {
    class Foo {
        String [] arr;
        String [] getArr() {return arr;}
    }
}
        ]]></code>
    </test-code>

    <test-code>
        <description>[java] MethodReturnsInternalArray doesn't consider anonymous classes #3630</description>
        <expected-problems>1</expected-problems>
        <expected-linenumbers>7</expected-linenumbers>
        <code><![CDATA[
public class Outer {
    private static final String[] names = new String[] {"a", "b"};
    public static Provider getProvider() {
        return new Provider() {
            @Override
            public String[] getNames() {
                return names;
            }
        };
    }
    public interface Provider {
        String[] getNames();
    }
}
        ]]></code>
    </test-code>
</test-data><|MERGE_RESOLUTION|>--- conflicted
+++ resolved
@@ -245,7 +245,6 @@
     </test-code>
 
     <test-code>
-<<<<<<< HEAD
         <description>Unresolved array: assume public</description>
         <expected-problems>0</expected-problems>
         <code><![CDATA[
@@ -261,10 +260,7 @@
     </test-code>
 
     <test-code>
-        <description> #1738 MethodReturnsInternalArray in inner classes</description>
-=======
         <description>#1738 MethodReturnsInternalArray in inner classes</description>
->>>>>>> a4ded8da
         <expected-problems>1</expected-problems>
         <code><![CDATA[
 public class Outer {
