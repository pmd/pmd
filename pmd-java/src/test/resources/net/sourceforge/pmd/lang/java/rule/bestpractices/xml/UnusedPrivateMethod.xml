<?xml version="1.0" encoding="UTF-8"?>
<test-data
    xmlns="http://pmd.sourceforge.net/rule-tests"
    xmlns:xsi="http://www.w3.org/2001/XMLSchema-instance"
    xsi:schemaLocation="http://pmd.sourceforge.net/rule-tests http://pmd.sourceforge.net/rule-tests_1_0_0.xsd">

    <test-code>
        <description>private method called by public method</description>
        <expected-problems>0</expected-problems>
        <code><![CDATA[
public class Foo {
    public void bar() {
        foo();
    }
    private void foo() {}
}
        ]]></code>
    </test-code>

    <test-code>
        <description>simple unused private method</description>
        <expected-problems>1</expected-problems>
        <code><![CDATA[
public class Foo {
    private void foo() {}
}
        ]]></code>
    </test-code>

    <test-code>
        <description>simple unused annotated private method</description>
        <expected-problems>1</expected-problems>
        <code><![CDATA[
import net.sourceforge.pmd.lang.java.symbols.testdata.MethodAnnotation;
public class Foo {
    @MethodAnnotation
    private void foo() {}
}
        ]]></code>
    </test-code>

    <test-code>
        <description>anonymous inner class calls private method</description>
        <expected-problems>0</expected-problems>
        <code><![CDATA[
public class Foo {
    public void bar() {
        new Runnable() {
            public void run() {
                foo();
            }
        };
    }
    private void foo() {}
}
        ]]></code>
    </test-code>

    <test-code>
        <description>two private methods with same name but different parameters</description>
        <expected-problems>1</expected-problems>
        <code><![CDATA[
public class Foo {
    private void foo() {}
    private void foo(String baz) {}
    public void bar() {
        foo();
    }
}
        ]]></code>
    </test-code>

    <test-code>
        <description>calling private method after instantiating new copy of myself</description>
        <expected-problems>0</expected-problems>
        <code><![CDATA[
public class Foo {
    private void foo(String[] args) {}
    public static void main(String[] args) {
        Foo u = new Foo();
        u.foo(args);
    }
}
        ]]></code>
    </test-code>

    <test-code>
        <description>calling private method using 'this' modifier</description>
        <expected-problems>0</expected-problems>
        <code><![CDATA[
public class Foo {
    public void bar() {
        this.foo();
    }
    private void foo() {}
}
        ]]></code>
    </test-code>

    <test-code>
        <description>simple unused private static method</description>
        <expected-problems>1</expected-problems>
        <code><![CDATA[
public class Foo {
    private static void foo() {}
}
        ]]></code>
    </test-code>

    <test-code>
        <description>readResolve/writeReplace/etc are OK</description>
        <expected-problems>0</expected-problems>
        <code><![CDATA[
public class Foo {
    private void readResolve() {}
    private void writeReplace() {}
    private void readObject() {}
    private void writeObject() {}
}
        ]]></code>
    </test-code>

    <test-code>
        <description>Private methods called only by themselves, BUG 1038229</description>
        <expected-problems>1</expected-problems>
        <code><![CDATA[
public class Foo {
    private void bar() {
        bar();
    }
}
        ]]></code>
    </test-code>

    <test-code>
        <description>private with same name as public, different method signature</description>
        <expected-problems>0</expected-problems>
        <code><![CDATA[
public class Foo {
    public void bar(int x) {
        bar();
    }
    private void bar() {}
}
        ]]></code>
    </test-code>

    <test-code>
        <description>False +, BUG 1114754</description>
        <expected-problems>0</expected-problems>
        <code><![CDATA[
public class Foo {
   public void methodFlagged(Object[] arrayObj) {
       for(int i=0; i<arrayObj.length; i++) {
           methodFlagged(arrayObj[i]);
       }
   }
   private void methodFlagged(Object a) {
       a.toString();
   }
}
        ]]></code>
    </test-code>

    <test-code>
        <description>called from constructor</description>
        <expected-problems>0</expected-problems>
        <code><![CDATA[
public class Foo {
    public Foo() {
        bar();
    }
    private void bar() {}
}
        ]]></code>
    </test-code>

    <test-code>
        <description>private method with same name but diff arg count than public method</description>
        <expected-problems>0</expected-problems>
        <code><![CDATA[
public class Foo {
    public void baz() {
        int x, y;
        baz(x, y);
    }
    private void baz(int x, int y) {}
}
        ]]></code>
    </test-code>

    <test-code>
        <description>static private called from initializer</description>
        <expected-problems>0</expected-problems>
        <code><![CDATA[
public class Foo {
    static { foo(); }
    private static void foo() {}
}
        ]]></code>
    </test-code>

    <test-code>
        <description>static private invoked in static context - i.e., Foo.hi()</description>
        <expected-problems>0</expected-problems>
        <code><![CDATA[
public class Foo {
    static boolean BUZ = Foo.bar();
    private static boolean bar() { return true; }
}
        ]]></code>
    </test-code>

    <test-code>
        <description>private method with same name as param</description>
        <expected-problems>0</expected-problems>
        <code><![CDATA[
public class Foo {
    void bar(boolean buz) {
        buz();
    }
    private void buz() {}
}
        ]]></code>
    </test-code>

    <test-code>
        <description>two methods, one private, one public, same name, same arg count, diff types</description>
        <expected-problems>0</expected-problems>
        <code><![CDATA[
public class Foo {
    public void baz() {
        foo("hi");
    }
    private void foo(String y) {}
    public void foo(Integer y) {}
}
        ]]></code>
    </test-code>

    <test-code>
        <description>two private methods, only one used, same name, same arg count, diff types</description>
        <expected-problems>1</expected-problems>
        <expected-linenumbers>7</expected-linenumbers>
        <expected-messages>
            <message>Avoid unused private methods such as 'foo(Integer)'.</message>
        </expected-messages>
        <code><![CDATA[
public class Foo {
    public void baz() {
        foo(getBuz());
    }
    String getBuz() {return "";}
    private void foo(String y) {}
    private void foo(Integer y) {}
}
        ]]></code>
    </test-code>

    <test-code>
        <description>private method same name as local</description>
        <expected-problems>0</expected-problems>
        <code><![CDATA[
public class Foo {
    public void baz() {
        int x = x();
    }
    private int x() { return 42;}
}
        ]]></code>
    </test-code>

    <test-code>
        <description>SuppressWarnings("unused") - simple unused private method</description>
        <expected-problems>0</expected-problems>
        <code><![CDATA[
public class Foo {
    @SuppressWarnings("unused")
    private void foo() {}
}
        ]]></code>
    </test-code>

    <test-code>
        <description>Calling method on instance of self</description>
        <expected-problems>0</expected-problems>
        <code><![CDATA[
public class Foo {
    private Foo fooField;

    public void bar() {
        Foo f = new Foo();
        f.fooField.buz();
    }
    private void buz() {}
}
        ]]></code>
    </test-code>

    <test-code disabled="true">
        <description>#46 False +: Unused private field: call to instance of self, received from another class</description>
        <expected-problems>0</expected-problems>
        <code><![CDATA[
public class Foo {
    private Foo fooField;

    public void bar() {
        Biz.getFoo().buz();
    }

    private void buz() {}
}
        ]]></code>
    </test-code>

    <test-code>
        <description>Calling one arg varargs method</description>
        <expected-problems>0</expected-problems>
        <code><![CDATA[
public class Foo {
    public void bar() {
        buz("baz");
    }
    private void buz(String... s) {}
}
        ]]></code>
    </test-code>

    <test-code>
        <description>Calling two arg varargs method</description>
        <expected-problems>0</expected-problems>
        <code><![CDATA[
public class Foo {
    public void bar() {
        buz("baz");
    }
    private void buz(String s, String... args) {}
}
        ]]></code>
    </test-code>

    <test-code>
        <description>Reproducing bug #1955852: false positives for UnusedPrivateMethod and UnusedLocalField</description>
        <expected-problems>0</expected-problems>
        <code><![CDATA[
public class PMDFalsePositiveTest {
    private <T> T doSomething(Object param){
        return (T) param;
    }

    public static void main(String[] args) {
        PMDFalsePositiveTest test = new PMDFalsePositiveTest();
        Object o = "Awesome!";
        String result = test.<String>doSomething(o);
        System.out.println(result);
    }
}
        ]]></code>
    </test-code>

    <test-code>
        <description>verify #1156 False failure with "Avoid unused private methods"</description>
        <expected-problems>0</expected-problems>
        <code><![CDATA[
public class Foo {
    private void endTest(final String message, final Object... params) {
    }
    public static void main(String[] args) {
        Foo f = new Foo();
        f.endTest("", (Object[]) null);
        f.endTest(format, params);
    }
}
        ]]></code>
    </test-code>

    <test-code>
        <description>#1223 UnusedPrivateMethod: Java 8 method reference causing false positives</description>
        <expected-problems>0</expected-problems>
        <code><![CDATA[
public class Foo {
    private static Runnable staticMethod() {
        return () -> System.out.println("run");
    }
    private Runnable doLater() {
        return () -> System.out.println("later");
    }
    private Runnable doLater2() {
        return () -> System.out.println("later");
    }

    public static void main(String[] args) {
        Runnable r1 = Foo::staticMethod;
        Runnable r2 = new Foo()::doLater;
    }
    public void doNow() {
        Runnable r3 = this::doLater2;
        r3.run();
    }
}
        ]]></code>
    </test-code>

    <test-code>
        <description>#1226 False Positive: UnusedPrivateMethod overloading with varargs</description>
        <expected-problems>1</expected-problems>
        <expected-linenumbers>9</expected-linenumbers>
        <code><![CDATA[
public class Foo {
    private String s;

    public Foo() {
        s = "Foobar";
    }

    //This method isn't flagged
    private void bar(int... n)
    {
    }

    //This method is flagged
    private void bar(String s)
    {
    }

    public void dummyMethod() {
        bar(s);
    }
}
        ]]></code>
    </test-code>

    <test-code>
        <description>#1228 UnusedPrivateMethod returns false positives (1)</description>
        <expected-problems>0</expected-problems>
        <code><![CDATA[
import my.Model;
public class ModelAndView {
    public ModelAndView viewEntry(Model model) {
        //call private method.  Flagged Method
        return view(model, VIEW);
    }

    /** THIS IS FLAGGED AS UNUSED **/
    private ModelAndView view(Model model, String view) {
        //add values to the model

        //return the correct view
        return new ModelAndView(view, "MVC_CONSTANTS.MODEL_KEY", model.asMap());
    }
}
        ]]></code>
    </test-code>

    <test-code>
        <description>#1228 UnusedPrivateMethod returns false positives (2)</description>
        <expected-problems>0</expected-problems>
        <code><![CDATA[
import my.HttpServletRequest;
import my.HttpServletResponse;
import my.ServletException;
public class ModelAndView {
    public ModelAndView showLineGraph(HttpServletRequest request, HttpServletResponse response) throws ServletException {
        //call private method  USAGE #1.  Method not flagged
        Object filter = getGraphInnateFilter(request);

        //LINE GRAPHIC LOGIC

        //write output to response stream and return
    }

    public ModelAndView showPieChart(HttpServletRequest request, HttpServletResponse response) throws ServletException {
        //call private method  USAGE #2.  Method not flagg
        Object filter = getGraphInnateFilter(request);

        //PIE CHART LOGIC

        //write output to response stream and return
    }

    /** This method is NOT flagged as unused **/
    private Object getGraphInnateFilter(HttpServletRequest request) {
        Object filter = new Object();

        //call private method.  Flagged method
        setInnateFilterFields(filter, request);
        //perform logic

        //return
        return filter;
    }

    /** THIS IS FLAGGED AS UNUSED **/
    private void setInnateFilterFields(Object filter, HttpServletRequest request) {
        //add values to filter object
    }
}
        ]]></code>
    </test-code>

    <test-code>
        <description>#1228 UnusedPrivateMethod returns false positives (3)</description>
        <expected-problems>0</expected-problems>
        <code><![CDATA[
import my.HttpServletRequest;
import my.Model;
public class ModelAndView {
    String VIEW = "foo";

    public ModelAndView viewEntry(Model model, HttpServletRequest request, int fy) {
        return view(model, VIEW, fy);
    }

    private ModelAndView view(Model model, String view, int fy) {
        //return the correct view
        return new ModelAndView(view, "MVC_CONSTANTS.MODEL_KEY", model.asMap());
    }
}
        ]]></code>
    </test-code>

    <test-code>
        <description>#1228 UnusedPrivateMethod returns false positives (4)</description>
        <expected-problems>0</expected-problems>
        <code><![CDATA[
public class Foo {
    public Foo makeUI() {
        Foo box = new Foo();
        box.add(makePanel("aaa", box));
        return box;
    }
    private static Foo makePanel(String title, Foo c) { // this is wrongly triggered
        return c;
    }
}
        ]]></code>
    </test-code>

    <test-code>
        <description>#1228 UnusedPrivateMethod returns false positives (5a)</description>
        <expected-problems>0</expected-problems>
        <code><![CDATA[
import javax.servlet.http.HttpServletRequest;
import net.sourceforge.pmd.lang.java.rule.bestpractices.unusedprivatemethod.DashboardGraphInnateFilter;

public class Foo {

    public DashboardGraphInnateFilter getGraphInnateFilter(HttpServletRequest request) {
        setInnateFilterFields();
        return null;
    }

    private void setInnateFilterFields() { //Not flagged
    }
}
        ]]></code>
    </test-code>

    <test-code>
        <description>#1228 UnusedPrivateMethod returns false positives (5b)</description>
        <expected-problems>0</expected-problems>
        <code><![CDATA[
import javax.servlet.http.HttpServletRequest;
import net.sourceforge.pmd.lang.java.rule.bestpractices.unusedprivatemethod.DashboardGraphInnateFilter;
import net.sourceforge.pmd.lang.java.rule.bestpractices.unusedprivatemethod.DashboardInnateFilter;

public class Foo {

    public DashboardGraphInnateFilter getGraphInnateFilter(HttpServletRequest request) {
        DashboardGraphInnateFilter filter = new DashboardGraphInnateFilter();
        setInnateFilterFields(filter, request);
        return filter;
    }

    private void setInnateFilterFields(DashboardInnateFilter filter, HttpServletRequest request) { //incorrectly flagged
    }
}
        ]]></code>
    </test-code>

    <test-code>
        <description>#1233 UnusedPrivateMethod: False positive : method called on returned object.</description>
        <expected-problems>0</expected-problems>
        <code><![CDATA[
import java.util.Locale;

public class Test {

    public static void main(String args[]) {
        Test t = new Test();
        t.baz();
    }

    // Here we call both foo() and bar()
    public void baz() {
        foo().toLowerCase(Locale.US);
        bar().toLowerCase();
    }

    private String foo() {
        return "Hello World";
    }

    private String bar() {
        return "Hello World";
    }
}
        ]]></code>
    </test-code>

    <test-code>
        <description>#1228 UnusedPrivateMethod returns false positives (6)</description>
        <expected-problems>0</expected-problems>
        <code><![CDATA[
public class Foo {
    private void double_class_1(Double d) {}
    private void double_class_2(Double d) {}
    private void double_class_3(Double d) {}
    private void double_class_4(Double d) {}
    private void double_class_5(Double d) {}
    private void double_class_6(Double d) {}
    private void double_class_7(Double d) {}
    private void double_class_8(Double d) {}
    private void double_class_9(Double d) {}
    private void double_class_10(Double d) {}
    private void double_class_11(Double d) {}
    private void double_class_12(Double d) {}
    private void double_type_1(double d) {}
    private void double_type_2(double d) {}
    private void double_type_3(double d) {}
    private void double_type_4(double d) {}
    private void double_type_5(double d) {}
    private void double_type_6(double d) {}
    private void double_type_7(double d) {}
    private void double_type_8(double d) {}
    private void double_type_9(double d) {}
    private void double_type_10(double d) {}
    private void double_type_11(double d) {}
    private void double_type_12(double d) {}

    private void float_class_1(Float f) {}
    private void float_class_2(Float f) {}
    private void float_class_3(Float f) {}
    private void float_class_4(Float f) {}
    private void float_class_5(Float f) {}
    private void float_class_6(Float f) {}
    private void float_class_7(Float f) {}
    private void float_class_8(Float f) {}
    private void float_class_9(Float f) {}
    private void float_class_10(Float f) {}
    private void float_class_11(Float f) {}
    private void float_type_1(float f) {}
    private void float_type_2(float f) {}
    private void float_type_3(float f) {}
    private void float_type_4(float f) {}
    private void float_type_5(float f) {}
    private void float_type_6(float f) {}
    private void float_type_7(float f) {}
    private void float_type_8(float f) {}
    private void float_type_9(float f) {}
    private void float_type_10(float f) {}
    private void float_type_11(float f) {}

    private void int_class_1(Integer i) {}
    private void int_class_2(Integer i) {}
    private void int_class_3(Integer i) {}
    private void int_class_4(Integer i) {}
    private void int_class_5(Integer i) {}
    private void int_class_6(Integer i) {}
    private void int_class_7(Integer i) {}
    private void int_class_8(Integer i) {}
    private void int_class_9(Integer i) {}
    private void int_class_10(Integer i) {}
    private void int_class_11(Integer i) {}
    private void int_class_12(Integer i) {}
    private void int_class_13(Integer i) {}
    private void int_class_14(Integer i) {}
    private void int_type_1(int i) {}
    private void int_type_2(int i) {}
    private void int_type_3(int i) {}
    private void int_type_4(int i) {}
    private void int_type_5(int i) {}
    private void int_type_6(int i) {}
    private void int_type_7(int i) {}
    private void int_type_8(int i) {}
    private void int_type_9(int i) {}
    private void int_type_10(int i) {}
    private void int_type_11(int i) {}
    private void int_type_12(int i) {}
    private void int_type_13(int i) {}
    private void int_type_14(int i) {}
    private void int_type_15(int i) {}
    private void long_class_1(Long l) {}
    private void long_class_2(Long l) {}
    private void long_class_3(Long l) {}
    private void long_class_4(Long l) {}
    private void long_class_5(Long l) {}
    private void long_class_6(Long l) {}
    private void long_class_7(Long l) {}
    private void long_class_8(Long l) {}
    private void long_type_1(long l) {}
    private void long_type_2(long l) {}
    private void long_type_3(long l) {}
    private void long_type_4(long l) {}
    private void long_type_5(long l) {}
    private void long_type_6(long l) {}
    private void long_type_7(long l) {}
    private void long_type_8(long l) {}
    private void byte_class(Byte i) {}
    private void byte_type(byte i) {}
    private void short_class(Short s) {}
    private void short_type(short s) {}
    private void char_class_1(Character c) {}
    private void char_class_2(Character c) {}
    private void char_class_3(Character c) {}
    private void char_class_4(Character c) {}
    private void char_class_5(Character c) {}
    private void char_type_1(char c) {}
    private void char_type_2(char c) {}
    private void char_type_3(char c) {}
    private void char_type_4(char c) {}
    private void char_type_5(char c) {}


    public void test() {
        double double_value = 2.0;
        Double Double_value = 2.0;
        float float_value = 2.0f;
        Float Float_value = 2.0f;
        int int_value = 1;
        Integer Int_value = 1;
        byte byte_value = 1;
        Byte Byte_value = 1;
        short short_value = 1;
        Short Short_value = 1;
        long long_value = 1L;
        Long Long_value = 1L;
        char char_value = 'a';
        Character Char_value = 'a';

        double_class_1(2.0);
        double_class_2(double_value);
        double_class_3(Double_value);
        double_class_4((double)2.0f);
        double_class_5((double)float_value);
        double_class_6((double)Float_value);
        double_class_7((double)1);
        double_class_8((double)int_value);
        double_class_9((double)Int_value);
        double_class_10((double)1L);
        double_class_11((double)long_value);
        double_class_12((double)Long_value);
        double_type_1(2.0);
        double_type_2(double_value);
        double_type_3(Double_value);
        double_type_4(2.0f);
        double_type_5(float_value);
        double_type_6(Float_value);
        double_type_7(1);
        double_type_8(int_value);
        double_type_9(Int_value);
        double_type_10(1L);
        double_type_11(long_value);
        double_type_12(Long_value);

        float_class_1(2.0f);
        float_class_2(float_value);
        float_class_3(Float_value);
        float_class_4((float)2.0);
        float_class_5((float)double_value);
        float_class_6((float)1);
        float_class_7((float)int_value);
        float_class_8((float)Int_value);
        float_class_9((float)1L);
        float_class_10((float)long_value);
        float_class_11((float)Long_value);
        float_type_1(2.0f);
        float_type_2(float_value);
        float_type_3(Float_value);
        float_type_4((float)2.0);
        float_type_5((float)double_value);
        float_type_6(1);
        float_type_7(int_value);
        float_type_8(Int_value);
        float_type_9(1L);
        float_type_10(long_value);
        float_type_11(Long_value);

        int_class_1(1);
        int_class_2(int_value);
        int_class_3(Int_value);
        int_class_4((int)1L);
        int_class_5((int)long_value);
        int_class_6((int)1.0);
        int_class_7((int)double_value);
        int_class_8((int)1.0f);
        int_class_9((int)float_value);
        int_class_10((int)short_value);
        int_class_11((int)Short_value);
        int_class_12((int)byte_value);
        int_class_13((int)char_value);
        int_class_14((int)Char_value);
        int_type_1(1);
        int_type_2(int_value);
        int_type_3(Int_value);
        int_type_4((int)1L);
        int_type_5((int)long_value);
        int_type_6((int)1.0);
        int_type_7((int)double_value);
        int_type_8((int)1.0f);
        int_type_9((int)float_value);
        int_type_10(short_value);
        int_type_11(Short_value);
        int_type_12(byte_value);
        int_type_13(Byte_value);
        int_type_14(char_value);
        int_type_15(Char_value);

        long_class_1(1L);
        long_class_2(long_value);
        long_class_3(Long_value);
        long_class_4((long)1);
        long_class_5((long)int_value);
        long_class_6((long)Int_value);
        long_class_7((long)char_value);
        long_class_8((long)Char_value);
        long_type_1(1L);
        long_type_2(long_value);
        long_type_3(Long_value);
        long_type_4(1);
        long_type_5(int_value);
        long_type_6(Int_value);
        long_type_7(char_value);
        long_type_8(Char_value);

        byte_class((byte)1);
        byte_type(Byte_value);
        short_class((short)1);
        short_type(Short_value);

        char_class_1('a');
        char_class_2(char_value);
        char_class_3(Char_value);
        char_class_4((char)1);
        char_class_5((char)int_value);
        char_type_1('a');
        char_type_2(char_value);
        char_type_3(Char_value);
        char_type_4((char)1);
        char_type_5((char)int_value);
    }
}
        ]]></code>
    </test-code>

    <test-code>
        <description>#1228 UnusedPrivateMethod returns false positives (7)</description>
        <expected-problems>0</expected-problems>
        <code><![CDATA[
class JTree {
    JTree getRoot() {return this;}
}
class TreeNode extends JTree {}

public class Box {
    interface Action { void perform(); }

    void add(Action a) {}

    private final JTree tree = new JTree();
    public void makeUI() {
        Box box = new Box();
        box.add(new Action() {
            @Override public void perform() {
                TreeNode root = (TreeNode) tree.getRoot();
                visitAll(tree, true); // line 14
            }
        });
    }
    private static void visitAll(JTree tree, boolean expand) { }
}
        ]]></code>
    </test-code>

    <test-code>
        <description>#1234 Unused private methods still giving false positives in 5.1.3 snapshot</description>
        <expected-problems>0</expected-problems>
        <code><![CDATA[
import java.util.List;
import java.util.Map;
public class Foo {
    interface IListObject {}
    Map<Integer, List<IListObject>> bliCodeCache;
    public List<IListObject> getBliCodeByFiscalYear(int fiscalYear) {
       List<IListObject> records = bliCodeCache.get(fiscalYear);
        if (records == null) {
            records = this.selectBLICodeByFiscalYear(fiscalYear);
            bliCodeCache.put(fiscalYear, records);
        }
        return records;
    }

    /**
     * Get a list of All BLI Code for given fiscal year.
     * @param fy the selected FY
     * @return an List of BLI Codes
     */
    private List<IListObject> selectBLICodeByFiscalYear(int fy) {
        return null;
    }
}
        ]]></code>
    </test-code>

    <test-code>
        <description>#1156 False failure with "Avoid unused private methods" (part 2)</description>
        <expected-problems>0</expected-problems>
        <code><![CDATA[
public class Foo {
    public void bar() {
        int i = 1;
        String s = getBoolString(i > 0);
    }
    private String getBoolString(boolean b) {
        return b ? "TRUE" : "FALSE";
    }
}
        ]]></code>
    </test-code>

    <test-code>
        <description>#1251 UnusedPrivateMethod false positives for boxing &amp; unboxing arguments</description>
        <expected-problems>0</expected-problems>
        <code><![CDATA[
public class UnusedPrivateMethodFalsePositives {

    // UnusedPrivateMethod false positive
    private void prvUnboxing(final int i)     {}
    public  void pubUnboxing(final Integer i) {prvUnboxing(i);}

    // UnusedPrivateMethod false positive
    private void prvBoxing(final Integer i) {}
    public  void pubBoxing(final int i)     {prvBoxing(i);}

    // Correctly does not generate a warning
    private void prvPrimitive(final int i) {}
    public  void pubPrimitive(final int i) {prvPrimitive(i);}

    // Correctly does not generate a warning
    private void prvObject(final Integer i) {}
    public  void pubObject(final Integer i) {prvObject(i);}
}
        ]]></code>
    </test-code>

    <test-code>
        <description>#1249 Regression: UnusedPrivateMethod from 5.0.5 to 5.1.2</description>
        <expected-problems>0</expected-problems>
        <code><![CDATA[
package de.friedenhagen.pmd_private;

import java.net.URI;

import org.junit.runner.Description;

/**
 * Holder object for the id in the {@link TestLink} annotation. By defining only a private constructor in this abstract
 * class and having both extending classes as inner classes, we assure nobody is able to create other extending classes.
 *
 * @param <T>
 *            of the id, either {@link Long} for internal or {@link String} for external IDs.
 *
 * @author Mirko Friedenhagen
 */
abstract class TestLinkId<T> {

    /** id of the test. */
    private final T id;

    /**
     * Private to make sure we only have {@link ExternalTestLinkId} and {@link InternalTestLinkId} as subclasses.
     *
     * @param id
     *            of the test.
     */
    private TestLinkId(final T id) {
        this.id = id;
    }

    /**
     * @return the id.
     */
    public T getId() {
        return id;
    }

    /**
     * Returns a String representation of the type of the current TestLink ID.
     *
     * @return type of the ID.
     */
    public abstract String getType();

    /** {@inheritDoc} */
    @Override
    public String toString() {
        return String.format("%s='%s'", getType(), getId());
    }

    /**
     * An external Testlink ID.
     */
    public static class ExternalTestLinkId extends TestLinkId<String> {

        /**
         * @param id
         *            of the testcase
         */
        public ExternalTestLinkId(String id) {
            super(id);
        }

        /** {@inheritDoc} */
        @Override
        public String getType() {
            return "external_id";
        }
    }

    /**
     * An internal Testlink ID.
     */
    public static class InternalTestLinkId extends TestLinkId<Long> {

        /**
         * @param id
         *            of the testcase
         */
        public InternalTestLinkId(final Long id) {
            super(id);
        }

        /** {@inheritDoc} */
        @Override
        public String getType() {
            return "id";
        }
    }
}

/**
 * Resolves links to the Testlink instance.
 *
 * @author Mirko Friedenhagen
 */
public class TestLinkUriResolver {

    /** baseUri of the Testlink instance. */
    private final URI baseUri;

    /**
     * The constructor normalizes the URI by adding a trailing slash when it is missing.
     *
     * @param baseUri
     *            without <tt>index.php</tt>, eg <tt>http://testlink.sourceforge.net/demo/</tt>.
     */
    TestLinkUriResolver(URI baseUri) {
        final String asciiUri = baseUri.toASCIIString();
        if (asciiUri.endsWith("/")) {
            this.baseUri = baseUri;
        } else {
            this.baseUri = URI.create(asciiUri + "/");
        }
    }

    /**
     * http://testlink.sourceforge.net/demo/lib/testcases/tcPrint.php?testcase_id=2750.
     *
     * @param internalTestLinkId
     *            id of the testcase
     * @return an URI pointing to the printview of the last version of the testcase description.
     */
    private URI fromTestLinkId(final TestLinkId.InternalTestLinkId internalTestLinkId) {
        return baseUri.resolve(String.format("lib/testcases/tcPrint.php?testcase_id=%s", internalTestLinkId.getId()));
    }

    /**
     * http://testlink.sourceforge.net/demo/lib/testcases/archiveData.php?targetTestCase=SM-1&edit=testcase&allowedit=0.
     *
     * @param externalTestLinkId
     *            id of the testcase
     * @return an URI pointing to the printview of the last version of the testcase description.
     */
    private URI fromTestLinkId(final TestLinkId.ExternalTestLinkId externalTestLinkId) {
        return baseUri
                .resolve(String.format("lib/testcases/archiveData.php?targetTestCase=%s&edit=testcase&allowedit=0",
                        externalTestLinkId.getId()));
    }

    /**
     * Returns a link to the last version of the testcase description.
     *
     * http://testlink.sourceforge.net/demo/lib/testcases/tcPrint.php?testcase_id=2750
     * http://testlink.sourceforge.net/demo/lib/testcases/archiveData.php?targetTestCase=SM-1&edit=testcase&allowedit=0
     *
     * @param testLinkId
     *            of the test case.
     * @return an URI pointing to the last version of the testcase description.
     */
    URI fromTestLinkId(final TestLinkId<?> testLinkId) {
        // As this class is package protected we may safely assume there only two kinds of TestLinkIds.
        if (testLinkId instanceof TestLinkId.InternalTestLinkId) {
            return fromTestLinkId((TestLinkId.InternalTestLinkId) testLinkId);
        } else {
            return fromTestLinkId((TestLinkId.ExternalTestLinkId) testLinkId);
        }
    }
}
        ]]></code>
    </test-code>

    <test-code>
        <description>#1261 False positive "Avoid unused private methods" with Generics</description>
        <expected-problems>0</expected-problems>
        <code><![CDATA[
public class TestPrivate<T> {
    protected Object getProtected(final T bean) {
        return getPrivate(bean);
    }
    private Object getPrivate(final Object bean) {
        return bean;
    }
}
        ]]></code>
    </test-code>

    <test-code>
        <description>#1261 False positive "Avoid unused private methods" with Generics 2</description>
        <expected-problems>0</expected-problems>
        <code><![CDATA[
import java.util.List;

public class TestPrivate<T extends List> {
    protected Object getProtected(final T bean) {
        return getPrivate(bean);
    }
    private Object getPrivate(final List bean) {
        return bean;
    }
}
        ]]></code>
    </test-code>

    <test-code>
        <description>#1261 False positive "Avoid unused private methods" with Generics 3</description>
        <expected-problems>0</expected-problems>
        <code><![CDATA[
import java.util.List;

public class TestPrivate {
    protected <T extends List> Object getProtected(final T bean) {
        return getPrivate(bean);
    }
    private Object getPrivate(final List bean) {
        return bean;
    }
}
        ]]></code>
    </test-code>

    <test-code>
        <description>#1261 False positive "Avoid unused private methods" with Generics 4</description>
        <expected-problems>0</expected-problems>
        <code><![CDATA[
import java.util.AbstractMap;
import java.util.Map;

public class TestPrivate {
    public <T extends Map<?,?>, X extends Map<?,?>>  void createLedgerAndChangeHistory(T oldObject, X updatedObject, boolean isChildLedgerEntry) {

        if (oldObject instanceof TestPrivate) {
            setTotals(oldObject);
        }
        // do other stuff
    }

    private <X extends Map> void setTotals(X ledgerable) {
        // do stuff
    }
}
        ]]></code>
    </test-code>

    <test-code>
        <description>#1276 False positive in UnusedPrivateMethod when method arg is Object and not called with plain Object</description>
        <expected-problems>0</expected-problems>
        <code><![CDATA[
public class Parent {
    enum A {
        someEnum;
    }

    public void doSomethingUnqualified(A a) {
        doSomethingPrivateWithQualified(a);
    }

    private void doSomethingPrivateWithQualified(Parent.A a) {
        // PMD error because it doesn't equate Parent.A as the same type as A.
    }

    public void doSomethingQualified(Parent.A a) {
        doSomethingPrivateUnqualified(a);
    }

    private void doSomethingPrivateUnqualified(A a) {
        // PMD error because it doesn't equate Parent.A as the same type as A.
    }
}
        ]]></code>
    </test-code>

    <test-code>
        <description>#1281 UnusedPrivateMethod incorrectly flagged for methods nested private classes</description>
        <expected-problems>0</expected-problems>
        <code><![CDATA[
public class NestedClassPrivateMethods {
    public void doPublic() {
        doPrivate(new B());
        doPrivate2(new C());
    }

    public void doPublic(C c) {
        doPrivate3(c);
    }

    // incorrectly UnusedPrivateMethod
    private void doPrivate(I i) {}
    private void doPrivate2(I i) {}
    private void doPrivate3(I i) {}

    private interface I {
        void visit();
    }

    private class B implements I {
        public void visit() {
        }
    }

    private class C extends B {
    }
}
        ]]></code>
    </test-code>

    <test-code>
        <description>#1287 UnusedPrivateMethod returns false positives for Superclass</description>
        <expected-problems>0</expected-problems>
        <code><![CDATA[
public class SuperClassFalsePositive {

    public void myPublicMethod() {
        throw convertToUnchecked(new MyException("Something Bad Happened"));
    }

    private IllegalArgumentException convertToUnchecked(Exception e) {
        return new IllegalArgumentException(e);
    }

    private static class MyException extends Exception {
        public MyException(String message) {
            super(message);
        }
    }
}
        ]]></code>
    </test-code>

    <test-code>
        <description>#1286 UnusedPrivateMethod returns false positives for varags</description>
        <expected-problems>0</expected-problems>
        <code><![CDATA[
public class VaragsFalsePositive {

    enum Sizes
    {
        TINY,
        MEDIUM
    }

    public boolean containsTiny(){
        return hasTiny(Sizes.MEDIUM, Sizes.TINY);
    }

    private boolean hasTiny(Sizes... sizes) {
        for (Sizes size : sizes) {
            if (size==Sizes.TINY) {
                return true;
            }
        }
        return false;
    }
}
        ]]></code>
    </test-code>

    <test-code>
        <description>#1294 False positive UnusedPrivateMethod with public inner enum from another class</description>
        <expected-problems>0</expected-problems>
        <code><![CDATA[
/**
 *
 * UnusedPrivateMethodWithEnum.java
 *
 * Copyright 2014 Expedia, Inc. All rights reserved.
 * EXPEDIA PROPRIETARY/CONFIDENTIAL. Use is subject to license terms.
 */

import net.sourceforge.pmd.lang.java.rule.bestpractices.unusedprivatemethod.ClassWithPublicEnum;
import net.sourceforge.pmd.lang.java.rule.bestpractices.unusedprivatemethod.ClassWithPublicEnum.PublicEnum;

/**
 * TODO svenz Describe UnusedPrivateMethodWithEnum
 *
 * @author <a href="mailto:svenz@expedia.com">Sven Zethelius</a>
 *
 */
public class UnusedPrivateMethodWithEnum {
        public void doPublic() {
                ClassWithPublicEnum.PublicEnum value = ClassWithPublicEnum.PublicEnum.values()[0];
                doPrivateWithShortEnum1(value);
                doPrivateWithShortEnum2(value);
        }

        private void doPrivateWithShortEnum1(PublicEnum type) {
                // do something
        }
        private void doPrivateWithShortEnum2(ClassWithPublicEnum.PublicEnum type) {
                // do something
        }
}
        ]]></code>
    </test-code>

    <test-code>
        <description>#1296 PMD UnusedPrivateMethod invalid detection of 'private void method(int,boolean,Integer...)'</description>
        <expected-problems>0</expected-problems>
        <code><![CDATA[
public class UnusedPrivateMethod {
    public void deleteAllAssetsWithExceptionsNoPurge(int galleryId, Integer... exceptionList)
    {
        deleteAllAssetsWithExceptions(galleryId, false, exceptionList);
    }

    public void deleteAllAssetsWithExceptions(int galleryId, Integer... exceptionList)
    {
        deleteAllAssetsWithExceptions(galleryId, true, exceptionList);
    }

    private void deleteAllAssetsWithExceptions(int galleryId, boolean purge, Integer... exceptionList)
    {
    }
}
        ]]></code>
    </test-code>

    <test-code>
        <description>#1332 False Positive: UnusedPrivateMethod</description>
        <expected-problems>0</expected-problems>
        <code><![CDATA[
package com.acme;

import org.junit.Test;

import static org.hamcrest.CoreMatchers.containsString;
import static org.junit.Assert.assertThat;

public class FooTest {

    @Test
    public void testBar() {
        assertThat(createBar("", ""), containsString(""));
    }

    @Test
    public void testFoo() {
        assertThat(createFoo(""), containsString(""));
    }

    private String createFoo(String a) {
        return a;
    }

    private String createBar(String b, String c) {
        return b + c;
    }
}
        ]]></code>
    </test-code>

    <test-code>
        <description>#1395 UnusedPrivateMethod false positive for array element method call</description>
        <expected-problems>0</expected-problems>
        <code><![CDATA[
import java.io.File;
public class UnusedPrivateMethod {
    public void doSomething() {
        File[] files = getFiles();
        for (int i = 0; i < files.length; i++) {
            String name = getNameFromFilename(files[i].getName());
            System.out.println("name is " + name);
        }
    }

    private String getNameFromFilename(String fileName) {
        int index = fileName.lastIndexOf('.');
        return fileName.substring(0, index);
    }
}
        ]]></code>
    </test-code>

    <test-code>
        <description>#1403 False positive UnusedPrivateMethod with JAVA8</description>
        <expected-problems>0</expected-problems>
        <code><![CDATA[
import java.util.function.Function;
import java.util.Map;
import java.util.stream.Collectors;
import java.util.stream.Stream;

import my.Combiners;

public class Purse {

    Purse annPurse5, bobPurse7, bobPurse9, calPurse10, bobPurse16;

    public void mapMergeShouldReturnTheUnionWhenGivenDifferentSetsWithSomeCommonValues() {
        Combiners.mapMerge(mapOf(annPurse5, bobPurse7), mapOf(bobPurse9, calPurse10));
    }

    private static Map<String, Purse> mapOf(final Purse... values) {
        return mapOf2(Purse::getOwner, values);
    }

    private static <K, V> Map<K, V> mapOf2(final Function<V, K> keyMapper, final V... values) {
        return Stream.of(values).collect(Collectors.toMap(keyMapper, Function.identity()));
    }

    String getOwner() { return "me"; }

    static class Combiners {

        static <K, V> Map<K, V> mapMerge(Map<K, V> m1, Map<K, V> m2) {
            return m2;
        }
    }
}
        ]]></code>
    </test-code>

    <test-code disabled="true">
        <!-- Todo I ignored this because the test is not useful. It only checks that we
              avoid the FP when auxclasspath is not set, while the FP is still here with
              auxclasspath. The FP should not be there with or without auxclasspath, and it's
              pointless to ensure it's not there only when the user has configured
              their analysis incorrectly. -->
        <description>#1405 UnusedPrivateMethod false positive?</description>
        <expected-problems>0</expected-problems>
        <code><![CDATA[import java.util.ArrayList;
import java.util.List;
import java.util.SortedMap;

class Sup {}

public class Blabla extends Sup {
    public List<String> getProductImageUrls(final Blabla product, final String format) {
        return getImageUrlsListForVariant(product, format);
    }
    private List<String> getImageUrlsListForVariant(final Sup variant, final String format) {
    }
}
        ]]></code>
    </test-code>


    <test-code>
        <description>#521 UnusedPrivateMethod returns false positives with primitive data type in map argument</description>
        <expected-problems>0</expected-problems>
        <code><![CDATA[
import java.util.Map;
import java.util.LinkedHashMap;
public class Foo {
    public Foo() {
        Map<String, double[]> map = new LinkedHashMap<>();
        addToMap(map);
    }

    private void addToMap(Map<String, double[]> map) {
        map.put("foo", new double[]{0., 1.});
    }
}
        ]]></code>
    </test-code>

    <test-code>
        <description>#907 Add IgnoredAnnotations property to UnusedPrivateMethod</description>
        <expected-problems>0</expected-problems>
        <code><![CDATA[
public class Foo {
    @Deprecated
    private void bar() {
    }
}
        ]]></code>
    </test-code>

    <test-code>
        <description>#5117 Ignore methods with jakarta.annotation.PostConstruct in UnusedPrivateMethod rule</description>
        <expected-problems>0</expected-problems>
        <code><![CDATA[
import jakarta.annotation.PostConstruct;
public class Foo {
    @PostConstruct
    private void bar() {
    }
}
        ]]></code>
    </test-code>

    <test-code>
        <description>#5117 Ignore methods with jakarta.annotation.PreDestroy in UnusedPrivateMethod rule</description>
        <expected-problems>0</expected-problems>
        <code><![CDATA[
import jakarta.annotation.PreDestroy;
public class Foo {
    @PreDestroy
    private void bar() {
    }
}
        ]]></code>
    </test-code>

    <test-code>
        <description>Explicit receiver parameters are ignored when matching methods</description>
        <expected-problems>0</expected-problems>
        <code><![CDATA[
class Foo {
    public void bar() {
        test();
    }

    private void test(@Annotated Foo this) {
    }
    @interface Annotated {}
}
        ]]></code>
    </test-code>

    <test-code>
        <description>Verify property ignoredAnnotations is used</description>
        <rule-property name="ignoredAnnotations">java.lang.Override</rule-property>
        <expected-problems>0</expected-problems>
        <code><![CDATA[
public class Foo {
    @Override // well override doesn't really make sense, but it's good enough for the test case
    private void foo() {}
}
        ]]></code>
    </test-code>

    <test-code>
        <description>Verify property ignoredAnnotations is used - 2</description>
        <rule-property name="ignoredAnnotations"></rule-property>
        <expected-problems>1</expected-problems>
        <code><![CDATA[
public class Foo {
    @Deprecated
    private void foo() {}
}
        ]]></code>
    </test-code>

    <test-code>
        <description>#1531 [java] UnusedPrivateMethod false-positive with method result</description>
        <expected-problems>0</expected-problems>
        <code><![CDATA[
public class UnusedPrivateMethodFP {
    private void print(String s) { // <- unused private method?
        System.out.println(s);
    }

    public void run() {
        print(new Integer(1).toString()); // it is used here
    }

    private void print2(String s) {
        System.out.println(s);
    }

    public void run2() {
        String temp = new Integer(1).toString();
        print2(temp); // workaround with extra temporary variable
    }

    private void print3(String s) {
        System.out.println(s);
    }

    public void run3() {
        print3((String)new Integer(1).toString()); // workaround with extra cast
    }

    public void runBoolean(String s) {
        privateBooleanMethod(s, "true".equals(s));
    }

    private void privateBooleanMethod(String s, boolean isTrue) {
        System.out.println(s);
    }
}
        ]]></code>
    </test-code>
    <test-code>
        <description>#2454 [java] UnusedPrivateMethod violation for disabled annotation in 6.23.0</description>
        <!-- Note: weird whitespace in the property is important        -->
        <rule-property name="ignoredAnnotations">java
            .lang.Deprecated</rule-property>
        <expected-problems>0</expected-problems>
        <code><![CDATA[
public class OOO {
    OOO server = this;
    @Deprecated
    private void shutdown() {
        server.shutdown();
    }
}
        ]]></code>
    </test-code>
    <test-code>
        <description>UnusedPrivateMethod false positive #2890</description>
        <expected-problems>0</expected-problems>
        <code><![CDATA[
import java.util.Map;
import java.util.Collections;
import java.util.List;
public class Client {


    public void swap(Map<String, List<Integer>> optionIndexes, Object[] entries, int index1, int index2) {

        List<Integer> list1 = optionIndexes.get("option1"),
                list2 = optionIndexes.get("option2");

        sortedInsert(list1, index2);
        sortedInsert(list2, index1);
    }

    private static <T extends Comparable<? super T>> void sortedInsert(List<T> list, T value) // NOPMD: UnusedPrivateMethod: false positive
    {
        int idx = Collections.binarySearch(list, value);
        list.add(idx < 0 ? -idx - 1 : idx, value);
    }

}
        ]]></code>
    </test-code>
    <test-code>
        <description>[java] UnusedPrivateMethod false positive from inner class via external class #1189</description>
        <expected-problems>1</expected-problems>
        <expected-linenumbers>4</expected-linenumbers>
        <code><![CDATA[
            public final class OuterClass {

                private static class InnerClass {
                    private void privateMethod() {} // shadows other, truly unused

                    public void callPrivateMethod() {
                        Referrer.getOuterClass().privateMethod();
                    }

                }

                private void privateMethod() {}

            }

            class Referrer {
                static OuterClass getOuterClass() { return null; }
            }
        ]]></code>
    </test-code>
    <test-code>
        <description>UnusedPrivateMethod yields false positive for counter-variant arguments #770</description>
        <expected-problems>0</expected-problems>
        <code><![CDATA[
            import org.junit.Test;
            import static org.junit.Assert.*;
            public final class OuterClass {

                @Test
                public void testFlipCaseDigit() {
                    testNoChangeOnFlip("0123456789");
                }

                @Test
                public void testFlipCaseWhitespace() {
                    testNoChangeOnFlip(" \r\t\n");
                }

                @Test
                public void testFlipCaseOtherChars() {
                    testNoChangeOnFlip("!@#$%^");
                }

                private static void testNoChangeOnFlip(CharSequence chars) {
                }
            }
        ]]></code>
    </test-code>

    <test-code>
        <description>[java] UnusedPrivateMethod false positive when passing in lombok.val as argument #3118</description>
        <expected-problems>0</expected-problems>
        <code><![CDATA[
import lombok.val;

public class ValExample {
    public void example() {
        val example = "value";
        aPrivateMethod(example);
    }

    private void aPrivateMethod(String s) {
        System.out.println(s);
    }
}
        ]]></code>
    </test-code>

    <test-code>
        <description>False negative with unused private method in nested classes</description>
        <expected-problems>2</expected-problems>
        <expected-linenumbers>2,4</expected-linenumbers>
        <code><![CDATA[
public class Outer {
    private void outerUnusedMethod() {}
    public class Inner {
        private void innerUnusedMethod() {} // false negative
        private void innerUsedByInnerMethod() {}
        public void publicInnerMethod() {
            innerUsedByInnerMethod();
        }
        private void innerUsedByOuterMethod() {}
    }
    public void publicOuterMethod() {
        Inner inner = new Inner();
        inner.innerUsedByOuterMethod();
    }
}
        ]]></code>
    </test-code>
    <test-code>
        <description>#1175 False positive with Junit 5 MethodSource</description>
        <expected-problems>0</expected-problems>
        <code><![CDATA[
import java.util.stream.Stream;
import org.junit.jupiter.params.provider.MethodSource;
import org.junit.jupiter.params.ParameterizedTest;
import org.junit.jupiter.params.provider.Arguments;

public class Outer {
    private static Stream<Arguments> basenameKeyArguments() {
        return Stream.of(
                Arguments.of("simple", "simple"),
                Arguments.of("simple", "one/two/many/simple"),
                Arguments.of("simple", "//////an/////awful/key////simple")
        );
    }

    @ParameterizedTest
    @MethodSource("basenameKeyArguments")
    void basenameKeyTest(final String expected, final String testString) {
        assertEquals(expected, NetworkTable.basenameKey(testString));
    }

}
        ]]></code>
    </test-code>

    <test-code>
        <description>#3468 UnusedPrivateMethod false positive when outer class calls private static method on inner class</description>
        <expected-problems>0</expected-problems>
        <code><![CDATA[
public class OuterClass {

    public void foo() {
        InnerClass.doSomething();
    }

    static class InnerClass {
        private static void doSomething() {}
    }
}
        ]]></code>
    </test-code> 

    <test-code>
        <description>[java] UnusedPrivateMethod false positive with static method and cast expression #3209</description>
        <expected-problems>0</expected-problems>
        <code><![CDATA[
public class UnusedAssignmentRule {
    private static class ReachingDefsVisitor {
        private static String getVarIfUnaryAssignment(String node) {
            return null;
        }
    }
    public static class AssignmentEntry {
        final String var;
        final Object rhs;
        public boolean isUnaryReassign() {
            return rhs instanceof String
                && var.equals(ReachingDefsVisitor.getVarIfUnaryAssignment((String) rhs));
        }
    }
}
        ]]></code>
    </test-code>
    
    <test-code>
        <description>[java] UnusedPrivateMethod false positive: Autoboxing into Number #4625</description>
        <expected-problems>0</expected-problems>
        <code><![CDATA[
public class Example {

    public Example() {
        foo(2);
    }

    //src/Example.java:8:     UnusedPrivateMethod:    Avoid unused private methods such as 'foo(Number)'.
    private void foo(Number bar) {
        System.out.println(bar);
    }
}
]]></code>
    </test-code>

    <test-code>
        <description>#3467 FP when outer class has method with same name as in inner class</description>
        <expected-problems>0</expected-problems>
        <code><![CDATA[
public class OuterClass {

	private final InnerClass o = new InnerClass();

	public void foo() {
		this.o.foo();
	}

	public void notBar() {
		this.o.bar();
	}

	class InnerClass {

		private void foo() { // same name as method in OuterClass -> false positive
		}

		private void bar() { // different name than a method in OuterClass -> ok
		}
	}
}
]]></code>
    </test-code>

    <test-code>
        <description>[java] UnusedPrivateMethod false-positive used in lambda #4817</description>
        <expected-problems>0</expected-problems>
        <code><![CDATA[
package net.sourceforge.pmd.lang.java.rule.bestpractices.unusedprivatemethod;

import java.util.Collections;
import java.util.List;

import net.sourceforge.pmd.lang.java.rule.bestpractices.unusedprivatemethod.cache.CacheBuilder;
import net.sourceforge.pmd.lang.java.rule.bestpractices.unusedprivatemethod.cache.CacheLoader;
import net.sourceforge.pmd.lang.java.rule.bestpractices.unusedprivatemethod.cache.LoadingCache;

public class NotUsedPrivateMethodFalsePositive {

    private final LoadingCache<String, List<? extends String>> clientIdsToDps = CacheBuilder.newBuilder()
            .build(CacheLoader.from(clientId -> notCachedGetAllDps(clientId))); // unqualified call

    private List<? extends String> notCachedGetAllDps(String clientId) { // UnusedPrivateMethod:	Avoid unused private methods such as 'notCachedGetAllDps(String)'
        return Collections.singletonList(clientId);
    }

    public List<?> getClientIdsToDps() {
        return clientIdsToDps.getUnchecked("");
    }
}
]]></code>
    </test-code>

    <test-code>
        <description>#3627 FN with anonymous class</description>
        <expected-problems>1</expected-problems>
        <code><![CDATA[
public class Tester {
  Object anonymousClass = new Object() {
      private void foo() {}  // unused, should report a warning
  };
}
]]></code>
    </test-code>
    <test-code>
        <description>[java] UnusedPrivateMethod false-positive used in lambda - qualified #4817</description>
        <expected-problems>0</expected-problems>
        <code><![CDATA[
package net.sourceforge.pmd.lang.java.rule.bestpractices.unusedprivatemethod;

import java.util.Collections;
import java.util.List;

import net.sourceforge.pmd.lang.java.rule.bestpractices.unusedprivatemethod.cache.CacheBuilder;
import net.sourceforge.pmd.lang.java.rule.bestpractices.unusedprivatemethod.cache.CacheLoader;
import net.sourceforge.pmd.lang.java.rule.bestpractices.unusedprivatemethod.cache.LoadingCache;

public class NotUsedPrivateMethodFalsePositive {

    private final LoadingCache<String, List<? extends String>> clientIdsToDps = CacheBuilder.newBuilder()
            .build(CacheLoader.from(clientId -> this.notCachedGetAllDps(clientId))); // qualified call

    private List<? extends String> notCachedGetAllDps(String clientId) { // UnusedPrivateMethod:	Avoid unused private methods such as 'notCachedGetAllDps(String)'
        return Collections.singletonList(clientId);
    }

    public List<?> getClientIdsToDps() {
        return clientIdsToDps.getUnchecked("");
    }
}
]]></code>
    </test-code>

    <test-code>
        <description>[java] UnusedPrivateMethod false positive when using @MethodSource on a @Nested test #4975</description>
        <expected-problems>0</expected-problems>
        <code><![CDATA[
import org.junit.jupiter.api.Nested;
import org.junit.jupiter.params.provider.MethodSource;
import org.junit.jupiter.params.ParameterizedTest;

class FooTest{
    @Nested
    class ExampleTest {

        @ParameterizedTest
        @MethodSource("getStrings")
        void exampleTestUsingPrivateMethod(
                List<String> strings) {
            // insert code
        }

        private static Stream<Arguments> getStrings() {
            Stream<Arguments> tests = Stream.of(
                    Arguments.of(List.of("TEST", "TEST_1")),
                    Arguments.of(List.of("TEST_2", "TEST_3"))
            );

            return Stream.of(tests)
                    .reduce(Stream::concat)
                    .orElseGet(Stream::empty);
        }
    }
}
]]></code>
    </test-code>

    <test-code>
        <description>[java] UnusedPrivateMethod FP with Junit 5 @MethodSource and default factory method name #4278</description>
        <expected-problems>0</expected-problems>
        <code><![CDATA[
import org.junit.jupiter.params.provider.MethodSource;
import org.junit.jupiter.params.ParameterizedTest;

class FooTest{
    private static Stream<Arguments> testGetUsername_noMethodSourceValue() {
        return Stream.of(
                Arguments.of("foo"),
                Arguments.of("bar"),
                Arguments.of("baz")
        );
    }

    @MethodSource
    @ParameterizedTest
    void testGetUsername_noMethodSourceValue(String username) {
        User sut = new User(username);

        Assertions.assertEquals(username, sut.getUsername());
    }
}
]]></code>
    </test-code>
    <test-code>
        <description>[java] UnusedPrivateMethod false-positive / method reference in combination with custom object #4985</description>
        <expected-problems>0</expected-problems>
        <code><![CDATA[
            import java.util.List;

            public class Main {

                public static void main(String[] args) {
                    System.out.println("list");

                    // usage of method reference in combination with a custom object leads to a false positive of PMD.UnusedPrivateMethod
                    List.of(new StringWrapper().getString())
                        .stream()

                        .map(Main::foo)
                        .filter(Objects::nonNull)
                        .toList();

                    // no false positive .. :/
                    List.of("s")
                        .stream()
                        .map(Main::foo2)
                        .filter(Objects::nonNull)
                        .toList();
                }

                private static int foo(String s) {
                    return s.length();
                }

                private static int foo2(String s) {
                    return s.length();
                }

            }
            ]]></code>
    </test-code>
    <test-code>
        <description>UnusedPrivateMethod for Generics and Overloads #5047</description>
        <expected-problems>0</expected-problems>
        <code><![CDATA[
            import java.util.function.Function;

            public class Main {
                public static void main(String[] args) {
                    new Utils().printValue();
                }

                public enum ConsentStatus {
                    NOT_APPLICABLE(0L),
                    NO_CONSENT(1L),
                    CONSENT(2L),
                    UNKNOWN_STATUS(3L);

                    private final long id;

                    ConsentStatus(long id) {
                        this.id = id;
                    }

                    public long id() {
                        return this.id;
                    }
                }

                public enum OptOutStatus {
                    NOT_APPLICABLE(0L),
                    OPTED_OUT(1L),
                    DID_NOT_OPT_OUT(2L),
                    UNKNOWN_STATUS(3L);

                    private final long id;

                    OptOutStatus(long id) {
                        this.id = id;
                    }

                    public long id() {
                        return this.id;
                    }
                }

                static class Utils {
                    public void printValue() {
                        System.out.println(getValue(ConsentStatus.CONSENT));
                        System.out.println(getValue(ConsentStatus.NO_CONSENT));

                        System.out.println(getValue(OptOutStatus.DID_NOT_OPT_OUT));
                        System.out.println(getValue(OptOutStatus.OPTED_OUT));
                    }

                    private Long getValue(ConsentStatus val) {
                        return getValue(val, ConsentStatus::id);
                    }

                    private Long getValue(OptOutStatus val) {
                        return getValue(val, OptOutStatus::id);
                    }

                    private <T extends Enum<T>> Long getValue(T enumValue, Function<T, Long> fn) {
                        if (enumValue == null) {
                            return null;
                        }
                        return fn.apply(enumValue);
                    }
                }
            }
            ]]></code>
    </test-code>
    <test-code>
        <description>UnusedPrivateMethod for Lombok ObtainVia #5110</description>
        <expected-problems>0</expected-problems>
        <code><![CDATA[
import lombok.Builder;
import lombok.Builder.ObtainVia;

import java.util.Collections;
import java.util.List;

@Builder(toBuilder = true)
public class ObtainViaTest {

    @ObtainVia(method = "fooProvider")
    private List<String> foo;

    private List<String> fooProvider() {
        return Collections.emptyList();
    }
}
            ]]></code>
    </test-code>
    <test-code>
        <description>#5324 UnusedPrivateMethod with method reference</description>
        <expected-problems>0</expected-problems>
        <code><![CDATA[
            package org.example.unusedPrivateMethod;

            import static java.util.Collections.emptySet;

            import java.util.*;
            import java.util.stream.*;

            public class Main {

                public static void main(String[] args) {
                    Library library = new Library(emptySet());
                    Map<String, Map<String, String>> map = new Main().run(library);
                    System.out.println(map);
                }

                private Map<String, Map<String, String>> run(Library library) {
                    return library
                            .books()
                            .stream()
                            .map(book -> book.lenders().stream().collect(Collectors.toMap(Lender::name, lender -> Map.of(book.title(), lender.status()))))
                            .reduce(this::reduceBooksAndLenderStatusByLender)
                            .orElse(null);
                }

                private Map<String, Map<String, String>> reduceBooksAndLenderStatusByLender(
                        Map<String, Map<String, String>> previousMap,
                        Map<String, Map<String, String>> nextMap
                ) {
                    previousMap.putAll(nextMap);
                    return previousMap;
                }
            }


            record Lender(String name, String status) {}
            record Book(String title, Collection<Lender> lenders) {}
            record Library(Collection<Book> books) {}
            ]]></code>
    </test-code>
    <test-code>
        <description>#5324 UnusedPrivateMethod with unresolved types</description>
        <expected-problems>0</expected-problems>
        <code><![CDATA[
            class Foo {
                public User methodA() {
                    val user = userOpt.orElseGet(() -> {
                        try {
                            return registerUser(email, firstName, lastName);
                        } catch (Exception e) {
                            throw new IllegalStateException("Failed to register user for " + email, e);
                        }
                    });
                    // ...
                    return user;
                }

                private User registerUser(String email, String firstName, String lastName) throws Exception {
                    // register user logic here...
                }
            }
            ]]></code>
    </test-code>
    <test-code>
        <description>#5329 UnusedPrivateMethod with unresolved types</description>
        <expected-problems>0</expected-problems>
        <code><![CDATA[
            class Foo {
                public User methodA() {
                    List<SummaryDto.ItemDto> items = new ArrayList<>();
                    loads.stream()
                         .collect(Collectors.groupingBy(Item::getValue))
                         .forEach((a, b) -> items.add(buildItem(a, b)));
                }

                private SummaryDto.ItemDto buildItem(BigDecimal a, List<Item> b) {
                    return SummaryDto.ItemDto.builder().build();
                }
            }
            ]]></code>
    </test-code>
    <test-code>
<<<<<<< HEAD
        <description>#5338 UnusedPrivateMethod with unresolved target for lambda</description>
        <expected-problems>0</expected-problems>
        <code><![CDATA[
            import java.util.concurrent.CompletableFuture;
            class SomeTest {

                @Test
                void test() {
                    final BytesListener listener = createListener(
                            (bytes) -> CompletableFuture.completedFuture("HI!")
                    );
                    Assertions.assertNotNull(listener.onRecord(new byte[0]));
                }

                private static BytesListener createListener(
                        BytesParser<String> parser
                ) {
                    return bytes -> parser
                            .parse(bytes)
                            .thenAccept(System.out::println);
                }
            }
=======
        <description>#5097 UnusedPrivateMethod with unresolved target for method reference</description>
        <expected-problems>0</expected-problems>
        <code><![CDATA[package com.mytest;

        import jakarta.validation.ConstraintViolation; //imported from jakarta.validation:jakarta.validation-api:3.0.2
        import java.util.List;
        import java.util.Set;

        public class UnusedPrivateMethodFalsePositive {
            //this does not trigger UnusedPrivateMethod
            private void doWork(List obj) {
                obj.toString();
            }

            public void execute(Set<List<?>> listOfLists) {
                listOfLists.forEach(this::doWork);
            }

            //BUT this does???
            //UnusedPrivateMethod -  this as a false positive - but what is different?
            private void addValidationError(ConstraintViolation constraintViolation) {
                constraintViolation.toString();
            }

            public void addValidationErrors(Set<ConstraintViolation<?>> constraintViolations) {
                constraintViolations.forEach(this::addValidationError);
            }

        }
>>>>>>> 28b4139c
            ]]></code>
    </test-code>

    <test-code>
        <description>UnusedPrivateMethod #5113</description>
        <expected-problems>0</expected-problems>
        <code><![CDATA[
            import java.util.Optional;

            public class VarTest {
                public Optional<Boolean> foo(int param) {
                    var optional = param == 0 ? Optional.of(true) : Optional.of(false);
                    return optional.flatMap(this::dummy);
                }

                private Optional<Boolean> dummy(boolean foo) {
                    return Optional.of(foo);
                }
            }
            ]]></code>
    </test-code>
    <test-code>
        <description>UnusedPrivateMethod #5083 - method reference without target type</description>
        <expected-problems>0</expected-problems>
        <code><![CDATA[
            @Getter
            @RequiredArgsConstructor
            enum GenerationType {
                APPLE_DESKTOP("https://apps.apple.com/app/id", GenerationType::isAppleType),
                APPLE_ITUNES("https://itunes.apple.com/app/id", GenerationType::isAppleType),
                SAMSUNG("https://www.samsung.com/us/appstore/app/", GenerationType::isSamsungType),
                ROKU("https://channelstore.roku.com/details/", GenerationType::isRokuType),
                AMAZON("https://www.amazon.com/dp/", GenerationType::isAmazonType),
                ANDROID("https://play.google.com/store/apps/details?id=", GenerationType::isAndroidType);

                private final String baseUrl;
                private final Predicate<String> predicate;

                private static boolean isAppleType(String data) {
                    return "apple".equals(data);
                }

                private static boolean isRokuType(String data) {
                    return "roku".equals(data);
                }

                private static boolean isSamsungType(String data) {
                    return "samsung".equals(data);
                }

                private static boolean isAmazonType(String data) {
                    return "amazon".equals(data);
                }

                private static boolean isAndroidType(String data) {
                    return "android".equals(data);
                }
            }
            ]]></code>
    </test-code>

    <test-code>
        <description>UnusedPrivateMethod #5083 - method reference without target type (2)</description>
        <expected-problems>0</expected-problems>
        <code><![CDATA[
            class GenerationType {
                static {
                    foo(GenerationType::isAndroidType);
                }
                {
                    foo(this::instance);
                }

                private  boolean instance(String data) {}
                private static boolean isAndroidType(String data) {
                    return "android".equals(data);
                }
            }
            ]]></code>
    </test-code>
</test-data><|MERGE_RESOLUTION|>--- conflicted
+++ resolved
@@ -2219,7 +2219,38 @@
             ]]></code>
     </test-code>
     <test-code>
-<<<<<<< HEAD
+        <description>#5097 UnusedPrivateMethod with unresolved target for method reference</description>
+        <expected-problems>0</expected-problems>
+        <code><![CDATA[package com.mytest;
+
+        import jakarta.validation.ConstraintViolation; //imported from jakarta.validation:jakarta.validation-api:3.0.2
+        import java.util.List;
+        import java.util.Set;
+
+        public class UnusedPrivateMethodFalsePositive {
+            //this does not trigger UnusedPrivateMethod
+            private void doWork(List obj) {
+                obj.toString();
+            }
+
+            public void execute(Set<List<?>> listOfLists) {
+                listOfLists.forEach(this::doWork);
+            }
+
+            //BUT this does???
+            //UnusedPrivateMethod -  this as a false positive - but what is different?
+            private void addValidationError(ConstraintViolation constraintViolation) {
+                constraintViolation.toString();
+            }
+
+            public void addValidationErrors(Set<ConstraintViolation<?>> constraintViolations) {
+                constraintViolations.forEach(this::addValidationError);
+            }
+
+        }
+            ]]></code>
+    </test-code>
+    <test-code>
         <description>#5338 UnusedPrivateMethod with unresolved target for lambda</description>
         <expected-problems>0</expected-problems>
         <code><![CDATA[
@@ -2242,37 +2273,6 @@
                             .thenAccept(System.out::println);
                 }
             }
-=======
-        <description>#5097 UnusedPrivateMethod with unresolved target for method reference</description>
-        <expected-problems>0</expected-problems>
-        <code><![CDATA[package com.mytest;
-
-        import jakarta.validation.ConstraintViolation; //imported from jakarta.validation:jakarta.validation-api:3.0.2
-        import java.util.List;
-        import java.util.Set;
-
-        public class UnusedPrivateMethodFalsePositive {
-            //this does not trigger UnusedPrivateMethod
-            private void doWork(List obj) {
-                obj.toString();
-            }
-
-            public void execute(Set<List<?>> listOfLists) {
-                listOfLists.forEach(this::doWork);
-            }
-
-            //BUT this does???
-            //UnusedPrivateMethod -  this as a false positive - but what is different?
-            private void addValidationError(ConstraintViolation constraintViolation) {
-                constraintViolation.toString();
-            }
-
-            public void addValidationErrors(Set<ConstraintViolation<?>> constraintViolations) {
-                constraintViolations.forEach(this::addValidationError);
-            }
-
-        }
->>>>>>> 28b4139c
             ]]></code>
     </test-code>
 
