<?xml version="1.0" encoding="UTF-8"?>
<test-data
    xmlns="http://pmd.sourceforge.net/rule-tests"
    xmlns:xsi="http://www.w3.org/2001/XMLSchema-instance"
    xsi:schemaLocation="http://pmd.sourceforge.net/rule-tests http://pmd.sourceforge.net/rule-tests_1_0_0.xsd">

    <test-code>
        <description>private method called by public method</description>
        <expected-problems>0</expected-problems>
        <code><![CDATA[
public class Foo {
    public void bar() {
        foo();
    }
    private void foo() {}
}
        ]]></code>
    </test-code>

    <test-code>
        <description>simple unused private method</description>
        <expected-problems>1</expected-problems>
        <code><![CDATA[
public class Foo {
    private void foo() {}
}
        ]]></code>
    </test-code>

    <test-code>
        <description>simple unused annotated private method</description>
        <expected-problems>1</expected-problems>
        <code><![CDATA[
import net.sourceforge.pmd.lang.java.symbols.testdata.MethodAnnotation;
public class Foo {
    @MethodAnnotation
    private void foo() {}
}
        ]]></code>
    </test-code>

    <test-code>
        <description>anonymous inner class calls private method</description>
        <expected-problems>0</expected-problems>
        <code><![CDATA[
public class Foo {
    public void bar() {
        new Runnable() {
            public void run() {
                foo();
            }
        };
    }
    private void foo() {}
}
        ]]></code>
    </test-code>

    <test-code>
        <description>two private methods with same name but different parameters</description>
        <expected-problems>1</expected-problems>
        <code><![CDATA[
public class Foo {
    private void foo() {}
    private void foo(String baz) {}
    public void bar() {
        foo();
    }
}
        ]]></code>
    </test-code>

    <test-code>
        <description>calling private method after instantiating new copy of myself</description>
        <expected-problems>0</expected-problems>
        <code><![CDATA[
public class Foo {
    private void foo(String[] args) {}
    public static void main(String[] args) {
        Foo u = new Foo();
        u.foo(args);
    }
}
        ]]></code>
    </test-code>

    <test-code>
        <description>calling private method using 'this' modifier</description>
        <expected-problems>0</expected-problems>
        <code><![CDATA[
public class Foo {
    public void bar() {
        this.foo();
    }
    private void foo() {}
}
        ]]></code>
    </test-code>

    <test-code>
        <description>simple unused private static method</description>
        <expected-problems>1</expected-problems>
        <code><![CDATA[
public class Foo {
    private static void foo() {}
}
        ]]></code>
    </test-code>

    <test-code>
        <description>readResolve/writeReplace/etc are OK</description>
        <expected-problems>0</expected-problems>
        <code><![CDATA[
public class Foo {
    private void readResolve() {}
    private void writeReplace() {}
    private void readObject() {}
    private void writeObject() {}
}
        ]]></code>
    </test-code>

    <test-code>
        <description>Private methods called only by themselves, BUG 1038229</description>
        <expected-problems>1</expected-problems>
        <code><![CDATA[
public class Foo {
    private void bar() {
        bar();
    }
}
        ]]></code>
    </test-code>

    <test-code>
        <description>private with same name as public, different method signature</description>
        <expected-problems>0</expected-problems>
        <code><![CDATA[
public class Foo {
    public void bar(int x) {
        bar();
    }
    private void bar() {}
}
        ]]></code>
    </test-code>

    <test-code>
        <description>False +, BUG 1114754</description>
        <expected-problems>0</expected-problems>
        <code><![CDATA[
public class Foo {
   public void methodFlagged(Object[] arrayObj) {
       for(int i=0; i<arrayObj.length; i++) {
           methodFlagged(arrayObj[i]);
       }
   }
   private void methodFlagged(Object a) {
       a.toString();
   }
}
        ]]></code>
    </test-code>

    <test-code>
        <description>called from constructor</description>
        <expected-problems>0</expected-problems>
        <code><![CDATA[
public class Foo {
    public Foo() {
        bar();
    }
    private void bar() {}
}
        ]]></code>
    </test-code>

    <test-code>
        <description>private method with same name but diff arg count than public method</description>
        <expected-problems>0</expected-problems>
        <code><![CDATA[
public class Foo {
    public void baz() {
        int x, y;
        baz(x, y);
    }
    private void baz(int x, int y) {}
}
        ]]></code>
    </test-code>

    <test-code>
        <description>static private called from initializer</description>
        <expected-problems>0</expected-problems>
        <code><![CDATA[
public class Foo {
    static { foo(); }
    private static void foo() {}
}
        ]]></code>
    </test-code>

    <test-code>
        <description>static private invoked in static context - i.e., Foo.hi()</description>
        <expected-problems>0</expected-problems>
        <code><![CDATA[
public class Foo {
    static boolean BUZ = Foo.bar();
    private static boolean bar() { return true; }
}
        ]]></code>
    </test-code>

    <test-code>
        <description>private method with same name as param</description>
        <expected-problems>0</expected-problems>
        <code><![CDATA[
public class Foo {
    void bar(boolean buz) {
        buz();
    }
    private void buz() {}
}
        ]]></code>
    </test-code>

    <test-code>
        <description>two methods, one private, one public, same name, same arg count, diff types</description>
        <expected-problems>0</expected-problems>
        <code><![CDATA[
public class Foo {
    public void baz() {
        foo("hi");
    }
    private void foo(String y) {}
    public void foo(Integer y) {}
}
        ]]></code>
    </test-code>

    <test-code>
        <description>two private methods, only one used, same name, same arg count, diff types</description>
        <expected-problems>1</expected-problems>
        <expected-linenumbers>7</expected-linenumbers>
        <expected-messages>
            <message>Avoid unused private methods such as 'foo(Integer)'.</message>
        </expected-messages>
        <code><![CDATA[
public class Foo {
    public void baz() {
        foo(getBuz());
    }
    String getBuz() {return "";}
    private void foo(String y) {}
    private void foo(Integer y) {}
}
        ]]></code>
    </test-code>

    <test-code>
        <description>private method same name as local</description>
        <expected-problems>0</expected-problems>
        <code><![CDATA[
public class Foo {
    public void baz() {
        int x = x();
    }
    private int x() { return 42;}
}
        ]]></code>
    </test-code>

    <test-code>
        <description>SuppressWarnings("unused") - simple unused private method</description>
        <expected-problems>0</expected-problems>
        <code><![CDATA[
public class Foo {
    @SuppressWarnings("unused")
    private void foo() {}
}
        ]]></code>
    </test-code>

    <test-code>
        <description>Calling method on instance of self</description>
        <expected-problems>0</expected-problems>
        <code><![CDATA[
public class Foo {
    private Foo fooField;

    public void bar() {
        Foo f = new Foo();
        f.fooField.buz();
    }
    private void buz() {}
}
        ]]></code>
    </test-code>

    <test-code disabled="true">
        <description>#46 False +: Unused private field: call to instance of self, received from another class</description>
        <expected-problems>0</expected-problems>
        <code><![CDATA[
public class Foo {
    private Foo fooField;

    public void bar() {
        Biz.getFoo().buz();
    }

    private void buz() {}
}
        ]]></code>
    </test-code>

    <test-code>
        <description>Calling one arg varargs method</description>
        <expected-problems>0</expected-problems>
        <code><![CDATA[
public class Foo {
    public void bar() {
        buz("baz");
    }
    private void buz(String... s) {}
}
        ]]></code>
    </test-code>

    <test-code>
        <description>Calling two arg varargs method</description>
        <expected-problems>0</expected-problems>
        <code><![CDATA[
public class Foo {
    public void bar() {
        buz("baz");
    }
    private void buz(String s, String... args) {}
}
        ]]></code>
    </test-code>

    <test-code>
        <description>Reproducing bug #1955852: false positives for UnusedPrivateMethod and UnusedLocalField</description>
        <expected-problems>0</expected-problems>
        <code><![CDATA[
public class PMDFalsePositiveTest {
    private <T> T doSomething(Object param){
        return (T) param;
    }

    public static void main(String[] args) {
        PMDFalsePositiveTest test = new PMDFalsePositiveTest();
        Object o = "Awesome!";
        String result = test.<String>doSomething(o);
        System.out.println(result);
    }
}
        ]]></code>
    </test-code>

    <test-code>
        <description>verify #1156 False failure with "Avoid unused private methods"</description>
        <expected-problems>0</expected-problems>
        <code><![CDATA[
public class Foo {
    private void endTest(final String message, final Object... params) {
    }
    public static void main(String[] args) {
        Foo f = new Foo();
        f.endTest("", (Object[]) null);
        f.endTest(format, params);
    }
}
        ]]></code>
    </test-code>

    <test-code>
        <description>#1223 UnusedPrivateMethod: Java 8 method reference causing false positives</description>
        <expected-problems>0</expected-problems>
        <code><![CDATA[
public class Foo {
    private static Runnable staticMethod() {
        return () -> System.out.println("run");
    }
    private Runnable doLater() {
        return () -> System.out.println("later");
    }
    private Runnable doLater2() {
        return () -> System.out.println("later");
    }

    public static void main(String[] args) {
        Runnable r1 = Foo::staticMethod;
        Runnable r2 = new Foo()::doLater;
    }
    public void doNow() {
        Runnable r3 = this::doLater2;
        r3.run();
    }
}
        ]]></code>
    </test-code>

    <test-code>
        <description>#1226 False Positive: UnusedPrivateMethod overloading with varargs</description>
        <expected-problems>1</expected-problems>
        <expected-linenumbers>9</expected-linenumbers>
        <code><![CDATA[
public class Foo {
    private String s;

    public Foo() {
        s = "Foobar";
    }

    //This method isn't flagged
    private void bar(int... n)
    {
    }

    //This method is flagged
    private void bar(String s)
    {
    }

    public void dummyMethod() {
        bar(s);
    }
}
        ]]></code>
    </test-code>

    <test-code>
        <description>#1228 UnusedPrivateMethod returns false positives (1)</description>
        <expected-problems>0</expected-problems>
        <code><![CDATA[
import my.Model;
public class ModelAndView {
    public ModelAndView viewEntry(Model model) {
        //call private method.  Flagged Method
        return view(model, VIEW);
    }

    /** THIS IS FLAGGED AS UNUSED **/
    private ModelAndView view(Model model, String view) {
        //add values to the model

        //return the correct view
        return new ModelAndView(view, "MVC_CONSTANTS.MODEL_KEY", model.asMap());
    }
}
        ]]></code>
    </test-code>

    <test-code>
        <description>#1228 UnusedPrivateMethod returns false positives (2)</description>
        <expected-problems>0</expected-problems>
        <code><![CDATA[
import my.HttpServletRequest;
import my.HttpServletResponse;
import my.ServletException;
public class ModelAndView {
    public ModelAndView showLineGraph(HttpServletRequest request, HttpServletResponse response) throws ServletException {
        //call private method  USAGE #1.  Method not flagged
        Object filter = getGraphInnateFilter(request);

        //LINE GRAPHIC LOGIC

        //write output to response stream and return
    }

    public ModelAndView showPieChart(HttpServletRequest request, HttpServletResponse response) throws ServletException {
        //call private method  USAGE #2.  Method not flagg
        Object filter = getGraphInnateFilter(request);

        //PIE CHART LOGIC

        //write output to response stream and return
    }

    /** This method is NOT flagged as unused **/
    private Object getGraphInnateFilter(HttpServletRequest request) {
        Object filter = new Object();

        //call private method.  Flagged method
        setInnateFilterFields(filter, request);
        //perform logic

        //return
        return filter;
    }

    /** THIS IS FLAGGED AS UNUSED **/
    private void setInnateFilterFields(Object filter, HttpServletRequest request) {
        //add values to filter object
    }
}
        ]]></code>
    </test-code>

    <test-code>
        <description>#1228 UnusedPrivateMethod returns false positives (3)</description>
        <expected-problems>0</expected-problems>
        <code><![CDATA[
import my.HttpServletRequest;
import my.Model;
public class ModelAndView {
    String VIEW = "foo";

    public ModelAndView viewEntry(Model model, HttpServletRequest request, int fy) {
        return view(model, VIEW, fy);
    }

    private ModelAndView view(Model model, String view, int fy) {
        //return the correct view
        return new ModelAndView(view, "MVC_CONSTANTS.MODEL_KEY", model.asMap());
    }
}
        ]]></code>
    </test-code>

    <test-code>
        <description>#1228 UnusedPrivateMethod returns false positives (4)</description>
        <expected-problems>0</expected-problems>
        <code><![CDATA[
public class Foo {
    public Foo makeUI() {
        Foo box = new Foo();
        box.add(makePanel("aaa", box));
        return box;
    }
    private static Foo makePanel(String title, Foo c) { // this is wrongly triggered
        return c;
    }
}
        ]]></code>
    </test-code>

    <test-code>
        <description>#1228 UnusedPrivateMethod returns false positives (5a)</description>
        <expected-problems>0</expected-problems>
        <code><![CDATA[
import javax.servlet.http.HttpServletRequest;
import net.sourceforge.pmd.lang.java.rule.bestpractices.unusedprivatemethod.DashboardGraphInnateFilter;

public class Foo {

    public DashboardGraphInnateFilter getGraphInnateFilter(HttpServletRequest request) {
        setInnateFilterFields();
        return null;
    }

    private void setInnateFilterFields() { //Not flagged
    }
}
        ]]></code>
    </test-code>

    <test-code>
        <description>#1228 UnusedPrivateMethod returns false positives (5b)</description>
        <expected-problems>0</expected-problems>
        <code><![CDATA[
import javax.servlet.http.HttpServletRequest;
import net.sourceforge.pmd.lang.java.rule.bestpractices.unusedprivatemethod.DashboardGraphInnateFilter;
import net.sourceforge.pmd.lang.java.rule.bestpractices.unusedprivatemethod.DashboardInnateFilter;

public class Foo {

    public DashboardGraphInnateFilter getGraphInnateFilter(HttpServletRequest request) {
        DashboardGraphInnateFilter filter = new DashboardGraphInnateFilter();
        setInnateFilterFields(filter, request);
        return filter;
    }

    private void setInnateFilterFields(DashboardInnateFilter filter, HttpServletRequest request) { //incorrectly flagged
    }
}
        ]]></code>
    </test-code>

    <test-code>
        <description>#1233 UnusedPrivateMethod: False positive : method called on returned object.</description>
        <expected-problems>0</expected-problems>
        <code><![CDATA[
import java.util.Locale;

public class Test {

    public static void main(String args[]) {
        Test t = new Test();
        t.baz();
    }

    // Here we call both foo() and bar()
    public void baz() {
        foo().toLowerCase(Locale.US);
        bar().toLowerCase();
    }

    private String foo() {
        return "Hello World";
    }

    private String bar() {
        return "Hello World";
    }
}
        ]]></code>
    </test-code>

    <test-code>
        <description>#1228 UnusedPrivateMethod returns false positives (6)</description>
        <expected-problems>0</expected-problems>
        <code><![CDATA[
public class Foo {
    private void double_class_1(Double d) {}
    private void double_class_2(Double d) {}
    private void double_class_3(Double d) {}
    private void double_class_4(Double d) {}
    private void double_class_5(Double d) {}
    private void double_class_6(Double d) {}
    private void double_class_7(Double d) {}
    private void double_class_8(Double d) {}
    private void double_class_9(Double d) {}
    private void double_class_10(Double d) {}
    private void double_class_11(Double d) {}
    private void double_class_12(Double d) {}
    private void double_type_1(double d) {}
    private void double_type_2(double d) {}
    private void double_type_3(double d) {}
    private void double_type_4(double d) {}
    private void double_type_5(double d) {}
    private void double_type_6(double d) {}
    private void double_type_7(double d) {}
    private void double_type_8(double d) {}
    private void double_type_9(double d) {}
    private void double_type_10(double d) {}
    private void double_type_11(double d) {}
    private void double_type_12(double d) {}

    private void float_class_1(Float f) {}
    private void float_class_2(Float f) {}
    private void float_class_3(Float f) {}
    private void float_class_4(Float f) {}
    private void float_class_5(Float f) {}
    private void float_class_6(Float f) {}
    private void float_class_7(Float f) {}
    private void float_class_8(Float f) {}
    private void float_class_9(Float f) {}
    private void float_class_10(Float f) {}
    private void float_class_11(Float f) {}
    private void float_type_1(float f) {}
    private void float_type_2(float f) {}
    private void float_type_3(float f) {}
    private void float_type_4(float f) {}
    private void float_type_5(float f) {}
    private void float_type_6(float f) {}
    private void float_type_7(float f) {}
    private void float_type_8(float f) {}
    private void float_type_9(float f) {}
    private void float_type_10(float f) {}
    private void float_type_11(float f) {}

    private void int_class_1(Integer i) {}
    private void int_class_2(Integer i) {}
    private void int_class_3(Integer i) {}
    private void int_class_4(Integer i) {}
    private void int_class_5(Integer i) {}
    private void int_class_6(Integer i) {}
    private void int_class_7(Integer i) {}
    private void int_class_8(Integer i) {}
    private void int_class_9(Integer i) {}
    private void int_class_10(Integer i) {}
    private void int_class_11(Integer i) {}
    private void int_class_12(Integer i) {}
    private void int_class_13(Integer i) {}
    private void int_class_14(Integer i) {}
    private void int_type_1(int i) {}
    private void int_type_2(int i) {}
    private void int_type_3(int i) {}
    private void int_type_4(int i) {}
    private void int_type_5(int i) {}
    private void int_type_6(int i) {}
    private void int_type_7(int i) {}
    private void int_type_8(int i) {}
    private void int_type_9(int i) {}
    private void int_type_10(int i) {}
    private void int_type_11(int i) {}
    private void int_type_12(int i) {}
    private void int_type_13(int i) {}
    private void int_type_14(int i) {}
    private void int_type_15(int i) {}
    private void long_class_1(Long l) {}
    private void long_class_2(Long l) {}
    private void long_class_3(Long l) {}
    private void long_class_4(Long l) {}
    private void long_class_5(Long l) {}
    private void long_class_6(Long l) {}
    private void long_class_7(Long l) {}
    private void long_class_8(Long l) {}
    private void long_type_1(long l) {}
    private void long_type_2(long l) {}
    private void long_type_3(long l) {}
    private void long_type_4(long l) {}
    private void long_type_5(long l) {}
    private void long_type_6(long l) {}
    private void long_type_7(long l) {}
    private void long_type_8(long l) {}
    private void byte_class(Byte i) {}
    private void byte_type(byte i) {}
    private void short_class(Short s) {}
    private void short_type(short s) {}
    private void char_class_1(Character c) {}
    private void char_class_2(Character c) {}
    private void char_class_3(Character c) {}
    private void char_class_4(Character c) {}
    private void char_class_5(Character c) {}
    private void char_type_1(char c) {}
    private void char_type_2(char c) {}
    private void char_type_3(char c) {}
    private void char_type_4(char c) {}
    private void char_type_5(char c) {}


    public void test() {
        double double_value = 2.0;
        Double Double_value = 2.0;
        float float_value = 2.0f;
        Float Float_value = 2.0f;
        int int_value = 1;
        Integer Int_value = 1;
        byte byte_value = 1;
        Byte Byte_value = 1;
        short short_value = 1;
        Short Short_value = 1;
        long long_value = 1L;
        Long Long_value = 1L;
        char char_value = 'a';
        Character Char_value = 'a';

        double_class_1(2.0);
        double_class_2(double_value);
        double_class_3(Double_value);
        double_class_4((double)2.0f);
        double_class_5((double)float_value);
        double_class_6((double)Float_value);
        double_class_7((double)1);
        double_class_8((double)int_value);
        double_class_9((double)Int_value);
        double_class_10((double)1L);
        double_class_11((double)long_value);
        double_class_12((double)Long_value);
        double_type_1(2.0);
        double_type_2(double_value);
        double_type_3(Double_value);
        double_type_4(2.0f);
        double_type_5(float_value);
        double_type_6(Float_value);
        double_type_7(1);
        double_type_8(int_value);
        double_type_9(Int_value);
        double_type_10(1L);
        double_type_11(long_value);
        double_type_12(Long_value);

        float_class_1(2.0f);
        float_class_2(float_value);
        float_class_3(Float_value);
        float_class_4((float)2.0);
        float_class_5((float)double_value);
        float_class_6((float)1);
        float_class_7((float)int_value);
        float_class_8((float)Int_value);
        float_class_9((float)1L);
        float_class_10((float)long_value);
        float_class_11((float)Long_value);
        float_type_1(2.0f);
        float_type_2(float_value);
        float_type_3(Float_value);
        float_type_4((float)2.0);
        float_type_5((float)double_value);
        float_type_6(1);
        float_type_7(int_value);
        float_type_8(Int_value);
        float_type_9(1L);
        float_type_10(long_value);
        float_type_11(Long_value);

        int_class_1(1);
        int_class_2(int_value);
        int_class_3(Int_value);
        int_class_4((int)1L);
        int_class_5((int)long_value);
        int_class_6((int)1.0);
        int_class_7((int)double_value);
        int_class_8((int)1.0f);
        int_class_9((int)float_value);
        int_class_10((int)short_value);
        int_class_11((int)Short_value);
        int_class_12((int)byte_value);
        int_class_13((int)char_value);
        int_class_14((int)Char_value);
        int_type_1(1);
        int_type_2(int_value);
        int_type_3(Int_value);
        int_type_4((int)1L);
        int_type_5((int)long_value);
        int_type_6((int)1.0);
        int_type_7((int)double_value);
        int_type_8((int)1.0f);
        int_type_9((int)float_value);
        int_type_10(short_value);
        int_type_11(Short_value);
        int_type_12(byte_value);
        int_type_13(Byte_value);
        int_type_14(char_value);
        int_type_15(Char_value);

        long_class_1(1L);
        long_class_2(long_value);
        long_class_3(Long_value);
        long_class_4((long)1);
        long_class_5((long)int_value);
        long_class_6((long)Int_value);
        long_class_7((long)char_value);
        long_class_8((long)Char_value);
        long_type_1(1L);
        long_type_2(long_value);
        long_type_3(Long_value);
        long_type_4(1);
        long_type_5(int_value);
        long_type_6(Int_value);
        long_type_7(char_value);
        long_type_8(Char_value);

        byte_class((byte)1);
        byte_type(Byte_value);
        short_class((short)1);
        short_type(Short_value);

        char_class_1('a');
        char_class_2(char_value);
        char_class_3(Char_value);
        char_class_4((char)1);
        char_class_5((char)int_value);
        char_type_1('a');
        char_type_2(char_value);
        char_type_3(Char_value);
        char_type_4((char)1);
        char_type_5((char)int_value);
    }
}
        ]]></code>
    </test-code>

    <test-code>
        <description>#1228 UnusedPrivateMethod returns false positives (7)</description>
        <expected-problems>0</expected-problems>
        <code><![CDATA[
class JTree {
    JTree getRoot() {return this;}
}
class TreeNode extends JTree {}

public class Box {
    interface Action { void perform(); }

    void add(Action a) {}

    private final JTree tree = new JTree();
    public void makeUI() {
        Box box = new Box();
        box.add(new Action() {
            @Override public void perform() {
                TreeNode root = (TreeNode) tree.getRoot();
                visitAll(tree, true); // line 14
            }
        });
    }
    private static void visitAll(JTree tree, boolean expand) { }
}
        ]]></code>
    </test-code>

    <test-code>
        <description>#1234 Unused private methods still giving false positives in 5.1.3 snapshot</description>
        <expected-problems>0</expected-problems>
        <code><![CDATA[
import java.util.List;
import java.util.Map;
public class Foo {
    interface IListObject {}
    Map<Integer, List<IListObject>> bliCodeCache;
    public List<IListObject> getBliCodeByFiscalYear(int fiscalYear) {
       List<IListObject> records = bliCodeCache.get(fiscalYear);
        if (records == null) {
            records = this.selectBLICodeByFiscalYear(fiscalYear);
            bliCodeCache.put(fiscalYear, records);
        }
        return records;
    }

    /**
     * Get a list of All BLI Code for given fiscal year.
     * @param fy the selected FY
     * @return an List of BLI Codes
     */
    private List<IListObject> selectBLICodeByFiscalYear(int fy) {
        return null;
    }
}
        ]]></code>
    </test-code>

    <test-code>
        <description>#1156 False failure with "Avoid unused private methods" (part 2)</description>
        <expected-problems>0</expected-problems>
        <code><![CDATA[
public class Foo {
    public void bar() {
        int i = 1;
        String s = getBoolString(i > 0);
    }
    private String getBoolString(boolean b) {
        return b ? "TRUE" : "FALSE";
    }
}
        ]]></code>
    </test-code>

    <test-code>
        <description>#1251 UnusedPrivateMethod false positives for boxing &amp; unboxing arguments</description>
        <expected-problems>0</expected-problems>
        <code><![CDATA[
public class UnusedPrivateMethodFalsePositives {

    // UnusedPrivateMethod false positive
    private void prvUnboxing(final int i)     {}
    public  void pubUnboxing(final Integer i) {prvUnboxing(i);}

    // UnusedPrivateMethod false positive
    private void prvBoxing(final Integer i) {}
    public  void pubBoxing(final int i)     {prvBoxing(i);}

    // Correctly does not generate a warning
    private void prvPrimitive(final int i) {}
    public  void pubPrimitive(final int i) {prvPrimitive(i);}

    // Correctly does not generate a warning
    private void prvObject(final Integer i) {}
    public  void pubObject(final Integer i) {prvObject(i);}
}
        ]]></code>
    </test-code>

    <test-code>
        <description>#1249 Regression: UnusedPrivateMethod from 5.0.5 to 5.1.2</description>
        <expected-problems>0</expected-problems>
        <code><![CDATA[
package de.friedenhagen.pmd_private;

import java.net.URI;

import org.junit.runner.Description;

/**
 * Holder object for the id in the {@link TestLink} annotation. By defining only a private constructor in this abstract
 * class and having both extending classes as inner classes, we assure nobody is able to create other extending classes.
 *
 * @param <T>
 *            of the id, either {@link Long} for internal or {@link String} for external IDs.
 *
 * @author Mirko Friedenhagen
 */
abstract class TestLinkId<T> {

    /** id of the test. */
    private final T id;

    /**
     * Private to make sure we only have {@link ExternalTestLinkId} and {@link InternalTestLinkId} as subclasses.
     *
     * @param id
     *            of the test.
     */
    private TestLinkId(final T id) {
        this.id = id;
    }

    /**
     * @return the id.
     */
    public T getId() {
        return id;
    }

    /**
     * Returns a String representation of the type of the current TestLink ID.
     *
     * @return type of the ID.
     */
    public abstract String getType();

    /** {@inheritDoc} */
    @Override
    public String toString() {
        return String.format("%s='%s'", getType(), getId());
    }

    /**
     * An external Testlink ID.
     */
    public static class ExternalTestLinkId extends TestLinkId<String> {

        /**
         * @param id
         *            of the testcase
         */
        public ExternalTestLinkId(String id) {
            super(id);
        }

        /** {@inheritDoc} */
        @Override
        public String getType() {
            return "external_id";
        }
    }

    /**
     * An internal Testlink ID.
     */
    public static class InternalTestLinkId extends TestLinkId<Long> {

        /**
         * @param id
         *            of the testcase
         */
        public InternalTestLinkId(final Long id) {
            super(id);
        }

        /** {@inheritDoc} */
        @Override
        public String getType() {
            return "id";
        }
    }
}

/**
 * Resolves links to the Testlink instance.
 *
 * @author Mirko Friedenhagen
 */
public class TestLinkUriResolver {

    /** baseUri of the Testlink instance. */
    private final URI baseUri;

    /**
     * The constructor normalizes the URI by adding a trailing slash when it is missing.
     *
     * @param baseUri
     *            without <tt>index.php</tt>, eg <tt>http://testlink.sourceforge.net/demo/</tt>.
     */
    TestLinkUriResolver(URI baseUri) {
        final String asciiUri = baseUri.toASCIIString();
        if (asciiUri.endsWith("/")) {
            this.baseUri = baseUri;
        } else {
            this.baseUri = URI.create(asciiUri + "/");
        }
    }

    /**
     * http://testlink.sourceforge.net/demo/lib/testcases/tcPrint.php?testcase_id=2750.
     *
     * @param internalTestLinkId
     *            id of the testcase
     * @return an URI pointing to the printview of the last version of the testcase description.
     */
    private URI fromTestLinkId(final TestLinkId.InternalTestLinkId internalTestLinkId) {
        return baseUri.resolve(String.format("lib/testcases/tcPrint.php?testcase_id=%s", internalTestLinkId.getId()));
    }

    /**
     * http://testlink.sourceforge.net/demo/lib/testcases/archiveData.php?targetTestCase=SM-1&edit=testcase&allowedit=0.
     *
     * @param externalTestLinkId
     *            id of the testcase
     * @return an URI pointing to the printview of the last version of the testcase description.
     */
    private URI fromTestLinkId(final TestLinkId.ExternalTestLinkId externalTestLinkId) {
        return baseUri
                .resolve(String.format("lib/testcases/archiveData.php?targetTestCase=%s&edit=testcase&allowedit=0",
                        externalTestLinkId.getId()));
    }

    /**
     * Returns a link to the last version of the testcase description.
     *
     * http://testlink.sourceforge.net/demo/lib/testcases/tcPrint.php?testcase_id=2750
     * http://testlink.sourceforge.net/demo/lib/testcases/archiveData.php?targetTestCase=SM-1&edit=testcase&allowedit=0
     *
     * @param testLinkId
     *            of the test case.
     * @return an URI pointing to the last version of the testcase description.
     */
    URI fromTestLinkId(final TestLinkId<?> testLinkId) {
        // As this class is package protected we may safely assume there only two kinds of TestLinkIds.
        if (testLinkId instanceof TestLinkId.InternalTestLinkId) {
            return fromTestLinkId((TestLinkId.InternalTestLinkId) testLinkId);
        } else {
            return fromTestLinkId((TestLinkId.ExternalTestLinkId) testLinkId);
        }
    }
}
        ]]></code>
    </test-code>

    <test-code>
        <description>#1261 False positive "Avoid unused private methods" with Generics</description>
        <expected-problems>0</expected-problems>
        <code><![CDATA[
public class TestPrivate<T> {
    protected Object getProtected(final T bean) {
        return getPrivate(bean);
    }
    private Object getPrivate(final Object bean) {
        return bean;
    }
}
        ]]></code>
    </test-code>

    <test-code>
        <description>#1261 False positive "Avoid unused private methods" with Generics 2</description>
        <expected-problems>0</expected-problems>
        <code><![CDATA[
import java.util.List;

public class TestPrivate<T extends List> {
    protected Object getProtected(final T bean) {
        return getPrivate(bean);
    }
    private Object getPrivate(final List bean) {
        return bean;
    }
}
        ]]></code>
    </test-code>

    <test-code>
        <description>#1261 False positive "Avoid unused private methods" with Generics 3</description>
        <expected-problems>0</expected-problems>
        <code><![CDATA[
import java.util.List;

public class TestPrivate {
    protected <T extends List> Object getProtected(final T bean) {
        return getPrivate(bean);
    }
    private Object getPrivate(final List bean) {
        return bean;
    }
}
        ]]></code>
    </test-code>

    <test-code>
        <description>#1261 False positive "Avoid unused private methods" with Generics 4</description>
        <expected-problems>0</expected-problems>
        <code><![CDATA[
import java.util.AbstractMap;
import java.util.Map;

public class TestPrivate {
    public <T extends Map<?,?>, X extends Map<?,?>>  void createLedgerAndChangeHistory(T oldObject, X updatedObject, boolean isChildLedgerEntry) {

        if (oldObject instanceof TestPrivate) {
            setTotals(oldObject);
        }
        // do other stuff
    }

    private <X extends Map> void setTotals(X ledgerable) {
        // do stuff
    }
}
        ]]></code>
    </test-code>

    <test-code>
        <description>#1276 False positive in UnusedPrivateMethod when method arg is Object and not called with plain Object</description>
        <expected-problems>0</expected-problems>
        <code><![CDATA[
public class Parent {
    enum A {
        someEnum;
    }

    public void doSomethingUnqualified(A a) {
        doSomethingPrivateWithQualified(a);
    }

    private void doSomethingPrivateWithQualified(Parent.A a) {
        // PMD error because it doesn't equate Parent.A as the same type as A.
    }

    public void doSomethingQualified(Parent.A a) {
        doSomethingPrivateUnqualified(a);
    }

    private void doSomethingPrivateUnqualified(A a) {
        // PMD error because it doesn't equate Parent.A as the same type as A.
    }
}
        ]]></code>
    </test-code>

    <test-code>
        <description>#1281 UnusedPrivateMethod incorrectly flagged for methods nested private classes</description>
        <expected-problems>0</expected-problems>
        <code><![CDATA[
public class NestedClassPrivateMethods {
    public void doPublic() {
        doPrivate(new B());
        doPrivate2(new C());
    }

    public void doPublic(C c) {
        doPrivate3(c);
    }

    // incorrectly UnusedPrivateMethod
    private void doPrivate(I i) {}
    private void doPrivate2(I i) {}
    private void doPrivate3(I i) {}

    private interface I {
        void visit();
    }

    private class B implements I {
        public void visit() {
        }
    }

    private class C extends B {
    }
}
        ]]></code>
    </test-code>

    <test-code>
        <description>#1287 UnusedPrivateMethod returns false positives for Superclass</description>
        <expected-problems>0</expected-problems>
        <code><![CDATA[
public class SuperClassFalsePositive {

    public void myPublicMethod() {
        throw convertToUnchecked(new MyException("Something Bad Happened"));
    }

    private IllegalArgumentException convertToUnchecked(Exception e) {
        return new IllegalArgumentException(e);
    }

    private static class MyException extends Exception {
        public MyException(String message) {
            super(message);
        }
    }
}
        ]]></code>
    </test-code>

    <test-code>
        <description>#1286 UnusedPrivateMethod returns false positives for varags</description>
        <expected-problems>0</expected-problems>
        <code><![CDATA[
public class VaragsFalsePositive {

    enum Sizes
    {
        TINY,
        MEDIUM
    }

    public boolean containsTiny(){
        return hasTiny(Sizes.MEDIUM, Sizes.TINY);
    }

    private boolean hasTiny(Sizes... sizes) {
        for (Sizes size : sizes) {
            if (size==Sizes.TINY) {
                return true;
            }
        }
        return false;
    }
}
        ]]></code>
    </test-code>

    <test-code>
        <description>#1294 False positive UnusedPrivateMethod with public inner enum from another class</description>
        <expected-problems>0</expected-problems>
        <code><![CDATA[
/**
 *
 * UnusedPrivateMethodWithEnum.java
 *
 * Copyright 2014 Expedia, Inc. All rights reserved.
 * EXPEDIA PROPRIETARY/CONFIDENTIAL. Use is subject to license terms.
 */

import net.sourceforge.pmd.lang.java.rule.bestpractices.unusedprivatemethod.ClassWithPublicEnum;
import net.sourceforge.pmd.lang.java.rule.bestpractices.unusedprivatemethod.ClassWithPublicEnum.PublicEnum;

/**
 * TODO svenz Describe UnusedPrivateMethodWithEnum
 *
 * @author <a href="mailto:svenz@expedia.com">Sven Zethelius</a>
 *
 */
public class UnusedPrivateMethodWithEnum {
        public void doPublic() {
                ClassWithPublicEnum.PublicEnum value = ClassWithPublicEnum.PublicEnum.values()[0];
                doPrivateWithShortEnum1(value);
                doPrivateWithShortEnum2(value);
        }

        private void doPrivateWithShortEnum1(PublicEnum type) {
                // do something
        }
        private void doPrivateWithShortEnum2(ClassWithPublicEnum.PublicEnum type) {
                // do something
        }
}
        ]]></code>
    </test-code>

    <test-code>
        <description>#1296 PMD UnusedPrivateMethod invalid detection of 'private void method(int,boolean,Integer...)'</description>
        <expected-problems>0</expected-problems>
        <code><![CDATA[
public class UnusedPrivateMethod {
    public void deleteAllAssetsWithExceptionsNoPurge(int galleryId, Integer... exceptionList)
    {
        deleteAllAssetsWithExceptions(galleryId, false, exceptionList);
    }

    public void deleteAllAssetsWithExceptions(int galleryId, Integer... exceptionList)
    {
        deleteAllAssetsWithExceptions(galleryId, true, exceptionList);
    }

    private void deleteAllAssetsWithExceptions(int galleryId, boolean purge, Integer... exceptionList)
    {
    }
}
        ]]></code>
    </test-code>

    <test-code>
        <description>#1332 False Positive: UnusedPrivateMethod</description>
        <expected-problems>0</expected-problems>
        <code><![CDATA[
package com.acme;

import org.junit.Test;

import static org.hamcrest.CoreMatchers.containsString;
import static org.junit.Assert.assertThat;

public class FooTest {

    @Test
    public void testBar() {
        assertThat(createBar("", ""), containsString(""));
    }

    @Test
    public void testFoo() {
        assertThat(createFoo(""), containsString(""));
    }

    private String createFoo(String a) {
        return a;
    }

    private String createBar(String b, String c) {
        return b + c;
    }
}
        ]]></code>
    </test-code>

    <test-code>
        <description>#1395 UnusedPrivateMethod false positive for array element method call</description>
        <expected-problems>0</expected-problems>
        <code><![CDATA[
import java.io.File;
public class UnusedPrivateMethod {
    public void doSomething() {
        File[] files = getFiles();
        for (int i = 0; i < files.length; i++) {
            String name = getNameFromFilename(files[i].getName());
            System.out.println("name is " + name);
        }
    }

    private String getNameFromFilename(String fileName) {
        int index = fileName.lastIndexOf('.');
        return fileName.substring(0, index);
    }
}
        ]]></code>
    </test-code>

    <test-code>
        <description>#1403 False positive UnusedPrivateMethod with JAVA8</description>
        <expected-problems>0</expected-problems>
        <code><![CDATA[
import java.util.function.Function;
import java.util.Map;
import java.util.stream.Collectors;
import java.util.stream.Stream;

import my.Combiners;

public class Purse {

    Purse annPurse5, bobPurse7, bobPurse9, calPurse10, bobPurse16;

    public void mapMergeShouldReturnTheUnionWhenGivenDifferentSetsWithSomeCommonValues() {
        Combiners.mapMerge(mapOf(annPurse5, bobPurse7), mapOf(bobPurse9, calPurse10));
    }

    private static Map<String, Purse> mapOf(final Purse... values) {
        return mapOf2(Purse::getOwner, values);
    }

    private static <K, V> Map<K, V> mapOf2(final Function<V, K> keyMapper, final V... values) {
        return Stream.of(values).collect(Collectors.toMap(keyMapper, Function.identity()));
    }

    String getOwner() { return "me"; }

    static class Combiners {

        static <K, V> Map<K, V> mapMerge(Map<K, V> m1, Map<K, V> m2) {
            return m2;
        }
    }
}
        ]]></code>
    </test-code>

    <test-code disabled="true">
        <!-- Todo I ignored this because the test is not useful. It only checks that we
              avoid the FP when auxclasspath is not set, while the FP is still here with
              auxclasspath. The FP should not be there with or without auxclasspath, and it's
              pointless to ensure it's not there only when the user has configured
              their analysis incorrectly. -->
        <description>#1405 UnusedPrivateMethod false positive?</description>
        <expected-problems>0</expected-problems>
        <code><![CDATA[import java.util.ArrayList;
import java.util.List;
import java.util.SortedMap;

class Sup {}

public class Blabla extends Sup {
    public List<String> getProductImageUrls(final Blabla product, final String format) {
        return getImageUrlsListForVariant(product, format);
    }
    private List<String> getImageUrlsListForVariant(final Sup variant, final String format) {
    }
}
        ]]></code>
    </test-code>


    <test-code>
        <description>#521 UnusedPrivateMethod returns false positives with primitive data type in map argument</description>
        <expected-problems>0</expected-problems>
        <code><![CDATA[
import java.util.Map;
import java.util.LinkedHashMap;
public class Foo {
    public Foo() {
        Map<String, double[]> map = new LinkedHashMap<>();
        addToMap(map);
    }

    private void addToMap(Map<String, double[]> map) {
        map.put("foo", new double[]{0., 1.});
    }
}
        ]]></code>
    </test-code>

    <test-code>
        <description>#907 Add IgnoredAnnotations property to UnusedPrivateMethod</description>
        <expected-problems>0</expected-problems>
        <code><![CDATA[
public class Foo {
    @Deprecated
    private void bar() {
    }
}
        ]]></code>
    </test-code>

    <test-code>
        <description>#5117 Ignore methods with jakarta.annotation.PostConstruct in UnusedPrivateMethod rule</description>
        <expected-problems>0</expected-problems>
        <code><![CDATA[
import jakarta.annotation.PostConstruct;
public class Foo {
    @PostConstruct
    private void bar() {
    }
}
        ]]></code>
    </test-code>

    <test-code>
        <description>#5117 Ignore methods with jakarta.annotation.PreDestroy in UnusedPrivateMethod rule</description>
        <expected-problems>0</expected-problems>
        <code><![CDATA[
import jakarta.annotation.PreDestroy;
public class Foo {
    @PreDestroy
    private void bar() {
    }
}
        ]]></code>
    </test-code>

    <test-code>
        <description>Explicit receiver parameters are ignored when matching methods</description>
        <expected-problems>0</expected-problems>
        <code><![CDATA[
class Foo {
    public void bar() {
        test();
    }

    private void test(@Annotated Foo this) {
    }
    @interface Annotated {}
}
        ]]></code>
    </test-code>

    <test-code>
        <description>Verify property ignoredAnnotations is used</description>
        <rule-property name="ignoredAnnotations">java.lang.Override</rule-property>
        <expected-problems>0</expected-problems>
        <code><![CDATA[
public class Foo {
    @Override // well override doesn't really make sense, but it's good enough for the test case
    private void foo() {}
}
        ]]></code>
    </test-code>

    <test-code>
        <description>Verify property ignoredAnnotations is used - 2</description>
        <rule-property name="ignoredAnnotations"></rule-property>
        <expected-problems>1</expected-problems>
        <code><![CDATA[
public class Foo {
    @Deprecated
    private void foo() {}
}
        ]]></code>
    </test-code>

    <test-code>
        <description>#1531 [java] UnusedPrivateMethod false-positive with method result</description>
        <expected-problems>0</expected-problems>
        <code><![CDATA[
public class UnusedPrivateMethodFP {
    private void print(String s) { // <- unused private method?
        System.out.println(s);
    }

    public void run() {
        print(new Integer(1).toString()); // it is used here
    }

    private void print2(String s) {
        System.out.println(s);
    }

    public void run2() {
        String temp = new Integer(1).toString();
        print2(temp); // workaround with extra temporary variable
    }

    private void print3(String s) {
        System.out.println(s);
    }

    public void run3() {
        print3((String)new Integer(1).toString()); // workaround with extra cast
    }

    public void runBoolean(String s) {
        privateBooleanMethod(s, "true".equals(s));
    }

    private void privateBooleanMethod(String s, boolean isTrue) {
        System.out.println(s);
    }
}
        ]]></code>
    </test-code>
    <test-code>
        <description>#2454 [java] UnusedPrivateMethod violation for disabled annotation in 6.23.0</description>
        <!-- Note: weird whitespace in the property is important        -->
        <rule-property name="ignoredAnnotations">java
            .lang.Deprecated</rule-property>
        <expected-problems>0</expected-problems>
        <code><![CDATA[
public class OOO {
    OOO server = this;
    @Deprecated
    private void shutdown() {
        server.shutdown();
    }
}
        ]]></code>
    </test-code>
    <test-code>
        <description>UnusedPrivateMethod false positive #2890</description>
        <expected-problems>0</expected-problems>
        <code><![CDATA[
import java.util.Map;
import java.util.Collections;
import java.util.List;
public class Client {


    public void swap(Map<String, List<Integer>> optionIndexes, Object[] entries, int index1, int index2) {

        List<Integer> list1 = optionIndexes.get("option1"),
                list2 = optionIndexes.get("option2");

        sortedInsert(list1, index2);
        sortedInsert(list2, index1);
    }

    private static <T extends Comparable<? super T>> void sortedInsert(List<T> list, T value) // NOPMD: UnusedPrivateMethod: false positive
    {
        int idx = Collections.binarySearch(list, value);
        list.add(idx < 0 ? -idx - 1 : idx, value);
    }

}
        ]]></code>
    </test-code>
    <test-code>
        <description>[java] UnusedPrivateMethod false positive from inner class via external class #1189</description>
        <expected-problems>1</expected-problems>
        <expected-linenumbers>4</expected-linenumbers>
        <code><![CDATA[
            public final class OuterClass {

                private static class InnerClass {
                    private void privateMethod() {} // shadows other, truly unused

                    public void callPrivateMethod() {
                        Referrer.getOuterClass().privateMethod();
                    }

                }

                private void privateMethod() {}

            }

            class Referrer {
                static OuterClass getOuterClass() { return null; }
            }
        ]]></code>
    </test-code>
    <test-code>
        <description>UnusedPrivateMethod yields false positive for counter-variant arguments #770</description>
        <expected-problems>0</expected-problems>
        <code><![CDATA[
            import org.junit.Test;
            import static org.junit.Assert.*;
            public final class OuterClass {

                @Test
                public void testFlipCaseDigit() {
                    testNoChangeOnFlip("0123456789");
                }

                @Test
                public void testFlipCaseWhitespace() {
                    testNoChangeOnFlip(" \r\t\n");
                }

                @Test
                public void testFlipCaseOtherChars() {
                    testNoChangeOnFlip("!@#$%^");
                }

                private static void testNoChangeOnFlip(CharSequence chars) {
                }
            }
        ]]></code>
    </test-code>

    <test-code>
        <description>[java] UnusedPrivateMethod false positive when passing in lombok.val as argument #3118</description>
        <expected-problems>0</expected-problems>
        <code><![CDATA[
import lombok.val;

public class ValExample {
    public void example() {
        val example = "value";
        aPrivateMethod(example);
    }

    private void aPrivateMethod(String s) {
        System.out.println(s);
    }
}
        ]]></code>
    </test-code>

    <test-code>
        <description>False negative with unused private method in nested classes</description>
        <expected-problems>2</expected-problems>
        <expected-linenumbers>2,4</expected-linenumbers>
        <code><![CDATA[
public class Outer {
    private void outerUnusedMethod() {}
    public class Inner {
        private void innerUnusedMethod() {} // false negative
        private void innerUsedByInnerMethod() {}
        public void publicInnerMethod() {
            innerUsedByInnerMethod();
        }
        private void innerUsedByOuterMethod() {}
    }
    public void publicOuterMethod() {
        Inner inner = new Inner();
        inner.innerUsedByOuterMethod();
    }
}
        ]]></code>
    </test-code>
    <test-code>
        <description>#1175 False positive with Junit 5 MethodSource</description>
        <expected-problems>0</expected-problems>
        <code><![CDATA[
import java.util.stream.Stream;
import org.junit.jupiter.params.provider.MethodSource;
import org.junit.jupiter.params.ParameterizedTest;
import org.junit.jupiter.params.provider.Arguments;

public class Outer {
    private static Stream<Arguments> basenameKeyArguments() {
        return Stream.of(
                Arguments.of("simple", "simple"),
                Arguments.of("simple", "one/two/many/simple"),
                Arguments.of("simple", "//////an/////awful/key////simple")
        );
    }

    @ParameterizedTest
    @MethodSource("basenameKeyArguments")
    void basenameKeyTest(final String expected, final String testString) {
        assertEquals(expected, NetworkTable.basenameKey(testString));
    }

}
        ]]></code>
    </test-code>

    <test-code>
        <description>#3468 UnusedPrivateMethod false positive when outer class calls private static method on inner class</description>
        <expected-problems>0</expected-problems>
        <code><![CDATA[
public class OuterClass {

    public void foo() {
        InnerClass.doSomething();
    }

    static class InnerClass {
        private static void doSomething() {}
    }
}
        ]]></code>
    </test-code> 

    <test-code>
        <description>[java] UnusedPrivateMethod false positive with static method and cast expression #3209</description>
        <expected-problems>0</expected-problems>
        <code><![CDATA[
public class UnusedAssignmentRule {
    private static class ReachingDefsVisitor {
        private static String getVarIfUnaryAssignment(String node) {
            return null;
        }
    }
    public static class AssignmentEntry {
        final String var;
        final Object rhs;
        public boolean isUnaryReassign() {
            return rhs instanceof String
                && var.equals(ReachingDefsVisitor.getVarIfUnaryAssignment((String) rhs));
        }
    }
}
        ]]></code>
    </test-code>
    
    <test-code>
        <description>[java] UnusedPrivateMethod false positive: Autoboxing into Number #4625</description>
        <expected-problems>0</expected-problems>
        <code><![CDATA[
public class Example {

    public Example() {
        foo(2);
    }

    //src/Example.java:8:     UnusedPrivateMethod:    Avoid unused private methods such as 'foo(Number)'.
    private void foo(Number bar) {
        System.out.println(bar);
    }
}
]]></code>
    </test-code>

    <test-code>
        <description>#3467 FP when outer class has method with same name as in inner class</description>
        <expected-problems>0</expected-problems>
        <code><![CDATA[
public class OuterClass {

	private final InnerClass o = new InnerClass();

	public void foo() {
		this.o.foo();
	}

	public void notBar() {
		this.o.bar();
	}

	class InnerClass {

		private void foo() { // same name as method in OuterClass -> false positive
		}

		private void bar() { // different name than a method in OuterClass -> ok
		}
	}
}
]]></code>
    </test-code>

    <test-code>
        <description>[java] UnusedPrivateMethod false-positive used in lambda #4817</description>
        <expected-problems>0</expected-problems>
        <code><![CDATA[
package net.sourceforge.pmd.lang.java.rule.bestpractices.unusedprivatemethod;

import java.util.Collections;
import java.util.List;

import net.sourceforge.pmd.lang.java.rule.bestpractices.unusedprivatemethod.cache.CacheBuilder;
import net.sourceforge.pmd.lang.java.rule.bestpractices.unusedprivatemethod.cache.CacheLoader;
import net.sourceforge.pmd.lang.java.rule.bestpractices.unusedprivatemethod.cache.LoadingCache;

public class NotUsedPrivateMethodFalsePositive {

    private final LoadingCache<String, List<? extends String>> clientIdsToDps = CacheBuilder.newBuilder()
            .build(CacheLoader.from(clientId -> notCachedGetAllDps(clientId))); // unqualified call

    private List<? extends String> notCachedGetAllDps(String clientId) { // UnusedPrivateMethod:	Avoid unused private methods such as 'notCachedGetAllDps(String)'
        return Collections.singletonList(clientId);
    }

    public List<?> getClientIdsToDps() {
        return clientIdsToDps.getUnchecked("");
    }
}
]]></code>
    </test-code>

    <test-code>
        <description>#3627 FN with anonymous class</description>
        <expected-problems>1</expected-problems>
        <code><![CDATA[
public class Tester {
  Object anonymousClass = new Object() {
      private void foo() {}  // unused, should report a warning
  };
}
]]></code>
    </test-code>
    <test-code>
        <description>[java] UnusedPrivateMethod false-positive used in lambda - qualified #4817</description>
        <expected-problems>0</expected-problems>
        <code><![CDATA[
package net.sourceforge.pmd.lang.java.rule.bestpractices.unusedprivatemethod;

import java.util.Collections;
import java.util.List;

import net.sourceforge.pmd.lang.java.rule.bestpractices.unusedprivatemethod.cache.CacheBuilder;
import net.sourceforge.pmd.lang.java.rule.bestpractices.unusedprivatemethod.cache.CacheLoader;
import net.sourceforge.pmd.lang.java.rule.bestpractices.unusedprivatemethod.cache.LoadingCache;

public class NotUsedPrivateMethodFalsePositive {

    private final LoadingCache<String, List<? extends String>> clientIdsToDps = CacheBuilder.newBuilder()
            .build(CacheLoader.from(clientId -> this.notCachedGetAllDps(clientId))); // qualified call

    private List<? extends String> notCachedGetAllDps(String clientId) { // UnusedPrivateMethod:	Avoid unused private methods such as 'notCachedGetAllDps(String)'
        return Collections.singletonList(clientId);
    }

    public List<?> getClientIdsToDps() {
        return clientIdsToDps.getUnchecked("");
    }
}
]]></code>
    </test-code>

    <test-code>
        <description>[java] UnusedPrivateMethod false positive when using @MethodSource on a @Nested test #4975</description>
        <expected-problems>0</expected-problems>
        <code><![CDATA[
import org.junit.jupiter.api.Nested;
import org.junit.jupiter.params.provider.MethodSource;
import org.junit.jupiter.params.ParameterizedTest;

class FooTest{
    @Nested
    class ExampleTest {

        @ParameterizedTest
        @MethodSource("getStrings")
        void exampleTestUsingPrivateMethod(
                List<String> strings) {
            // insert code
        }

        private static Stream<Arguments> getStrings() {
            Stream<Arguments> tests = Stream.of(
                    Arguments.of(List.of("TEST", "TEST_1")),
                    Arguments.of(List.of("TEST_2", "TEST_3"))
            );

            return Stream.of(tests)
                    .reduce(Stream::concat)
                    .orElseGet(Stream::empty);
        }
    }
}
]]></code>
    </test-code>

    <test-code>
        <description>[java] UnusedPrivateMethod FP with Junit 5 @MethodSource and default factory method name #4278</description>
        <expected-problems>0</expected-problems>
        <code><![CDATA[
import org.junit.jupiter.params.provider.MethodSource;
import org.junit.jupiter.params.ParameterizedTest;

class FooTest{
    private static Stream<Arguments> testGetUsername_noMethodSourceValue() {
        return Stream.of(
                Arguments.of("foo"),
                Arguments.of("bar"),
                Arguments.of("baz")
        );
    }

    @MethodSource
    @ParameterizedTest
    void testGetUsername_noMethodSourceValue(String username) {
        User sut = new User(username);

        Assertions.assertEquals(username, sut.getUsername());
    }
}
]]></code>
    </test-code>
    <test-code>
        <description>[java] UnusedPrivateMethod false-positive / method reference in combination with custom object #4985</description>
        <expected-problems>0</expected-problems>
        <code><![CDATA[
            import java.util.List;

            public class Main {

                public static void main(String[] args) {
                    System.out.println("list");

                    // usage of method reference in combination with a custom object leads to a false positive of PMD.UnusedPrivateMethod
                    List.of(new StringWrapper().getString())
                        .stream()

                        .map(Main::foo)
                        .filter(Objects::nonNull)
                        .toList();

                    // no false positive .. :/
                    List.of("s")
                        .stream()
                        .map(Main::foo2)
                        .filter(Objects::nonNull)
                        .toList();
                }

                private static int foo(String s) {
                    return s.length();
                }

                private static int foo2(String s) {
                    return s.length();
                }

            }
            ]]></code>
    </test-code>
    <test-code>
        <description>UnusedPrivateMethod for Generics and Overloads #5047</description>
        <expected-problems>0</expected-problems>
        <code><![CDATA[
            import java.util.function.Function;

            public class Main {
                public static void main(String[] args) {
                    new Utils().printValue();
                }

                public enum ConsentStatus {
                    NOT_APPLICABLE(0L),
                    NO_CONSENT(1L),
                    CONSENT(2L),
                    UNKNOWN_STATUS(3L);

                    private final long id;

                    ConsentStatus(long id) {
                        this.id = id;
                    }

                    public long id() {
                        return this.id;
                    }
                }

                public enum OptOutStatus {
                    NOT_APPLICABLE(0L),
                    OPTED_OUT(1L),
                    DID_NOT_OPT_OUT(2L),
                    UNKNOWN_STATUS(3L);

                    private final long id;

                    OptOutStatus(long id) {
                        this.id = id;
                    }

                    public long id() {
                        return this.id;
                    }
                }

                static class Utils {
                    public void printValue() {
                        System.out.println(getValue(ConsentStatus.CONSENT));
                        System.out.println(getValue(ConsentStatus.NO_CONSENT));

                        System.out.println(getValue(OptOutStatus.DID_NOT_OPT_OUT));
                        System.out.println(getValue(OptOutStatus.OPTED_OUT));
                    }

                    private Long getValue(ConsentStatus val) {
                        return getValue(val, ConsentStatus::id);
                    }

                    private Long getValue(OptOutStatus val) {
                        return getValue(val, OptOutStatus::id);
                    }

                    private <T extends Enum<T>> Long getValue(T enumValue, Function<T, Long> fn) {
                        if (enumValue == null) {
                            return null;
                        }
                        return fn.apply(enumValue);
                    }
                }
            }
            ]]></code>
    </test-code>
    <test-code>
        <description>UnusedPrivateMethod for Lombok ObtainVia #5110</description>
        <expected-problems>0</expected-problems>
        <code><![CDATA[
import lombok.Builder;
import lombok.Builder.ObtainVia;

import java.util.Collections;
import java.util.List;

@Builder(toBuilder = true)
public class ObtainViaTest {

    @ObtainVia(method = "fooProvider")
    private List<String> foo;

    private List<String> fooProvider() {
        return Collections.emptyList();
    }
}
            ]]></code>
    </test-code>

    <test-code>
        <description>[java] UnusedPrivateMethod false positive when .class files missing from classpath #819</description>
        <expected-problems>0</expected-problems>
        <code><![CDATA[
package com.bumptech.glide.load.engine;

import com.bumptech.glide.load.Key; // key can't be resolved

class Engine {

  void load(EngineKey key) {
    logWithTimeAndKey("", key);
    loadFromActiveResources(key, true);
  }

  private static void logWithTimeAndKey(String log, Key key) { // false positive: not unused
  }

  private void loadFromActiveResources(Key key, boolean isMemoryCacheable) { // false positive: not unused
  }
}
]]></code>
    </test-code>

    <test-code>
        <description>#3633 [java] Make UnusedPrivateMethod consider enum classes</description>
        <expected-problems>1</expected-problems>
        <expected-linenumbers>5</expected-linenumbers>
        <code><![CDATA[
class Impl {
  enum EnumClass {
      FOO;
      EnumClass() {}
      private void func(){};  // should report a warning here
  }
}
]]></code>
    </test-code>

    <test-code>
        <description>#3633 [java] Make UnusedPrivateMethod consider enum classes (top-level)</description>
        <expected-problems>1</expected-problems>
        <expected-linenumbers>4</expected-linenumbers>
        <code><![CDATA[
enum EnumClass {
  FOO;
  EnumClass() {}
  private void func(){};  // should report a warning here
}
]]></code>
    </test-code>

    <test-code>
        <description>[java] UnusedPrivateMethod: false positive with inner class instance method passed as a function reference parameter #3292</description>
        <expected-problems>0</expected-problems>
        <code><![CDATA[
package com.example;

import java.util.function.BiFunction;

public class TestUnusedPrivateMethodWithFunctionReference {

  private final String separator;

  public TestUnusedPrivateMethodWithFunctionReference(String separator) {
    this.separator = separator;
  }

  public static void main(String[] args) {
    new TestUnusedPrivateMethodWithFunctionReference("|").test();
  }

  private void test() {
    System.out.println(makeValue(Holder::combine));
  }

  private String makeValue(BiFunction<Holder, Holder, Holder> combiner) {
    return combiner.apply(new Holder("t1"), new Holder("t2")).value;
  }

  private class Holder {

    private final String value;

    public Holder(String value) {
      this.value = value;
    }

    private Holder combine(Holder other) { // false positive - not unused, used as Holder::combine
      return new Holder(value + separator + other.value);
    }
  }
}
]]></code>
    </test-code>

    <test-code>
        <description>[java] UnusedPrivateMethod false-positive when a private method defined in an inner private class is called. #4016</description>
        <expected-problems>0</expected-problems>
        <code><![CDATA[
class OuterClass {
    private final class InnerClass {
        private String readLine() { return ""; }
    }

    private InnerClass currentInner;

    public String readLine() {
        String line = currentInner.readLine();
        return line;
    }
}
]]></code>
    </test-code>

    <test-code>
        <description>#3899 [java] UnusedPrivateMethod - false positive with JDK 17</description>
        <expected-problems>0</expected-problems>
        <code><![CDATA[
/*
 * BSD-style license; for more info see http://pmd.sourceforge.net/license.html
 */

package net.sourceforge.pmd.lang.java.rule.bestpractices.unusedprivatemethod.issue3899;

public class PmdTestCase {
    public void check() {
        Child child = new Child();

        checkChild(child);
        checkParent(child);
    }

    // OK
    private void checkChild(Child child) {
    }

    // This method results in "UnusedPrivateMethod: Avoid unused private methods such as 'checkParent(Parent)'"
    private void checkParent(Parent parent) { // false positive
    }
}
]]></code>
    </test-code>

    <test-code>
        <description>#5324 UnusedPrivateMethod with method reference</description>
        <expected-problems>0</expected-problems>
        <code><![CDATA[
            package org.example.unusedPrivateMethod;

            import static java.util.Collections.emptySet;

            import java.util.*;
            import java.util.stream.*;

            public class Main {

                public static void main(String[] args) {
                    Library library = new Library(emptySet());
                    Map<String, Map<String, String>> map = new Main().run(library);
                    System.out.println(map);
                }

                private Map<String, Map<String, String>> run(Library library) {
                    return library
                            .books()
                            .stream()
                            .map(book -> book.lenders().stream().collect(Collectors.toMap(Lender::name, lender -> Map.of(book.title(), lender.status()))))
                            .reduce(this::reduceBooksAndLenderStatusByLender)
                            .orElse(null);
                }

                private Map<String, Map<String, String>> reduceBooksAndLenderStatusByLender(
                        Map<String, Map<String, String>> previousMap,
                        Map<String, Map<String, String>> nextMap
                ) {
                    previousMap.putAll(nextMap);
                    return previousMap;
                }
            }


            record Lender(String name, String status) {}
            record Book(String title, Collection<Lender> lenders) {}
            record Library(Collection<Book> books) {}
            ]]></code>
    </test-code>
    <test-code>
        <description>#5324 UnusedPrivateMethod with unresolved types</description>
        <expected-problems>0</expected-problems>
        <code><![CDATA[
            class Foo {
                public User methodA() {
                    val user = userOpt.orElseGet(() -> {
                        try {
                            return registerUser(email, firstName, lastName);
                        } catch (Exception e) {
                            throw new IllegalStateException("Failed to register user for " + email, e);
                        }
                    });
                    // ...
                    return user;
                }

                private User registerUser(String email, String firstName, String lastName) throws Exception {
                    // register user logic here...
                }
            }
            ]]></code>
    </test-code>
    <test-code>
        <description>#5329 UnusedPrivateMethod with unresolved types</description>
        <expected-problems>0</expected-problems>
        <code><![CDATA[
            class Foo {
                public User methodA() {
                    List<SummaryDto.ItemDto> items = new ArrayList<>();
                    loads.stream()
                         .collect(Collectors.groupingBy(Item::getValue))
                         .forEach((a, b) -> items.add(buildItem(a, b)));
                }

                private SummaryDto.ItemDto buildItem(BigDecimal a, List<Item> b) {
                    return SummaryDto.ItemDto.builder().build();
                }
            }
            ]]></code>
    </test-code>
    <test-code>
        <description>#5097 UnusedPrivateMethod with unresolved target for method reference</description>
        <expected-problems>0</expected-problems>
        <code><![CDATA[package com.mytest;

        import jakarta.validation.ConstraintViolation; //imported from jakarta.validation:jakarta.validation-api:3.0.2
        import java.util.List;
        import java.util.Set;

        public class UnusedPrivateMethodFalsePositive {
            //this does not trigger UnusedPrivateMethod
            private void doWork(List obj) {
                obj.toString();
            }

            public void execute(Set<List<?>> listOfLists) {
                listOfLists.forEach(this::doWork);
            }

            //BUT this does???
            //UnusedPrivateMethod -  this as a false positive - but what is different?
            private void addValidationError(ConstraintViolation constraintViolation) {
                constraintViolation.toString();
            }

            public void addValidationErrors(Set<ConstraintViolation<?>> constraintViolations) {
                constraintViolations.forEach(this::addValidationError);
            }

        }
            ]]></code>
    </test-code>
    <test-code>
        <description>#5338 UnusedPrivateMethod with unresolved target for lambda</description>
        <expected-problems>0</expected-problems>
        <code><![CDATA[
            import java.util.concurrent.CompletableFuture;
            class SomeTest {

                @Test
                void test() {
                    final BytesListener listener = createListener(
                            (bytes) -> CompletableFuture.completedFuture("HI!")
                    );
                    Assertions.assertNotNull(listener.onRecord(new byte[0]));
                }

                private static BytesListener createListener(
                        BytesParser<String> parser
                ) {
                    return bytes -> parser
                            .parse(bytes)
                            .thenAccept(System.out::println);
                }
            }
            ]]></code>
    </test-code>

    <test-code>
        <description>UnusedPrivateMethod #5113</description>
        <expected-problems>0</expected-problems>
        <code><![CDATA[
            import java.util.Optional;

            public class VarTest {
                public Optional<Boolean> foo(int param) {
                    var optional = param == 0 ? Optional.of(true) : Optional.of(false);
                    return optional.flatMap(this::dummy);
                }

                private Optional<Boolean> dummy(boolean foo) {
                    return Optional.of(foo);
                }
            }
            ]]></code>
    </test-code>
    <test-code>
        <description>UnusedPrivateMethod #5083 - method reference without target type</description>
        <expected-problems>0</expected-problems>
        <code><![CDATA[
            @Getter
            @RequiredArgsConstructor
            enum GenerationType {
                APPLE_DESKTOP("https://apps.apple.com/app/id", GenerationType::isAppleType),
                APPLE_ITUNES("https://itunes.apple.com/app/id", GenerationType::isAppleType),
                SAMSUNG("https://www.samsung.com/us/appstore/app/", GenerationType::isSamsungType),
                ROKU("https://channelstore.roku.com/details/", GenerationType::isRokuType),
                AMAZON("https://www.amazon.com/dp/", GenerationType::isAmazonType),
                ANDROID("https://play.google.com/store/apps/details?id=", GenerationType::isAndroidType);

                private final String baseUrl;
                private final Predicate<String> predicate;

                private static boolean isAppleType(String data) {
                    return "apple".equals(data);
                }

                private static boolean isRokuType(String data) {
                    return "roku".equals(data);
                }

                private static boolean isSamsungType(String data) {
                    return "samsung".equals(data);
                }

                private static boolean isAmazonType(String data) {
                    return "amazon".equals(data);
                }

                private static boolean isAndroidType(String data) {
                    return "android".equals(data);
                }
            }
            ]]></code>
    </test-code>

    <test-code>
        <description>UnusedPrivateMethod #5083 - method reference without target type (2)</description>
        <expected-problems>0</expected-problems>
        <code><![CDATA[
            class GenerationType {
                static {
                    foo(GenerationType::isAndroidType);
                }
                {
                    foo(this::instance);
                }

                private  boolean instance(String data) {}
                private static boolean isAndroidType(String data) {
                    return "android".equals(data);
                }
            }
            ]]></code>
    </test-code>

    <test-code>
        <description>#4861 [java] UnusedPrivateMethod - false positive with static methods in core JDK classes</description>
        <expected-problems>0</expected-problems>
        <code><![CDATA[
            package java.lang;
            class Integer {
                static {
                    toStringUTF16(1, 2);
                }
                private static String toStringUTF16(int i, int j) {}
            }
            ]]></code>
    </test-code>

    <test-code>
        <description>#5486 [java] UnusedPrivateMethod detected when class is referenced in another class</description>
        <expected-problems>0</expected-problems>
        <code><![CDATA[
/*
 * BSD-style license; for more info see http://pmd.sourceforge.net/license.html
 */

package net.sourceforge.pmd.lang.java.rule.bestpractices.unusedprivatemethod.issue5486;

public class Class1 {
    public void publicMethod() {
        new Class2().getClass1().privateMethod();
    }

    private void privateMethod() { // This method is detected as UnusedPrivateMethod (false positive)
        // do stuff
    }

    public void publicMethod2() {
        // Declaring the variable, makes the PMD works fine (workaround)
        Class1 class1 = new Class2().getClass1();
        class1.privateMethod2();
    }

    private void privateMethod2() {
        // do stuff
    }
}
]]></code>
    </test-code>

    <test-code>
        <description>#3359 [java] UnusedPrivateMethod does not recognize Lombok @EqualsAndHashCode.Include annotation</description>
        <expected-problems>0</expected-problems>
        <code><![CDATA[
import lombok.EqualsAndHashCode;

@EqualsAndHashCode
public class Foo {

  @EqualsAndHashCode.Exclude
  private BigDecimal bar;

  @EqualsAndHashCode.Include
  private BigDecimal getBarValueForEqAndHc() { // false positive UnusedMethod
    return bar != null ? bar.stripTrailingZeros() : null;
  }
}
]]></code>
    </test-code>

    <test-code>
        <description>Problem with capture of type parametr that has wildcard parameterized bound</description>
        <expected-problems>0</expected-problems>
        <code><![CDATA[
            class AJjtN<N, B> {}
            class JavaccToken {}
            public final class JjtreeBuilder<N extends AJjtN<N, ?>> {


                public void closeNodeScope(N n, boolean condition, JavaccToken lastToken) {
                    closeImpl(n, lastToken);
                }


                private void closeImpl(N n, JavaccToken lastToken) {

                }
            }
            ]]></code>
    </test-code>

    <test-code>
        <description>#5369 [java] UnusedPrivateMethod false positives with lombok.val</description>
        <expected-problems>0</expected-problems>
        <code><![CDATA[
package sample;

import lombok.val; // note: we have this under src/test/java/lombok/val.java on the auxclasspath during test

class Foo {
  public void method() {
     val test = "a";

     privateMethod(test);
  }

  private void privateMethod(String a) {
    System.out.println(a);
  }
}
]]></code>
    </test-code>

    <test-code>
<<<<<<< HEAD
        <description>#5621 [java] UnusedPrivateMethod false positives with method ref</description>
        <expected-problems>0</expected-problems>
        <code><![CDATA[
package sample;

import java.util.Optional;
import java.io.*;
import java.util.Base64;
import java.net.InetSocketAddress;

class Foo {

    public String foo(final Object foo, final String bar) {
        final String abc = Optional.ofNullable(foo.toString()).map(Foo::getNormalizedAddress).orElse(null);
        return abc;
    }

    private static String getNormalizedAddress(final String encoded) {
        try (var objectInputStream = new ObjectInputStream(new ByteArrayInputStream(Base64.getDecoder().decode(encoded)))) {
            final var inetSocketAddress = (InetSocketAddress) objectInputStream.readObject();
            return inetSocketAddress.toString().substring(1);
        } catch (IOException | ClassNotFoundException | IllegalArgumentException e) {
            return null;
        }
    }

}
]]></code>
    </test-code>

    <test-code>
        <description>#5621 [java] UnusedPrivateMethod false positives with method ref, #2</description>
        <expected-problems>0</expected-problems>
        <code><![CDATA[
package sample;

import java.util.Collection;
import java.util.List;
import java.util.function.Consumer;
import java.io.*;
import java.util.Base64;
import java.net.InetSocketAddress;

class Foo {
    @Override
    public Collection<Consumer<Router>> routes() {
        return List.of(
                r -> r.post("/some/path").handler(this::handleRequest)
        );
    }

    private void handleRequest(RoutingContext rc) { }
//    private void handleRequest(String rc) { }
}
]]></code>
    </test-code>

    <test-code>
        <description>[java] UnusedPrivateMethod false-positive #5664</description>
        <expected-problems>0</expected-problems>
        <code><![CDATA[
            @ExtendWith(MockitoExtension.class)
            class TimeProfilerTests {
                @Nested
                class operations_test {
                    private final long[] offset = {0L};

                    private static Long offsetTimeSupplier(final long[] offset) {
                        return offset[0];
                    }

                    @BeforeEach
                    void setUp() {
                        offset[0] = offsetTimeSupplier(offset);
                    }
                }
            }
            ]]></code>
    </test-code>
=======
        <description>#5687 [java] UnusedPrivateMethodRule: exclude serialization method readObjectNoData()</description>
        <expected-problems>0</expected-problems>
        <code><![CDATA[
import java.io.ObjectStreamException;
public class Foo {
    private void readObjectNoData() throws ObjectStreamException {}
}
]]></code>
    </test-code>
>>>>>>> 96160fad
</test-data><|MERGE_RESOLUTION|>--- conflicted
+++ resolved
@@ -2609,7 +2609,17 @@
     </test-code>
 
     <test-code>
-<<<<<<< HEAD
+        <description>#5687 [java] UnusedPrivateMethodRule: exclude serialization method readObjectNoData()</description>
+        <expected-problems>0</expected-problems>
+        <code><![CDATA[
+import java.io.ObjectStreamException;
+public class Foo {
+    private void readObjectNoData() throws ObjectStreamException {}
+}
+]]></code>
+    </test-code>
+
+    <test-code>
         <description>#5621 [java] UnusedPrivateMethod false positives with method ref</description>
         <expected-problems>0</expected-problems>
         <code><![CDATA[
@@ -2689,15 +2699,5 @@
             }
             ]]></code>
     </test-code>
-=======
-        <description>#5687 [java] UnusedPrivateMethodRule: exclude serialization method readObjectNoData()</description>
-        <expected-problems>0</expected-problems>
-        <code><![CDATA[
-import java.io.ObjectStreamException;
-public class Foo {
-    private void readObjectNoData() throws ObjectStreamException {}
-}
-]]></code>
-    </test-code>
->>>>>>> 96160fad
+
 </test-data>