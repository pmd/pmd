<?xml version="1.0" encoding="UTF-8"?>
<test-data
    xmlns="http://pmd.sourceforge.net/rule-tests"
    xmlns:xsi="http://www.w3.org/2001/XMLSchema-instance"
    xsi:schemaLocation="http://pmd.sourceforge.net/rule-tests http://pmd.sourceforge.net/rule-tests_1_0_0.xsd">

    <test-code>
        <description>private method called by public method</description>
        <expected-problems>0</expected-problems>
        <code><![CDATA[
public class Foo {
    public void bar() {
        foo();
    }
    private void foo() {}
}
        ]]></code>
    </test-code>

    <test-code>
        <description>simple unused private method</description>
        <expected-problems>1</expected-problems>
        <code><![CDATA[
public class Foo {
    private void foo() {}
}
        ]]></code>
    </test-code>

    <test-code>
        <description>simple unused annotated private method</description>
        <expected-problems>1</expected-problems>
        <code><![CDATA[
import net.sourceforge.pmd.lang.java.symbols.testdata.MethodAnnotation;
public class Foo {
    @MethodAnnotation
    private void foo() {}
}
        ]]></code>
    </test-code>

    <test-code>
        <description>anonymous inner class calls private method</description>
        <expected-problems>0</expected-problems>
        <code><![CDATA[
public class Foo {
    public void bar() {
        new Runnable() {
            public void run() {
                foo();
            }
        };
    }
    private void foo() {}
}
        ]]></code>
    </test-code>

    <test-code>
        <description>two private methods with same name but different parameters</description>
        <expected-problems>1</expected-problems>
        <code><![CDATA[
public class Foo {
    private void foo() {}
    private void foo(String baz) {}
    public void bar() {
        foo();
    }
}
        ]]></code>
    </test-code>

    <test-code>
        <description>calling private method after instantiating new copy of myself</description>
        <expected-problems>0</expected-problems>
        <code><![CDATA[
public class Foo {
    private void foo(String[] args) {}
    public static void main(String[] args) {
        Foo u = new Foo();
        u.foo(args);
    }
}
        ]]></code>
    </test-code>

    <test-code>
        <description>calling private method using 'this' modifier</description>
        <expected-problems>0</expected-problems>
        <code><![CDATA[
public class Foo {
    public void bar() {
        this.foo();
    }
    private void foo() {}
}
        ]]></code>
    </test-code>

    <test-code>
        <description>simple unused private static method</description>
        <expected-problems>1</expected-problems>
        <code><![CDATA[
public class Foo {
    private static void foo() {}
}
        ]]></code>
    </test-code>

    <test-code>
        <description>readResolve/writeReplace/etc are OK</description>
        <expected-problems>0</expected-problems>
        <code><![CDATA[
public class Foo {
    private void readResolve() {}
    private void writeReplace() {}
    private void readObject() {}
    private void writeObject() {}
}
        ]]></code>
    </test-code>

    <test-code>
        <description>Private methods called only by themselves, BUG 1038229</description>
        <expected-problems>1</expected-problems>
        <code><![CDATA[
public class Foo {
    private void bar() {
        bar();
    }
}
        ]]></code>
    </test-code>

    <test-code>
        <description>private with same name as public, different method signature</description>
        <expected-problems>0</expected-problems>
        <code><![CDATA[
public class Foo {
    public void bar(int x) {
        bar();
    }
    private void bar() {}
}
        ]]></code>
    </test-code>

    <test-code>
        <description>False +, BUG 1114754</description>
        <expected-problems>0</expected-problems>
        <code><![CDATA[
public class Foo {
   public void methodFlagged(Object[] arrayObj) {
       for(int i=0; i<arrayObj.length; i++) {
           methodFlagged(arrayObj[i]);
       }
   }
   private void methodFlagged(Object a) {
       a.toString();
   }
}
        ]]></code>
    </test-code>

    <test-code>
        <description>called from constructor</description>
        <expected-problems>0</expected-problems>
        <code><![CDATA[
public class Foo {
    public Foo() {
        bar();
    }
    private void bar() {}
}
        ]]></code>
    </test-code>

    <test-code>
        <description>private method with same name but diff arg count than public method</description>
        <expected-problems>0</expected-problems>
        <code><![CDATA[
public class Foo {
    public void baz() {
        int x, y;
        baz(x, y);
    }
    private void baz(int x, int y) {}
}
        ]]></code>
    </test-code>

    <test-code>
        <description>static private called from initializer</description>
        <expected-problems>0</expected-problems>
        <code><![CDATA[
public class Foo {
    static { foo(); }
    private static void foo() {}
}
        ]]></code>
    </test-code>

    <test-code>
        <description>static private invoked in static context - i.e., Foo.hi()</description>
        <expected-problems>0</expected-problems>
        <code><![CDATA[
public class Foo {
    static boolean BUZ = Foo.bar();
    private static boolean bar() { return true; }
}
        ]]></code>
    </test-code>

    <test-code>
        <description>private method with same name as param</description>
        <expected-problems>0</expected-problems>
        <code><![CDATA[
public class Foo {
    void bar(boolean buz) {
        buz();
    }
    private void buz() {}
}
        ]]></code>
    </test-code>

    <test-code>
        <description>two methods, one private, one public, same name, same arg count, diff types</description>
        <expected-problems>0</expected-problems>
        <code><![CDATA[
public class Foo {
    public void baz() {
        foo("hi");
    }
    private void foo(String y) {}
    public void foo(Integer y) {}
}
        ]]></code>
    </test-code>

    <test-code>
        <description>two private methods, only one used, same name, same arg count, diff types</description>
        <expected-problems>1</expected-problems>
        <expected-linenumbers>7</expected-linenumbers>
        <expected-messages>
            <message>Avoid unused private methods such as 'foo(Integer)'.</message>
        </expected-messages>
        <code><![CDATA[
public class Foo {
    public void baz() {
        foo(getBuz());
    }
    String getBuz() {return "";}
    private void foo(String y) {}
    private void foo(Integer y) {}
}
        ]]></code>
    </test-code>

    <test-code>
        <description>private method same name as local</description>
        <expected-problems>0</expected-problems>
        <code><![CDATA[
public class Foo {
    public void baz() {
        int x = x();
    }
    private int x() { return 42;}
}
        ]]></code>
    </test-code>

    <test-code>
        <description>SuppressWarnings("unused") - simple unused private method</description>
        <expected-problems>0</expected-problems>
        <code><![CDATA[
public class Foo {
    @SuppressWarnings("unused")
    private void foo() {}
}
        ]]></code>
    </test-code>

    <test-code>
        <description>Calling method on instance of self</description>
        <expected-problems>0</expected-problems>
        <code><![CDATA[
public class Foo {
    private Foo fooField;

    public void bar() {
        Foo f = new Foo();
        f.fooField.buz();
    }
    private void buz() {}
}
        ]]></code>
    </test-code>

    <test-code disabled="true">
        <description>#46 False +: Unused private field: call to instance of self, received from another class</description>
        <expected-problems>0</expected-problems>
        <code><![CDATA[
public class Foo {
    private Foo fooField;

    public void bar() {
        Biz.getFoo().buz();
    }

    private void buz() {}
}
        ]]></code>
    </test-code>

    <test-code>
        <description>Calling one arg varargs method</description>
        <expected-problems>0</expected-problems>
        <code><![CDATA[
public class Foo {
    public void bar() {
        buz("baz");
    }
    private void buz(String... s) {}
}
        ]]></code>
    </test-code>

    <test-code>
        <description>Calling two arg varargs method</description>
        <expected-problems>0</expected-problems>
        <code><![CDATA[
public class Foo {
    public void bar() {
        buz("baz");
    }
    private void buz(String s, String... args) {}
}
        ]]></code>
    </test-code>

    <test-code>
        <description>Reproducing bug #1955852: false positives for UnusedPrivateMethod and UnusedLocalField</description>
        <expected-problems>0</expected-problems>
        <code><![CDATA[
public class PMDFalsePositiveTest {
    private <T> T doSomething(Object param){
        return (T) param;
    }

    public static void main(String[] args) {
        PMDFalsePositiveTest test = new PMDFalsePositiveTest();
        Object o = "Awesome!";
        String result = test.<String>doSomething(o);
        System.out.println(result);
    }
}
        ]]></code>
    </test-code>

    <test-code>
        <description>verify #1156 False failure with "Avoid unused private methods"</description>
        <expected-problems>0</expected-problems>
        <code><![CDATA[
public class Foo {
    private void endTest(final String message, final Object... params) {
    }
    public static void main(String[] args) {
        Foo f = new Foo();
        f.endTest("", (Object[]) null);
        f.endTest(format, params);
    }
}
        ]]></code>
    </test-code>

    <test-code>
        <description>#1223 UnusedPrivateMethod: Java 8 method reference causing false positives</description>
        <expected-problems>0</expected-problems>
        <code><![CDATA[
public class Foo {
    private static Runnable staticMethod() {
        return () -> System.out.println("run");
    }
    private Runnable doLater() {
        return () -> System.out.println("later");
    }
    private Runnable doLater2() {
        return () -> System.out.println("later");
    }

    public static void main(String[] args) {
        Runnable r1 = Foo::staticMethod;
        Runnable r2 = new Foo()::doLater;
    }
    public void doNow() {
        Runnable r3 = this::doLater2;
        r3.run();
    }
}
        ]]></code>
    </test-code>

    <test-code>
        <description>#1226 False Positive: UnusedPrivateMethod overloading with varargs</description>
        <expected-problems>1</expected-problems>
        <expected-linenumbers>9</expected-linenumbers>
        <code><![CDATA[
public class Foo {
    private String s;

    public Foo() {
        s = "Foobar";
    }

    //This method isn't flagged
    private void bar(int... n)
    {
    }

    //This method is flagged
    private void bar(String s)
    {
    }

    public void dummyMethod() {
        bar(s);
    }
}
        ]]></code>
    </test-code>

    <test-code>
        <description>#1228 UnusedPrivateMethod returns false positives (1)</description>
        <expected-problems>0</expected-problems>
        <code><![CDATA[
import my.Model;
public class ModelAndView {
    public ModelAndView viewEntry(Model model) {
        //call private method.  Flagged Method
        return view(model, VIEW);
    }

    /** THIS IS FLAGGED AS UNUSED **/
    private ModelAndView view(Model model, String view) {
        //add values to the model

        //return the correct view
        return new ModelAndView(view, "MVC_CONSTANTS.MODEL_KEY", model.asMap());
    }
}
        ]]></code>
    </test-code>

    <test-code>
        <description>#1228 UnusedPrivateMethod returns false positives (2)</description>
        <expected-problems>0</expected-problems>
        <code><![CDATA[
import my.HttpServletRequest;
import my.HttpServletResponse;
import my.ServletException;
public class ModelAndView {
    public ModelAndView showLineGraph(HttpServletRequest request, HttpServletResponse response) throws ServletException {
        //call private method  USAGE #1.  Method not flagged
        Object filter = getGraphInnateFilter(request);

        //LINE GRAPHIC LOGIC

        //write output to response stream and return
    }

    public ModelAndView showPieChart(HttpServletRequest request, HttpServletResponse response) throws ServletException {
        //call private method  USAGE #2.  Method not flagg
        Object filter = getGraphInnateFilter(request);

        //PIE CHART LOGIC

        //write output to response stream and return
    }

    /** This method is NOT flagged as unused **/
    private Object getGraphInnateFilter(HttpServletRequest request) {
        Object filter = new Object();

        //call private method.  Flagged method
        setInnateFilterFields(filter, request);
        //perform logic

        //return
        return filter;
    }

    /** THIS IS FLAGGED AS UNUSED **/
    private void setInnateFilterFields(Object filter, HttpServletRequest request) {
        //add values to filter object
    }
}
        ]]></code>
    </test-code>

    <test-code>
        <description>#1228 UnusedPrivateMethod returns false positives (3)</description>
        <expected-problems>0</expected-problems>
        <code><![CDATA[
import my.HttpServletRequest;
import my.Model;
public class ModelAndView {
    String VIEW = "foo";

    public ModelAndView viewEntry(Model model, HttpServletRequest request, int fy) {
        return view(model, VIEW, fy);
    }

    private ModelAndView view(Model model, String view, int fy) {
        //return the correct view
        return new ModelAndView(view, "MVC_CONSTANTS.MODEL_KEY", model.asMap());
    }
}
        ]]></code>
    </test-code>

    <test-code>
        <description>#1228 UnusedPrivateMethod returns false positives (4)</description>
        <expected-problems>0</expected-problems>
        <code><![CDATA[
public class Foo {
    public Foo makeUI() {
        Foo box = new Foo();
        box.add(makePanel("aaa", box));
        return box;
    }
    private static Foo makePanel(String title, Foo c) { // this is wrongly triggered
        return c;
    }
}
        ]]></code>
    </test-code>

    <test-code>
        <description>#1228 UnusedPrivateMethod returns false positives (5a)</description>
        <expected-problems>0</expected-problems>
        <code><![CDATA[
import javax.servlet.http.HttpServletRequest;
import net.sourceforge.pmd.lang.java.rule.bestpractices.unusedprivatemethod.DashboardGraphInnateFilter;

public class Foo {

    public DashboardGraphInnateFilter getGraphInnateFilter(HttpServletRequest request) {
        setInnateFilterFields();
        return null;
    }

    private void setInnateFilterFields() { //Not flagged
    }
}
        ]]></code>
    </test-code>

    <test-code>
        <description>#1228 UnusedPrivateMethod returns false positives (5b)</description>
        <expected-problems>0</expected-problems>
        <code><![CDATA[
import javax.servlet.http.HttpServletRequest;
import net.sourceforge.pmd.lang.java.rule.bestpractices.unusedprivatemethod.DashboardGraphInnateFilter;
import net.sourceforge.pmd.lang.java.rule.bestpractices.unusedprivatemethod.DashboardInnateFilter;

public class Foo {

    public DashboardGraphInnateFilter getGraphInnateFilter(HttpServletRequest request) {
        DashboardGraphInnateFilter filter = new DashboardGraphInnateFilter();
        setInnateFilterFields(filter, request);
        return filter;
    }

    private void setInnateFilterFields(DashboardInnateFilter filter, HttpServletRequest request) { //incorrectly flagged
    }
}
        ]]></code>
    </test-code>

    <test-code>
        <description>#1233 UnusedPrivateMethod: False positive : method called on returned object.</description>
        <expected-problems>0</expected-problems>
        <code><![CDATA[
import java.util.Locale;

public class Test {

    public static void main(String args[]) {
        Test t = new Test();
        t.baz();
    }

    // Here we call both foo() and bar()
    public void baz() {
        foo().toLowerCase(Locale.US);
        bar().toLowerCase();
    }

    private String foo() {
        return "Hello World";
    }

    private String bar() {
        return "Hello World";
    }
}
        ]]></code>
    </test-code>

    <test-code>
        <description>#1228 UnusedPrivateMethod returns false positives (6)</description>
        <expected-problems>0</expected-problems>
        <code><![CDATA[
public class Foo {
    private void double_class_1(Double d) {}
    private void double_class_2(Double d) {}
    private void double_class_3(Double d) {}
    private void double_class_4(Double d) {}
    private void double_class_5(Double d) {}
    private void double_class_6(Double d) {}
    private void double_class_7(Double d) {}
    private void double_class_8(Double d) {}
    private void double_class_9(Double d) {}
    private void double_class_10(Double d) {}
    private void double_class_11(Double d) {}
    private void double_class_12(Double d) {}
    private void double_type_1(double d) {}
    private void double_type_2(double d) {}
    private void double_type_3(double d) {}
    private void double_type_4(double d) {}
    private void double_type_5(double d) {}
    private void double_type_6(double d) {}
    private void double_type_7(double d) {}
    private void double_type_8(double d) {}
    private void double_type_9(double d) {}
    private void double_type_10(double d) {}
    private void double_type_11(double d) {}
    private void double_type_12(double d) {}

    private void float_class_1(Float f) {}
    private void float_class_2(Float f) {}
    private void float_class_3(Float f) {}
    private void float_class_4(Float f) {}
    private void float_class_5(Float f) {}
    private void float_class_6(Float f) {}
    private void float_class_7(Float f) {}
    private void float_class_8(Float f) {}
    private void float_class_9(Float f) {}
    private void float_class_10(Float f) {}
    private void float_class_11(Float f) {}
    private void float_type_1(float f) {}
    private void float_type_2(float f) {}
    private void float_type_3(float f) {}
    private void float_type_4(float f) {}
    private void float_type_5(float f) {}
    private void float_type_6(float f) {}
    private void float_type_7(float f) {}
    private void float_type_8(float f) {}
    private void float_type_9(float f) {}
    private void float_type_10(float f) {}
    private void float_type_11(float f) {}

    private void int_class_1(Integer i) {}
    private void int_class_2(Integer i) {}
    private void int_class_3(Integer i) {}
    private void int_class_4(Integer i) {}
    private void int_class_5(Integer i) {}
    private void int_class_6(Integer i) {}
    private void int_class_7(Integer i) {}
    private void int_class_8(Integer i) {}
    private void int_class_9(Integer i) {}
    private void int_class_10(Integer i) {}
    private void int_class_11(Integer i) {}
    private void int_class_12(Integer i) {}
    private void int_class_13(Integer i) {}
    private void int_class_14(Integer i) {}
    private void int_type_1(int i) {}
    private void int_type_2(int i) {}
    private void int_type_3(int i) {}
    private void int_type_4(int i) {}
    private void int_type_5(int i) {}
    private void int_type_6(int i) {}
    private void int_type_7(int i) {}
    private void int_type_8(int i) {}
    private void int_type_9(int i) {}
    private void int_type_10(int i) {}
    private void int_type_11(int i) {}
    private void int_type_12(int i) {}
    private void int_type_13(int i) {}
    private void int_type_14(int i) {}
    private void int_type_15(int i) {}
    private void long_class_1(Long l) {}
    private void long_class_2(Long l) {}
    private void long_class_3(Long l) {}
    private void long_class_4(Long l) {}
    private void long_class_5(Long l) {}
    private void long_class_6(Long l) {}
    private void long_class_7(Long l) {}
    private void long_class_8(Long l) {}
    private void long_type_1(long l) {}
    private void long_type_2(long l) {}
    private void long_type_3(long l) {}
    private void long_type_4(long l) {}
    private void long_type_5(long l) {}
    private void long_type_6(long l) {}
    private void long_type_7(long l) {}
    private void long_type_8(long l) {}
    private void byte_class(Byte i) {}
    private void byte_type(byte i) {}
    private void short_class(Short s) {}
    private void short_type(short s) {}
    private void char_class_1(Character c) {}
    private void char_class_2(Character c) {}
    private void char_class_3(Character c) {}
    private void char_class_4(Character c) {}
    private void char_class_5(Character c) {}
    private void char_type_1(char c) {}
    private void char_type_2(char c) {}
    private void char_type_3(char c) {}
    private void char_type_4(char c) {}
    private void char_type_5(char c) {}


    public void test() {
        double double_value = 2.0;
        Double Double_value = 2.0;
        float float_value = 2.0f;
        Float Float_value = 2.0f;
        int int_value = 1;
        Integer Int_value = 1;
        byte byte_value = 1;
        Byte Byte_value = 1;
        short short_value = 1;
        Short Short_value = 1;
        long long_value = 1L;
        Long Long_value = 1L;
        char char_value = 'a';
        Character Char_value = 'a';

        double_class_1(2.0);
        double_class_2(double_value);
        double_class_3(Double_value);
        double_class_4((double)2.0f);
        double_class_5((double)float_value);
        double_class_6((double)Float_value);
        double_class_7((double)1);
        double_class_8((double)int_value);
        double_class_9((double)Int_value);
        double_class_10((double)1L);
        double_class_11((double)long_value);
        double_class_12((double)Long_value);
        double_type_1(2.0);
        double_type_2(double_value);
        double_type_3(Double_value);
        double_type_4(2.0f);
        double_type_5(float_value);
        double_type_6(Float_value);
        double_type_7(1);
        double_type_8(int_value);
        double_type_9(Int_value);
        double_type_10(1L);
        double_type_11(long_value);
        double_type_12(Long_value);

        float_class_1(2.0f);
        float_class_2(float_value);
        float_class_3(Float_value);
        float_class_4((float)2.0);
        float_class_5((float)double_value);
        float_class_6((float)1);
        float_class_7((float)int_value);
        float_class_8((float)Int_value);
        float_class_9((float)1L);
        float_class_10((float)long_value);
        float_class_11((float)Long_value);
        float_type_1(2.0f);
        float_type_2(float_value);
        float_type_3(Float_value);
        float_type_4((float)2.0);
        float_type_5((float)double_value);
        float_type_6(1);
        float_type_7(int_value);
        float_type_8(Int_value);
        float_type_9(1L);
        float_type_10(long_value);
        float_type_11(Long_value);

        int_class_1(1);
        int_class_2(int_value);
        int_class_3(Int_value);
        int_class_4((int)1L);
        int_class_5((int)long_value);
        int_class_6((int)1.0);
        int_class_7((int)double_value);
        int_class_8((int)1.0f);
        int_class_9((int)float_value);
        int_class_10((int)short_value);
        int_class_11((int)Short_value);
        int_class_12((int)byte_value);
        int_class_13((int)char_value);
        int_class_14((int)Char_value);
        int_type_1(1);
        int_type_2(int_value);
        int_type_3(Int_value);
        int_type_4((int)1L);
        int_type_5((int)long_value);
        int_type_6((int)1.0);
        int_type_7((int)double_value);
        int_type_8((int)1.0f);
        int_type_9((int)float_value);
        int_type_10(short_value);
        int_type_11(Short_value);
        int_type_12(byte_value);
        int_type_13(Byte_value);
        int_type_14(char_value);
        int_type_15(Char_value);

        long_class_1(1L);
        long_class_2(long_value);
        long_class_3(Long_value);
        long_class_4((long)1);
        long_class_5((long)int_value);
        long_class_6((long)Int_value);
        long_class_7((long)char_value);
        long_class_8((long)Char_value);
        long_type_1(1L);
        long_type_2(long_value);
        long_type_3(Long_value);
        long_type_4(1);
        long_type_5(int_value);
        long_type_6(Int_value);
        long_type_7(char_value);
        long_type_8(Char_value);

        byte_class((byte)1);
        byte_type(Byte_value);
        short_class((short)1);
        short_type(Short_value);

        char_class_1('a');
        char_class_2(char_value);
        char_class_3(Char_value);
        char_class_4((char)1);
        char_class_5((char)int_value);
        char_type_1('a');
        char_type_2(char_value);
        char_type_3(Char_value);
        char_type_4((char)1);
        char_type_5((char)int_value);
    }
}
        ]]></code>
    </test-code>

    <test-code>
        <description>#1228 UnusedPrivateMethod returns false positives (7)</description>
        <expected-problems>0</expected-problems>
        <code><![CDATA[
class JTree {
    JTree getRoot() {return this;}
}
class TreeNode extends JTree {}

public class Box {
    interface Action { void perform(); }

    void add(Action a) {}

    private final JTree tree = new JTree();
    public void makeUI() {
        Box box = new Box();
        box.add(new Action() {
            @Override public void perform() {
                TreeNode root = (TreeNode) tree.getRoot();
                visitAll(tree, true); // line 14
            }
        });
    }
    private static void visitAll(JTree tree, boolean expand) { }
}
        ]]></code>
    </test-code>

    <test-code>
        <description>#1234 Unused private methods still giving false positives in 5.1.3 snapshot</description>
        <expected-problems>0</expected-problems>
        <code><![CDATA[
import java.util.List;
import java.util.Map;
public class Foo {
    interface IListObject {}
    Map<Integer, List<IListObject>> bliCodeCache;
    public List<IListObject> getBliCodeByFiscalYear(int fiscalYear) {
       List<IListObject> records = bliCodeCache.get(fiscalYear);
        if (records == null) {
            records = this.selectBLICodeByFiscalYear(fiscalYear);
            bliCodeCache.put(fiscalYear, records);
        }
        return records;
    }

    /**
     * Get a list of All BLI Code for given fiscal year.
     * @param fy the selected FY
     * @return an List of BLI Codes
     */
    private List<IListObject> selectBLICodeByFiscalYear(int fy) {
        return null;
    }
}
        ]]></code>
    </test-code>

    <test-code>
        <description>#1156 False failure with "Avoid unused private methods" (part 2)</description>
        <expected-problems>0</expected-problems>
        <code><![CDATA[
public class Foo {
    public void bar() {
        int i = 1;
        String s = getBoolString(i > 0);
    }
    private String getBoolString(boolean b) {
        return b ? "TRUE" : "FALSE";
    }
}
        ]]></code>
    </test-code>

    <test-code>
        <description>#1251 UnusedPrivateMethod false positives for boxing &amp; unboxing arguments</description>
        <expected-problems>0</expected-problems>
        <code><![CDATA[
public class UnusedPrivateMethodFalsePositives {

    // UnusedPrivateMethod false positive
    private void prvUnboxing(final int i)     {}
    public  void pubUnboxing(final Integer i) {prvUnboxing(i);}

    // UnusedPrivateMethod false positive
    private void prvBoxing(final Integer i) {}
    public  void pubBoxing(final int i)     {prvBoxing(i);}

    // Correctly does not generate a warning
    private void prvPrimitive(final int i) {}
    public  void pubPrimitive(final int i) {prvPrimitive(i);}

    // Correctly does not generate a warning
    private void prvObject(final Integer i) {}
    public  void pubObject(final Integer i) {prvObject(i);}
}
        ]]></code>
    </test-code>

    <test-code>
        <description>#1249 Regression: UnusedPrivateMethod from 5.0.5 to 5.1.2</description>
        <expected-problems>0</expected-problems>
        <code><![CDATA[
package de.friedenhagen.pmd_private;

import java.net.URI;

import org.junit.runner.Description;

/**
 * Holder object for the id in the {@link TestLink} annotation. By defining only a private constructor in this abstract
 * class and having both extending classes as inner classes, we assure nobody is able to create other extending classes.
 *
 * @param <T>
 *            of the id, either {@link Long} for internal or {@link String} for external IDs.
 *
 * @author Mirko Friedenhagen
 */
abstract class TestLinkId<T> {

    /** id of the test. */
    private final T id;

    /**
     * Private to make sure we only have {@link ExternalTestLinkId} and {@link InternalTestLinkId} as subclasses.
     *
     * @param id
     *            of the test.
     */
    private TestLinkId(final T id) {
        this.id = id;
    }

    /**
     * @return the id.
     */
    public T getId() {
        return id;
    }

    /**
     * Returns a String representation of the type of the current TestLink ID.
     *
     * @return type of the ID.
     */
    public abstract String getType();

    /** {@inheritDoc} */
    @Override
    public String toString() {
        return String.format("%s='%s'", getType(), getId());
    }

    /**
     * An external Testlink ID.
     */
    public static class ExternalTestLinkId extends TestLinkId<String> {

        /**
         * @param id
         *            of the testcase
         */
        public ExternalTestLinkId(String id) {
            super(id);
        }

        /** {@inheritDoc} */
        @Override
        public String getType() {
            return "external_id";
        }
    }

    /**
     * An internal Testlink ID.
     */
    public static class InternalTestLinkId extends TestLinkId<Long> {

        /**
         * @param id
         *            of the testcase
         */
        public InternalTestLinkId(final Long id) {
            super(id);
        }

        /** {@inheritDoc} */
        @Override
        public String getType() {
            return "id";
        }
    }
}

/**
 * Resolves links to the Testlink instance.
 *
 * @author Mirko Friedenhagen
 */
public class TestLinkUriResolver {

    /** baseUri of the Testlink instance. */
    private final URI baseUri;

    /**
     * The constructor normalizes the URI by adding a trailing slash when it is missing.
     *
     * @param baseUri
     *            without <tt>index.php</tt>, eg <tt>http://testlink.sourceforge.net/demo/</tt>.
     */
    TestLinkUriResolver(URI baseUri) {
        final String asciiUri = baseUri.toASCIIString();
        if (asciiUri.endsWith("/")) {
            this.baseUri = baseUri;
        } else {
            this.baseUri = URI.create(asciiUri + "/");
        }
    }

    /**
     * http://testlink.sourceforge.net/demo/lib/testcases/tcPrint.php?testcase_id=2750.
     *
     * @param internalTestLinkId
     *            id of the testcase
     * @return an URI pointing to the printview of the last version of the testcase description.
     */
    private URI fromTestLinkId(final TestLinkId.InternalTestLinkId internalTestLinkId) {
        return baseUri.resolve(String.format("lib/testcases/tcPrint.php?testcase_id=%s", internalTestLinkId.getId()));
    }

    /**
     * http://testlink.sourceforge.net/demo/lib/testcases/archiveData.php?targetTestCase=SM-1&edit=testcase&allowedit=0.
     *
     * @param externalTestLinkId
     *            id of the testcase
     * @return an URI pointing to the printview of the last version of the testcase description.
     */
    private URI fromTestLinkId(final TestLinkId.ExternalTestLinkId externalTestLinkId) {
        return baseUri
                .resolve(String.format("lib/testcases/archiveData.php?targetTestCase=%s&edit=testcase&allowedit=0",
                        externalTestLinkId.getId()));
    }

    /**
     * Returns a link to the last version of the testcase description.
     *
     * http://testlink.sourceforge.net/demo/lib/testcases/tcPrint.php?testcase_id=2750
     * http://testlink.sourceforge.net/demo/lib/testcases/archiveData.php?targetTestCase=SM-1&edit=testcase&allowedit=0
     *
     * @param testLinkId
     *            of the test case.
     * @return an URI pointing to the last version of the testcase description.
     */
    URI fromTestLinkId(final TestLinkId<?> testLinkId) {
        // As this class is package protected we may safely assume there only two kinds of TestLinkIds.
        if (testLinkId instanceof TestLinkId.InternalTestLinkId) {
            return fromTestLinkId((TestLinkId.InternalTestLinkId) testLinkId);
        } else {
            return fromTestLinkId((TestLinkId.ExternalTestLinkId) testLinkId);
        }
    }
}
        ]]></code>
    </test-code>

    <test-code>
        <description>#1261 False positive "Avoid unused private methods" with Generics</description>
        <expected-problems>0</expected-problems>
        <code><![CDATA[
public class TestPrivate<T> {
    protected Object getProtected(final T bean) {
        return getPrivate(bean);
    }
    private Object getPrivate(final Object bean) {
        return bean;
    }
}
        ]]></code>
    </test-code>

    <test-code>
        <description>#1261 False positive "Avoid unused private methods" with Generics 2</description>
        <expected-problems>0</expected-problems>
        <code><![CDATA[
import java.util.List;

public class TestPrivate<T extends List> {
    protected Object getProtected(final T bean) {
        return getPrivate(bean);
    }
    private Object getPrivate(final List bean) {
        return bean;
    }
}
        ]]></code>
    </test-code>

    <test-code>
        <description>#1261 False positive "Avoid unused private methods" with Generics 3</description>
        <expected-problems>0</expected-problems>
        <code><![CDATA[
import java.util.List;

public class TestPrivate {
    protected <T extends List> Object getProtected(final T bean) {
        return getPrivate(bean);
    }
    private Object getPrivate(final List bean) {
        return bean;
    }
}
        ]]></code>
    </test-code>

    <test-code>
        <description>#1261 False positive "Avoid unused private methods" with Generics 4</description>
        <expected-problems>0</expected-problems>
        <code><![CDATA[
import java.util.AbstractMap;
import java.util.Map;

public class TestPrivate {
    public <T extends Map<?,?>, X extends Map<?,?>>  void createLedgerAndChangeHistory(T oldObject, X updatedObject, boolean isChildLedgerEntry) {

        if (oldObject instanceof TestPrivate) {
            setTotals(oldObject);
        }
        // do other stuff
    }

    private <X extends Map> void setTotals(X ledgerable) {
        // do stuff
    }
}
        ]]></code>
    </test-code>

    <test-code>
        <description>#1276 False positive in UnusedPrivateMethod when method arg is Object and not called with plain Object</description>
        <expected-problems>0</expected-problems>
        <code><![CDATA[
public class Parent {
    enum A {
        someEnum;
    }

    public void doSomethingUnqualified(A a) {
        doSomethingPrivateWithQualified(a);
    }

    private void doSomethingPrivateWithQualified(Parent.A a) {
        // PMD error because it doesn't equate Parent.A as the same type as A.
    }

    public void doSomethingQualified(Parent.A a) {
        doSomethingPrivateUnqualified(a);
    }

    private void doSomethingPrivateUnqualified(A a) {
        // PMD error because it doesn't equate Parent.A as the same type as A.
    }
}
        ]]></code>
    </test-code>

    <test-code>
        <description>#1281 UnusedPrivateMethod incorrectly flagged for methods nested private classes</description>
        <expected-problems>0</expected-problems>
        <code><![CDATA[
public class NestedClassPrivateMethods {
    public void doPublic() {
        doPrivate(new B());
        doPrivate2(new C());
    }

    public void doPublic(C c) {
        doPrivate3(c);
    }

    // incorrectly UnusedPrivateMethod
    private void doPrivate(I i) {}
    private void doPrivate2(I i) {}
    private void doPrivate3(I i) {}

    private interface I {
        void visit();
    }

    private class B implements I {
        public void visit() {
        }
    }

    private class C extends B {
    }
}
        ]]></code>
    </test-code>

    <test-code>
        <description>#1287 UnusedPrivateMethod returns false positives for Superclass</description>
        <expected-problems>0</expected-problems>
        <code><![CDATA[
public class SuperClassFalsePositive {

    public void myPublicMethod() {
        throw convertToUnchecked(new MyException("Something Bad Happened"));
    }

    private IllegalArgumentException convertToUnchecked(Exception e) {
        return new IllegalArgumentException(e);
    }

    private static class MyException extends Exception {
        public MyException(String message) {
            super(message);
        }
    }
}
        ]]></code>
    </test-code>

    <test-code>
        <description>#1286 UnusedPrivateMethod returns false positives for varags</description>
        <expected-problems>0</expected-problems>
        <code><![CDATA[
public class VaragsFalsePositive {

    enum Sizes
    {
        TINY,
        MEDIUM
    }

    public boolean containsTiny(){
        return hasTiny(Sizes.MEDIUM, Sizes.TINY);
    }

    private boolean hasTiny(Sizes... sizes) {
        for (Sizes size : sizes) {
            if (size==Sizes.TINY) {
                return true;
            }
        }
        return false;
    }
}
        ]]></code>
    </test-code>

    <test-code>
        <description>#1294 False positive UnusedPrivateMethod with public inner enum from another class</description>
        <expected-problems>0</expected-problems>
        <code><![CDATA[
/**
 *
 * UnusedPrivateMethodWithEnum.java
 *
 * Copyright 2014 Expedia, Inc. All rights reserved.
 * EXPEDIA PROPRIETARY/CONFIDENTIAL. Use is subject to license terms.
 */

import net.sourceforge.pmd.lang.java.rule.bestpractices.unusedprivatemethod.ClassWithPublicEnum;
import net.sourceforge.pmd.lang.java.rule.bestpractices.unusedprivatemethod.ClassWithPublicEnum.PublicEnum;

/**
 * TODO svenz Describe UnusedPrivateMethodWithEnum
 *
 * @author <a href="mailto:svenz@expedia.com">Sven Zethelius</a>
 *
 */
public class UnusedPrivateMethodWithEnum {
        public void doPublic() {
                ClassWithPublicEnum.PublicEnum value = ClassWithPublicEnum.PublicEnum.values()[0];
                doPrivateWithShortEnum1(value);
                doPrivateWithShortEnum2(value);
        }

        private void doPrivateWithShortEnum1(PublicEnum type) {
                // do something
        }
        private void doPrivateWithShortEnum2(ClassWithPublicEnum.PublicEnum type) {
                // do something
        }
}
        ]]></code>
    </test-code>

    <test-code>
        <description>#1296 PMD UnusedPrivateMethod invalid detection of 'private void method(int,boolean,Integer...)'</description>
        <expected-problems>0</expected-problems>
        <code><![CDATA[
public class UnusedPrivateMethod {
    public void deleteAllAssetsWithExceptionsNoPurge(int galleryId, Integer... exceptionList)
    {
        deleteAllAssetsWithExceptions(galleryId, false, exceptionList);
    }

    public void deleteAllAssetsWithExceptions(int galleryId, Integer... exceptionList)
    {
        deleteAllAssetsWithExceptions(galleryId, true, exceptionList);
    }

    private void deleteAllAssetsWithExceptions(int galleryId, boolean purge, Integer... exceptionList)
    {
    }
}
        ]]></code>
    </test-code>

    <test-code>
        <description>#1332 False Positive: UnusedPrivateMethod</description>
        <expected-problems>0</expected-problems>
        <code><![CDATA[
package com.acme;

import org.junit.Test;

import static org.hamcrest.CoreMatchers.containsString;
import static org.junit.Assert.assertThat;

public class FooTest {

    @Test
    public void testBar() {
        assertThat(createBar("", ""), containsString(""));
    }

    @Test
    public void testFoo() {
        assertThat(createFoo(""), containsString(""));
    }

    private String createFoo(String a) {
        return a;
    }

    private String createBar(String b, String c) {
        return b + c;
    }
}
        ]]></code>
    </test-code>

    <test-code>
        <description>#1395 UnusedPrivateMethod false positive for array element method call</description>
        <expected-problems>0</expected-problems>
        <code><![CDATA[
import java.io.File;
public class UnusedPrivateMethod {
    public void doSomething() {
        File[] files = getFiles();
        for (int i = 0; i < files.length; i++) {
            String name = getNameFromFilename(files[i].getName());
            System.out.println("name is " + name);
        }
    }

    private String getNameFromFilename(String fileName) {
        int index = fileName.lastIndexOf('.');
        return fileName.substring(0, index);
    }
}
        ]]></code>
    </test-code>

    <test-code>
        <description>#1403 False positive UnusedPrivateMethod with JAVA8</description>
        <expected-problems>0</expected-problems>
        <code><![CDATA[
import java.util.function.Function;
import java.util.Map;
import java.util.stream.Collectors;
import java.util.stream.Stream;

import my.Combiners;

public class Purse {

    Purse annPurse5, bobPurse7, bobPurse9, calPurse10, bobPurse16;

    public void mapMergeShouldReturnTheUnionWhenGivenDifferentSetsWithSomeCommonValues() {
        Combiners.mapMerge(mapOf(annPurse5, bobPurse7), mapOf(bobPurse9, calPurse10));
    }

    private static Map<String, Purse> mapOf(final Purse... values) {
        return mapOf2(Purse::getOwner, values);
    }

    private static <K, V> Map<K, V> mapOf2(final Function<V, K> keyMapper, final V... values) {
        return Stream.of(values).collect(Collectors.toMap(keyMapper, Function.identity()));
    }

    String getOwner() { return "me"; }

    static class Combiners {

        static <K, V> Map<K, V> mapMerge(Map<K, V> m1, Map<K, V> m2) {
            return m2;
        }
    }
}
        ]]></code>
    </test-code>

    <test-code disabled="true">
        <!-- Todo I ignored this because the test is not useful. It only checks that we
              avoid the FP when auxclasspath is not set, while the FP is still here with
              auxclasspath. The FP should not be there with or without auxclasspath, and it's
              pointless to ensure it's not there only when the user has configured
              their analysis incorrectly. -->
        <description>#1405 UnusedPrivateMethod false positive?</description>
        <expected-problems>0</expected-problems>
        <code><![CDATA[import java.util.ArrayList;
import java.util.List;
import java.util.SortedMap;

class Sup {}

public class Blabla extends Sup {
    public List<String> getProductImageUrls(final Blabla product, final String format) {
        return getImageUrlsListForVariant(product, format);
    }
    private List<String> getImageUrlsListForVariant(final Sup variant, final String format) {
    }
}
        ]]></code>
    </test-code>


    <test-code>
        <description>#521 UnusedPrivateMethod returns false positives with primitive data type in map argument</description>
        <expected-problems>0</expected-problems>
        <code><![CDATA[
import java.util.Map;
import java.util.LinkedHashMap;
public class Foo {
    public Foo() {
        Map<String, double[]> map = new LinkedHashMap<>();
        addToMap(map);
    }

    private void addToMap(Map<String, double[]> map) {
        map.put("foo", new double[]{0., 1.});
    }
}
        ]]></code>
    </test-code>

    <test-code>
        <description>#907 Add IgnoredAnnotations property to UnusedPrivateMethod</description>
        <expected-problems>0</expected-problems>
        <code><![CDATA[
public class Foo {
    @Deprecated
    private void bar() {
    }
}
        ]]></code>
    </test-code>

    <test-code>
        <description>#5117 Ignore methods with jakarta.annotation.PostConstruct in UnusedPrivateMethod rule</description>
        <expected-problems>0</expected-problems>
        <code><![CDATA[
import jakarta.annotation.PostConstruct;
public class Foo {
    @PostConstruct
    private void bar() {
    }
}
        ]]></code>
    </test-code>

    <test-code>
        <description>#5117 Ignore methods with jakarta.annotation.PreDestroy in UnusedPrivateMethod rule</description>
        <expected-problems>0</expected-problems>
        <code><![CDATA[
import jakarta.annotation.PreDestroy;
public class Foo {
    @PreDestroy
    private void bar() {
    }
}
        ]]></code>
    </test-code>

    <test-code>
        <description>Explicit receiver parameters are ignored when matching methods</description>
        <expected-problems>0</expected-problems>
        <code><![CDATA[
class Foo {
    public void bar() {
        test();
    }

    private void test(@Annotated Foo this) {
    }
    @interface Annotated {}
}
        ]]></code>
    </test-code>

    <test-code>
        <description>Verify property ignoredAnnotations is used</description>
        <rule-property name="ignoredAnnotations">java.lang.Override</rule-property>
        <expected-problems>0</expected-problems>
        <code><![CDATA[
public class Foo {
    @Override // well override doesn't really make sense, but it's good enough for the test case
    private void foo() {}
}
        ]]></code>
    </test-code>

    <test-code>
        <description>Verify property ignoredAnnotations is used - 2</description>
        <rule-property name="ignoredAnnotations"></rule-property>
        <expected-problems>1</expected-problems>
        <code><![CDATA[
public class Foo {
    @Deprecated
    private void foo() {}
}
        ]]></code>
    </test-code>

    <test-code>
        <description>#1531 [java] UnusedPrivateMethod false-positive with method result</description>
        <expected-problems>0</expected-problems>
        <code><![CDATA[
public class UnusedPrivateMethodFP {
    private void print(String s) { // <- unused private method?
        System.out.println(s);
    }

    public void run() {
        print(new Integer(1).toString()); // it is used here
    }

    private void print2(String s) {
        System.out.println(s);
    }

    public void run2() {
        String temp = new Integer(1).toString();
        print2(temp); // workaround with extra temporary variable
    }

    private void print3(String s) {
        System.out.println(s);
    }

    public void run3() {
        print3((String)new Integer(1).toString()); // workaround with extra cast
    }

    public void runBoolean(String s) {
        privateBooleanMethod(s, "true".equals(s));
    }

    private void privateBooleanMethod(String s, boolean isTrue) {
        System.out.println(s);
    }
}
        ]]></code>
    </test-code>
    <test-code>
        <description>#2454 [java] UnusedPrivateMethod violation for disabled annotation in 6.23.0</description>
        <!-- Note: weird whitespace in the property is important        -->
        <rule-property name="ignoredAnnotations">java
            .lang.Deprecated</rule-property>
        <expected-problems>0</expected-problems>
        <code><![CDATA[
public class OOO {
    OOO server = this;
    @Deprecated
    private void shutdown() {
        server.shutdown();
    }
}
        ]]></code>
    </test-code>
    <test-code>
        <description>UnusedPrivateMethod false positive #2890</description>
        <expected-problems>0</expected-problems>
        <code><![CDATA[
import java.util.Map;
import java.util.Collections;
import java.util.List;
public class Client {


    public void swap(Map<String, List<Integer>> optionIndexes, Object[] entries, int index1, int index2) {

        List<Integer> list1 = optionIndexes.get("option1"),
                list2 = optionIndexes.get("option2");

        sortedInsert(list1, index2);
        sortedInsert(list2, index1);
    }

    private static <T extends Comparable<? super T>> void sortedInsert(List<T> list, T value) // NOPMD: UnusedPrivateMethod: false positive
    {
        int idx = Collections.binarySearch(list, value);
        list.add(idx < 0 ? -idx - 1 : idx, value);
    }

}
        ]]></code>
    </test-code>
    <test-code>
        <description>[java] UnusedPrivateMethod false positive from inner class via external class #1189</description>
        <expected-problems>1</expected-problems>
        <expected-linenumbers>4</expected-linenumbers>
        <code><![CDATA[
            public final class OuterClass {

                private static class InnerClass {
                    private void privateMethod() {} // shadows other, truly unused

                    public void callPrivateMethod() {
                        Referrer.getOuterClass().privateMethod();
                    }

                }

                private void privateMethod() {}

            }

            class Referrer {
                static OuterClass getOuterClass() { return null; }
            }
        ]]></code>
    </test-code>
    <test-code>
        <description>UnusedPrivateMethod yields false positive for counter-variant arguments #770</description>
        <expected-problems>0</expected-problems>
        <code><![CDATA[
            import org.junit.Test;
            import static org.junit.Assert.*;
            public final class OuterClass {

                @Test
                public void testFlipCaseDigit() {
                    testNoChangeOnFlip("0123456789");
                }

                @Test
                public void testFlipCaseWhitespace() {
                    testNoChangeOnFlip(" \r\t\n");
                }

                @Test
                public void testFlipCaseOtherChars() {
                    testNoChangeOnFlip("!@#$%^");
                }

                private static void testNoChangeOnFlip(CharSequence chars) {
                }
            }
        ]]></code>
    </test-code>

    <test-code>
        <description>[java] UnusedPrivateMethod false positive when passing in lombok.val as argument #3118</description>
        <expected-problems>0</expected-problems>
        <code><![CDATA[
import lombok.val;

public class ValExample {
    public void example() {
        val example = "value";
        aPrivateMethod(example);
    }

    private void aPrivateMethod(String s) {
        System.out.println(s);
    }
}
        ]]></code>
    </test-code>

    <test-code>
        <description>False negative with unused private method in nested classes</description>
        <expected-problems>2</expected-problems>
        <expected-linenumbers>2,4</expected-linenumbers>
        <code><![CDATA[
public class Outer {
    private void outerUnusedMethod() {}
    public class Inner {
        private void innerUnusedMethod() {} // false negative
        private void innerUsedByInnerMethod() {}
        public void publicInnerMethod() {
            innerUsedByInnerMethod();
        }
        private void innerUsedByOuterMethod() {}
    }
    public void publicOuterMethod() {
        Inner inner = new Inner();
        inner.innerUsedByOuterMethod();
    }
}
        ]]></code>
    </test-code>
    <test-code>
        <description>#1175 False positive with Junit 5 MethodSource</description>
        <expected-problems>0</expected-problems>
        <code><![CDATA[
import java.util.stream.Stream;
import org.junit.jupiter.params.provider.MethodSource;
import org.junit.jupiter.params.ParameterizedTest;
import org.junit.jupiter.params.provider.Arguments;

public class Outer {
    private static Stream<Arguments> basenameKeyArguments() {
        return Stream.of(
                Arguments.of("simple", "simple"),
                Arguments.of("simple", "one/two/many/simple"),
                Arguments.of("simple", "//////an/////awful/key////simple")
        );
    }

    @ParameterizedTest
    @MethodSource("basenameKeyArguments")
    void basenameKeyTest(final String expected, final String testString) {
        assertEquals(expected, NetworkTable.basenameKey(testString));
    }

}
        ]]></code>
    </test-code>

    <test-code>
        <description>#3468 UnusedPrivateMethod false positive when outer class calls private static method on inner class</description>
        <expected-problems>0</expected-problems>
        <code><![CDATA[
public class OuterClass {

    public void foo() {
        InnerClass.doSomething();
    }

    static class InnerClass {
        private static void doSomething() {}
    }
}
        ]]></code>
    </test-code> 

    <test-code>
        <description>[java] UnusedPrivateMethod false positive with static method and cast expression #3209</description>
        <expected-problems>0</expected-problems>
        <code><![CDATA[
public class UnusedAssignmentRule {
    private static class ReachingDefsVisitor {
        private static String getVarIfUnaryAssignment(String node) {
            return null;
        }
    }
    public static class AssignmentEntry {
        final String var;
        final Object rhs;
        public boolean isUnaryReassign() {
            return rhs instanceof String
                && var.equals(ReachingDefsVisitor.getVarIfUnaryAssignment((String) rhs));
        }
    }
}
        ]]></code>
    </test-code>
    
    <test-code>
        <description>[java] UnusedPrivateMethod false positive: Autoboxing into Number #4625</description>
        <expected-problems>0</expected-problems>
        <code><![CDATA[
public class Example {

    public Example() {
        foo(2);
    }

    //src/Example.java:8:     UnusedPrivateMethod:    Avoid unused private methods such as 'foo(Number)'.
    private void foo(Number bar) {
        System.out.println(bar);
    }
}
]]></code>
    </test-code>

    <test-code>
        <description>#3467 FP when outer class has method with same name as in inner class</description>
        <expected-problems>0</expected-problems>
        <code><![CDATA[
public class OuterClass {

	private final InnerClass o = new InnerClass();

	public void foo() {
		this.o.foo();
	}

	public void notBar() {
		this.o.bar();
	}

	class InnerClass {

		private void foo() { // same name as method in OuterClass -> false positive
		}

		private void bar() { // different name than a method in OuterClass -> ok
		}
	}
}
]]></code>
    </test-code>

    <test-code>
        <description>[java] UnusedPrivateMethod false-positive used in lambda #4817</description>
        <expected-problems>0</expected-problems>
        <code><![CDATA[
package net.sourceforge.pmd.lang.java.rule.bestpractices.unusedprivatemethod;

import java.util.Collections;
import java.util.List;

import net.sourceforge.pmd.lang.java.rule.bestpractices.unusedprivatemethod.cache.CacheBuilder;
import net.sourceforge.pmd.lang.java.rule.bestpractices.unusedprivatemethod.cache.CacheLoader;
import net.sourceforge.pmd.lang.java.rule.bestpractices.unusedprivatemethod.cache.LoadingCache;

public class NotUsedPrivateMethodFalsePositive {

    private final LoadingCache<String, List<? extends String>> clientIdsToDps = CacheBuilder.newBuilder()
            .build(CacheLoader.from(clientId -> notCachedGetAllDps(clientId))); // unqualified call

    private List<? extends String> notCachedGetAllDps(String clientId) { // UnusedPrivateMethod:	Avoid unused private methods such as 'notCachedGetAllDps(String)'
        return Collections.singletonList(clientId);
    }

    public List<?> getClientIdsToDps() {
        return clientIdsToDps.getUnchecked("");
    }
}
]]></code>
    </test-code>

    <test-code>
        <description>#3627 FN with anonymous class</description>
        <expected-problems>1</expected-problems>
        <code><![CDATA[
public class Tester {
  Object anonymousClass = new Object() {
      private void foo() {}  // unused, should report a warning
  };
}
]]></code>
    </test-code>
    <test-code>
        <description>[java] UnusedPrivateMethod false-positive used in lambda - qualified #4817</description>
        <expected-problems>0</expected-problems>
        <code><![CDATA[
package net.sourceforge.pmd.lang.java.rule.bestpractices.unusedprivatemethod;

import java.util.Collections;
import java.util.List;

import net.sourceforge.pmd.lang.java.rule.bestpractices.unusedprivatemethod.cache.CacheBuilder;
import net.sourceforge.pmd.lang.java.rule.bestpractices.unusedprivatemethod.cache.CacheLoader;
import net.sourceforge.pmd.lang.java.rule.bestpractices.unusedprivatemethod.cache.LoadingCache;

public class NotUsedPrivateMethodFalsePositive {

    private final LoadingCache<String, List<? extends String>> clientIdsToDps = CacheBuilder.newBuilder()
            .build(CacheLoader.from(clientId -> this.notCachedGetAllDps(clientId))); // qualified call

    private List<? extends String> notCachedGetAllDps(String clientId) { // UnusedPrivateMethod:	Avoid unused private methods such as 'notCachedGetAllDps(String)'
        return Collections.singletonList(clientId);
    }

    public List<?> getClientIdsToDps() {
        return clientIdsToDps.getUnchecked("");
    }
}
]]></code>
    </test-code>

    <test-code>
        <description>[java] UnusedPrivateMethod false positive when using @MethodSource on a @Nested test #4975</description>
        <expected-problems>0</expected-problems>
        <code><![CDATA[
import org.junit.jupiter.api.Nested;
import org.junit.jupiter.params.provider.MethodSource;
import org.junit.jupiter.params.ParameterizedTest;

class FooTest{
    @Nested
    class ExampleTest {

        @ParameterizedTest
        @MethodSource("getStrings")
        void exampleTestUsingPrivateMethod(
                List<String> strings) {
            // insert code
        }

        private static Stream<Arguments> getStrings() {
            Stream<Arguments> tests = Stream.of(
                    Arguments.of(List.of("TEST", "TEST_1")),
                    Arguments.of(List.of("TEST_2", "TEST_3"))
            );

            return Stream.of(tests)
                    .reduce(Stream::concat)
                    .orElseGet(Stream::empty);
        }
    }
}
]]></code>
    </test-code>

    <test-code>
        <description>[java] UnusedPrivateMethod FP with Junit 5 @MethodSource and default factory method name #4278</description>
        <expected-problems>0</expected-problems>
        <code><![CDATA[
import org.junit.jupiter.params.provider.MethodSource;
import org.junit.jupiter.params.ParameterizedTest;

class FooTest{
    private static Stream<Arguments> testGetUsername_noMethodSourceValue() {
        return Stream.of(
                Arguments.of("foo"),
                Arguments.of("bar"),
                Arguments.of("baz")
        );
    }

    @MethodSource
    @ParameterizedTest
    void testGetUsername_noMethodSourceValue(String username) {
        User sut = new User(username);

        Assertions.assertEquals(username, sut.getUsername());
    }
}
]]></code>
    </test-code>
    <test-code>
        <description>[java] UnusedPrivateMethod false-positive / method reference in combination with custom object #4985</description>
        <expected-problems>0</expected-problems>
        <code><![CDATA[
            import java.util.List;

            public class Main {

                public static void main(String[] args) {
                    System.out.println("list");

                    // usage of method reference in combination with a custom object leads to a false positive of PMD.UnusedPrivateMethod
                    List.of(new StringWrapper().getString())
                        .stream()

                        .map(Main::foo)
                        .filter(Objects::nonNull)
                        .toList();

                    // no false positive .. :/
                    List.of("s")
                        .stream()
                        .map(Main::foo2)
                        .filter(Objects::nonNull)
                        .toList();
                }

                private static int foo(String s) {
                    return s.length();
                }

                private static int foo2(String s) {
                    return s.length();
                }

            }
            ]]></code>
    </test-code>
    <test-code>
        <description>UnusedPrivateMethod for Generics and Overloads #5047</description>
        <expected-problems>0</expected-problems>
        <code><![CDATA[
            import java.util.function.Function;

            public class Main {
                public static void main(String[] args) {
                    new Utils().printValue();
                }

                public enum ConsentStatus {
                    NOT_APPLICABLE(0L),
                    NO_CONSENT(1L),
                    CONSENT(2L),
                    UNKNOWN_STATUS(3L);

                    private final long id;

                    ConsentStatus(long id) {
                        this.id = id;
                    }

                    public long id() {
                        return this.id;
                    }
                }

                public enum OptOutStatus {
                    NOT_APPLICABLE(0L),
                    OPTED_OUT(1L),
                    DID_NOT_OPT_OUT(2L),
                    UNKNOWN_STATUS(3L);

                    private final long id;

                    OptOutStatus(long id) {
                        this.id = id;
                    }

                    public long id() {
                        return this.id;
                    }
                }

                static class Utils {
                    public void printValue() {
                        System.out.println(getValue(ConsentStatus.CONSENT));
                        System.out.println(getValue(ConsentStatus.NO_CONSENT));

                        System.out.println(getValue(OptOutStatus.DID_NOT_OPT_OUT));
                        System.out.println(getValue(OptOutStatus.OPTED_OUT));
                    }

                    private Long getValue(ConsentStatus val) {
                        return getValue(val, ConsentStatus::id);
                    }

                    private Long getValue(OptOutStatus val) {
                        return getValue(val, OptOutStatus::id);
                    }

                    private <T extends Enum<T>> Long getValue(T enumValue, Function<T, Long> fn) {
                        if (enumValue == null) {
                            return null;
                        }
                        return fn.apply(enumValue);
                    }
                }
            }
            ]]></code>
    </test-code>
    <test-code>
        <description>UnusedPrivateMethod for Lombok ObtainVia #5110</description>
        <expected-problems>0</expected-problems>
        <code><![CDATA[
import lombok.Builder;
import lombok.Builder.ObtainVia;

import java.util.Collections;
import java.util.List;

@Builder(toBuilder = true)
public class ObtainViaTest {

    @ObtainVia(method = "fooProvider")
    private List<String> foo;

    private List<String> fooProvider() {
        return Collections.emptyList();
    }
}
            ]]></code>
    </test-code>

    <test-code>
        <description>[java] UnusedPrivateMethod false positive when .class files missing from classpath #819</description>
        <expected-problems>0</expected-problems>
        <code><![CDATA[
package com.bumptech.glide.load.engine;

import com.bumptech.glide.load.Key; // key can't be resolved

class Engine {

  void load(EngineKey key) {
    logWithTimeAndKey("", key);
    loadFromActiveResources(key, true);
  }

  private static void logWithTimeAndKey(String log, Key key) { // false positive: not unused
  }

  private void loadFromActiveResources(Key key, boolean isMemoryCacheable) { // false positive: not unused
  }
}
]]></code>
    </test-code>

    <test-code>
        <description>#3633 [java] Make UnusedPrivateMethod consider enum classes</description>
        <expected-problems>1</expected-problems>
        <expected-linenumbers>5</expected-linenumbers>
        <code><![CDATA[
class Impl {
  enum EnumClass {
      FOO;
      EnumClass() {}
      private void func(){};  // should report a warning here
  }
}
]]></code>
    </test-code>

    <test-code>
        <description>#3633 [java] Make UnusedPrivateMethod consider enum classes (top-level)</description>
        <expected-problems>1</expected-problems>
        <expected-linenumbers>4</expected-linenumbers>
        <code><![CDATA[
enum EnumClass {
  FOO;
  EnumClass() {}
  private void func(){};  // should report a warning here
}
]]></code>
    </test-code>

    <test-code>
        <description>[java] UnusedPrivateMethod: false positive with inner class instance method passed as a function reference parameter #3292</description>
        <expected-problems>0</expected-problems>
        <code><![CDATA[
package com.example;

import java.util.function.BiFunction;

public class TestUnusedPrivateMethodWithFunctionReference {

  private final String separator;

  public TestUnusedPrivateMethodWithFunctionReference(String separator) {
    this.separator = separator;
  }

  public static void main(String[] args) {
    new TestUnusedPrivateMethodWithFunctionReference("|").test();
  }

  private void test() {
    System.out.println(makeValue(Holder::combine));
  }

  private String makeValue(BiFunction<Holder, Holder, Holder> combiner) {
    return combiner.apply(new Holder("t1"), new Holder("t2")).value;
  }

  private class Holder {

    private final String value;

    public Holder(String value) {
      this.value = value;
    }

    private Holder combine(Holder other) { // false positive - not unused, used as Holder::combine
      return new Holder(value + separator + other.value);
    }
  }
}
]]></code>
    </test-code>

    <test-code>
        <description>[java] UnusedPrivateMethod false-positive when a private method defined in an inner private class is called. #4016</description>
        <expected-problems>0</expected-problems>
        <code><![CDATA[
class OuterClass {
    private final class InnerClass {
        private String readLine() { return ""; }
    }

    private InnerClass currentInner;

    public String readLine() {
        String line = currentInner.readLine();
        return line;
    }
}
]]></code>
    </test-code>

    <test-code>
        <description>#3899 [java] UnusedPrivateMethod - false positive with JDK 17</description>
        <expected-problems>0</expected-problems>
        <code><![CDATA[
/*
 * BSD-style license; for more info see http://pmd.sourceforge.net/license.html
 */

package net.sourceforge.pmd.lang.java.rule.bestpractices.unusedprivatemethod.issue3899;

public class PmdTestCase {
    public void check() {
        Child child = new Child();

        checkChild(child);
        checkParent(child);
    }

    // OK
    private void checkChild(Child child) {
    }

    // This method results in "UnusedPrivateMethod: Avoid unused private methods such as 'checkParent(Parent)'"
    private void checkParent(Parent parent) { // false positive
    }
}
]]></code>
    </test-code>

    <test-code>
        <description>#5324 UnusedPrivateMethod with method reference</description>
        <expected-problems>0</expected-problems>
        <code><![CDATA[
            package org.example.unusedPrivateMethod;

            import static java.util.Collections.emptySet;

            import java.util.*;
            import java.util.stream.*;

            public class Main {

                public static void main(String[] args) {
                    Library library = new Library(emptySet());
                    Map<String, Map<String, String>> map = new Main().run(library);
                    System.out.println(map);
                }

                private Map<String, Map<String, String>> run(Library library) {
                    return library
                            .books()
                            .stream()
                            .map(book -> book.lenders().stream().collect(Collectors.toMap(Lender::name, lender -> Map.of(book.title(), lender.status()))))
                            .reduce(this::reduceBooksAndLenderStatusByLender)
                            .orElse(null);
                }

                private Map<String, Map<String, String>> reduceBooksAndLenderStatusByLender(
                        Map<String, Map<String, String>> previousMap,
                        Map<String, Map<String, String>> nextMap
                ) {
                    previousMap.putAll(nextMap);
                    return previousMap;
                }
            }


            record Lender(String name, String status) {}
            record Book(String title, Collection<Lender> lenders) {}
            record Library(Collection<Book> books) {}
            ]]></code>
    </test-code>
    <test-code>
        <description>#5324 UnusedPrivateMethod with unresolved types</description>
        <expected-problems>0</expected-problems>
        <code><![CDATA[
            class Foo {
                public User methodA() {
                    val user = userOpt.orElseGet(() -> {
                        try {
                            return registerUser(email, firstName, lastName);
                        } catch (Exception e) {
                            throw new IllegalStateException("Failed to register user for " + email, e);
                        }
                    });
                    // ...
                    return user;
                }

                private User registerUser(String email, String firstName, String lastName) throws Exception {
                    // register user logic here...
                }
            }
            ]]></code>
    </test-code>
    <test-code>
        <description>#5329 UnusedPrivateMethod with unresolved types</description>
        <expected-problems>0</expected-problems>
        <code><![CDATA[
            class Foo {
                public User methodA() {
                    List<SummaryDto.ItemDto> items = new ArrayList<>();
                    loads.stream()
                         .collect(Collectors.groupingBy(Item::getValue))
                         .forEach((a, b) -> items.add(buildItem(a, b)));
                }

                private SummaryDto.ItemDto buildItem(BigDecimal a, List<Item> b) {
                    return SummaryDto.ItemDto.builder().build();
                }
            }
            ]]></code>
    </test-code>
    <test-code>
        <description>#5097 UnusedPrivateMethod with unresolved target for method reference</description>
        <expected-problems>0</expected-problems>
        <code><![CDATA[package com.mytest;

        import jakarta.validation.ConstraintViolation; //imported from jakarta.validation:jakarta.validation-api:3.0.2
        import java.util.List;
        import java.util.Set;

        public class UnusedPrivateMethodFalsePositive {
            //this does not trigger UnusedPrivateMethod
            private void doWork(List obj) {
                obj.toString();
            }

            public void execute(Set<List<?>> listOfLists) {
                listOfLists.forEach(this::doWork);
            }

            //BUT this does???
            //UnusedPrivateMethod -  this as a false positive - but what is different?
            private void addValidationError(ConstraintViolation constraintViolation) {
                constraintViolation.toString();
            }

            public void addValidationErrors(Set<ConstraintViolation<?>> constraintViolations) {
                constraintViolations.forEach(this::addValidationError);
            }

        }
            ]]></code>
    </test-code>
    <test-code>
        <description>#5338 UnusedPrivateMethod with unresolved target for lambda</description>
        <expected-problems>0</expected-problems>
        <code><![CDATA[
            import java.util.concurrent.CompletableFuture;
            class SomeTest {

                @Test
                void test() {
                    final BytesListener listener = createListener(
                            (bytes) -> CompletableFuture.completedFuture("HI!")
                    );
                    Assertions.assertNotNull(listener.onRecord(new byte[0]));
                }

                private static BytesListener createListener(
                        BytesParser<String> parser
                ) {
                    return bytes -> parser
                            .parse(bytes)
                            .thenAccept(System.out::println);
                }
            }
            ]]></code>
    </test-code>

    <test-code>
        <description>UnusedPrivateMethod #5113</description>
        <expected-problems>0</expected-problems>
        <code><![CDATA[
            import java.util.Optional;

            public class VarTest {
                public Optional<Boolean> foo(int param) {
                    var optional = param == 0 ? Optional.of(true) : Optional.of(false);
                    return optional.flatMap(this::dummy);
                }

                private Optional<Boolean> dummy(boolean foo) {
                    return Optional.of(foo);
                }
            }
            ]]></code>
    </test-code>
    <test-code>
        <description>UnusedPrivateMethod #5083 - method reference without target type</description>
        <expected-problems>0</expected-problems>
        <code><![CDATA[
            @Getter
            @RequiredArgsConstructor
            enum GenerationType {
                APPLE_DESKTOP("https://apps.apple.com/app/id", GenerationType::isAppleType),
                APPLE_ITUNES("https://itunes.apple.com/app/id", GenerationType::isAppleType),
                SAMSUNG("https://www.samsung.com/us/appstore/app/", GenerationType::isSamsungType),
                ROKU("https://channelstore.roku.com/details/", GenerationType::isRokuType),
                AMAZON("https://www.amazon.com/dp/", GenerationType::isAmazonType),
                ANDROID("https://play.google.com/store/apps/details?id=", GenerationType::isAndroidType);

                private final String baseUrl;
                private final Predicate<String> predicate;

                private static boolean isAppleType(String data) {
                    return "apple".equals(data);
                }

                private static boolean isRokuType(String data) {
                    return "roku".equals(data);
                }

                private static boolean isSamsungType(String data) {
                    return "samsung".equals(data);
                }

                private static boolean isAmazonType(String data) {
                    return "amazon".equals(data);
                }

                private static boolean isAndroidType(String data) {
                    return "android".equals(data);
                }
            }
            ]]></code>
    </test-code>

    <test-code>
        <description>UnusedPrivateMethod #5083 - method reference without target type (2)</description>
        <expected-problems>0</expected-problems>
        <code><![CDATA[
            class GenerationType {
                static {
                    foo(GenerationType::isAndroidType);
                }
                {
                    foo(this::instance);
                }

                private  boolean instance(String data) {}
                private static boolean isAndroidType(String data) {
                    return "android".equals(data);
                }
            }
            ]]></code>
    </test-code>

    <test-code>
        <description>#4861 [java] UnusedPrivateMethod - false positive with static methods in core JDK classes</description>
        <expected-problems>0</expected-problems>
        <code><![CDATA[
            package java.lang;
            class Integer {
                static {
                    toStringUTF16(1, 2);
                }
                private static String toStringUTF16(int i, int j) {}
            }
            ]]></code>
    </test-code>
<<<<<<< HEAD

    <test-code>
        <description>#5486 [java] UnusedPrivateMethod detected when class is referenced in another class</description>
        <expected-problems>0</expected-problems>
        <code><![CDATA[
/*
 * BSD-style license; for more info see http://pmd.sourceforge.net/license.html
 */

package net.sourceforge.pmd.lang.java.rule.bestpractices.unusedprivatemethod.issue5486;

public class Class1 {
    public void publicMethod() {
        new Class2().getClass1().privateMethod();
    }

    private void privateMethod() { // This method is detected as UnusedPrivateMethod (false positive)
        // do stuff
    }

    public void publicMethod2() {
        // Declaring the variable, makes the PMD works fine (workaround)
        Class1 class1 = new Class2().getClass1();
        class1.privateMethod2();
    }

    private void privateMethod2() {
        // do stuff
    }
}
]]></code>
    </test-code>

    <test-code>
        <description>#3359 [java] UnusedPrivateMethod does not recognize Lombok @EqualsAndHashCode.Include annotation</description>
        <expected-problems>0</expected-problems>
        <code><![CDATA[
import lombok.EqualsAndHashCode;

@EqualsAndHashCode
public class Foo {

  @EqualsAndHashCode.Exclude
  private BigDecimal bar;

  @EqualsAndHashCode.Include
  private BigDecimal getBarValueForEqAndHc() { // false positive UnusedMethod
    return bar != null ? bar.stripTrailingZeros() : null;
  }
}
]]></code>
=======
    <test-code>
        <description>Problem with capture of type parametr that has wildcard parameterized bound</description>
        <expected-problems>0</expected-problems>
        <code><![CDATA[
            class AJjtN<N, B> {}
            class JavaccToken {}
            public final class JjtreeBuilder<N extends AJjtN<N, ?>> {


                public void closeNodeScope(N n, boolean condition, JavaccToken lastToken) {
                    closeImpl(n, lastToken);
                }


                private void closeImpl(N n, JavaccToken lastToken) {

                }
            }
            ]]></code>
>>>>>>> ab3240cf
    </test-code>
</test-data><|MERGE_RESOLUTION|>--- conflicted
+++ resolved
@@ -2512,7 +2512,6 @@
             }
             ]]></code>
     </test-code>
-<<<<<<< HEAD
 
     <test-code>
         <description>#5486 [java] UnusedPrivateMethod detected when class is referenced in another class</description>
@@ -2564,7 +2563,8 @@
   }
 }
 ]]></code>
-=======
+    </test-code>
+
     <test-code>
         <description>Problem with capture of type parametr that has wildcard parameterized bound</description>
         <expected-problems>0</expected-problems>
@@ -2584,6 +2584,5 @@
                 }
             }
             ]]></code>
->>>>>>> ab3240cf
     </test-code>
 </test-data>