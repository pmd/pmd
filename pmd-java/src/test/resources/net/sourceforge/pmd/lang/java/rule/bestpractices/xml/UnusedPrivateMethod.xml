<?xml version="1.0" encoding="UTF-8"?>
<test-data
    xmlns="http://pmd.sourceforge.net/rule-tests"
    xmlns:xsi="http://www.w3.org/2001/XMLSchema-instance"
    xsi:schemaLocation="http://pmd.sourceforge.net/rule-tests http://pmd.sourceforge.net/rule-tests_1_0_0.xsd">

    <test-code>
        <description>private method called by public method</description>
        <expected-problems>0</expected-problems>
        <code><![CDATA[
public class Foo {
    public void bar() {
        foo();
    }
    private void foo() {}
}
        ]]></code>
    </test-code>

    <test-code>
        <description>simple unused private method</description>
        <expected-problems>1</expected-problems>
        <code><![CDATA[
public class Foo {
    private void foo() {}
}
        ]]></code>
    </test-code>

    <test-code>
        <description>simple unused annotated private method</description>
        <expected-problems>1</expected-problems>
        <code><![CDATA[
import net.sourceforge.pmd.lang.java.symbols.testdata.MethodAnnotation;
public class Foo {
    @MethodAnnotation
    private void foo() {}
}
        ]]></code>
    </test-code>

    <test-code>
        <description>anonymous inner class calls private method</description>
        <expected-problems>0</expected-problems>
        <code><![CDATA[
public class Foo {
    public void bar() {
        new Runnable() {
            public void run() {
                foo();
            }
        };
    }
    private void foo() {}
}
        ]]></code>
    </test-code>

    <test-code>
        <description>two private methods with same name but different parameters</description>
        <expected-problems>1</expected-problems>
        <code><![CDATA[
public class Foo {
    private void foo() {}
    private void foo(String baz) {}
    public void bar() {
        foo();
    }
}
        ]]></code>
    </test-code>

    <test-code>
        <description>calling private method after instantiating new copy of myself</description>
        <expected-problems>0</expected-problems>
        <code><![CDATA[
public class Foo {
    private void foo(String[] args) {}
    public static void main(String[] args) {
        Foo u = new Foo();
        u.foo(args);
    }
}
        ]]></code>
    </test-code>

    <test-code>
        <description>calling private method using 'this' modifier</description>
        <expected-problems>0</expected-problems>
        <code><![CDATA[
public class Foo {
    public void bar() {
        this.foo();
    }
    private void foo() {}
}
        ]]></code>
    </test-code>

    <test-code>
        <description>simple unused private static method</description>
        <expected-problems>1</expected-problems>
        <code><![CDATA[
public class Foo {
    private static void foo() {}
}
        ]]></code>
    </test-code>

    <test-code>
        <description>readResolve/writeReplace/etc are OK</description>
        <expected-problems>0</expected-problems>
        <code><![CDATA[
public class Foo {
    private void readResolve() {}
    private void writeReplace() {}
    private void readObject() {}
    private void writeObject() {}
}
        ]]></code>
    </test-code>

    <test-code>
        <description>Private methods called only by themselves, BUG 1038229</description>
        <expected-problems>1</expected-problems>
        <code><![CDATA[
public class Foo {
    private void bar() {
        bar();
    }
}
        ]]></code>
    </test-code>

    <test-code>
        <description>private with same name as public, different method signature</description>
        <expected-problems>0</expected-problems>
        <code><![CDATA[
public class Foo {
    public void bar(int x) {
        bar();
    }
    private void bar() {}
}
        ]]></code>
    </test-code>

    <test-code>
        <description>False +, BUG 1114754</description>
        <expected-problems>0</expected-problems>
        <code><![CDATA[
public class Foo {
   public void methodFlagged(Object[] arrayObj) {
       for(int i=0; i<arrayObj.length; i++) {
           methodFlagged(arrayObj[i]);
       }
   }
   private void methodFlagged(Object a) {
       a.toString();
   }
}
        ]]></code>
    </test-code>

    <test-code>
        <description>called from constructor</description>
        <expected-problems>0</expected-problems>
        <code><![CDATA[
public class Foo {
    public Foo() {
        bar();
    }
    private void bar() {}
}
        ]]></code>
    </test-code>

    <test-code>
        <description>private method with same name but diff arg count than public method</description>
        <expected-problems>0</expected-problems>
        <code><![CDATA[
public class Foo {
    public void baz() {
        int x, y;
        baz(x, y);
    }
    private void baz(int x, int y) {}
}
        ]]></code>
    </test-code>

    <test-code>
        <description>static private called from initializer</description>
        <expected-problems>0</expected-problems>
        <code><![CDATA[
public class Foo {
    static { foo(); }
    private static void foo() {}
}
        ]]></code>
    </test-code>

    <test-code>
        <description>static private invoked in static context - i.e., Foo.hi()</description>
        <expected-problems>0</expected-problems>
        <code><![CDATA[
public class Foo {
    static boolean BUZ = Foo.bar();
    private static boolean bar() { return true; }
}
        ]]></code>
    </test-code>

    <test-code>
        <description>private method with same name as param</description>
        <expected-problems>0</expected-problems>
        <code><![CDATA[
public class Foo {
    void bar(boolean buz) {
        buz();
    }
    private void buz() {}
}
        ]]></code>
    </test-code>

    <test-code>
        <description>two methods, one private, one public, same name, same arg count, diff types</description>
        <expected-problems>0</expected-problems>
        <code><![CDATA[
public class Foo {
    public void baz() {
        foo("hi");
    }
    private void foo(String y) {}
    public void foo(Integer y) {}
}
        ]]></code>
    </test-code>

    <test-code>
        <description>two private methods, only one used, same name, same arg count, diff types</description>
        <expected-problems>1</expected-problems>
        <expected-linenumbers>7</expected-linenumbers>
        <expected-messages>
            <message>Avoid unused private methods such as 'foo(Integer)'.</message>
        </expected-messages>
        <code><![CDATA[
public class Foo {
    public void baz() {
        foo(getBuz());
    }
    String getBuz() {return "";}
    private void foo(String y) {}
    private void foo(Integer y) {}
}
        ]]></code>
    </test-code>

    <test-code>
        <description>private method same name as local</description>
        <expected-problems>0</expected-problems>
        <code><![CDATA[
public class Foo {
    public void baz() {
        int x = x();
    }
    private int x() { return 42;}
}
        ]]></code>
    </test-code>

    <test-code>
        <description>SuppressWarnings("unused") - simple unused private method</description>
        <expected-problems>0</expected-problems>
        <code><![CDATA[
public class Foo {
    @SuppressWarnings("unused")
    private void foo() {}
}
        ]]></code>
    </test-code>

    <test-code>
        <description>Calling method on instance of self</description>
        <expected-problems>0</expected-problems>
        <code><![CDATA[
public class Foo {
    private Foo fooField;

    public void bar() {
        Foo f = new Foo();
        f.fooField.buz();
    }
    private void buz() {}
}
        ]]></code>
    </test-code>

    <test-code disabled="true">
        <description>#46 False +: Unused private field: call to instance of self, received from another class</description>
        <expected-problems>0</expected-problems>
        <code><![CDATA[
public class Foo {
    private Foo fooField;

    public void bar() {
        Biz.getFoo().buz();
    }

    private void buz() {}
}
        ]]></code>
    </test-code>

    <test-code>
        <description>Calling one arg varargs method</description>
        <expected-problems>0</expected-problems>
        <code><![CDATA[
public class Foo {
    public void bar() {
        buz("baz");
    }
    private void buz(String... s) {}
}
        ]]></code>
    </test-code>

    <test-code>
        <description>Calling two arg varargs method</description>
        <expected-problems>0</expected-problems>
        <code><![CDATA[
public class Foo {
    public void bar() {
        buz("baz");
    }
    private void buz(String s, String... args) {}
}
        ]]></code>
    </test-code>

    <test-code>
        <description>Reproducing bug #1955852: false positives for UnusedPrivateMethod and UnusedLocalField</description>
        <expected-problems>0</expected-problems>
        <code><![CDATA[
public class PMDFalsePositiveTest {
    private <T> T doSomething(Object param){
        return (T) param;
    }

    public static void main(String[] args) {
        PMDFalsePositiveTest test = new PMDFalsePositiveTest();
        Object o = "Awesome!";
        String result = test.<String>doSomething(o);
        System.out.println(result);
    }
}
        ]]></code>
    </test-code>

    <test-code>
        <description>verify #1156 False failure with "Avoid unused private methods"</description>
        <expected-problems>0</expected-problems>
        <code><![CDATA[
public class Foo {
    private void endTest(final String message, final Object... params) {
    }
    public static void main(String[] args) {
        Foo f = new Foo();
        f.endTest("", (Object[]) null);
        f.endTest(format, params);
    }
}
        ]]></code>
    </test-code>

    <test-code>
        <description>#1223 UnusedPrivateMethod: Java 8 method reference causing false positives</description>
        <expected-problems>0</expected-problems>
        <code><![CDATA[
public class Foo {
    private static Runnable staticMethod() {
        return () -> System.out.println("run");
    }
    private Runnable doLater() {
        return () -> System.out.println("later");
    }
    private Runnable doLater2() {
        return () -> System.out.println("later");
    }

    public static void main(String[] args) {
        Runnable r1 = Foo::staticMethod;
        Runnable r2 = new Foo()::doLater;
    }
    public void doNow() {
        Runnable r3 = this::doLater2;
        r3.run();
    }
}
        ]]></code>
    </test-code>

    <test-code>
        <description>#1226 False Positive: UnusedPrivateMethod overloading with varargs</description>
        <expected-problems>1</expected-problems>
        <expected-linenumbers>9</expected-linenumbers>
        <code><![CDATA[
public class Foo {
    private String s;

    public Foo() {
        s = "Foobar";
    }

    //This method isn't flagged
    private void bar(int... n)
    {
    }

    //This method is flagged
    private void bar(String s)
    {
    }

    public void dummyMethod() {
        bar(s);
    }
}
        ]]></code>
    </test-code>

    <test-code>
        <description>#1228 UnusedPrivateMethod returns false positives (1)</description>
        <expected-problems>0</expected-problems>
        <code><![CDATA[
import my.Model;
public class ModelAndView {
    public ModelAndView viewEntry(Model model) {
        //call private method.  Flagged Method
        return view(model, VIEW);
    }

    /** THIS IS FLAGGED AS UNUSED **/
    private ModelAndView view(Model model, String view) {
        //add values to the model

        //return the correct view
        return new ModelAndView(view, "MVC_CONSTANTS.MODEL_KEY", model.asMap());
    }
}
        ]]></code>
    </test-code>

    <test-code>
        <description>#1228 UnusedPrivateMethod returns false positives (2)</description>
        <expected-problems>0</expected-problems>
        <code><![CDATA[
import my.HttpServletRequest;
import my.HttpServletResponse;
import my.ServletException;
public class ModelAndView {
    public ModelAndView showLineGraph(HttpServletRequest request, HttpServletResponse response) throws ServletException {
        //call private method  USAGE #1.  Method not flagged
        Object filter = getGraphInnateFilter(request);

        //LINE GRAPHIC LOGIC

        //write output to response stream and return
    }

    public ModelAndView showPieChart(HttpServletRequest request, HttpServletResponse response) throws ServletException {
        //call private method  USAGE #2.  Method not flagg
        Object filter = getGraphInnateFilter(request);

        //PIE CHART LOGIC

        //write output to response stream and return
    }

    /** This method is NOT flagged as unused **/
    private Object getGraphInnateFilter(HttpServletRequest request) {
        Object filter = new Object();

        //call private method.  Flagged method
        setInnateFilterFields(filter, request);
        //perform logic

        //return
        return filter;
    }

    /** THIS IS FLAGGED AS UNUSED **/
    private void setInnateFilterFields(Object filter, HttpServletRequest request) {
        //add values to filter object
    }
}
        ]]></code>
    </test-code>

    <test-code>
        <description>#1228 UnusedPrivateMethod returns false positives (3)</description>
        <expected-problems>0</expected-problems>
        <code><![CDATA[
import my.HttpServletRequest;
import my.Model;
public class ModelAndView {
    String VIEW = "foo";

    public ModelAndView viewEntry(Model model, HttpServletRequest request, int fy) {
        return view(model, VIEW, fy);
    }

    private ModelAndView view(Model model, String view, int fy) {
        //return the correct view
        return new ModelAndView(view, "MVC_CONSTANTS.MODEL_KEY", model.asMap());
    }
}
        ]]></code>
    </test-code>

    <test-code>
        <description>#1228 UnusedPrivateMethod returns false positives (4)</description>
        <expected-problems>0</expected-problems>
        <code><![CDATA[
public class Foo {
    public Foo makeUI() {
        Foo box = new Foo();
        box.add(makePanel("aaa", box));
        return box;
    }
    private static Foo makePanel(String title, Foo c) { // this is wrongly triggered
        return c;
    }
}
        ]]></code>
    </test-code>

    <test-code>
        <description>#1228 UnusedPrivateMethod returns false positives (5a)</description>
        <expected-problems>0</expected-problems>
        <code><![CDATA[
import javax.servlet.http.HttpServletRequest;
import net.sourceforge.pmd.lang.java.rule.bestpractices.unusedprivatemethod.DashboardGraphInnateFilter;

public class Foo {

    public DashboardGraphInnateFilter getGraphInnateFilter(HttpServletRequest request) {
        setInnateFilterFields();
        return null;
    }

    private void setInnateFilterFields() { //Not flagged
    }
}
        ]]></code>
    </test-code>

    <test-code>
        <description>#1228 UnusedPrivateMethod returns false positives (5b)</description>
        <expected-problems>0</expected-problems>
        <code><![CDATA[
import javax.servlet.http.HttpServletRequest;
import net.sourceforge.pmd.lang.java.rule.bestpractices.unusedprivatemethod.DashboardGraphInnateFilter;
import net.sourceforge.pmd.lang.java.rule.bestpractices.unusedprivatemethod.DashboardInnateFilter;

public class Foo {

    public DashboardGraphInnateFilter getGraphInnateFilter(HttpServletRequest request) {
        DashboardGraphInnateFilter filter = new DashboardGraphInnateFilter();
        setInnateFilterFields(filter, request);
        return filter;
    }

    private void setInnateFilterFields(DashboardInnateFilter filter, HttpServletRequest request) { //incorrectly flagged
    }
}
        ]]></code>
    </test-code>

    <test-code>
        <description>#1233 UnusedPrivateMethod: False positive : method called on returned object.</description>
        <expected-problems>0</expected-problems>
        <code><![CDATA[
import java.util.Locale;

public class Test {

    public static void main(String args[]) {
        Test t = new Test();
        t.baz();
    }

    // Here we call both foo() and bar()
    public void baz() {
        foo().toLowerCase(Locale.US);
        bar().toLowerCase();
    }

    private String foo() {
        return "Hello World";
    }

    private String bar() {
        return "Hello World";
    }
}
        ]]></code>
    </test-code>

    <test-code>
        <description>#1228 UnusedPrivateMethod returns false positives (6)</description>
        <expected-problems>0</expected-problems>
        <code><![CDATA[
public class Foo {
    private void double_class_1(Double d) {}
    private void double_class_2(Double d) {}
    private void double_class_3(Double d) {}
    private void double_class_4(Double d) {}
    private void double_class_5(Double d) {}
    private void double_class_6(Double d) {}
    private void double_class_7(Double d) {}
    private void double_class_8(Double d) {}
    private void double_class_9(Double d) {}
    private void double_class_10(Double d) {}
    private void double_class_11(Double d) {}
    private void double_class_12(Double d) {}
    private void double_type_1(double d) {}
    private void double_type_2(double d) {}
    private void double_type_3(double d) {}
    private void double_type_4(double d) {}
    private void double_type_5(double d) {}
    private void double_type_6(double d) {}
    private void double_type_7(double d) {}
    private void double_type_8(double d) {}
    private void double_type_9(double d) {}
    private void double_type_10(double d) {}
    private void double_type_11(double d) {}
    private void double_type_12(double d) {}

    private void float_class_1(Float f) {}
    private void float_class_2(Float f) {}
    private void float_class_3(Float f) {}
    private void float_class_4(Float f) {}
    private void float_class_5(Float f) {}
    private void float_class_6(Float f) {}
    private void float_class_7(Float f) {}
    private void float_class_8(Float f) {}
    private void float_class_9(Float f) {}
    private void float_class_10(Float f) {}
    private void float_class_11(Float f) {}
    private void float_type_1(float f) {}
    private void float_type_2(float f) {}
    private void float_type_3(float f) {}
    private void float_type_4(float f) {}
    private void float_type_5(float f) {}
    private void float_type_6(float f) {}
    private void float_type_7(float f) {}
    private void float_type_8(float f) {}
    private void float_type_9(float f) {}
    private void float_type_10(float f) {}
    private void float_type_11(float f) {}

    private void int_class_1(Integer i) {}
    private void int_class_2(Integer i) {}
    private void int_class_3(Integer i) {}
    private void int_class_4(Integer i) {}
    private void int_class_5(Integer i) {}
    private void int_class_6(Integer i) {}
    private void int_class_7(Integer i) {}
    private void int_class_8(Integer i) {}
    private void int_class_9(Integer i) {}
    private void int_class_10(Integer i) {}
    private void int_class_11(Integer i) {}
    private void int_class_12(Integer i) {}
    private void int_class_13(Integer i) {}
    private void int_class_14(Integer i) {}
    private void int_type_1(int i) {}
    private void int_type_2(int i) {}
    private void int_type_3(int i) {}
    private void int_type_4(int i) {}
    private void int_type_5(int i) {}
    private void int_type_6(int i) {}
    private void int_type_7(int i) {}
    private void int_type_8(int i) {}
    private void int_type_9(int i) {}
    private void int_type_10(int i) {}
    private void int_type_11(int i) {}
    private void int_type_12(int i) {}
    private void int_type_13(int i) {}
    private void int_type_14(int i) {}
    private void int_type_15(int i) {}
    private void long_class_1(Long l) {}
    private void long_class_2(Long l) {}
    private void long_class_3(Long l) {}
    private void long_class_4(Long l) {}
    private void long_class_5(Long l) {}
    private void long_class_6(Long l) {}
    private void long_class_7(Long l) {}
    private void long_class_8(Long l) {}
    private void long_type_1(long l) {}
    private void long_type_2(long l) {}
    private void long_type_3(long l) {}
    private void long_type_4(long l) {}
    private void long_type_5(long l) {}
    private void long_type_6(long l) {}
    private void long_type_7(long l) {}
    private void long_type_8(long l) {}
    private void byte_class(Byte i) {}
    private void byte_type(byte i) {}
    private void short_class(Short s) {}
    private void short_type(short s) {}
    private void char_class_1(Character c) {}
    private void char_class_2(Character c) {}
    private void char_class_3(Character c) {}
    private void char_class_4(Character c) {}
    private void char_class_5(Character c) {}
    private void char_type_1(char c) {}
    private void char_type_2(char c) {}
    private void char_type_3(char c) {}
    private void char_type_4(char c) {}
    private void char_type_5(char c) {}


    public void test() {
        double double_value = 2.0;
        Double Double_value = 2.0;
        float float_value = 2.0f;
        Float Float_value = 2.0f;
        int int_value = 1;
        Integer Int_value = 1;
        byte byte_value = 1;
        Byte Byte_value = 1;
        short short_value = 1;
        Short Short_value = 1;
        long long_value = 1L;
        Long Long_value = 1L;
        char char_value = 'a';
        Character Char_value = 'a';

        double_class_1(2.0);
        double_class_2(double_value);
        double_class_3(Double_value);
        double_class_4((double)2.0f);
        double_class_5((double)float_value);
        double_class_6((double)Float_value);
        double_class_7((double)1);
        double_class_8((double)int_value);
        double_class_9((double)Int_value);
        double_class_10((double)1L);
        double_class_11((double)long_value);
        double_class_12((double)Long_value);
        double_type_1(2.0);
        double_type_2(double_value);
        double_type_3(Double_value);
        double_type_4(2.0f);
        double_type_5(float_value);
        double_type_6(Float_value);
        double_type_7(1);
        double_type_8(int_value);
        double_type_9(Int_value);
        double_type_10(1L);
        double_type_11(long_value);
        double_type_12(Long_value);

        float_class_1(2.0f);
        float_class_2(float_value);
        float_class_3(Float_value);
        float_class_4((float)2.0);
        float_class_5((float)double_value);
        float_class_6((float)1);
        float_class_7((float)int_value);
        float_class_8((float)Int_value);
        float_class_9((float)1L);
        float_class_10((float)long_value);
        float_class_11((float)Long_value);
        float_type_1(2.0f);
        float_type_2(float_value);
        float_type_3(Float_value);
        float_type_4((float)2.0);
        float_type_5((float)double_value);
        float_type_6(1);
        float_type_7(int_value);
        float_type_8(Int_value);
        float_type_9(1L);
        float_type_10(long_value);
        float_type_11(Long_value);

        int_class_1(1);
        int_class_2(int_value);
        int_class_3(Int_value);
        int_class_4((int)1L);
        int_class_5((int)long_value);
        int_class_6((int)1.0);
        int_class_7((int)double_value);
        int_class_8((int)1.0f);
        int_class_9((int)float_value);
        int_class_10((int)short_value);
        int_class_11((int)Short_value);
        int_class_12((int)byte_value);
        int_class_13((int)char_value);
        int_class_14((int)Char_value);
        int_type_1(1);
        int_type_2(int_value);
        int_type_3(Int_value);
        int_type_4((int)1L);
        int_type_5((int)long_value);
        int_type_6((int)1.0);
        int_type_7((int)double_value);
        int_type_8((int)1.0f);
        int_type_9((int)float_value);
        int_type_10(short_value);
        int_type_11(Short_value);
        int_type_12(byte_value);
        int_type_13(Byte_value);
        int_type_14(char_value);
        int_type_15(Char_value);

        long_class_1(1L);
        long_class_2(long_value);
        long_class_3(Long_value);
        long_class_4((long)1);
        long_class_5((long)int_value);
        long_class_6((long)Int_value);
        long_class_7((long)char_value);
        long_class_8((long)Char_value);
        long_type_1(1L);
        long_type_2(long_value);
        long_type_3(Long_value);
        long_type_4(1);
        long_type_5(int_value);
        long_type_6(Int_value);
        long_type_7(char_value);
        long_type_8(Char_value);

        byte_class((byte)1);
        byte_type(Byte_value);
        short_class((short)1);
        short_type(Short_value);

        char_class_1('a');
        char_class_2(char_value);
        char_class_3(Char_value);
        char_class_4((char)1);
        char_class_5((char)int_value);
        char_type_1('a');
        char_type_2(char_value);
        char_type_3(Char_value);
        char_type_4((char)1);
        char_type_5((char)int_value);
    }
}
        ]]></code>
    </test-code>

    <test-code>
        <description>#1228 UnusedPrivateMethod returns false positives (7)</description>
        <expected-problems>0</expected-problems>
        <code><![CDATA[
class JTree {
    JTree getRoot() {return this;}
}
class TreeNode extends JTree {}

public class Box {
    interface Action { void perform(); }

    void add(Action a) {}

    private final JTree tree = new JTree();
    public void makeUI() {
        Box box = new Box();
        box.add(new Action() {
            @Override public void perform() {
                TreeNode root = (TreeNode) tree.getRoot();
                visitAll(tree, true); // line 14
            }
        });
    }
    private static void visitAll(JTree tree, boolean expand) { }
}
        ]]></code>
    </test-code>

    <test-code>
        <description>#1234 Unused private methods still giving false positives in 5.1.3 snapshot</description>
        <expected-problems>0</expected-problems>
        <code><![CDATA[
import java.util.List;
import java.util.Map;
public class Foo {
    interface IListObject {}
    Map<Integer, List<IListObject>> bliCodeCache;
    public List<IListObject> getBliCodeByFiscalYear(int fiscalYear) {
       List<IListObject> records = bliCodeCache.get(fiscalYear);
        if (records == null) {
            records = this.selectBLICodeByFiscalYear(fiscalYear);
            bliCodeCache.put(fiscalYear, records);
        }
        return records;
    }

    /**
     * Get a list of All BLI Code for given fiscal year.
     * @param fy the selected FY
     * @return an List of BLI Codes
     */
    private List<IListObject> selectBLICodeByFiscalYear(int fy) {
        return null;
    }
}
        ]]></code>
    </test-code>

    <test-code>
        <description>#1156 False failure with "Avoid unused private methods" (part 2)</description>
        <expected-problems>0</expected-problems>
        <code><![CDATA[
public class Foo {
    public void bar() {
        int i = 1;
        String s = getBoolString(i > 0);
    }
    private String getBoolString(boolean b) {
        return b ? "TRUE" : "FALSE";
    }
}
        ]]></code>
    </test-code>

    <test-code>
        <description>#1251 UnusedPrivateMethod false positives for boxing &amp; unboxing arguments</description>
        <expected-problems>0</expected-problems>
        <code><![CDATA[
public class UnusedPrivateMethodFalsePositives {

    // UnusedPrivateMethod false positive
    private void prvUnboxing(final int i)     {}
    public  void pubUnboxing(final Integer i) {prvUnboxing(i);}

    // UnusedPrivateMethod false positive
    private void prvBoxing(final Integer i) {}
    public  void pubBoxing(final int i)     {prvBoxing(i);}

    // Correctly does not generate a warning
    private void prvPrimitive(final int i) {}
    public  void pubPrimitive(final int i) {prvPrimitive(i);}

    // Correctly does not generate a warning
    private void prvObject(final Integer i) {}
    public  void pubObject(final Integer i) {prvObject(i);}
}
        ]]></code>
    </test-code>

    <test-code>
        <description>#1249 Regression: UnusedPrivateMethod from 5.0.5 to 5.1.2</description>
        <expected-problems>0</expected-problems>
        <code><![CDATA[
package de.friedenhagen.pmd_private;

import java.net.URI;

import org.junit.runner.Description;

/**
 * Holder object for the id in the {@link TestLink} annotation. By defining only a private constructor in this abstract
 * class and having both extending classes as inner classes, we assure nobody is able to create other extending classes.
 *
 * @param <T>
 *            of the id, either {@link Long} for internal or {@link String} for external IDs.
 *
 * @author Mirko Friedenhagen
 */
abstract class TestLinkId<T> {

    /** id of the test. */
    private final T id;

    /**
     * Private to make sure we only have {@link ExternalTestLinkId} and {@link InternalTestLinkId} as subclasses.
     *
     * @param id
     *            of the test.
     */
    private TestLinkId(final T id) {
        this.id = id;
    }

    /**
     * @return the id.
     */
    public T getId() {
        return id;
    }

    /**
     * Returns a String representation of the type of the current TestLink ID.
     *
     * @return type of the ID.
     */
    public abstract String getType();

    /** {@inheritDoc} */
    @Override
    public String toString() {
        return String.format("%s='%s'", getType(), getId());
    }

    /**
     * An external Testlink ID.
     */
    public static class ExternalTestLinkId extends TestLinkId<String> {

        /**
         * @param id
         *            of the testcase
         */
        public ExternalTestLinkId(String id) {
            super(id);
        }

        /** {@inheritDoc} */
        @Override
        public String getType() {
            return "external_id";
        }
    }

    /**
     * An internal Testlink ID.
     */
    public static class InternalTestLinkId extends TestLinkId<Long> {

        /**
         * @param id
         *            of the testcase
         */
        public InternalTestLinkId(final Long id) {
            super(id);
        }

        /** {@inheritDoc} */
        @Override
        public String getType() {
            return "id";
        }
    }
}

/**
 * Resolves links to the Testlink instance.
 *
 * @author Mirko Friedenhagen
 */
public class TestLinkUriResolver {

    /** baseUri of the Testlink instance. */
    private final URI baseUri;

    /**
     * The constructor normalizes the URI by adding a trailing slash when it is missing.
     *
     * @param baseUri
     *            without <tt>index.php</tt>, eg <tt>http://testlink.sourceforge.net/demo/</tt>.
     */
    TestLinkUriResolver(URI baseUri) {
        final String asciiUri = baseUri.toASCIIString();
        if (asciiUri.endsWith("/")) {
            this.baseUri = baseUri;
        } else {
            this.baseUri = URI.create(asciiUri + "/");
        }
    }

    /**
     * http://testlink.sourceforge.net/demo/lib/testcases/tcPrint.php?testcase_id=2750.
     *
     * @param internalTestLinkId
     *            id of the testcase
     * @return an URI pointing to the printview of the last version of the testcase description.
     */
    private URI fromTestLinkId(final TestLinkId.InternalTestLinkId internalTestLinkId) {
        return baseUri.resolve(String.format("lib/testcases/tcPrint.php?testcase_id=%s", internalTestLinkId.getId()));
    }

    /**
     * http://testlink.sourceforge.net/demo/lib/testcases/archiveData.php?targetTestCase=SM-1&edit=testcase&allowedit=0.
     *
     * @param externalTestLinkId
     *            id of the testcase
     * @return an URI pointing to the printview of the last version of the testcase description.
     */
    private URI fromTestLinkId(final TestLinkId.ExternalTestLinkId externalTestLinkId) {
        return baseUri
                .resolve(String.format("lib/testcases/archiveData.php?targetTestCase=%s&edit=testcase&allowedit=0",
                        externalTestLinkId.getId()));
    }

    /**
     * Returns a link to the last version of the testcase description.
     *
     * http://testlink.sourceforge.net/demo/lib/testcases/tcPrint.php?testcase_id=2750
     * http://testlink.sourceforge.net/demo/lib/testcases/archiveData.php?targetTestCase=SM-1&edit=testcase&allowedit=0
     *
     * @param testLinkId
     *            of the test case.
     * @return an URI pointing to the last version of the testcase description.
     */
    URI fromTestLinkId(final TestLinkId<?> testLinkId) {
        // As this class is package protected we may safely assume there only two kinds of TestLinkIds.
        if (testLinkId instanceof TestLinkId.InternalTestLinkId) {
            return fromTestLinkId((TestLinkId.InternalTestLinkId) testLinkId);
        } else {
            return fromTestLinkId((TestLinkId.ExternalTestLinkId) testLinkId);
        }
    }
}
        ]]></code>
    </test-code>

    <test-code>
        <description>#1261 False positive "Avoid unused private methods" with Generics</description>
        <expected-problems>0</expected-problems>
        <code><![CDATA[
public class TestPrivate<T> {
    protected Object getProtected(final T bean) {
        return getPrivate(bean);
    }
    private Object getPrivate(final Object bean) {
        return bean;
    }
}
        ]]></code>
    </test-code>

    <test-code>
        <description>#1261 False positive "Avoid unused private methods" with Generics 2</description>
        <expected-problems>0</expected-problems>
        <code><![CDATA[
import java.util.List;

public class TestPrivate<T extends List> {
    protected Object getProtected(final T bean) {
        return getPrivate(bean);
    }
    private Object getPrivate(final List bean) {
        return bean;
    }
}
        ]]></code>
    </test-code>

    <test-code>
        <description>#1261 False positive "Avoid unused private methods" with Generics 3</description>
        <expected-problems>0</expected-problems>
        <code><![CDATA[
import java.util.List;

public class TestPrivate {
    protected <T extends List> Object getProtected(final T bean) {
        return getPrivate(bean);
    }
    private Object getPrivate(final List bean) {
        return bean;
    }
}
        ]]></code>
    </test-code>

    <test-code>
        <description>#1261 False positive "Avoid unused private methods" with Generics 4</description>
        <expected-problems>0</expected-problems>
        <code><![CDATA[
import java.util.AbstractMap;
import java.util.Map;

public class TestPrivate {
    public <T extends Map<?,?>, X extends Map<?,?>>  void createLedgerAndChangeHistory(T oldObject, X updatedObject, boolean isChildLedgerEntry) {

        if (oldObject instanceof TestPrivate) {
            setTotals(oldObject);
        }
        // do other stuff
    }

    private <X extends Map> void setTotals(X ledgerable) {
        // do stuff
    }
}
        ]]></code>
    </test-code>

    <test-code>
        <description>#1276 False positive in UnusedPrivateMethod when method arg is Object and not called with plain Object</description>
        <expected-problems>0</expected-problems>
        <code><![CDATA[
public class Parent {
    enum A {
        someEnum;
    }

    public void doSomethingUnqualified(A a) {
        doSomethingPrivateWithQualified(a);
    }

    private void doSomethingPrivateWithQualified(Parent.A a) {
        // PMD error because it doesn't equate Parent.A as the same type as A.
    }

    public void doSomethingQualified(Parent.A a) {
        doSomethingPrivateUnqualified(a);
    }

    private void doSomethingPrivateUnqualified(A a) {
        // PMD error because it doesn't equate Parent.A as the same type as A.
    }
}
        ]]></code>
    </test-code>

    <test-code>
        <description>#1281 UnusedPrivateMethod incorrectly flagged for methods nested private classes</description>
        <expected-problems>0</expected-problems>
        <code><![CDATA[
public class NestedClassPrivateMethods {
    public void doPublic() {
        doPrivate(new B());
        doPrivate2(new C());
    }

    public void doPublic(C c) {
        doPrivate3(c);
    }

    // incorrectly UnusedPrivateMethod
    private void doPrivate(I i) {}
    private void doPrivate2(I i) {}
    private void doPrivate3(I i) {}

    private interface I {
        void visit();
    }

    private class B implements I {
        public void visit() {
        }
    }

    private class C extends B {
    }
}
        ]]></code>
    </test-code>

    <test-code>
        <description>#1287 UnusedPrivateMethod returns false positives for Superclass</description>
        <expected-problems>0</expected-problems>
        <code><![CDATA[
public class SuperClassFalsePositive {

    public void myPublicMethod() {
        throw convertToUnchecked(new MyException("Something Bad Happened"));
    }

    private IllegalArgumentException convertToUnchecked(Exception e) {
        return new IllegalArgumentException(e);
    }

    private static class MyException extends Exception {
        public MyException(String message) {
            super(message);
        }
    }
}
        ]]></code>
    </test-code>

    <test-code>
        <description>#1286 UnusedPrivateMethod returns false positives for varags</description>
        <expected-problems>0</expected-problems>
        <code><![CDATA[
public class VaragsFalsePositive {

    enum Sizes
    {
        TINY,
        MEDIUM
    }

    public boolean containsTiny(){
        return hasTiny(Sizes.MEDIUM, Sizes.TINY);
    }

    private boolean hasTiny(Sizes... sizes) {
        for (Sizes size : sizes) {
            if (size==Sizes.TINY) {
                return true;
            }
        }
        return false;
    }
}
        ]]></code>
    </test-code>

    <test-code>
        <description>#1294 False positive UnusedPrivateMethod with public inner enum from another class</description>
        <expected-problems>0</expected-problems>
        <code><![CDATA[
/**
 *
 * UnusedPrivateMethodWithEnum.java
 *
 * Copyright 2014 Expedia, Inc. All rights reserved.
 * EXPEDIA PROPRIETARY/CONFIDENTIAL. Use is subject to license terms.
 */

import net.sourceforge.pmd.lang.java.rule.bestpractices.unusedprivatemethod.ClassWithPublicEnum;
import net.sourceforge.pmd.lang.java.rule.bestpractices.unusedprivatemethod.ClassWithPublicEnum.PublicEnum;

/**
 * TODO svenz Describe UnusedPrivateMethodWithEnum
 *
 * @author <a href="mailto:svenz@expedia.com">Sven Zethelius</a>
 *
 */
public class UnusedPrivateMethodWithEnum {
        public void doPublic() {
                ClassWithPublicEnum.PublicEnum value = ClassWithPublicEnum.PublicEnum.values()[0];
                doPrivateWithShortEnum1(value);
                doPrivateWithShortEnum2(value);
        }

        private void doPrivateWithShortEnum1(PublicEnum type) {
                // do something
        }
        private void doPrivateWithShortEnum2(ClassWithPublicEnum.PublicEnum type) {
                // do something
        }
}
        ]]></code>
    </test-code>

    <test-code>
        <description>#1296 PMD UnusedPrivateMethod invalid detection of 'private void method(int,boolean,Integer...)'</description>
        <expected-problems>0</expected-problems>
        <code><![CDATA[
public class UnusedPrivateMethod {
    public void deleteAllAssetsWithExceptionsNoPurge(int galleryId, Integer... exceptionList)
    {
        deleteAllAssetsWithExceptions(galleryId, false, exceptionList);
    }

    public void deleteAllAssetsWithExceptions(int galleryId, Integer... exceptionList)
    {
        deleteAllAssetsWithExceptions(galleryId, true, exceptionList);
    }

    private void deleteAllAssetsWithExceptions(int galleryId, boolean purge, Integer... exceptionList)
    {
    }
}
        ]]></code>
    </test-code>

    <test-code>
        <description>#1332 False Positive: UnusedPrivateMethod</description>
        <expected-problems>0</expected-problems>
        <code><![CDATA[
package com.acme;

import org.junit.Test;

import static org.hamcrest.CoreMatchers.containsString;
import static org.junit.Assert.assertThat;

public class FooTest {

    @Test
    public void testBar() {
        assertThat(createBar("", ""), containsString(""));
    }

    @Test
    public void testFoo() {
        assertThat(createFoo(""), containsString(""));
    }

    private String createFoo(String a) {
        return a;
    }

    private String createBar(String b, String c) {
        return b + c;
    }
}
        ]]></code>
    </test-code>

    <test-code>
        <description>#1395 UnusedPrivateMethod false positive for array element method call</description>
        <expected-problems>0</expected-problems>
        <code><![CDATA[
import java.io.File;
public class UnusedPrivateMethod {
    public void doSomething() {
        File[] files = getFiles();
        for (int i = 0; i < files.length; i++) {
            String name = getNameFromFilename(files[i].getName());
            System.out.println("name is " + name);
        }
    }

    private String getNameFromFilename(String fileName) {
        int index = fileName.lastIndexOf('.');
        return fileName.substring(0, index);
    }
}
        ]]></code>
    </test-code>

    <test-code>
        <description>#1403 False positive UnusedPrivateMethod with JAVA8</description>
        <expected-problems>0</expected-problems>
        <code><![CDATA[
import java.util.function.Function;
import java.util.Map;
import java.util.stream.Collectors;
import java.util.stream.Stream;

import my.Combiners;

public class Purse {

    Purse annPurse5, bobPurse7, bobPurse9, calPurse10, bobPurse16;

    public void mapMergeShouldReturnTheUnionWhenGivenDifferentSetsWithSomeCommonValues() {
        Combiners.mapMerge(mapOf(annPurse5, bobPurse7), mapOf(bobPurse9, calPurse10));
    }

    private static Map<String, Purse> mapOf(final Purse... values) {
        return mapOf2(Purse::getOwner, values);
    }

    private static <K, V> Map<K, V> mapOf2(final Function<V, K> keyMapper, final V... values) {
        return Stream.of(values).collect(Collectors.toMap(keyMapper, Function.identity()));
    }

    String getOwner() { return "me"; }

    static class Combiners {

        static <K, V> Map<K, V> mapMerge(Map<K, V> m1, Map<K, V> m2) {
            return m2;
        }
    }
}
        ]]></code>
    </test-code>

    <test-code disabled="true">
        <!-- Todo I ignored this because the test is not useful. It only checks that we
              avoid the FP when auxclasspath is not set, while the FP is still here with
              auxclasspath. The FP should not be there with or without auxclasspath, and it's
              pointless to ensure it's not there only when the user has configured
              their analysis incorrectly. -->
        <description>#1405 UnusedPrivateMethod false positive?</description>
        <expected-problems>0</expected-problems>
        <code><![CDATA[import java.util.ArrayList;
import java.util.List;
import java.util.SortedMap;

class Sup {}

public class Blabla extends Sup {
    public List<String> getProductImageUrls(final Blabla product, final String format) {
        return getImageUrlsListForVariant(product, format);
    }
    private List<String> getImageUrlsListForVariant(final Sup variant, final String format) {
    }
}
        ]]></code>
    </test-code>


    <test-code>
        <description>#521 UnusedPrivateMethod returns false positives with primitive data type in map argument</description>
        <expected-problems>0</expected-problems>
        <code><![CDATA[
import java.util.Map;
import java.util.LinkedHashMap;
public class Foo {
    public Foo() {
        Map<String, double[]> map = new LinkedHashMap<>();
        addToMap(map);
    }

    private void addToMap(Map<String, double[]> map) {
        map.put("foo", new double[]{0., 1.});
    }
}
        ]]></code>
    </test-code>

    <test-code>
        <description>#907 Add IgnoredAnnotations property to UnusedPrivateMethod</description>
        <expected-problems>0</expected-problems>
        <code><![CDATA[
public class Foo {
    @Deprecated
    private void bar() {
    }
}
        ]]></code>
    </test-code>

    <test-code>
        <description>#5117 Ignore methods with jakarta.annotation.PostConstruct in UnusedPrivateMethod rule</description>
        <expected-problems>0</expected-problems>
        <code><![CDATA[
import jakarta.annotation.PostConstruct;
public class Foo {
    @PostConstruct
    private void bar() {
    }
}
        ]]></code>
    </test-code>

    <test-code>
        <description>#5117 Ignore methods with jakarta.annotation.PreDestroy in UnusedPrivateMethod rule</description>
        <expected-problems>0</expected-problems>
        <code><![CDATA[
import jakarta.annotation.PreDestroy;
public class Foo {
    @PreDestroy
    private void bar() {
    }
}
        ]]></code>
    </test-code>

    <test-code>
        <description>Explicit receiver parameters are ignored when matching methods</description>
        <expected-problems>0</expected-problems>
        <code><![CDATA[
class Foo {
    public void bar() {
        test();
    }

    private void test(@Annotated Foo this) {
    }
    @interface Annotated {}
}
        ]]></code>
    </test-code>

    <test-code>
        <description>Verify property ignoredAnnotations is used</description>
        <rule-property name="ignoredAnnotations">java.lang.Override</rule-property>
        <expected-problems>0</expected-problems>
        <code><![CDATA[
public class Foo {
    @Override // well override doesn't really make sense, but it's good enough for the test case
    private void foo() {}
}
        ]]></code>
    </test-code>

    <test-code>
        <description>Verify property ignoredAnnotations is used - 2</description>
        <rule-property name="ignoredAnnotations"></rule-property>
        <expected-problems>1</expected-problems>
        <code><![CDATA[
public class Foo {
    @Deprecated
    private void foo() {}
}
        ]]></code>
    </test-code>

    <test-code>
        <description>#1531 [java] UnusedPrivateMethod false-positive with method result</description>
        <expected-problems>0</expected-problems>
        <code><![CDATA[
public class UnusedPrivateMethodFP {
    private void print(String s) { // <- unused private method?
        System.out.println(s);
    }

    public void run() {
        print(new Integer(1).toString()); // it is used here
    }

    private void print2(String s) {
        System.out.println(s);
    }

    public void run2() {
        String temp = new Integer(1).toString();
        print2(temp); // workaround with extra temporary variable
    }

    private void print3(String s) {
        System.out.println(s);
    }

    public void run3() {
        print3((String)new Integer(1).toString()); // workaround with extra cast
    }

    public void runBoolean(String s) {
        privateBooleanMethod(s, "true".equals(s));
    }

    private void privateBooleanMethod(String s, boolean isTrue) {
        System.out.println(s);
    }
}
        ]]></code>
    </test-code>
    <test-code>
        <description>#2454 [java] UnusedPrivateMethod violation for disabled annotation in 6.23.0</description>
        <!-- Note: weird whitespace in the property is important        -->
        <rule-property name="ignoredAnnotations">java
            .lang.Deprecated</rule-property>
        <expected-problems>0</expected-problems>
        <code><![CDATA[
public class OOO {
    OOO server = this;
    @Deprecated
    private void shutdown() {
        server.shutdown();
    }
}
        ]]></code>
    </test-code>
    <test-code>
        <description>UnusedPrivateMethod false positive #2890</description>
        <expected-problems>0</expected-problems>
        <code><![CDATA[
import java.util.Map;
import java.util.Collections;
import java.util.List;
public class Client {


    public void swap(Map<String, List<Integer>> optionIndexes, Object[] entries, int index1, int index2) {

        List<Integer> list1 = optionIndexes.get("option1"),
                list2 = optionIndexes.get("option2");

        sortedInsert(list1, index2);
        sortedInsert(list2, index1);
    }

    private static <T extends Comparable<? super T>> void sortedInsert(List<T> list, T value) // NOPMD: UnusedPrivateMethod: false positive
    {
        int idx = Collections.binarySearch(list, value);
        list.add(idx < 0 ? -idx - 1 : idx, value);
    }

}
        ]]></code>
    </test-code>
    <test-code>
        <description>[java] UnusedPrivateMethod false positive from inner class via external class #1189</description>
        <expected-problems>1</expected-problems>
        <expected-linenumbers>4</expected-linenumbers>
        <code><![CDATA[
            public final class OuterClass {

                private static class InnerClass {
                    private void privateMethod() {} // shadows other, truly unused

                    public void callPrivateMethod() {
                        Referrer.getOuterClass().privateMethod();
                    }

                }

                private void privateMethod() {}

            }

            class Referrer {
                static OuterClass getOuterClass() { return null; }
            }
        ]]></code>
    </test-code>
    <test-code>
        <description>UnusedPrivateMethod yields false positive for counter-variant arguments #770</description>
        <expected-problems>0</expected-problems>
        <code><![CDATA[
            import org.junit.Test;
            import static org.junit.Assert.*;
            public final class OuterClass {

                @Test
                public void testFlipCaseDigit() {
                    testNoChangeOnFlip("0123456789");
                }

                @Test
                public void testFlipCaseWhitespace() {
                    testNoChangeOnFlip(" \r\t\n");
                }

                @Test
                public void testFlipCaseOtherChars() {
                    testNoChangeOnFlip("!@#$%^");
                }

                private static void testNoChangeOnFlip(CharSequence chars) {
                }
            }
        ]]></code>
    </test-code>

    <test-code>
        <description>[java] UnusedPrivateMethod false positive when passing in lombok.val as argument #3118</description>
        <expected-problems>0</expected-problems>
        <code><![CDATA[
import lombok.val;

public class ValExample {
    public void example() {
        val example = "value";
        aPrivateMethod(example);
    }

    private void aPrivateMethod(String s) {
        System.out.println(s);
    }
}
        ]]></code>
    </test-code>

    <test-code>
        <description>False negative with unused private method in nested classes</description>
        <expected-problems>2</expected-problems>
        <expected-linenumbers>2,4</expected-linenumbers>
        <code><![CDATA[
public class Outer {
    private void outerUnusedMethod() {}
    public class Inner {
        private void innerUnusedMethod() {} // false negative
        private void innerUsedByInnerMethod() {}
        public void publicInnerMethod() {
            innerUsedByInnerMethod();
        }
        private void innerUsedByOuterMethod() {}
    }
    public void publicOuterMethod() {
        Inner inner = new Inner();
        inner.innerUsedByOuterMethod();
    }
}
        ]]></code>
    </test-code>
    <test-code>
        <description>#1175 False positive with Junit 5 MethodSource</description>
        <expected-problems>0</expected-problems>
        <code><![CDATA[
import java.util.stream.Stream;
import org.junit.jupiter.params.provider.MethodSource;
import org.junit.jupiter.params.ParameterizedTest;
import org.junit.jupiter.params.provider.Arguments;

public class Outer {
    private static Stream<Arguments> basenameKeyArguments() {
        return Stream.of(
                Arguments.of("simple", "simple"),
                Arguments.of("simple", "one/two/many/simple"),
                Arguments.of("simple", "//////an/////awful/key////simple")
        );
    }

    @ParameterizedTest
    @MethodSource("basenameKeyArguments")
    void basenameKeyTest(final String expected, final String testString) {
        assertEquals(expected, NetworkTable.basenameKey(testString));
    }

}
        ]]></code>
    </test-code>

    <test-code>
        <description>#3468 UnusedPrivateMethod false positive when outer class calls private static method on inner class</description>
        <expected-problems>0</expected-problems>
        <code><![CDATA[
public class OuterClass {

    public void foo() {
        InnerClass.doSomething();
    }

    static class InnerClass {
        private static void doSomething() {}
    }
}
        ]]></code>
    </test-code> 

    <test-code>
        <description>[java] UnusedPrivateMethod false positive with static method and cast expression #3209</description>
        <expected-problems>0</expected-problems>
        <code><![CDATA[
public class UnusedAssignmentRule {
    private static class ReachingDefsVisitor {
        private static String getVarIfUnaryAssignment(String node) {
            return null;
        }
    }
    public static class AssignmentEntry {
        final String var;
        final Object rhs;
        public boolean isUnaryReassign() {
            return rhs instanceof String
                && var.equals(ReachingDefsVisitor.getVarIfUnaryAssignment((String) rhs));
        }
    }
}
        ]]></code>
    </test-code>
    
    <test-code>
        <description>[java] UnusedPrivateMethod false positive: Autoboxing into Number #4625</description>
        <expected-problems>0</expected-problems>
        <code><![CDATA[
public class Example {

    public Example() {
        foo(2);
    }

    //src/Example.java:8:     UnusedPrivateMethod:    Avoid unused private methods such as 'foo(Number)'.
    private void foo(Number bar) {
        System.out.println(bar);
    }
}
]]></code>
    </test-code>

    <test-code>
        <description>#3467 FP when outer class has method with same name as in inner class</description>
        <expected-problems>0</expected-problems>
        <code><![CDATA[
public class OuterClass {

	private final InnerClass o = new InnerClass();

	public void foo() {
		this.o.foo();
	}

	public void notBar() {
		this.o.bar();
	}

	class InnerClass {

		private void foo() { // same name as method in OuterClass -> false positive
		}

		private void bar() { // different name than a method in OuterClass -> ok
		}
	}
}
]]></code>
    </test-code>

    <test-code>
        <description>[java] UnusedPrivateMethod false-positive used in lambda #4817</description>
        <expected-problems>0</expected-problems>
        <code><![CDATA[
package net.sourceforge.pmd.lang.java.rule.bestpractices.unusedprivatemethod;

import java.util.Collections;
import java.util.List;

import net.sourceforge.pmd.lang.java.rule.bestpractices.unusedprivatemethod.cache.CacheBuilder;
import net.sourceforge.pmd.lang.java.rule.bestpractices.unusedprivatemethod.cache.CacheLoader;
import net.sourceforge.pmd.lang.java.rule.bestpractices.unusedprivatemethod.cache.LoadingCache;

public class NotUsedPrivateMethodFalsePositive {

    private final LoadingCache<String, List<? extends String>> clientIdsToDps = CacheBuilder.newBuilder()
            .build(CacheLoader.from(clientId -> notCachedGetAllDps(clientId))); // unqualified call

    private List<? extends String> notCachedGetAllDps(String clientId) { // UnusedPrivateMethod:	Avoid unused private methods such as 'notCachedGetAllDps(String)'
        return Collections.singletonList(clientId);
    }

    public List<?> getClientIdsToDps() {
        return clientIdsToDps.getUnchecked("");
    }
}
]]></code>
    </test-code>

    <test-code>
        <description>#3627 FN with anonymous class</description>
        <expected-problems>1</expected-problems>
        <code><![CDATA[
public class Tester {
  Object anonymousClass = new Object() {
      private void foo() {}  // unused, should report a warning
  };
}
]]></code>
    </test-code>
    <test-code>
        <description>[java] UnusedPrivateMethod false-positive used in lambda - qualified #4817</description>
        <expected-problems>0</expected-problems>
        <code><![CDATA[
package net.sourceforge.pmd.lang.java.rule.bestpractices.unusedprivatemethod;

import java.util.Collections;
import java.util.List;

import net.sourceforge.pmd.lang.java.rule.bestpractices.unusedprivatemethod.cache.CacheBuilder;
import net.sourceforge.pmd.lang.java.rule.bestpractices.unusedprivatemethod.cache.CacheLoader;
import net.sourceforge.pmd.lang.java.rule.bestpractices.unusedprivatemethod.cache.LoadingCache;

public class NotUsedPrivateMethodFalsePositive {

    private final LoadingCache<String, List<? extends String>> clientIdsToDps = CacheBuilder.newBuilder()
            .build(CacheLoader.from(clientId -> this.notCachedGetAllDps(clientId))); // qualified call

    private List<? extends String> notCachedGetAllDps(String clientId) { // UnusedPrivateMethod:	Avoid unused private methods such as 'notCachedGetAllDps(String)'
        return Collections.singletonList(clientId);
    }

    public List<?> getClientIdsToDps() {
        return clientIdsToDps.getUnchecked("");
    }
}
]]></code>
    </test-code>

    <test-code>
        <description>[java] UnusedPrivateMethod false positive when using @MethodSource on a @Nested test #4975</description>
        <expected-problems>0</expected-problems>
        <code><![CDATA[
import org.junit.jupiter.api.Nested;
import org.junit.jupiter.params.provider.MethodSource;
import org.junit.jupiter.params.ParameterizedTest;

class FooTest{
    @Nested
    class ExampleTest {

        @ParameterizedTest
        @MethodSource("getStrings")
        void exampleTestUsingPrivateMethod(
                List<String> strings) {
            // insert code
        }

        private static Stream<Arguments> getStrings() {
            Stream<Arguments> tests = Stream.of(
                    Arguments.of(List.of("TEST", "TEST_1")),
                    Arguments.of(List.of("TEST_2", "TEST_3"))
            );

            return Stream.of(tests)
                    .reduce(Stream::concat)
                    .orElseGet(Stream::empty);
        }
    }
}
]]></code>
    </test-code>

    <test-code>
        <description>[java] UnusedPrivateMethod FP with Junit 5 @MethodSource and default factory method name #4278</description>
        <expected-problems>0</expected-problems>
        <code><![CDATA[
import org.junit.jupiter.params.provider.MethodSource;
import org.junit.jupiter.params.ParameterizedTest;

class FooTest{
    private static Stream<Arguments> testGetUsername_noMethodSourceValue() {
        return Stream.of(
                Arguments.of("foo"),
                Arguments.of("bar"),
                Arguments.of("baz")
        );
    }

    @MethodSource
    @ParameterizedTest
    void testGetUsername_noMethodSourceValue(String username) {
        User sut = new User(username);

        Assertions.assertEquals(username, sut.getUsername());
    }
}
]]></code>
    </test-code>
    <test-code>
        <description>[java] UnusedPrivateMethod false-positive / method reference in combination with custom object #4985</description>
        <expected-problems>0</expected-problems>
        <code><![CDATA[
            import java.util.List;

            public class Main {

                public static void main(String[] args) {
                    System.out.println("list");

                    // usage of method reference in combination with a custom object leads to a false positive of PMD.UnusedPrivateMethod
                    List.of(new StringWrapper().getString())
                        .stream()

                        .map(Main::foo)
                        .filter(Objects::nonNull)
                        .toList();

                    // no false positive .. :/
                    List.of("s")
                        .stream()
                        .map(Main::foo2)
                        .filter(Objects::nonNull)
                        .toList();
                }

                private static int foo(String s) {
                    return s.length();
                }

                private static int foo2(String s) {
                    return s.length();
                }

            }
            ]]></code>
    </test-code>
    <test-code>
        <description>UnusedPrivateMethod for Generics and Overloads #5047</description>
        <expected-problems>0</expected-problems>
        <code><![CDATA[
            import java.util.function.Function;

            public class Main {
                public static void main(String[] args) {
                    new Utils().printValue();
                }

                public enum ConsentStatus {
                    NOT_APPLICABLE(0L),
                    NO_CONSENT(1L),
                    CONSENT(2L),
                    UNKNOWN_STATUS(3L);

                    private final long id;

                    ConsentStatus(long id) {
                        this.id = id;
                    }

                    public long id() {
                        return this.id;
                    }
                }

                public enum OptOutStatus {
                    NOT_APPLICABLE(0L),
                    OPTED_OUT(1L),
                    DID_NOT_OPT_OUT(2L),
                    UNKNOWN_STATUS(3L);

                    private final long id;

                    OptOutStatus(long id) {
                        this.id = id;
                    }

                    public long id() {
                        return this.id;
                    }
                }

                static class Utils {
                    public void printValue() {
                        System.out.println(getValue(ConsentStatus.CONSENT));
                        System.out.println(getValue(ConsentStatus.NO_CONSENT));

                        System.out.println(getValue(OptOutStatus.DID_NOT_OPT_OUT));
                        System.out.println(getValue(OptOutStatus.OPTED_OUT));
                    }

                    private Long getValue(ConsentStatus val) {
                        return getValue(val, ConsentStatus::id);
                    }

                    private Long getValue(OptOutStatus val) {
                        return getValue(val, OptOutStatus::id);
                    }

                    private <T extends Enum<T>> Long getValue(T enumValue, Function<T, Long> fn) {
                        if (enumValue == null) {
                            return null;
                        }
                        return fn.apply(enumValue);
                    }
                }
            }
            ]]></code>
    </test-code>
    <test-code>
        <description>UnusedPrivateMethod for Lombok ObtainVia #5110</description>
        <expected-problems>0</expected-problems>
        <code><![CDATA[
import lombok.Builder;
import lombok.Builder.ObtainVia;

import java.util.Collections;
import java.util.List;

@Builder(toBuilder = true)
public class ObtainViaTest {

    @ObtainVia(method = "fooProvider")
    private List<String> foo;

    private List<String> fooProvider() {
        return Collections.emptyList();
    }
}
            ]]></code>
    </test-code>
    <test-code>
        <description>#5324 UnusedPrivateMethod with method reference</description>
        <expected-problems>0</expected-problems>
        <code><![CDATA[
            package org.example.unusedPrivateMethod;

            import static java.util.Collections.emptySet;

            import java.util.*;
            import java.util.stream.*;

            public class Main {

                public static void main(String[] args) {
                    Library library = new Library(emptySet());
                    Map<String, Map<String, String>> map = new Main().run(library);
                    System.out.println(map);
                }

                private Map<String, Map<String, String>> run(Library library) {
                    return library
                            .books()
                            .stream()
                            .map(book -> book.lenders().stream().collect(Collectors.toMap(Lender::name, lender -> Map.of(book.title(), lender.status()))))
                            .reduce(this::reduceBooksAndLenderStatusByLender)
                            .orElse(null);
                }

                private Map<String, Map<String, String>> reduceBooksAndLenderStatusByLender(
                        Map<String, Map<String, String>> previousMap,
                        Map<String, Map<String, String>> nextMap
                ) {
                    previousMap.putAll(nextMap);
                    return previousMap;
                }
            }


            record Lender(String name, String status) {}
            record Book(String title, Collection<Lender> lenders) {}
            record Library(Collection<Book> books) {}
            ]]></code>
    </test-code>
    <test-code>
        <description>#5324 UnusedPrivateMethod with unresolved types</description>
        <expected-problems>0</expected-problems>
        <code><![CDATA[
            class Foo {
                public User methodA() {
                    val user = userOpt.orElseGet(() -> {
                        try {
                            return registerUser(email, firstName, lastName);
                        } catch (Exception e) {
                            throw new IllegalStateException("Failed to register user for " + email, e);
                        }
                    });
                    // ...
                    return user;
                }

                private User registerUser(String email, String firstName, String lastName) throws Exception {
                    // register user logic here...
                }
            }
            ]]></code>
    </test-code>
    <test-code>
        <description>#5329 UnusedPrivateMethod with unresolved types</description>
        <expected-problems>0</expected-problems>
        <code><![CDATA[
            class Foo {
                public User methodA() {
                    List<SummaryDto.ItemDto> items = new ArrayList<>();
                    loads.stream()
                         .collect(Collectors.groupingBy(Item::getValue))
                         .forEach((a, b) -> items.add(buildItem(a, b)));
                }

                private SummaryDto.ItemDto buildItem(BigDecimal a, List<Item> b) {
                    return SummaryDto.ItemDto.builder().build();
                }
            }
            ]]></code>
    </test-code>
<<<<<<< HEAD
    <test-code>
        <description>#5097 UnusedPrivateMethod with unresolved target for method reference</description>
        <expected-problems>0</expected-problems>
        <code><![CDATA[package com.mytest;

        import jakarta.validation.ConstraintViolation; //imported from jakarta.validation:jakarta.validation-api:3.0.2
        import java.util.List;
        import java.util.Set;

        public class UnusedPrivateMethodFalsePositive {
            //this does not trigger UnusedPrivateMethod
            private void doWork(List obj) {
                obj.toString();
            }

            public void execute(Set<List<?>> listOfLists) {
                listOfLists.forEach(this::doWork);
            }

            //BUT this does???
            //UnusedPrivateMethod -  this as a false positive - but what is different?
            private void addValidationError(ConstraintViolation constraintViolation) {
                constraintViolation.toString();
            }

            public void addValidationErrors(Set<ConstraintViolation<?>> constraintViolations) {
                constraintViolations.forEach(this::addValidationError);
            }

        }
            ]]></code>
    </test-code>
=======

    <test-code>
        <description>UnusedPrivateMethod #5113</description>
        <expected-problems>0</expected-problems>
        <code><![CDATA[
            import java.util.Optional;

            public class VarTest {
                public Optional<Boolean> foo(int param) {
                    var optional = param == 0 ? Optional.of(true) : Optional.of(false);
                    return optional.flatMap(this::dummy);
                }

                private Optional<Boolean> dummy(boolean foo) {
                    return Optional.of(foo);
                }
            }
            ]]></code>
    </test-code>

>>>>>>> a72ac584
</test-data><|MERGE_RESOLUTION|>--- conflicted
+++ resolved
@@ -2218,7 +2218,6 @@
             }
             ]]></code>
     </test-code>
-<<<<<<< HEAD
     <test-code>
         <description>#5097 UnusedPrivateMethod with unresolved target for method reference</description>
         <expected-problems>0</expected-problems>
@@ -2251,7 +2250,6 @@
         }
             ]]></code>
     </test-code>
-=======
 
     <test-code>
         <description>UnusedPrivateMethod #5113</description>
@@ -2272,5 +2270,4 @@
             ]]></code>
     </test-code>
 
->>>>>>> a72ac584
 </test-data>