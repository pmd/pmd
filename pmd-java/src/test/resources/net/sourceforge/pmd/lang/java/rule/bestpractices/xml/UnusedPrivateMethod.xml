--- conflicted
+++ resolved
@@ -2512,8 +2512,7 @@
             }
             ]]></code>
     </test-code>
-<<<<<<< HEAD
-    
+
     <test-code>
         <description>#5486 [java] UnusedPrivateMethod detected when class is referenced in another class</description>
         <expected-problems>0</expected-problems>
@@ -2542,7 +2541,9 @@
     private void privateMethod2() {
         // do stuff
     }
-=======
+}
+]]></code>
+    </test-code>
 
     <test-code>
         <description>#3359 [java] UnusedPrivateMethod does not recognize Lombok @EqualsAndHashCode.Include annotation</description>
@@ -2560,7 +2561,6 @@
   private BigDecimal getBarValueForEqAndHc() { // false positive UnusedMethod
     return bar != null ? bar.stripTrailingZeros() : null;
   }
->>>>>>> 365d8251
 }
 ]]></code>
     </test-code>
