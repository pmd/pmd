--- conflicted
+++ resolved
@@ -2218,7 +2218,6 @@
             }
             ]]></code>
     </test-code>
-<<<<<<< HEAD
     <test-code>
         <description>#5338 UnusedPrivateMethod with unresolved target for lambda</description>
         <expected-problems>0</expected-problems>
@@ -2240,7 +2239,10 @@
                     return bytes -> parser
                             .parse(bytes)
                             .thenAccept(System.out::println);
-=======
+                }
+            }
+            ]]></code>
+    </test-code>
 
     <test-code>
         <description>UnusedPrivateMethod #5113</description>
@@ -2256,13 +2258,9 @@
 
                 private Optional<Boolean> dummy(boolean foo) {
                     return Optional.of(foo);
->>>>>>> a72ac584
                 }
             }
             ]]></code>
     </test-code>
-<<<<<<< HEAD
-=======
-
->>>>>>> a72ac584
+
 </test-data>