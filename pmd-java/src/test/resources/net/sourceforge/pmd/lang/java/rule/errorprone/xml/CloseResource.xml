--- conflicted
+++ resolved
@@ -1989,14 +1989,18 @@
     </test-code>
 
     <test-code>
-<<<<<<< HEAD
         <description>ClassCastException with pattern matching</description>
         <expected-problems>0</expected-problems>
         <code><![CDATA[
 public class TypePattern {
     static boolean doStuff(Object obj) {
         return obj instanceof Integer myIntVar && myIntVar > 0;
-=======
+    }
+}
+        ]]></code>
+    </test-code>
+
+    <test-code>
         <description>ClassCastException with local record</description>
         <expected-problems>0</expected-problems>
         <code><![CDATA[
@@ -2005,7 +2009,6 @@
         record TestInnerRecord() {
             private static Object test;
         }
->>>>>>> b9f259b1
     }
 }
         ]]></code>
