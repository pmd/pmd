--- conflicted
+++ resolved
@@ -13,14 +13,7 @@
 import net.sourceforge.pmd.lang.java.ast.ASTVariableDeclaratorId;
 import net.sourceforge.pmd.lang.java.rule.AbstractJavaRule;
 
-<<<<<<< HEAD
 public class ExcludeLinesTest extends BaseParserTest {
-=======
-    @Before
-    public void setUp() {
-        rule = findRule("rulesets/testing/test-rset-3.xml", "PrintsVariableNames");
-    }
->>>>>>> 764920f6
 
     @Test
     public void testAcceptance() {
@@ -43,27 +36,10 @@
     }
 
     @Test
-<<<<<<< HEAD
     public void testAlternateMarker() {
         Report rpt = java.withSuppressMarker("FOOBAR").executeRule(getRule(), TEST3);
         assertSize(rpt, 0);
         assertSuppressed(rpt, 1);
-=======
-    public void testAlternateMarker() throws Exception {
-        PMDConfiguration configuration = new PMDConfiguration();
-        configuration.setSuppressMarker("FOOBAR");
-        RuleContext ctx = new RuleContext();
-        Report r = new Report();
-        ctx.setReport(r);
-        ctx.setSourceCodeFile(new File("n/a"));
-        ctx.setLanguageVersion(LanguageRegistry.getLanguage(JavaLanguageModule.NAME).getDefaultVersion());
-        RuleSet rules = RuleSet.forSingleRule(rule);
-
-        SourceCodeProcessor sourceCodeProcessor = new SourceCodeProcessor(configuration);
-        sourceCodeProcessor.processSourceCode(new StringReader(TEST3), new RuleSets(rules), ctx);
-        assertTrue(r.isEmpty());
-        assertEquals(r.getSuppressedRuleViolations().size(), 1);
->>>>>>> 764920f6
     }
 
     private static final String TEST1 = "public class Foo {\n"
