/**
 * BSD-style license; for more info see http://pmd.sourceforge.net/license.html
 */

package net.sourceforge.pmd;

import static net.sourceforge.pmd.lang.ast.test.TestUtilsKt.assertSize;
import static net.sourceforge.pmd.lang.ast.test.TestUtilsKt.assertSuppressed;

<<<<<<< HEAD
import org.junit.Before;
import org.junit.Test;

import net.sourceforge.pmd.lang.ParserOptions;
import net.sourceforge.pmd.lang.java.JavaParsingHelper;
import net.sourceforge.pmd.testframework.RuleTst;
import net.sourceforge.pmd.testframework.TestDescriptor;

public class ExcludeLinesTest extends RuleTst {
    private Rule rule;
=======
import org.junit.Test;

import net.sourceforge.pmd.lang.ParserOptions;
import net.sourceforge.pmd.lang.java.ast.ASTVariableDeclaratorId;
import net.sourceforge.pmd.lang.java.rule.AbstractJavaRule;
import net.sourceforge.pmd.lang.java.symboltable.BaseNonParserTest;
>>>>>>> 649ad997

public class ExcludeLinesTest extends BaseNonParserTest {

    @Test
    public void testAcceptance() {
        assertSize(java.executeRule(getRule(), TEST1), 0);
        assertSize(java.executeRule(getRule(), TEST2), 1);
    }

    public Rule getRule() {
        return new AbstractJavaRule() {
            {
                setMessage("!");
            }

            @Override
            public Object visit(ASTVariableDeclaratorId node, Object data) {
                addViolation(data, node);
                return data;
            }
        };
    }

    @Test
    public void testAlternateMarker() {
<<<<<<< HEAD

        Report r = JavaParsingHelper.WITH_PROCESSING.withParserOptions(new ParserOptions("FOOBAR"))
                                                    .executeRule(rule, TEST3);

        assertTrue(r.getViolations().isEmpty());
        assertEquals(r.getSuppressedViolations().size(), 1);
=======
        ParserOptions options = new ParserOptions();
        options.setSuppressMarker("FOOBAR");
        Report rpt = java.withParserOptions(options).executeRule(getRule(), TEST3);
        assertSize(rpt, 0);
        assertSuppressed(rpt, 1);
>>>>>>> 649ad997
    }

    private static final String TEST1 = "public class Foo {" + PMD.EOL + " void foo() {" + PMD.EOL + "  int x; //NOPMD "
            + PMD.EOL + " } " + PMD.EOL + "}";

    private static final String TEST2 = "public class Foo {" + PMD.EOL + " void foo() {" + PMD.EOL + "  int x;"
            + PMD.EOL + " } " + PMD.EOL + "}";

    private static final String TEST3 = "public class Foo {" + PMD.EOL + " void foo() {" + PMD.EOL
            + "  int x; // FOOBAR" + PMD.EOL + " } " + PMD.EOL + "}";
}<|MERGE_RESOLUTION|>--- conflicted
+++ resolved
@@ -7,25 +7,12 @@
 import static net.sourceforge.pmd.lang.ast.test.TestUtilsKt.assertSize;
 import static net.sourceforge.pmd.lang.ast.test.TestUtilsKt.assertSuppressed;
 
-<<<<<<< HEAD
-import org.junit.Before;
-import org.junit.Test;
-
-import net.sourceforge.pmd.lang.ParserOptions;
-import net.sourceforge.pmd.lang.java.JavaParsingHelper;
-import net.sourceforge.pmd.testframework.RuleTst;
-import net.sourceforge.pmd.testframework.TestDescriptor;
-
-public class ExcludeLinesTest extends RuleTst {
-    private Rule rule;
-=======
 import org.junit.Test;
 
 import net.sourceforge.pmd.lang.ParserOptions;
 import net.sourceforge.pmd.lang.java.ast.ASTVariableDeclaratorId;
 import net.sourceforge.pmd.lang.java.rule.AbstractJavaRule;
 import net.sourceforge.pmd.lang.java.symboltable.BaseNonParserTest;
->>>>>>> 649ad997
 
 public class ExcludeLinesTest extends BaseNonParserTest {
 
@@ -51,20 +38,11 @@
 
     @Test
     public void testAlternateMarker() {
-<<<<<<< HEAD
-
-        Report r = JavaParsingHelper.WITH_PROCESSING.withParserOptions(new ParserOptions("FOOBAR"))
-                                                    .executeRule(rule, TEST3);
-
-        assertTrue(r.getViolations().isEmpty());
-        assertEquals(r.getSuppressedViolations().size(), 1);
-=======
         ParserOptions options = new ParserOptions();
         options.setSuppressMarker("FOOBAR");
         Report rpt = java.withParserOptions(options).executeRule(getRule(), TEST3);
         assertSize(rpt, 0);
         assertSuppressed(rpt, 1);
->>>>>>> 649ad997
     }
 
     private static final String TEST1 = "public class Foo {" + PMD.EOL + " void foo() {" + PMD.EOL + "  int x; //NOPMD "
