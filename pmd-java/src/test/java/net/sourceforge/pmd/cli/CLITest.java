--- conflicted
+++ resolved
@@ -121,13 +121,8 @@
      */
     @Test
     public void testWrongRulename() {
-<<<<<<< HEAD
-        String[] args = { "-d", SOURCE_FOLDER, "-f", "text", "-R", "category/java/design.xml/ThisRuleDoesNotExist", };
-        String log = runTest(StatusCode.ERROR, args);
-=======
         String[] args = { "-d", SOURCE_FOLDER, "-f", "text", "-R", RSET_WITH_VIOLATION + "/ThisRuleDoesNotExist", };
         String log = runTest(StatusCode.OK, args);
->>>>>>> 00574929
         assertThat(log, containsString("No rules found. Maybe you misspelled a rule name?"
                                        + " (" + RSET_WITH_VIOLATION + "/ThisRuleDoesNotExist)"));
     }
