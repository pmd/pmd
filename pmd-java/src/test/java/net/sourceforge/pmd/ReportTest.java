--- conflicted
+++ resolved
@@ -31,33 +31,19 @@
     @Test
     public void testExclusionsInReportWithRuleViolationSuppressRegex() {
         Rule rule = new FooRule();
-<<<<<<< HEAD
         rule.setProperty(Rule.VIOLATION_SUPPRESS_REGEX_DESCRIPTOR, Optional.of(Pattern.compile(".*No Foo.*")));
-        runTestFromString(TEST1, rule, rpt, defaultLanguage);
-        assertTrue(rpt.getViolations().isEmpty());
-        assertEquals(1, rpt.getSuppressedViolations().size());
-=======
-        rule.setProperty(Rule.VIOLATION_SUPPRESS_REGEX_DESCRIPTOR, ".*No Foo.*");
         Report rpt = java.executeRule(rule, TEST1);
         assertSize(rpt, 0);
         assertSuppressed(rpt, 1);
->>>>>>> 48f4517a
     }
 
     @Test
     public void testExclusionsInReportWithRuleViolationSuppressXPath() {
         Rule rule = new FooRule();
-<<<<<<< HEAD
         rule.setProperty(Rule.VIOLATION_SUPPRESS_XPATH_DESCRIPTOR, Optional.of(".[@SimpleName = 'Foo']"));
-        runTestFromString(TEST1, rule, rpt, defaultLanguage);
-        assertTrue(rpt.getViolations().isEmpty());
-        assertEquals(1, rpt.getSuppressedViolations().size());
-=======
-        rule.setProperty(Rule.VIOLATION_SUPPRESS_XPATH_DESCRIPTOR, ".[@SimpleName = 'Foo']");
         Report rpt = java.executeRule(rule, TEST1);
         assertSize(rpt, 0);
         assertSuppressed(rpt, 1);
->>>>>>> 48f4517a
     }
 
     @Test
