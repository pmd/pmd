--- conflicted
+++ resolved
@@ -740,14 +740,8 @@
         assertEquals(ThisExpression.ThisExprNested.class, expressions.get(index++).getType());
 
         // Qualified this
-<<<<<<< HEAD
         assertEquals(ThisExpression.class, expressions.get(index++).getType());
-        assertEquals(ThisExpression.class, ((TypeNode) expressions.get(index++).jjtGetChild(1)).getType());
-=======
-        assertEquals(ThisExpression.class, expressions.get(index).getType());
-        assertEquals(ThisExpression.class, prefixes.get(index).getType());
         assertEquals(ThisExpression.class, ((TypeNode) expressions.get(index++).getChild(1)).getType());
->>>>>>> 240b1fe6
 
         assertEquals(ThisExpression.ThisExprStaticNested.class, expressions.get(index++).getType());
 
