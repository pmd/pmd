/**
 * BSD-style license; for more info see http://pmd.sourceforge.net/license.html
 */

package net.sourceforge.pmd.typeresolution;

import static junit.framework.TestCase.assertTrue;
import static net.sourceforge.pmd.lang.java.ParserTstUtil.selectNodes;
import static net.sourceforge.pmd.lang.java.typeresolution.typedefinition.JavaTypeDefinition.forClass;
import static net.sourceforge.pmd.lang.java.typeresolution.typedefinition.TypeDefinitionType.LOWER_WILDCARD;
import static net.sourceforge.pmd.lang.java.typeresolution.typedefinition.TypeDefinitionType.UPPER_WILDCARD;
import static net.sourceforge.pmd.lang.java.typeresolution.typeinference.InferenceRuleType.LOOSE_INVOCATION;
import static net.sourceforge.pmd.lang.java.typeresolution.typeinference.InferenceRuleType.SUBTYPE;
import static org.junit.Assert.assertEquals;
import static org.junit.Assert.assertFalse;
import static org.junit.Assert.assertNotEquals;
import static org.junit.Assert.assertNotNull;
import static org.junit.Assert.assertNull;
import static org.junit.Assert.assertSame;

import java.lang.reflect.Method;
import java.util.ArrayList;
import java.util.Collection;
import java.util.Comparator;
import java.util.HashSet;
import java.util.List;
import java.util.Objects;
import java.util.Set;
import java.util.StringTokenizer;

import org.jaxen.JaxenException;
import org.junit.Assert;
import org.junit.Test;

import net.sourceforge.pmd.lang.ast.Node;
import net.sourceforge.pmd.lang.java.JavaParsingHelper;
import net.sourceforge.pmd.lang.java.ast.ASTAllocationExpression;
import net.sourceforge.pmd.lang.java.ast.ASTArgumentList;
import net.sourceforge.pmd.lang.java.ast.ASTBooleanLiteral;
import net.sourceforge.pmd.lang.java.ast.ASTClassOrInterfaceBodyDeclaration;
import net.sourceforge.pmd.lang.java.ast.ASTClassOrInterfaceDeclaration;
import net.sourceforge.pmd.lang.java.ast.ASTClassOrInterfaceType;
import net.sourceforge.pmd.lang.java.ast.ASTCompilationUnit;
import net.sourceforge.pmd.lang.java.ast.ASTEnumConstant;
import net.sourceforge.pmd.lang.java.ast.ASTExpression;
import net.sourceforge.pmd.lang.java.ast.ASTFieldDeclaration;
import net.sourceforge.pmd.lang.java.ast.ASTFormalParameter;
import net.sourceforge.pmd.lang.java.ast.ASTImportDeclaration;
import net.sourceforge.pmd.lang.java.ast.ASTLiteral;
import net.sourceforge.pmd.lang.java.ast.ASTLocalVariableDeclaration;
import net.sourceforge.pmd.lang.java.ast.ASTName;
import net.sourceforge.pmd.lang.java.ast.ASTNullLiteral;
import net.sourceforge.pmd.lang.java.ast.ASTPrimaryExpression;
import net.sourceforge.pmd.lang.java.ast.ASTPrimaryPrefix;
import net.sourceforge.pmd.lang.java.ast.ASTPrimitiveType;
import net.sourceforge.pmd.lang.java.ast.ASTReferenceType;
import net.sourceforge.pmd.lang.java.ast.ASTStatementExpression;
import net.sourceforge.pmd.lang.java.ast.ASTType;
import net.sourceforge.pmd.lang.java.ast.ASTTypeDeclaration;
import net.sourceforge.pmd.lang.java.ast.ASTVariableDeclarator;
import net.sourceforge.pmd.lang.java.ast.ASTVariableDeclaratorId;
import net.sourceforge.pmd.lang.java.ast.AbstractJavaNode;
import net.sourceforge.pmd.lang.java.ast.AbstractJavaTypeNode;
import net.sourceforge.pmd.lang.java.ast.TypeNode;
import net.sourceforge.pmd.lang.java.symboltable.VariableNameDeclaration;
import net.sourceforge.pmd.lang.java.typeresolution.ClassTypeResolver;
import net.sourceforge.pmd.lang.java.typeresolution.MethodType;
import net.sourceforge.pmd.lang.java.typeresolution.MethodTypeResolution;
import net.sourceforge.pmd.lang.java.typeresolution.typedefinition.JavaTypeDefinition;
import net.sourceforge.pmd.lang.java.typeresolution.typeinference.Bound;
import net.sourceforge.pmd.lang.java.typeresolution.typeinference.Constraint;
import net.sourceforge.pmd.lang.java.typeresolution.typeinference.Variable;
import net.sourceforge.pmd.typeresolution.testdata.AbstractReturnTypeUseCase;
import net.sourceforge.pmd.typeresolution.testdata.AnonymousClassFromInterface;
import net.sourceforge.pmd.typeresolution.testdata.AnonymousInnerClass;
import net.sourceforge.pmd.typeresolution.testdata.AnoymousExtendingObject;
import net.sourceforge.pmd.typeresolution.testdata.ArrayAccess;
import net.sourceforge.pmd.typeresolution.testdata.ArrayListFound;
import net.sourceforge.pmd.typeresolution.testdata.ArrayTypes;
import net.sourceforge.pmd.typeresolution.testdata.ArrayVariableDeclaration;
import net.sourceforge.pmd.typeresolution.testdata.DefaultJavaLangImport;
import net.sourceforge.pmd.typeresolution.testdata.EnumWithAnonymousInnerClass;
import net.sourceforge.pmd.typeresolution.testdata.ExtraTopLevelClass;
import net.sourceforge.pmd.typeresolution.testdata.FieldAccess;
import net.sourceforge.pmd.typeresolution.testdata.FieldAccessGenericBounds;
import net.sourceforge.pmd.typeresolution.testdata.FieldAccessGenericNested;
import net.sourceforge.pmd.typeresolution.testdata.FieldAccessGenericParameter;
import net.sourceforge.pmd.typeresolution.testdata.FieldAccessGenericRaw;
import net.sourceforge.pmd.typeresolution.testdata.FieldAccessGenericSimple;
import net.sourceforge.pmd.typeresolution.testdata.FieldAccessNested;
import net.sourceforge.pmd.typeresolution.testdata.FieldAccessPrimaryGenericSimple;
import net.sourceforge.pmd.typeresolution.testdata.FieldAccessShadow;
import net.sourceforge.pmd.typeresolution.testdata.FieldAccessStatic;
import net.sourceforge.pmd.typeresolution.testdata.FieldAccessSuper;
import net.sourceforge.pmd.typeresolution.testdata.GenericMethodsImplicit;
import net.sourceforge.pmd.typeresolution.testdata.GenericsArrays;
import net.sourceforge.pmd.typeresolution.testdata.InnerClass;
import net.sourceforge.pmd.typeresolution.testdata.JavaTypeDefinitionToStringNPE;
import net.sourceforge.pmd.typeresolution.testdata.Literals;
import net.sourceforge.pmd.typeresolution.testdata.LocalGenericClass;
import net.sourceforge.pmd.typeresolution.testdata.MethodAccessibility;
import net.sourceforge.pmd.typeresolution.testdata.MethodCallExpressionTypes;
import net.sourceforge.pmd.typeresolution.testdata.MethodFirstPhase;
import net.sourceforge.pmd.typeresolution.testdata.MethodGenericExplicit;
import net.sourceforge.pmd.typeresolution.testdata.MethodGenericParam;
import net.sourceforge.pmd.typeresolution.testdata.MethodMostSpecific;
import net.sourceforge.pmd.typeresolution.testdata.MethodPotentialApplicability;
import net.sourceforge.pmd.typeresolution.testdata.MethodSecondPhase;
import net.sourceforge.pmd.typeresolution.testdata.MethodStaticAccess;
import net.sourceforge.pmd.typeresolution.testdata.MethodThirdPhase;
import net.sourceforge.pmd.typeresolution.testdata.NestedAllocationExpressions;
import net.sourceforge.pmd.typeresolution.testdata.NestedAnonymousClass;
import net.sourceforge.pmd.typeresolution.testdata.Operators;
import net.sourceforge.pmd.typeresolution.testdata.OverloadedMethodsUsage;
import net.sourceforge.pmd.typeresolution.testdata.PmdStackOverflow;
import net.sourceforge.pmd.typeresolution.testdata.Promotion;
import net.sourceforge.pmd.typeresolution.testdata.SubTypeUsage;
import net.sourceforge.pmd.typeresolution.testdata.SuperExpression;
import net.sourceforge.pmd.typeresolution.testdata.ThisExpression;
import net.sourceforge.pmd.typeresolution.testdata.VarArgsMethodUseCase;
import net.sourceforge.pmd.typeresolution.testdata.VarargsAsFixedArity;
import net.sourceforge.pmd.typeresolution.testdata.VarargsZeroArity;
import net.sourceforge.pmd.typeresolution.testdata.dummytypes.Converter;
import net.sourceforge.pmd.typeresolution.testdata.dummytypes.GenericClass;
import net.sourceforge.pmd.typeresolution.testdata.dummytypes.JavaTypeDefinitionEquals;
import net.sourceforge.pmd.typeresolution.testdata.dummytypes.StaticMembers;
import net.sourceforge.pmd.typeresolution.testdata.dummytypes.SuperClassA;
import net.sourceforge.pmd.typeresolution.testdata.dummytypes.SuperClassA2;
import net.sourceforge.pmd.typeresolution.testdata.dummytypes.SuperClassAOther;
import net.sourceforge.pmd.typeresolution.testdata.dummytypes.SuperClassAOther2;
import net.sourceforge.pmd.typeresolution.testdata.dummytypes.SuperClassB;
import net.sourceforge.pmd.typeresolution.testdata.dummytypes.SuperClassB2;

// TODO split that class
public class ClassTypeResolverTest {

    private final JavaParsingHelper java8 = JavaParsingHelper.WITH_PROCESSING.withDefaultVersion("1.8");
    private final JavaParsingHelper java4 = java8.withDefaultVersion("1.4");
    private final JavaParsingHelper java5 = java8.withDefaultVersion("1.5");
    private final JavaParsingHelper java7 = java8.withDefaultVersion("1.7");
    private final JavaParsingHelper java11 = java8.withDefaultVersion("11");
    private final JavaParsingHelper java9 = java8.withDefaultVersion("9");


    @Test
    public void stackOverflowTest() {
        // See #831 https://github.com/pmd/pmd/issues/831 - [java] StackOverflow in JavaTypeDefinitionSimple.toString
        java5.parseClass(PmdStackOverflow.class);
    }

<<<<<<< HEAD

=======
>>>>>>> cf89b742
    @Test
    public void testClassNameExists() {
        ClassTypeResolver classTypeResolver = new ClassTypeResolver();
        assertEquals(true, classTypeResolver.classNameExists("java.lang.System"));
        assertEquals(false, classTypeResolver.classNameExists("im.sure.that.this.does.not.Exist"));
        assertEquals(true, classTypeResolver.classNameExists("java.awt.List"));
    }


    @Test
    public void acceptanceTest() {
        ASTCompilationUnit acu = java5.parseClass(ArrayListFound.class);
        assertEquals(ArrayListFound.class, acu.getFirstDescendantOfType(ASTTypeDeclaration.class).getType());
        assertEquals(ArrayListFound.class,
                     acu.getFirstDescendantOfType(ASTClassOrInterfaceDeclaration.class).getType());
        ASTImportDeclaration id = acu.getFirstDescendantOfType(ASTImportDeclaration.class);
        assertEquals("java.util", id.getPackage().getName());
        assertEquals(ArrayList.class, id.getType());
        assertEquals(ArrayList.class, acu.getFirstDescendantOfType(ASTClassOrInterfaceType.class).getType());
        assertEquals(ArrayList.class, acu.getFirstDescendantOfType(ASTReferenceType.class).getType());
        assertEquals(ArrayList.class, acu.getFirstDescendantOfType(ASTType.class).getType());
        assertEquals(ArrayList.class, acu.getFirstDescendantOfType(ASTVariableDeclaratorId.class).getType());
        assertEquals(ArrayList.class, acu.getFirstDescendantOfType(ASTVariableDeclarator.class).getType());
        assertEquals(ArrayList.class, acu.getFirstDescendantOfType(ASTFieldDeclaration.class).getType());

        acu = java5.parseClass(DefaultJavaLangImport.class);
        assertEquals(String.class, acu.getFirstDescendantOfType(ASTClassOrInterfaceType.class).getType());
        assertEquals(Override.class, acu.findDescendantsOfType(ASTName.class).get(1).getType());
    }


    /**
     * See bug #1138 Anonymous inner class in enum causes NPE
     */
    @Test
    public void testEnumAnonymousInnerClass() {
        ASTCompilationUnit acu = java5.parseClass(EnumWithAnonymousInnerClass.class);
        // try it in jshell, an enum constant with a body is compiled to an anonymous class,
        // the counter is shared with other anonymous classes of the enum
        Class<?> enumAnon = acu.getFirstDescendantOfType(ASTEnumConstant.class).getQualifiedName().getType();
        assertEquals("net.sourceforge.pmd.typeresolution.testdata.EnumWithAnonymousInnerClass$1", enumAnon.getName());

        Class<?> inner = acu.getFirstDescendantOfType(ASTAllocationExpression.class)
                            .getFirstDescendantOfType(ASTClassOrInterfaceType.class).getType();
        assertEquals("net.sourceforge.pmd.typeresolution.testdata.EnumWithAnonymousInnerClass$2", inner.getName());
    }


    /**
     * See bug #899 toString causes NPE
     */
    @Test
    public void testNPEInJavaTypeDefinitionToString() {
        // Just parsing this file throws a NPE
        java8.parseClass(JavaTypeDefinitionToStringNPE.class);
    }


    @Test
    public void testExtraTopLevelClass() throws ClassNotFoundException {
        ASTCompilationUnit acu = java5.parseClass(ExtraTopLevelClass.class);
        Class<?> theExtraTopLevelClass = Class
                .forName("net.sourceforge.pmd.typeresolution.testdata.TheExtraTopLevelClass");
        // First class
        ASTTypeDeclaration typeDeclaration = (ASTTypeDeclaration) acu.jjtGetChild(1);
        assertEquals(ExtraTopLevelClass.class, typeDeclaration.getType());
        assertEquals(ExtraTopLevelClass.class,
                     typeDeclaration.getFirstDescendantOfType(ASTClassOrInterfaceDeclaration.class).getType());
        // Second class
        typeDeclaration = (ASTTypeDeclaration) acu.jjtGetChild(2);
        assertEquals(theExtraTopLevelClass, typeDeclaration.getType());
        assertEquals(theExtraTopLevelClass,
                     typeDeclaration.getFirstDescendantOfType(ASTClassOrInterfaceDeclaration.class).getType());
    }


    @Test
    public void testInnerClass() throws ClassNotFoundException {
        ASTCompilationUnit acu = java5.parseClass(InnerClass.class);
        Class<?> theInnerClass = Class.forName("net.sourceforge.pmd.typeresolution.testdata.InnerClass$TheInnerClass");
        // Outer class
        ASTTypeDeclaration typeDeclaration = acu.getFirstDescendantOfType(ASTTypeDeclaration.class);
        assertEquals(InnerClass.class, typeDeclaration.getType());
        ASTClassOrInterfaceDeclaration outerClassDeclaration = typeDeclaration
                .getFirstDescendantOfType(ASTClassOrInterfaceDeclaration.class);
        assertEquals(InnerClass.class, outerClassDeclaration.getType());
        // Inner class
        assertEquals(theInnerClass,
                     outerClassDeclaration.getFirstDescendantOfType(ASTClassOrInterfaceDeclaration.class).getType());
        // Method parameter as inner class
        ASTFormalParameter formalParameter = typeDeclaration.getFirstDescendantOfType(ASTFormalParameter.class);
        assertEquals(theInnerClass, formalParameter.getType());
    }


    /**
     * If we don't have the auxclasspath, we might not find the inner class. In
     * that case, we'll need to search by name for a match.
     *
     * @throws Exception
     */
    @Test
    public void testInnerClassNotCompiled() throws Exception {
        Node acu = java8.parse("public class TestInnerClass {\n" + "    public void foo() {\n"
                                                        + "        Statement statement = new Statement();\n" + "    "
                                                        + "}\n" + "    static class Statement {\n"
                                                        + "    }\n"
                                                        + "}");
        ASTClassOrInterfaceType statement = acu.getFirstDescendantOfType(ASTClassOrInterfaceType.class);
        Assert.assertTrue(statement.isReferenceToClassSameCompilationUnit());
    }


    @Test
    public void testAnonymousClassFromInterface() throws Exception {
        Node acu = java8.parseClass(AnonymousClassFromInterface.class);
        ASTAllocationExpression allocationExpression = acu.getFirstDescendantOfType(ASTAllocationExpression.class);
        TypeNode child = (TypeNode) allocationExpression.jjtGetChild(0);
        Assert.assertTrue(Comparator.class.isAssignableFrom(child.getType()));
        Assert.assertSame(Integer.class, child.getTypeDefinition().getGenericType(0).getType());
    }


    @Test
    public void testNestedAnonymousClass() throws Exception {
        Node acu = java8.parseClass(NestedAnonymousClass.class);
        ASTAllocationExpression allocationExpression = acu.getFirstDescendantOfType(ASTAllocationExpression.class);
        ASTAllocationExpression nestedAllocation
                = allocationExpression.getFirstDescendantOfType(ASTClassOrInterfaceBodyDeclaration.class) // get the declaration (boundary)
                                      .getFirstDescendantOfType(ASTAllocationExpression.class); // and dive for the nested allocation
        TypeNode child = (TypeNode) nestedAllocation.jjtGetChild(0);
        Assert.assertTrue(Converter.class.isAssignableFrom(child.getType()));
        Assert.assertSame(String.class, child.getTypeDefinition().getGenericType(0).getType());
    }


    @Test
    public void testAnonymousExtendingObject() throws Exception {
        Node acu = java8.parseClass(AnoymousExtendingObject.class);
        ASTAllocationExpression allocationExpression = acu.getFirstDescendantOfType(ASTAllocationExpression.class);
        TypeNode child = (TypeNode) allocationExpression.jjtGetChild(0);
        Assert.assertTrue(Object.class.isAssignableFrom(child.getType()));
    }


    @Test
    public void testAnonymousInnerClass() throws ClassNotFoundException {
        ASTCompilationUnit acu = java5.parseClass(AnonymousInnerClass.class);
        Class<?> theAnonymousInnerClass = Class
                .forName("net.sourceforge.pmd.typeresolution.testdata.AnonymousInnerClass$1");
        // Outer class
        ASTTypeDeclaration typeDeclaration = acu.getFirstDescendantOfType(ASTTypeDeclaration.class);
        assertEquals(AnonymousInnerClass.class, typeDeclaration.getType());
        ASTClassOrInterfaceDeclaration outerClassDeclaration = typeDeclaration
                .getFirstDescendantOfType(ASTClassOrInterfaceDeclaration.class);
        assertEquals(AnonymousInnerClass.class, outerClassDeclaration.getType());
        // Anonymous Inner class
        assertEquals(theAnonymousInnerClass,
                     outerClassDeclaration.getFirstDescendantOfType(ASTAllocationExpression.class).getType());
    }


    @Test
    public void testLiterals() throws JaxenException {
        List<ASTLiteral> literals = selectNodes(Literals.class, ASTLiteral.class);
        int index = 0;

        // String s = "s";
        assertEquals(0, literals.get(index).jjtGetNumChildren());
        assertEquals(String.class, literals.get(index++).getType());

        // boolean boolean1 = false;
        assertEquals(Boolean.TYPE, literals.get(index).getFirstDescendantOfType(ASTBooleanLiteral.class).getType());
        assertEquals(Boolean.TYPE, literals.get(index++).getType());

        // boolean boolean2 = true;
        assertEquals(Boolean.TYPE, literals.get(index).getFirstDescendantOfType(ASTBooleanLiteral.class).getType());
        assertEquals(Boolean.TYPE, literals.get(index++).getType());

        // Object obj = null;
        assertNull(literals.get(index).getFirstDescendantOfType(ASTNullLiteral.class).getType());
        assertNull(literals.get(index++).getType());

        // byte byte1 = 0;
        assertEquals(0, literals.get(index).jjtGetNumChildren());
        assertEquals(Integer.TYPE, literals.get(index++).getType());

        // byte byte2 = 0x0F;
        assertEquals(0, literals.get(index).jjtGetNumChildren());
        assertEquals(Integer.TYPE, literals.get(index++).getType());

        // byte byte3 = -007;
        assertEquals(0, literals.get(index).jjtGetNumChildren());
        assertEquals(Integer.TYPE, literals.get(index++).getType());

        // short short1 = 0;
        assertEquals(0, literals.get(index).jjtGetNumChildren());
        assertEquals(Integer.TYPE, literals.get(index++).getType());

        // short short2 = 0x0F;
        assertEquals(0, literals.get(index).jjtGetNumChildren());
        assertEquals(Integer.TYPE, literals.get(index++).getType());

        // short short3 = -007;
        assertEquals(0, literals.get(index).jjtGetNumChildren());
        assertEquals(Integer.TYPE, literals.get(index++).getType());

        // char char1 = 0;
        assertEquals(0, literals.get(index).jjtGetNumChildren());
        assertEquals(Integer.TYPE, literals.get(index++).getType());

        // char char2 = 0x0F;
        assertEquals(0, literals.get(index).jjtGetNumChildren());
        assertEquals(Integer.TYPE, literals.get(index++).getType());

        // char char3 = 007;
        assertEquals(0, literals.get(index).jjtGetNumChildren());
        assertEquals(Integer.TYPE, literals.get(index++).getType());

        // char char4 = 'a';
        assertEquals(0, literals.get(index).jjtGetNumChildren());
        assertEquals(Character.TYPE, literals.get(index++).getType());

        // int int1 = 0;
        assertEquals(0, literals.get(index).jjtGetNumChildren());
        assertEquals(Integer.TYPE, literals.get(index++).getType());

        // int int2 = 0x0F;
        assertEquals(0, literals.get(index).jjtGetNumChildren());
        assertEquals(Integer.TYPE, literals.get(index++).getType());

        // int int3 = -007;
        assertEquals(0, literals.get(index).jjtGetNumChildren());
        assertEquals(Integer.TYPE, literals.get(index++).getType());

        // int int4 = 'a';
        assertEquals(0, literals.get(index).jjtGetNumChildren());
        assertEquals(Character.TYPE, literals.get(index++).getType());

        // long long1 = 0;
        assertEquals(0, literals.get(index).jjtGetNumChildren());
        assertEquals(Integer.TYPE, literals.get(index++).getType());

        // long long2 = 0x0F;
        assertEquals(0, literals.get(index).jjtGetNumChildren());
        assertEquals(Integer.TYPE, literals.get(index++).getType());

        // long long3 = -007;
        assertEquals(0, literals.get(index).jjtGetNumChildren());
        assertEquals(Integer.TYPE, literals.get(index++).getType());

        // long long4 = 0L;
        assertEquals(0, literals.get(index).jjtGetNumChildren());
        assertEquals(Long.TYPE, literals.get(index++).getType());

        // long long5 = 0x0Fl;
        assertEquals(0, literals.get(index).jjtGetNumChildren());
        assertEquals(Long.TYPE, literals.get(index++).getType());

        // long long6 = -007L;
        assertEquals(0, literals.get(index).jjtGetNumChildren());
        assertEquals(Long.TYPE, literals.get(index++).getType());

        // long long7 = 'a';
        assertEquals(0, literals.get(index).jjtGetNumChildren());
        assertEquals(Character.TYPE, literals.get(index++).getType());

        // float float1 = 0.0f;
        assertEquals(0, literals.get(index).jjtGetNumChildren());
        assertEquals(Float.TYPE, literals.get(index++).getType());

        // float float2 = -10e+01f;
        assertEquals(0, literals.get(index).jjtGetNumChildren());
        assertEquals(Float.TYPE, literals.get(index++).getType());

        // float float3 = 0x08.08p3f;
        assertEquals(0, literals.get(index).jjtGetNumChildren());
        assertEquals(Float.TYPE, literals.get(index++).getType());

        // float float4 = 0xFF;
        assertEquals(0, literals.get(index).jjtGetNumChildren());
        assertEquals(Integer.TYPE, literals.get(index++).getType());

        // float float5 = 'a';
        assertEquals(0, literals.get(index).jjtGetNumChildren());
        assertEquals(Character.TYPE, literals.get(index++).getType());

        // double double1 = 0.0;
        assertEquals(0, literals.get(index).jjtGetNumChildren());
        assertEquals(Double.TYPE, literals.get(index++).getType());

        // double double2 = -10e+01;
        assertEquals(0, literals.get(index).jjtGetNumChildren());
        assertEquals(Double.TYPE, literals.get(index++).getType());

        // double double3 = 0x08.08p3;
        assertEquals(0, literals.get(index).jjtGetNumChildren());
        assertEquals(Double.TYPE, literals.get(index++).getType());

        // double double4 = 0xFF;
        assertEquals(0, literals.get(index).jjtGetNumChildren());
        assertEquals(Integer.TYPE, literals.get(index++).getType());

        // double double5 = 'a';
        assertEquals(0, literals.get(index).jjtGetNumChildren());
        assertEquals(Character.TYPE, literals.get(index++).getType());

        // Make sure we got them all.
        assertEquals("All literals not tested", index, literals.size());
    }


    @Test
    public void testUnaryNumericPromotion() throws JaxenException {
<<<<<<< HEAD
        List<ASTExpression> expressions = selectNodes(Promotion.class, ASTExpression.class,
                                                      "//Block[preceding-sibling::MethodDeclarator[@Image = "
                                                              + "'unaryNumericPromotion']]//Expression[UnaryExpression]");
=======
        ASTCompilationUnit acu = java5.parseClass(Promotion.class);
        List<ASTExpression> expressions = convertList(
                acu.findChildNodesWithXPath(
                        "//Block[preceding-sibling::MethodDeclarator[@Image = "
                                + "'unaryNumericPromotion']]//Expression[UnaryExpression]"),
                ASTExpression.class);
>>>>>>> cf89b742
        int index = 0;

        assertEquals(Integer.TYPE, expressions.get(index++).getType());
        assertEquals(Integer.TYPE, expressions.get(index++).getType());
        assertEquals(Integer.TYPE, expressions.get(index++).getType());
        assertEquals(Integer.TYPE, expressions.get(index++).getType());
        assertEquals(Long.TYPE, expressions.get(index++).getType());
        assertEquals(Float.TYPE, expressions.get(index++).getType());
        assertEquals(Double.TYPE, expressions.get(index++).getType());

        // Make sure we got them all.
        assertEquals("All expressions not tested", index, expressions.size());
    }


    @Test
    public void testBinaryNumericPromotion() throws JaxenException {
<<<<<<< HEAD
        List<ASTExpression> expressions = selectNodes(Promotion.class, ASTExpression.class,
                                                      "//Block[preceding-sibling::MethodDeclarator[@Image = "
                                                              + "'binaryNumericPromotion']]//Expression[AdditiveExpression]");
=======
        ASTCompilationUnit acu = java5.parseClass(Promotion.class);
        List<ASTExpression> expressions = convertList(
                acu.findChildNodesWithXPath(
                        "//Block[preceding-sibling::MethodDeclarator[@Image = "
                                + "'binaryNumericPromotion']]//Expression[AdditiveExpression]"),
                ASTExpression.class);
>>>>>>> cf89b742
        int index = 0;

        // LHS = byte
        assertEquals(Integer.TYPE, expressions.get(index++).getType());
        assertEquals(Integer.TYPE, expressions.get(index++).getType());
        assertEquals(Integer.TYPE, expressions.get(index++).getType());
        assertEquals(Integer.TYPE, expressions.get(index++).getType());
        assertEquals(Long.TYPE, expressions.get(index++).getType());
        assertEquals(Float.TYPE, expressions.get(index++).getType());
        assertEquals(Double.TYPE, expressions.get(index++).getType());
        // LHS = short
        assertEquals(Integer.TYPE, expressions.get(index++).getType());
        assertEquals(Integer.TYPE, expressions.get(index++).getType());
        assertEquals(Integer.TYPE, expressions.get(index++).getType());
        assertEquals(Integer.TYPE, expressions.get(index++).getType());
        assertEquals(Long.TYPE, expressions.get(index++).getType());
        assertEquals(Float.TYPE, expressions.get(index++).getType());
        assertEquals(Double.TYPE, expressions.get(index++).getType());
        // LHS = char
        assertEquals(Integer.TYPE, expressions.get(index++).getType());
        assertEquals(Integer.TYPE, expressions.get(index++).getType());
        assertEquals(Integer.TYPE, expressions.get(index++).getType());
        assertEquals(Integer.TYPE, expressions.get(index++).getType());
        assertEquals(Long.TYPE, expressions.get(index++).getType());
        assertEquals(Float.TYPE, expressions.get(index++).getType());
        assertEquals(Double.TYPE, expressions.get(index++).getType());
        // LHS = int
        assertEquals(Integer.TYPE, expressions.get(index++).getType());
        assertEquals(Integer.TYPE, expressions.get(index++).getType());
        assertEquals(Integer.TYPE, expressions.get(index++).getType());
        assertEquals(Integer.TYPE, expressions.get(index++).getType());
        assertEquals(Long.TYPE, expressions.get(index++).getType());
        assertEquals(Float.TYPE, expressions.get(index++).getType());
        assertEquals(Double.TYPE, expressions.get(index++).getType());
        // LHS = long
        assertEquals(Long.TYPE, expressions.get(index++).getType());
        assertEquals(Long.TYPE, expressions.get(index++).getType());
        assertEquals(Long.TYPE, expressions.get(index++).getType());
        assertEquals(Long.TYPE, expressions.get(index++).getType());
        assertEquals(Long.TYPE, expressions.get(index++).getType());
        assertEquals(Float.TYPE, expressions.get(index++).getType());
        assertEquals(Double.TYPE, expressions.get(index++).getType());
        // LHS = float
        assertEquals(Float.TYPE, expressions.get(index++).getType());
        assertEquals(Float.TYPE, expressions.get(index++).getType());
        assertEquals(Float.TYPE, expressions.get(index++).getType());
        assertEquals(Float.TYPE, expressions.get(index++).getType());
        assertEquals(Float.TYPE, expressions.get(index++).getType());
        assertEquals(Float.TYPE, expressions.get(index++).getType());
        assertEquals(Double.TYPE, expressions.get(index++).getType());
        // LHS = double
        assertEquals(Double.TYPE, expressions.get(index++).getType());
        assertEquals(Double.TYPE, expressions.get(index++).getType());
        assertEquals(Double.TYPE, expressions.get(index++).getType());
        assertEquals(Double.TYPE, expressions.get(index++).getType());
        assertEquals(Double.TYPE, expressions.get(index++).getType());
        assertEquals(Double.TYPE, expressions.get(index++).getType());
        assertEquals(Double.TYPE, expressions.get(index++).getType());

        // Make sure we got them all.
        assertEquals("All expressions not tested", index, expressions.size());
    }


    @Test
    public void testBinaryStringPromotion() throws JaxenException {
<<<<<<< HEAD
        List<ASTExpression> expressions = selectNodes(Promotion.class, ASTExpression.class,
                                                      "//Block[preceding-sibling::MethodDeclarator[@Image = 'binaryStringPromotion']]//Expression");
=======
        ASTCompilationUnit acu = java5.parseClass(Promotion.class);
        List<ASTExpression> expressions = convertList(
                acu.findChildNodesWithXPath(
                        "//Block[preceding-sibling::MethodDeclarator[@Image = 'binaryStringPromotion']]//Expression"),
                ASTExpression.class);
>>>>>>> cf89b742
        int index = 0;

        assertEquals(String.class, expressions.get(index++).getType());
        assertEquals(String.class, expressions.get(index++).getType());
        assertEquals(String.class, expressions.get(index++).getType());
        assertEquals(String.class, expressions.get(index++).getType());
        assertEquals(String.class, expressions.get(index++).getType());

        // Make sure we got them all.
        assertEquals("All expressions not tested", index, expressions.size());
    }


    @Test
    public void testUnaryLogicalOperators() throws JaxenException {
<<<<<<< HEAD
        List<ASTExpression> expressions = selectNodes(Operators.class, ASTExpression.class,
                                                      "//Block[preceding-sibling::MethodDeclarator[@Image = 'unaryLogicalOperators']]//Expression");
=======
        ASTCompilationUnit acu = java5.parseClass(Operators.class);
        List<ASTExpression> expressions = convertList(
                acu.findChildNodesWithXPath(
                        "//Block[preceding-sibling::MethodDeclarator[@Image = 'unaryLogicalOperators']]//Expression"),
                ASTExpression.class);
>>>>>>> cf89b742
        int index = 0;

        assertEquals(Boolean.TYPE, expressions.get(index++).getType());
        assertEquals(Boolean.TYPE, expressions.get(index++).getType());

        // Make sure we got them all.
        assertEquals("All expressions not tested", index, expressions.size());
    }


    @Test
    public void testBinaryLogicalOperators() throws JaxenException {
<<<<<<< HEAD
        List<ASTExpression> expressions = selectNodes(Operators.class, ASTExpression.class,
                                                      "//Block[preceding-sibling::MethodDeclarator[@Image = 'binaryLogicalOperators']]//Expression");
=======
        ASTCompilationUnit acu = java5.parseClass(Operators.class);
        List<ASTExpression> expressions = convertList(
                acu.findChildNodesWithXPath(
                        "//Block[preceding-sibling::MethodDeclarator[@Image = 'binaryLogicalOperators']]//Expression"),
                ASTExpression.class);
>>>>>>> cf89b742
        int index = 0;

        assertEquals(Boolean.TYPE, expressions.get(index++).getType());
        assertEquals(Boolean.TYPE, expressions.get(index++).getType());
        assertEquals(Boolean.TYPE, expressions.get(index++).getType());
        assertEquals(Boolean.TYPE, expressions.get(index++).getType());
        assertEquals(Boolean.TYPE, expressions.get(index++).getType());
        assertEquals(Boolean.TYPE, expressions.get(index++).getType());
        assertEquals(Boolean.TYPE, expressions.get(index++).getType());
        assertEquals(Boolean.TYPE, expressions.get(index++).getType());
        assertEquals(Boolean.TYPE, expressions.get(index++).getType());
        assertEquals(Boolean.TYPE, expressions.get(index++).getType());
        assertEquals(Boolean.TYPE, expressions.get(index++).getType());
        assertEquals(Boolean.TYPE, expressions.get(index++).getType());
        assertEquals(Boolean.TYPE, expressions.get(index++).getType());

        // Make sure we got them all.
        assertEquals("All expressions not tested", index, expressions.size());
    }


    @Test
    public void testUnaryNumericOperators() throws JaxenException {
<<<<<<< HEAD
        List<TypeNode> expressions = selectNodes(Operators.class, TypeNode.class,
                                               "//Block[preceding-sibling::MethodDeclarator[@Image = 'unaryNumericOperators']]"
                                                       + "//*[self::Expression or self::PostfixExpression or self::PreIncrementExpression or self::PreDecrementExpression]");
=======
        ASTCompilationUnit acu = java5.parseClass(Operators.class);
        List<TypeNode> expressions = new ArrayList<>();
        expressions.addAll(convertList(
                acu.findChildNodesWithXPath(
                        "//Block[preceding-sibling::MethodDeclarator[@Image = 'unaryNumericOperators']]//Expression"),
                TypeNode.class));
        expressions.addAll(convertList(
                acu.findChildNodesWithXPath(
                        "//Block[preceding-sibling::MethodDeclarator[@Image = "
                                + "'unaryNumericOperators']]//PostfixExpression"),
                TypeNode.class));
        expressions.addAll(convertList(
                acu.findChildNodesWithXPath(
                        "//Block[preceding-sibling::MethodDeclarator[@Image = "
                                + "'unaryNumericOperators']]//PreIncrementExpression"),
                TypeNode.class));
        expressions.addAll(convertList(
                acu.findChildNodesWithXPath(
                        "//Block[preceding-sibling::MethodDeclarator[@Image = "
                                + "'unaryNumericOperators']]//PreDecrementExpression"),
                TypeNode.class));
>>>>>>> cf89b742

        int index = 0;
        assertEquals(Integer.TYPE, expressions.get(index++).getType());
        assertEquals(Integer.TYPE, expressions.get(index++).getType());
        assertEquals(Double.TYPE, expressions.get(index++).getType());
        assertEquals(Double.TYPE, expressions.get(index++).getType());
        assertEquals(Double.TYPE, expressions.get(index++).getType());
        assertEquals(Double.TYPE, expressions.get(index++).getType());

        // Make sure we got them all.
        assertEquals("All expressions not tested", index, expressions.size());
    }


    @Test
    public void testBinaryNumericOperators() throws JaxenException {
<<<<<<< HEAD
        List<ASTExpression> expressions = selectNodes(Operators.class, ASTExpression.class,
                                                      "//Block[preceding-sibling::MethodDeclarator[@Image = 'binaryNumericOperators']]//Expression");
=======
        ASTCompilationUnit acu = java5.parseClass(Operators.class);
        List<ASTExpression> expressions = convertList(
                acu.findChildNodesWithXPath(
                        "//Block[preceding-sibling::MethodDeclarator[@Image = 'binaryNumericOperators']]//Expression"),
                ASTExpression.class);
>>>>>>> cf89b742
        int index = 0;

        assertEquals(Integer.TYPE, expressions.get(index++).getType());
        assertEquals(Integer.TYPE, expressions.get(index++).getType());
        assertEquals(Integer.TYPE, expressions.get(index++).getType());
        assertEquals(Integer.TYPE, expressions.get(index++).getType());
        assertEquals(Integer.TYPE, expressions.get(index++).getType());
        assertEquals(Integer.TYPE, expressions.get(index++).getType());
        assertEquals(Integer.TYPE, expressions.get(index++).getType());
        assertEquals(Integer.TYPE, expressions.get(index++).getType());

        // Make sure we got them all.
        assertEquals("All expressions not tested", index, expressions.size());
    }


    @Test
    public void testAssignmentOperators() throws JaxenException {
<<<<<<< HEAD
        List<ASTStatementExpression> expressions = selectNodes(Operators.class, ASTStatementExpression.class,
                                                               "//Block[preceding-sibling::MethodDeclarator[@Image = "
                                                                       + "'assignmentOperators']]//StatementExpression");
=======
        ASTCompilationUnit acu = java5.parseClass(Operators.class);
        List<ASTStatementExpression> expressions = convertList(
                acu.findChildNodesWithXPath(
                        "//Block[preceding-sibling::MethodDeclarator[@Image = "
                                + "'assignmentOperators']]//StatementExpression"),
                ASTStatementExpression.class);
>>>>>>> cf89b742
        int index = 0;

        assertEquals(Long.TYPE, expressions.get(index++).getType());
        assertEquals(Long.TYPE, expressions.get(index++).getType());
        assertEquals(Long.TYPE, expressions.get(index++).getType());
        assertEquals(Long.TYPE, expressions.get(index++).getType());
        assertEquals(Long.TYPE, expressions.get(index++).getType());
        assertEquals(Long.TYPE, expressions.get(index++).getType());
        assertEquals(Long.TYPE, expressions.get(index++).getType());
        assertEquals(Long.TYPE, expressions.get(index++).getType());
        assertEquals(Long.TYPE, expressions.get(index++).getType());
        assertEquals(Long.TYPE, expressions.get(index++).getType());
        assertEquals(Long.TYPE, expressions.get(index++).getType());
        assertEquals(Long.TYPE, expressions.get(index++).getType());

        // Make sure we got them all.
        assertEquals("All expressions not tested", index, expressions.size());
    }


    /**
     * The type should be filled also on the ASTVariableDeclaratorId node, not
     * only on the variable name declaration.
     */
    @Test
    public void testFullyQualifiedType() {
        String source = "public class Foo {\n" + "    public void bar() {\n"
                + "        java.util.StringTokenizer st = new StringTokenizer(\"a.b.c.d\", \".\");\n"
                + "        while (st.hasMoreTokens()) {\n" + "            System.out.println(st.nextToken());\n"
                + "        }\n" + "    }\n" + "}";
        ASTCompilationUnit acu = java5.parse(source);
        List<ASTName> names = acu.findDescendantsOfType(ASTName.class);
        ASTName theStringTokenizer = null;
        for (ASTName name : names) {
            if (name.hasImageEqualTo("st.hasMoreTokens")) {
                theStringTokenizer = name;
                break;
            }
        }
        Assert.assertNotNull(theStringTokenizer);
        VariableNameDeclaration declaration = (VariableNameDeclaration) theStringTokenizer.getNameDeclaration();
        Assert.assertNotNull(declaration);
        Assert.assertEquals("java.util.StringTokenizer", declaration.getTypeImage());
        Assert.assertNotNull(declaration.getType());
        Assert.assertSame(StringTokenizer.class, declaration.getType());
        ASTVariableDeclaratorId id = (ASTVariableDeclaratorId) declaration.getNode();
        Assert.assertNotNull(id.getType());
        Assert.assertSame(StringTokenizer.class, id.getType());
    }


    @Test
    public void testThisExpression() {
        ASTCompilationUnit compilationUnit = java5.parseClass(ThisExpression.class);
        // need to cross borders, to find expressions of the nested classes
        List<ASTPrimaryExpression> expressions = compilationUnit.findDescendantsOfType(ASTPrimaryExpression.class, true);
        List<ASTPrimaryPrefix> prefixes = compilationUnit.findDescendantsOfType(ASTPrimaryPrefix.class, true);

        int index = 0;

        assertEquals(ThisExpression.class, expressions.get(index).getType());
        assertEquals(ThisExpression.class, prefixes.get(index++).getType());
        assertEquals(ThisExpression.class, expressions.get(index).getType());
        assertEquals(ThisExpression.class, prefixes.get(index++).getType());
        assertEquals(ThisExpression.class, expressions.get(index).getType());
        assertEquals(ThisExpression.class, prefixes.get(index++).getType());
        assertEquals(ThisExpression.class, expressions.get(index).getType());
        assertEquals(ThisExpression.class, prefixes.get(index++).getType());

        assertEquals(ThisExpression.ThisExprNested.class, expressions.get(index).getType());
        assertEquals(ThisExpression.ThisExprNested.class, prefixes.get(index++).getType());

        // Qualified this
        assertEquals(ThisExpression.class, expressions.get(index).getType());
        assertEquals(ThisExpression.class, prefixes.get(index).getType());
        assertEquals(ThisExpression.class, ((TypeNode) expressions.get(index++).jjtGetChild(1)).getType());

        assertEquals(ThisExpression.ThisExprStaticNested.class, expressions.get(index).getType());
        assertEquals(ThisExpression.ThisExprStaticNested.class, prefixes.get(index++).getType());

        // Make sure we got them all
        assertEquals("All expressions not tested", index, expressions.size());
        assertEquals("All expressions not tested", index, prefixes.size());
    }


    @Test
    public void testSuperExpression() throws JaxenException {
        List<AbstractJavaTypeNode> expressions = selectNodes(SuperExpression.class, AbstractJavaTypeNode.class,
                                                             "//VariableInitializer/Expression/PrimaryExpression/PrimaryPrefix");

        int index = 0;

        assertEquals(SuperClassA.class, expressions.get(index++).getType());
        assertEquals(SuperClassA.class, expressions.get(index++).getType());
        assertEquals(SuperClassA.class, expressions.get(index++).getType());
        assertEquals(SuperClassA.class, expressions.get(index++).getType());
        assertEquals(SuperExpression.class, ((TypeNode) expressions.get(index).jjtGetParent().jjtGetChild(0))
                .getType());
        assertEquals(SuperClassA.class, ((TypeNode) expressions.get(index++).jjtGetParent().jjtGetChild(1)).getType());

        assertEquals(SuperExpression.class, expressions.get(index++).getType());
        assertEquals(SuperExpression.class, expressions.get(index++).getType());

        // Make sure we got them all
        assertEquals("All expressions not tested", index, expressions.size());
    }


    @Test
    public void testArrayTypes() throws JaxenException {
        // We must not select the expression in the dimensions
        List<ASTExpression> expressions = selectNodes(ArrayTypes.class, ASTExpression.class, "//VariableInitializer/Expression");

        int index = 0;

        // int[] a = new int[1];
        //           ----------
        assertEquals(int[].class, expressions.get(index++).getType());

        // Object[][] b = new Object[1][0];
        //                ----------------
        assertEquals(Object[][].class, expressions.get(index++).getType());

        // ArrayTypes[][][] c = new ArrayTypes[][][] { new ArrayTypes[1][2] };
        //                      ---------------------------------------------
        assertEquals(ArrayTypes[][][].class, expressions.get(index++).getType());

        // ArrayTypes[][][] c = new ArrayTypes[][][] { new ArrayTypes[1][2] };
        //                                             --------------------
        assertEquals(ArrayTypes[][].class, expressions.get(index++).getType());

        // Make sure we got them all
        assertEquals("All expressions not tested", index, expressions.size());
    }

    @Test
    public void testArrayAccess() throws JaxenException {
        List<ASTExpression> expressions = selectNodes(ArrayAccess.class, ASTExpression.class, "//VariableInitializer/Expression");

        int index = 1;
        // int aElement = a[0];
        assertEquals(int.class, expressions.get(index).getType());

        index += 2;
        // Object bElement = b[0][0];
        assertEquals(Object.class, expressions.get(index).getType());

        index += 3;
        // ArrayAccess cElement = c[0][0][0];
        assertEquals(ArrayAccess.class, expressions.get(index).getType());
    }

    @Test
    public void testReferenceType() {
        List<ASTReferenceType> referenceTypes = selectNodes(ArrayTypes.class, ASTReferenceType.class);

        int index = 0;

        // int[] a = new int[1];
        // -----
        assertEquals(int[].class, referenceTypes.get(index++).getType());

        // Object[][] b = new Object[1][0];
        // ----------
        assertEquals(Object[][].class, referenceTypes.get(index++).getType());

        // ArrayTypes[][][] c = new ArrayTypes[][][] { ... };
        // ----------------
        assertEquals(ArrayTypes[][][].class, referenceTypes.get(index++).getType());

        // Make sure we got them all
        assertEquals("All expressions not tested", index, referenceTypes.size());
    }


    @Test
    public void testHeterogeneousArrayFieldDeclaration() throws JaxenException {
        List<ASTFieldDeclaration> fields = selectNodes(ArrayVariableDeclaration.class, ASTFieldDeclaration.class);
        List<ASTLocalVariableDeclaration> locals = selectNodes(ArrayVariableDeclaration.class, ASTLocalVariableDeclaration.class);

        // public int[] a, b[];
        testPrimitiveTypeFieldDecl(fields.get(0));
        testPrimitiveTypeFieldDecl(locals.get(0));

        // public String[] c, d[];
        testRefTypeFieldDecl(fields.get(1));
        testRefTypeFieldDecl(locals.get(1));
    }


    // subtest
    private void testPrimitiveTypeFieldDecl(Node declaration) throws JaxenException {
        // public int[] a, b[];

        ASTReferenceType typeNode = declaration.getFirstChildOfType(ASTType.class).getFirstChildOfType(ASTReferenceType.class);
        assertNotNull(typeNode);
        assertTrue(typeNode.isArray());
        assertEquals(1, typeNode.getArrayDepth());
        assertEquals("int", typeNode.getFirstChildOfType(ASTPrimitiveType.class).getImage());

        ASTVariableDeclaratorId aID = declaration.getFirstChildOfType(ASTVariableDeclarator.class).getFirstChildOfType(ASTVariableDeclaratorId.class);
        assertNotNull(aID);
        assertEquals("a", aID.getImage());
        assertFalse(aID.isArray());
        assertEquals(0, aID.getArrayDepth());
        assertEquals(int[].class, aID.getType());

        ASTVariableDeclaratorId bID = declaration.findChildrenOfType(ASTVariableDeclarator.class).get(1).getFirstChildOfType(ASTVariableDeclaratorId.class);
        assertNotNull(bID);
        assertEquals("b", bID.getImage());
        assertTrue(bID.isArray());
        assertEquals(1, bID.getArrayDepth());
        assertEquals(int[][].class, bID.getType());
    }


    // subtest
    private void testRefTypeFieldDecl(Node declaration) throws JaxenException {

        // public String[] c, d[];

        ASTReferenceType typeNode = declaration.getFirstChildOfType(ASTType.class).getFirstChildOfType(ASTReferenceType.class);
        assertNotNull(typeNode);
        assertTrue(typeNode.isArray());
        assertEquals(1, typeNode.getArrayDepth());
        assertEquals("String", typeNode.getFirstChildOfType(ASTClassOrInterfaceType.class).getImage());

        ASTVariableDeclaratorId cID = declaration.getFirstChildOfType(ASTVariableDeclarator.class).getFirstChildOfType(ASTVariableDeclaratorId.class);
        assertNotNull(cID);
        assertEquals("c", cID.getImage());
        assertFalse(cID.isArray());
        assertEquals(0, cID.getArrayDepth());
        assertEquals(String[].class, cID.getType());

        ASTVariableDeclaratorId dID = declaration.findChildrenOfType(ASTVariableDeclarator.class).get(1).getFirstChildOfType(ASTVariableDeclaratorId.class);
        assertNotNull(dID);
        assertEquals("d", dID.getImage());
        assertTrue(dID.isArray());
        assertEquals(1, dID.getArrayDepth());
        assertEquals(String[][].class, dID.getType());
    }


    @Test
    public void testFieldAccess() throws JaxenException {
        List<AbstractJavaTypeNode> expressions = selectNodes(FieldAccess.class, AbstractJavaTypeNode.class,
                                                             "//StatementExpression/PrimaryExpression");

        int index = 0;

        // param.field = 10;
        assertEquals(Integer.TYPE, expressions.get(index).getType());
        assertEquals(Integer.TYPE, getChildType(expressions.get(index++), 0));

        // local.field = 10;
        assertEquals(Integer.TYPE, expressions.get(index).getType());
        assertEquals(Integer.TYPE, getChildType(expressions.get(index++), 0));

        // f.f.f.field = 10;
        assertEquals(Integer.TYPE, expressions.get(index).getType());
        assertEquals(Integer.TYPE, getChildType(expressions.get(index++), 0));

        // (this).f.f.field = 10;
        assertEquals(Integer.TYPE, expressions.get(index).getType());
        assertEquals(FieldAccess.class, getChildType(expressions.get(index), 0));
        assertEquals(FieldAccess.class, getChildType(expressions.get(index), 1));
        assertEquals(FieldAccess.class, getChildType(expressions.get(index), 2));
        assertEquals(Integer.TYPE, getChildType(expressions.get(index++), 3));

        // field = 10;
        assertEquals(Integer.TYPE, expressions.get(index).getType());
        assertEquals(Integer.TYPE, getChildType(expressions.get(index++), 0));

        // Make sure we got them all
        assertEquals("All expressions not tested", index, expressions.size());
    }


    @Test
    public void testFieldAccessNested() throws JaxenException {
        List<AbstractJavaTypeNode> expressions = selectNodes(FieldAccessNested.class, AbstractJavaTypeNode.class,
                                                             "//StatementExpression/PrimaryExpression");

        int index = 0;

        // field = 10;
        assertEquals(Integer.TYPE, expressions.get(index).getType());
        assertEquals(Integer.TYPE, getChildType(expressions.get(index++), 0));

        // a = new SuperClassA();
        assertEquals(SuperClassA.class, expressions.get(index).getType());
        assertEquals(SuperClassA.class, getChildType(expressions.get(index++), 0));

        // net.sourceforge.pmd.typeresolution.javasymbols.testdata.FieldAccessNested.Nested.this.a = new SuperClassA();
        assertEquals(SuperClassA.class, expressions.get(index).getType());
        assertEquals(FieldAccessNested.Nested.class, getChildType(expressions.get(index), 0));
        assertEquals(FieldAccessNested.Nested.class, getChildType(expressions.get(index), 1));
        assertEquals(SuperClassA.class, getChildType(expressions.get(index++), 2));

        // FieldAccessNested.Nested.this.a = new SuperClassA();
        assertEquals(SuperClassA.class, expressions.get(index).getType());
        assertEquals(FieldAccessNested.Nested.class, getChildType(expressions.get(index), 0));
        assertEquals(FieldAccessNested.Nested.class, getChildType(expressions.get(index), 1));
        assertEquals(SuperClassA.class, getChildType(expressions.get(index++), 2));

        // Make sure we got them all
        assertEquals("All expressions not tested", index, expressions.size());
    }


    @Test
    public void testFieldAccessShadow() throws JaxenException {
        List<AbstractJavaTypeNode> expressions = selectNodes(FieldAccessShadow.class, AbstractJavaTypeNode.class,
                                                             "//StatementExpression/PrimaryExpression");

        int index = 0;

        // field = "shadow";
        assertEquals(String.class, expressions.get(index).getType());
        assertEquals(String.class, getChildType(expressions.get(index++), 0));

        // this.field = new Integer(10);
        assertEquals(Integer.class, expressions.get(index).getType());
        assertEquals(FieldAccessShadow.class, getChildType(expressions.get(index), 0));
        assertEquals(Integer.class, getChildType(expressions.get(index++), 1));

        // (this).field = new Integer(10);
        assertEquals(Integer.class, expressions.get(index).getType());
        assertEquals(FieldAccessShadow.class, getChildType(expressions.get(index), 0));
        assertEquals(Integer.class, getChildType(expressions.get(index++), 1));

        // s2 = new SuperClassB2();
        assertEquals(SuperClassB2.class, expressions.get(index).getType());
        assertEquals(SuperClassB2.class, getChildType(expressions.get(index++), 0));

        // privateShadow = 10;
        assertEquals(Number.class, expressions.get(index).getType());
        assertEquals(Number.class, getChildType(expressions.get(index++), 0));

        // Make sure we got them all
        assertEquals("All expressions not tested", index, expressions.size());
    }


    @Test
    public void testFieldAccessSuper() throws JaxenException {
        List<AbstractJavaTypeNode> expressions = selectNodes(FieldAccessSuper.class, AbstractJavaTypeNode.class,
                                                             "//StatementExpression/PrimaryExpression");

        int index = 0;

        // s = new SuperClassA();
        assertEquals(SuperClassA.class, expressions.get(index).getType());
        assertEquals(SuperClassA.class, getChildType(expressions.get(index++), 0));

        // (this).s.s2 = new SuperClassA2();
        assertEquals(SuperClassA2.class, expressions.get(index).getType());
        assertEquals(FieldAccessSuper.class, getChildType(expressions.get(index), 0));
        assertEquals(SuperClassA.class, getChildType(expressions.get(index), 1));
        assertEquals(SuperClassA2.class, getChildType(expressions.get(index++), 2));

        // s.s.s2 = new SuperClassA2();
        assertEquals(SuperClassA2.class, expressions.get(index).getType());
        assertEquals(SuperClassA2.class, getChildType(expressions.get(index++), 0));

        // super.s = new SuperClassA();
        assertEquals(SuperClassA.class, expressions.get(index).getType());
        assertEquals(SuperClassA.class, getChildType(expressions.get(index), 0));
        assertEquals(SuperClassA.class, getChildType(expressions.get(index++), 1));

        // net.sourceforge.pmd.typeresolution.javasymbols.testdata.FieldAccessSuper.this.s = new SuperClassA();
        assertEquals(SuperClassA.class, expressions.get(index).getType());
        assertEquals(FieldAccessSuper.class, getChildType(expressions.get(index), 0));
        assertEquals(FieldAccessSuper.class, getChildType(expressions.get(index), 1));
        assertEquals(SuperClassA.class, getChildType(expressions.get(index++), 2));

        // s = new SuperClassA();
        assertEquals(SuperClassA.class, expressions.get(index).getType());
        assertEquals(SuperClassA.class, getChildType(expressions.get(index++), 0));

        // bs = new SuperClassB();
        assertEquals(SuperClassB.class, expressions.get(index).getType());
        assertEquals(SuperClassB.class, getChildType(expressions.get(index++), 0));

        // FieldAccessSuper.Nested.super.bs = new SuperClassB();
        assertEquals(SuperClassB.class, expressions.get(index).getType());
        assertEquals(FieldAccessSuper.Nested.class, getChildType(expressions.get(index), 0));
        assertEquals(SuperClassB.class, getChildType(expressions.get(index), 1));
        assertEquals(SuperClassB.class, getChildType(expressions.get(index++), 2));

        // FieldAccessSuper.super.s = new SuperClassA();
        assertEquals(SuperClassA.class, expressions.get(index).getType());
        assertEquals(FieldAccessSuper.class, getChildType(expressions.get(index), 0));
        assertEquals(SuperClassA.class, getChildType(expressions.get(index), 1));
        assertEquals(SuperClassA.class, getChildType(expressions.get(index++), 2));

        // Make sure we got them all
        assertEquals("All expressions not tested", index, expressions.size());
    }


    @Test
    public void testBoundsGenericFieldAccess() throws JaxenException {
        List<AbstractJavaTypeNode> expressions = selectNodes(FieldAccessGenericBounds.class, AbstractJavaTypeNode.class,
                                                             "//StatementExpression/PrimaryExpression");

        int index = 0;

        // superGeneric.first = ""; // ? super String
        assertEquals(forClass(LOWER_WILDCARD, String.class), expressions.get(index).getTypeDefinition());
        assertEquals(forClass(LOWER_WILDCARD, String.class), getChildTypeDef(expressions.get(index++), 0));

        // superGeneric.second = null; // ?
        assertEquals(forClass(UPPER_WILDCARD, Object.class), expressions.get(index).getTypeDefinition());
        assertEquals(forClass(UPPER_WILDCARD, Object.class), getChildTypeDef(expressions.get(index++), 0));

        // inheritedSuperGeneric.first = ""; // ? super String
        assertEquals(forClass(LOWER_WILDCARD, String.class), expressions.get(index).getTypeDefinition());
        assertEquals(forClass(LOWER_WILDCARD, String.class), getChildTypeDef(expressions.get(index++), 0));

        // inheritedSuperGeneric.second = null; // ?
        assertEquals(forClass(UPPER_WILDCARD, Object.class), expressions.get(index).getTypeDefinition());
        assertEquals(forClass(UPPER_WILDCARD, Object.class), getChildTypeDef(expressions.get(index++), 0));

        // upperBound.first = null; // ? extends Number
        assertEquals(forClass(UPPER_WILDCARD, Number.class), expressions.get(index).getTypeDefinition());
        assertEquals(forClass(UPPER_WILDCARD, Number.class), getChildTypeDef(expressions.get(index++), 0));

        // inheritedUpperBound.first = null; // ? extends String
        assertEquals(forClass(UPPER_WILDCARD, String.class), expressions.get(index).getTypeDefinition());
        assertEquals(forClass(UPPER_WILDCARD, String.class), getChildTypeDef(expressions.get(index++), 0));

        // Make sure we got them all
        assertEquals("All expressions not tested", index, expressions.size());
    }


    @Test
    public void testParameterGenericFieldAccess() throws JaxenException {
        List<AbstractJavaTypeNode> expressions = selectNodes(FieldAccessGenericParameter.class, AbstractJavaTypeNode.class,
                                                             "//StatementExpression/PrimaryExpression");

        int index = 0;

        // classGeneric = null; // Double
        assertEquals(Double.class, expressions.get(index).getType());
        assertEquals(Double.class, getChildType(expressions.get(index++), 0));

        // localGeneric = null; // Character
        assertEquals(Character.class, expressions.get(index).getType());
        assertEquals(Character.class, getChildType(expressions.get(index++), 0));

        // parameterGeneric.second.second = new Integer(0);
        assertEquals(Integer.class, expressions.get(index).getType());
        assertEquals(Integer.class, getChildType(expressions.get(index++), 0));

        // localGeneric = null; // Number
        assertEquals(Number.class, expressions.get(index).getType());
        assertEquals(Number.class, getChildType(expressions.get(index++), 0));

        // Make sure we got them all
        assertEquals("All expressions not tested", index, expressions.size());
    }


    @Test
    public void testSimpleGenericFieldAccess() throws JaxenException {
        List<AbstractJavaTypeNode> expressions = selectNodes(FieldAccessGenericSimple.class, AbstractJavaTypeNode.class,
                                                             "//StatementExpression/PrimaryExpression");

        int index = 0;

        // genericField.first = "";
        assertEquals(String.class, expressions.get(index).getType());
        assertEquals(String.class, getChildType(expressions.get(index++), 0));

        // genericField.second = new Double(0);
        assertEquals(Double.class, expressions.get(index).getType());
        assertEquals(Double.class, getChildType(expressions.get(index++), 0));

        //genericTypeArg.second.second = new Double(0);
        assertEquals(Double.class, expressions.get(index).getType());
        assertEquals(Double.class, getChildType(expressions.get(index++), 0));

        // param.first = new Integer(0);
        assertEquals(Integer.class, expressions.get(index).getType());
        assertEquals(Integer.class, getChildType(expressions.get(index++), 0));

        // local.second = new Long(0);
        assertEquals(Long.class, expressions.get(index).getType());
        assertEquals(Long.class, getChildType(expressions.get(index++), 0));

        // param.generic.first = new Character('c');
        assertEquals(Character.class, expressions.get(index).getType());
        assertEquals(Character.class, getChildType(expressions.get(index++), 0));

        // local.generic.second = new Float(0);
        assertEquals(Float.class, expressions.get(index).getType());
        assertEquals(Float.class, getChildType(expressions.get(index++), 0));

        // genericField.generic.generic.generic.first = new Double(0);
        assertEquals(Double.class, expressions.get(index).getType());
        assertEquals(Double.class, getChildType(expressions.get(index++), 0));

        // fieldA = new Long(0);
        assertEquals(Long.class, expressions.get(index).getType());
        assertEquals(Long.class, getChildType(expressions.get(index++), 0));

        // fieldB.generic.second = "";
        assertEquals(String.class, expressions.get(index).getType());
        assertEquals(String.class, getChildType(expressions.get(index++), 0));

        // fieldAcc.fieldA = new Long(0);
        assertEquals(Long.class, expressions.get(index).getType());
        assertEquals(Long.class, getChildType(expressions.get(index++), 0));

        // fieldA = new Long(0);
        assertEquals(Long.class, expressions.get(index).getType());
        assertEquals(Long.class, getChildType(expressions.get(index++), 0));

        // Make sure we got them all
        assertEquals("All expressions not tested", index, expressions.size());
    }


    @Test
    public void testRawGenericFieldAccess() throws JaxenException {
        List<AbstractJavaTypeNode> expressions = selectNodes(FieldAccessGenericRaw.class, AbstractJavaTypeNode.class,
                                                             "//StatementExpression/PrimaryExpression");

        int index = 0;

        // rawGeneric.first = new Integer(0);
        assertEquals(Integer.class, expressions.get(index).getType());
        assertEquals(Integer.class, getChildType(expressions.get(index++), 0));

        // rawGeneric.second = new Integer(0);
        assertEquals(Integer.class, expressions.get(index).getType());
        assertEquals(Integer.class, getChildType(expressions.get(index++), 0));

        // rawGeneric.third = new Object();
        assertEquals(Object.class, expressions.get(index).getType());
        assertEquals(Object.class, getChildType(expressions.get(index++), 0));
        // rawGeneric.fourth.second = "";
        assertEquals(String.class, expressions.get(index).getType());
        assertEquals(String.class, getChildType(expressions.get(index++), 0));
        // rawGeneric.rawGeneric.second = new Integer(0);
        assertEquals(Integer.class, expressions.get(index).getType());
        assertEquals(Integer.class, getChildType(expressions.get(index++), 0));
        // inheritedRawGeneric.first = new Integer(0);
        assertEquals(Integer.class, expressions.get(index).getType());
        assertEquals(Integer.class, getChildType(expressions.get(index++), 0));
        // inheritedRawGeneric.second = new Integer(0);
        assertEquals(Integer.class, expressions.get(index).getType());
        assertEquals(Integer.class, getChildType(expressions.get(index++), 0));
        // inheritedRawGeneric.third = new Object();
        assertEquals(Object.class, expressions.get(index).getType());
        assertEquals(Object.class, getChildType(expressions.get(index++), 0));
        // inheritedRawGeneric.fourth.second = "";
        assertEquals(String.class, expressions.get(index).getType());
        assertEquals(String.class, getChildType(expressions.get(index++), 0));
        // inheritedRawGeneric.rawGeneric.second = new Integer(0);
        assertEquals(Integer.class, expressions.get(index).getType());
        assertEquals(Integer.class, getChildType(expressions.get(index++), 0));
        // parameterRawGeneric.first = new Integer(0);
        assertEquals(Integer.class, expressions.get(index).getType());
        assertEquals(Integer.class, getChildType(expressions.get(index++), 0));
        // parameterRawGeneric.second = new Integer(0);
        assertEquals(Integer.class, expressions.get(index).getType());
        assertEquals(Integer.class, getChildType(expressions.get(index++), 0));
        // parameterRawGeneric.third = new Object();
        assertEquals(Object.class, expressions.get(index).getType());
        assertEquals(Object.class, getChildType(expressions.get(index++), 0));
        // parameterRawGeneric.fourth.second = "";
        assertEquals(String.class, expressions.get(index).getType());
        assertEquals(String.class, getChildType(expressions.get(index++), 0));
        // parameterRawGeneric.rawGeneric.second = new Integer(0);
        assertEquals(Integer.class, expressions.get(index).getType());
        assertEquals(Integer.class, getChildType(expressions.get(index++), 0));

        // bug #471
        // rawGeneric.fifth = new GenericClass();
        assertEquals(GenericClass.class, expressions.get(index).getType());
        assertEquals(GenericClass.class, getChildType(expressions.get(index++), 0));
        // inheritedRawGeneric.fifth = new GenericClass();
        assertEquals(GenericClass.class, expressions.get(index).getType());
        assertEquals(GenericClass.class, getChildType(expressions.get(index++), 0));
        // parameterRawGeneric.fifth = new GenericClass();
        assertEquals(GenericClass.class, expressions.get(index).getType());
        assertEquals(GenericClass.class, getChildType(expressions.get(index++), 0));

        // Make sure we got them all
        assertEquals("All expressions not tested", index, expressions.size());
    }


    @Test
    public void testPrimarySimpleGenericFieldAccess() throws JaxenException {
        List<AbstractJavaTypeNode> expressions = selectNodes(FieldAccessPrimaryGenericSimple.class, AbstractJavaTypeNode.class,
                                                             "//StatementExpression/PrimaryExpression");

        int index = 0;

        // this.genericField.first = "";
        assertEquals(String.class, expressions.get(index).getType());
        assertChildTypeArgsEqualTo(expressions.get(index), 1, String.class, Double.class);
        assertEquals(String.class, getChildType(expressions.get(index++), 2));

        // (this).genericField.second = new Double(0);
        assertEquals(Double.class, expressions.get(index).getType());
        assertChildTypeArgsEqualTo(expressions.get(index), 1, String.class, Double.class);
        assertEquals(Double.class, getChildType(expressions.get(index++), 2));

        // this.genericTypeArg.second.second = new Double(0);
        assertEquals(Double.class, expressions.get(index).getType());
        assertChildTypeArgsEqualTo(expressions.get(index), 2, Number.class, Double.class);
        assertEquals(Double.class, getChildType(expressions.get(index++), 3));

        // (this).genericField.generic.generic.generic.first = new Double(0);
        assertEquals(Double.class, expressions.get(index).getType());
        assertEquals(Double.class, getChildType(expressions.get(index++), 5));

        // (this).fieldA = new Long(0);
        assertEquals(Long.class, expressions.get(index).getType());
        assertEquals(Long.class, getChildType(expressions.get(index++), 1));

        // this.fieldB.generic.second = "";
        assertEquals(String.class, expressions.get(index).getType());
        assertEquals(String.class, getChildType(expressions.get(index++), 3));

        // super.fieldA = new Long(0);
        assertEquals(Long.class, expressions.get(index).getType());
        assertChildTypeArgsEqualTo(expressions.get(index), 0, Long.class);
        assertEquals(Long.class, getChildType(expressions.get(index++), 1));

        // super.fieldB.generic.second = "";
        assertEquals(String.class, expressions.get(index).getType());
        assertEquals(String.class, getChildType(expressions.get(index++), 3));

        // this.field.first = "";
        assertEquals(String.class, expressions.get(index).getType());
        assertEquals(String.class, getChildType(expressions.get(index++), 2));

        // Make sure we got them all
        assertEquals("All expressions not tested", index, expressions.size());
    }


    @Test
    public void testFieldAccessGenericNested() throws JaxenException {
        List<AbstractJavaTypeNode> expressions = selectNodes(FieldAccessGenericNested.class, AbstractJavaTypeNode.class,
                                                             "//StatementExpression/PrimaryExpression");

        int index = 0;

        // n.field = null;
        assertEquals(String.class, expressions.get(index).getType());
        assertEquals(String.class, getChildType(expressions.get(index++), 0));

        // n.generic.first = null;
        assertEquals(String.class, expressions.get(index).getType());
        assertEquals(String.class, getChildType(expressions.get(index++), 0));

        // Make sure we got them all
        assertEquals("All expressions not tested", index, expressions.size());
    }


    @Test
    public void testFieldAccessStatic() throws JaxenException {
        List<AbstractJavaTypeNode> expressions = selectNodes(FieldAccessStatic.class, AbstractJavaTypeNode.class,
                                                             "//StatementExpression/PrimaryExpression");

        int index = 0;

        // staticPrimitive = 10;
        assertEquals(Integer.TYPE, expressions.get(index).getType());
        assertEquals(Integer.TYPE, getChildType(expressions.get(index++), 0));

        // staticGeneric.first = new Long(0);
        assertEquals(Long.class, expressions.get(index).getType());
        assertEquals(Long.class, getChildType(expressions.get(index++), 0));

        // StaticMembers.staticPrimitive = 10;
        assertEquals(Integer.TYPE, expressions.get(index).getType());
        assertEquals(Integer.TYPE, getChildType(expressions.get(index++), 0));

        // net.sourceforge.pmd.typeresolution.javasymbols.testdata.dummytypes.StaticMembers.staticPrimitive = 10;
        assertEquals(Integer.TYPE, expressions.get(index).getType());
        assertEquals(Integer.TYPE, getChildType(expressions.get(index++), 0));

        // net.sourceforge.pmd.typeresolution.javasymbols.testdata.dummytypes.StaticMembers
        //       .staticGeneric.generic.second = new Long(10);
        assertEquals(Long.class, expressions.get(index).getType());
        assertEquals(Long.class, getChildType(expressions.get(index++), 0));

        // staticPrimitive = "";
        assertEquals(String.class, expressions.get(index).getType());
        assertEquals(String.class, getChildType(expressions.get(index++), 0));

        // staticChar = 3.1; // it's a double
        assertEquals(Double.TYPE, expressions.get(index).getType());
        assertEquals(Double.TYPE, getChildType(expressions.get(index++), 0));

        // FieldAccessStatic.Nested.staticPrimitive = "";
        assertEquals(String.class, expressions.get(index).getType());
        assertEquals(String.class, getChildType(expressions.get(index++), 0));

        // Make sure we got them all
        assertEquals("All expressions not tested", index, expressions.size());
    }


    @Test
    public void testMethodPotentialApplicability() throws JaxenException {
        List<AbstractJavaTypeNode> expressions = selectNodes(MethodPotentialApplicability.class, AbstractJavaTypeNode.class,
                                                             "//VariableInitializer/Expression/PrimaryExpression");

        int index = 0;

        // int a = vararg("");
        assertEquals(int.class, expressions.get(index).getType());
        assertEquals(int.class, getChildType(expressions.get(index), 0));
        assertEquals(int.class, getChildType(expressions.get(index++), 1));

        // int b = vararg("", 10);
        assertEquals(int.class, expressions.get(index).getType());
        assertEquals(int.class, getChildType(expressions.get(index), 0));
        assertEquals(int.class, getChildType(expressions.get(index++), 1));

        // String c = notVararg(0, 0);
        assertEquals(String.class, expressions.get(index).getType());
        assertEquals(String.class, getChildType(expressions.get(index), 0));
        assertEquals(String.class, getChildType(expressions.get(index++), 1));

        // Number d = noArguments();
        assertEquals(Number.class, expressions.get(index).getType());
        assertEquals(Number.class, getChildType(expressions.get(index), 0));
        assertEquals(Number.class, getChildType(expressions.get(index++), 1));

        // Number e = field.noArguments();
        assertEquals(Number.class, expressions.get(index).getType());
        assertEquals(Number.class, getChildType(expressions.get(index), 0));
        assertEquals(Number.class, getChildType(expressions.get(index++), 1));

        // int f = this.vararg("");
        assertEquals(int.class, expressions.get(index).getType());
        assertEquals(int.class, getChildType(expressions.get(index), 1));
        assertEquals(int.class, getChildType(expressions.get(index++), 2));

        // Make sure we got them all
        assertEquals("All expressions not tested", index, expressions.size());
    }


    @Test
    public void testMethodAccessibility() throws JaxenException {
        List<AbstractJavaTypeNode> expressions = selectNodes(MethodAccessibility.class, AbstractJavaTypeNode.class,
                                                             "//VariableInitializer/Expression/PrimaryExpression");

        int index = 0;

        // SuperClassA a = inheritedA();
        assertEquals(SuperClassA.class, expressions.get(index).getType());
        assertEquals(SuperClassA.class, getChildType(expressions.get(index), 0));
        assertEquals(SuperClassA.class, getChildType(expressions.get(index++), 1));

        // SuperClassB b = inheritedB();
        assertEquals(SuperClassB.class, expressions.get(index).getType());
        assertEquals(SuperClassB.class, getChildType(expressions.get(index), 0));
        assertEquals(SuperClassB.class, getChildType(expressions.get(index++), 1));

        // Make sure we got them all
        assertEquals("All expressions not tested", index, expressions.size());
    }


    @Test
    public void testMethodFirstPhase() throws JaxenException {
        List<AbstractJavaTypeNode> expressions = selectNodes(MethodFirstPhase.class, "1.8", AbstractJavaTypeNode.class,
                                                             "//VariableInitializer/Expression/PrimaryExpression");

        int index = 0;

        // int a = subtype(10, 'a', "");
        assertEquals(int.class, expressions.get(index).getType());
        assertEquals(int.class, getChildType(expressions.get(index), 0));
        assertEquals(int.class, getChildType(expressions.get(index++), 1));

        // Exception b = vararg((Object) null);
        assertEquals(Exception.class, expressions.get(index).getType());
        assertEquals(Exception.class, getChildType(expressions.get(index), 0));
        assertEquals(Exception.class, getChildType(expressions.get(index++), 1));

        // Set<String> set = new HashSet<>();
        assertEquals(HashSet.class, expressions.get(index++).getType());

        // List<String> myList = new ArrayList<>();
        assertEquals(ArrayList.class, expressions.get(index++).getType());

        // Make sure we got them all
        assertEquals("All expressions not tested", index, expressions.size());
    }


    @Test
    public void testMethodMostSpecific() throws JaxenException {
        List<AbstractJavaTypeNode> expressions = selectNodes(MethodMostSpecific.class, AbstractJavaTypeNode.class, "//VariableInitializer/Expression/PrimaryExpression");

        int index = 0;

        // String a = moreSpecific((Number) null, (AbstractCollection) null);
        assertEquals(String.class, expressions.get(index).getType());
        assertEquals(String.class, getChildType(expressions.get(index), 0));
        assertEquals(String.class, getChildType(expressions.get(index++), 1));

        // Exception b = moreSpecific((Integer) null, (AbstractList) null);
        assertEquals(Exception.class, expressions.get(index).getType());
        assertEquals(Exception.class, getChildType(expressions.get(index), 0));
        assertEquals(Exception.class, getChildType(expressions.get(index++), 1));

        // int c = moreSpecific((Double) null, (RoleList) null);
        assertEquals(int.class, expressions.get(index).getType());
        assertEquals(int.class, getChildType(expressions.get(index), 0));
        assertEquals(int.class, getChildType(expressions.get(index++), 1));

        // Make sure we got them all
        assertEquals("All expressions not tested", index, expressions.size());
    }


    @Test
    public void testMethodSecondPhase() throws JaxenException {
        List<AbstractJavaTypeNode> expressions = selectNodes(MethodSecondPhase.class, AbstractJavaTypeNode.class, "//VariableInitializer/Expression/PrimaryExpression");

        int index = 0;

        // String a = boxing(10, "");
        assertEquals(String.class, expressions.get(index).getType());
        assertEquals(String.class, getChildType(expressions.get(index), 0));
        assertEquals(String.class, getChildType(expressions.get(index++), 1));
        // Exception b = boxing('a', "");
        assertEquals(Exception.class, expressions.get(index).getType());
        assertEquals(Exception.class, getChildType(expressions.get(index), 0));
        assertEquals(Exception.class, getChildType(expressions.get(index++), 1));
        // int c = boxing(10L, "");
        assertEquals(int.class, expressions.get(index).getType());
        assertEquals(int.class, getChildType(expressions.get(index), 0));
        assertEquals(int.class, getChildType(expressions.get(index++), 1));

        // String d = unboxing("", (Integer) null);
        assertEquals(String.class, expressions.get(index).getType());
        assertEquals(String.class, getChildType(expressions.get(index), 0));
        assertEquals(String.class, getChildType(expressions.get(index++), 1));
        // Exception e = unboxing("", (Character) null);
        assertEquals(Exception.class, expressions.get(index).getType());
        assertEquals(Exception.class, getChildType(expressions.get(index), 0));
        assertEquals(Exception.class, getChildType(expressions.get(index++), 1));
        // int f = unboxing("", (Byte) null);
        assertEquals(int.class, expressions.get(index).getType());
        assertEquals(int.class, getChildType(expressions.get(index), 0));
        assertEquals(int.class, getChildType(expressions.get(index++), 1));

        // Make sure we got them all
        assertEquals("All expressions not tested", index, expressions.size());
    }


    @Test
    public void testMethodThirdPhase() throws JaxenException {
        List<AbstractJavaTypeNode> expressions = selectNodes(MethodThirdPhase.class, AbstractJavaTypeNode.class, "//VariableInitializer/Expression/PrimaryExpression");

        int index = 0;

        // Exception a = vararg(10, (Number) null, (Number) null);
        assertEquals(Exception.class, expressions.get(index).getType());
        assertEquals(Exception.class, getChildType(expressions.get(index), 0));
        assertEquals(Exception.class, getChildType(expressions.get(index++), 1));
        // Exception b = vararg(10);
        assertEquals(Exception.class, expressions.get(index).getType());
        assertEquals(Exception.class, getChildType(expressions.get(index), 0));
        assertEquals(Exception.class, getChildType(expressions.get(index++), 1));
        // int c = vararg(10, "", "", "");
        assertEquals(int.class, expressions.get(index).getType());
        assertEquals(int.class, getChildType(expressions.get(index), 0));
        assertEquals(int.class, getChildType(expressions.get(index++), 1));
        // String d = mostSpecific(10, 10, 10);
        assertEquals(String.class, expressions.get(index).getType());
        assertEquals(String.class, getChildType(expressions.get(index), 0));
        assertEquals(String.class, getChildType(expressions.get(index++), 1));

        // Make sure we got them all
        assertEquals("All expressions not tested", index, expressions.size());
    }


    @Test
    public void testMethodStaticAccess() throws JaxenException {
        List<AbstractJavaTypeNode> expressions = selectNodes(MethodStaticAccess.class, AbstractJavaTypeNode.class, "//VariableInitializer/Expression/PrimaryExpression");

        int index = 0;

        // int a = primitiveStaticMethod();
        assertEquals(int.class, expressions.get(index).getType());
        assertEquals(int.class, getChildType(expressions.get(index), 0));
        assertEquals(int.class, getChildType(expressions.get(index++), 1));

        // StaticMembers b = staticInstanceMethod();
        assertEquals(StaticMembers.class, expressions.get(index).getType());
        assertEquals(StaticMembers.class, getChildType(expressions.get(index), 0));
        assertEquals(StaticMembers.class, getChildType(expressions.get(index++), 1));

        // int c = StaticMembers.primitiveStaticMethod();
        assertEquals(int.class, expressions.get(index).getType());
        assertEquals(StaticMembers.class, getChildType(expressions.get(index), 0)); // PrimaryPrefix
        assertEquals(int.class, getChildType(expressions.get(index++), 1)); // PrimarySuffix

        // String c = MethodStaticAccess.Nested.primitiveStaticMethod();
        assertEquals(String.class, expressions.get(index).getType());
        assertEquals(MethodStaticAccess.Nested.class, getChildType(expressions.get(index), 0)); // PrimaryPrefix
        assertEquals(String.class, getChildType(expressions.get(index++), 1)); // PrimarySuffix

        // Make sure we got them all
        assertEquals("All expressions not tested", index, expressions.size());
    }


    @Test
    public void testMethodGenericExplicit() throws JaxenException {
        List<AbstractJavaTypeNode> expressions = selectNodes(MethodGenericExplicit.class, AbstractJavaTypeNode.class, "//VariableInitializer/Expression/PrimaryExpression");

        int index = 0;

        // String s = this.<String>foo();
        assertEquals(String.class, expressions.get(index).getType());
        assertEquals(String.class, getChildType(expressions.get(index), 1));
        assertEquals(String.class, getChildType(expressions.get(index++), 2));

        // Make sure we got them all
        assertEquals("All expressions not tested", index, expressions.size());
    }


    @Test
    public void testGenericArrays() throws JaxenException {
        List<AbstractJavaTypeNode> expressions = selectNodes(GenericsArrays.class, AbstractJavaTypeNode.class, "//VariableInitializer/Expression/PrimaryExpression");

        int index = 0;

        // List<String> var = Arrays.asList(params);
        AbstractJavaTypeNode expression = expressions.get(index++);
        // TODO : Type inference is still incomplete, we fail to detect the return type of the method
        //assertEquals(List.class, expression.getTypeDefinition().getType());
        //assertEquals(String.class, expression.getTypeDefinition().getGenericType(0).getType());

        // List<String> var2 = Arrays.<String>asList(params);
        AbstractJavaTypeNode expression2 = expressions.get(index++);
        assertEquals(List.class, expression2.getTypeDefinition().getType());
        assertEquals(String.class, expression2.getTypeDefinition().getGenericType(0).getType());

        // List<String[]> var3 = Arrays.<String[]>asList(params);
        AbstractJavaTypeNode expression3 = expressions.get(index++);
        assertEquals(List.class, expression3.getTypeDefinition().getType());
        assertEquals(String[].class, expression3.getTypeDefinition().getGenericType(0).getType());

        // Make sure we got them all
        assertEquals("All expressions not tested", index, expressions.size());
    }


    @Test
    public void testMethodTypeInference() throws JaxenException {
        List<AbstractJavaTypeNode> expressions = selectNodes(GenericMethodsImplicit.class, AbstractJavaTypeNode.class, "//VariableInitializer/Expression/PrimaryExpression");

        int index = 0;

        // SuperClassA2 a = bar((SuperClassA) null, (SuperClassAOther) null, null, (SuperClassAOther2) null);
        assertEquals(SuperClassA2.class, expressions.get(index).getType());
        assertEquals(SuperClassA2.class, getChildType(expressions.get(index), 0));
        assertEquals(SuperClassA2.class, getChildType(expressions.get(index++), 1));

        // Make sure we got them all
        assertEquals("All expressions not tested", index, expressions.size());
    }

<<<<<<< HEAD

=======
>>>>>>> cf89b742
    @Test
    public void testMethodTypeInferenceVarargsZeroArity() throws JaxenException {
        List<AbstractJavaTypeNode> expressions = selectNodes(VarargsZeroArity.class, AbstractJavaTypeNode.class, "//VariableInitializer/Expression/PrimaryExpression");

        int index = 0;

        // int var = aMethod();
        assertEquals(int.class, expressions.get(index++).getType());

        //String var2 = aMethod("");
        assertEquals(String.class, expressions.get(index++).getType());

        // Make sure we got them all
        assertEquals("All expressions not tested", index, expressions.size());
    }

<<<<<<< HEAD

=======
>>>>>>> cf89b742
    @Test
    public void testMethodTypeInferenceVarargsAsFixedArity() throws JaxenException {
        List<AbstractJavaTypeNode> expressions = selectNodes(VarargsAsFixedArity.class, AbstractJavaTypeNode.class, "//VariableInitializer/Expression/PrimaryExpression");

        int index = 0;

        // int var = aMethod("");
        assertEquals(int.class, expressions.get(index++).getType());

        // String var2 = aMethod();
        assertEquals(String.class, expressions.get(index++).getType());

        // String var3 = aMethod("", "");
        assertEquals(String.class, expressions.get(index++).getType());

        // String var4 = aMethod(new Object[] { null });
        assertEquals(String.class, expressions.get(index++).getType());

        // null literal has null type
        assertNull(expressions.get(index++).getType());

        // Make sure we got them all
        assertEquals("All expressions not tested", index, expressions.size());
    }


    @Test
    public void testJavaTypeDefinitionEquals() {
        JavaTypeDefinition a = forClass(Integer.class);
        JavaTypeDefinition b = forClass(Integer.class);

        // test non-generic types
        assertEquals(a, b);
        assertNotEquals(a, null);

        // test generic arg equality
        b = forClass(List.class, a);
        a = forClass(List.class, a);

        assertEquals(a, b);
        a = forClass(List.class, forClass(String.class));
        assertNotEquals(a, b);
        assertNotEquals(b, a);

        // test raw vs proper, proper vs raw
        a = forClass(JavaTypeDefinitionEquals.class);
        b = forClass(JavaTypeDefinitionEquals.class,
                     forClass(List.class, a));
        assertEquals(a, b);
        assertEquals(b, a);
    }


    @Test
    public void testJavaTypeDefinitionGetSuperTypeSet() {
        JavaTypeDefinition originalTypeDef = forClass(List.class,
                                                      forClass(Integer.class));
        Set<JavaTypeDefinition> set = originalTypeDef.getSuperTypeSet();

        assertEquals(set.size(), 4);
        assertTrue(set.contains(forClass(Object.class)));
        assertTrue(set.contains(originalTypeDef));
        assertTrue(set.contains(forClass(Collection.class,
                                         forClass(Integer.class))));
        assertTrue(set.contains(forClass(Iterable.class,
                                         forClass(Integer.class))));
    }


    @Test
    public void testJavaTypeDefinitionGetErasedSuperTypeSet() {
        JavaTypeDefinition originalTypeDef = forClass(List.class,
                                                      forClass(Integer.class));
        Set<Class<?>> set = originalTypeDef.getErasedSuperTypeSet();
        assertEquals(set.size(), 4);
        assertTrue(set.contains(Object.class));
        assertTrue(set.contains(Collection.class));
        assertTrue(set.contains(Iterable.class));
        assertTrue(set.contains(List.class));
    }


    @Test
    public void testMethodInitialBounds() throws NoSuchMethodException {
        JavaTypeDefinition context = forClass(GenericMethodsImplicit.class,
                                              forClass(Thread.class));
        List<Variable> variables = new ArrayList<>();
        List<Bound> initialBounds = new ArrayList<>();
        Method method = GenericMethodsImplicit.class.getMethod("foo");
        MethodTypeResolution.produceInitialBounds(method, context, variables, initialBounds);

        assertEquals(initialBounds.size(), 6);
        // A
        assertTrue(initialBounds.contains(new Bound(variables.get(0),
                                                    forClass(Object.class), SUBTYPE)));
        // B
        assertTrue(initialBounds.contains(new Bound(variables.get(1),
                                                    forClass(Number.class), SUBTYPE)));
        assertTrue(initialBounds.contains(new Bound(variables.get(1),
                                                    forClass(Runnable.class), SUBTYPE)));
        // C
        assertTrue(initialBounds.contains(new Bound(variables.get(2), variables.get(3), SUBTYPE)));
        assertTrue(initialBounds.contains(new Bound(variables.get(2),
                                                    forClass(Object.class), SUBTYPE)));
        // D
        assertTrue(initialBounds.contains(new Bound(variables.get(3),
                                                    forClass(Thread.class), SUBTYPE)));
    }


    @Test
    public void testMethodInitialConstraints() throws NoSuchMethodException, JaxenException {
        List<AbstractJavaNode> expressions = selectNodes(GenericMethodsImplicit.class, AbstractJavaNode.class, "//ArgumentList");

        List<Variable> variables = new ArrayList<>();
        for (int i = 0; i < 2; ++i) {
            variables.add(new Variable());
        }
        Method method = GenericMethodsImplicit.class.getMethod("bar", Object.class, Object.class,
                                                               Integer.class, Object.class);
        ASTArgumentList argList = (ASTArgumentList) expressions.get(0);

        List<Constraint> constraints = MethodTypeResolution.produceInitialConstraints(method, argList, variables);

        assertEquals(constraints.size(), 3);
        // A
        assertTrue(constraints.contains(new Constraint(forClass(SuperClassA.class),
                                                       variables.get(0), LOOSE_INVOCATION)));
        assertTrue(constraints.contains(new Constraint(forClass(SuperClassAOther.class),
                                                       variables.get(0),
                                                       LOOSE_INVOCATION)));
        // B
        assertTrue(constraints.contains(new Constraint(forClass(SuperClassAOther2.class),
                                                       variables.get(1),
                                                       LOOSE_INVOCATION)));
    }


    @Test
    public void testMethodParameterization() throws NoSuchMethodException {
        ASTArgumentList argList = selectNodes(GenericMethodsImplicit.class, ASTArgumentList.class).get(0);

        JavaTypeDefinition context = forClass(GenericMethodsImplicit.class, forClass(Thread.class));
        Method method = GenericMethodsImplicit.class.getMethod("bar", Object.class, Object.class,
                                                               Integer.class, Object.class);

        MethodType inferedMethod = MethodTypeResolution.parameterizeInvocation(context, method, argList);

        assertEquals(inferedMethod.getParameterTypes().get(0),
                     forClass(SuperClassA2.class));
        assertEquals(inferedMethod.getParameterTypes().get(1),
                     forClass(SuperClassA2.class));
        assertEquals(inferedMethod.getParameterTypes().get(2),
                     forClass(Integer.class));
        assertEquals(inferedMethod.getParameterTypes().get(3),
                     forClass(SuperClassAOther2.class));
    }


    @Test
    public void testNestedAllocationExpressions() {
        ASTCompilationUnit acu = java5.parseClass(NestedAllocationExpressions.class);
        List<ASTAllocationExpression> allocs = acu.findDescendantsOfType(ASTAllocationExpression.class);

        assertFalse(allocs.get(0).isAnonymousClass());
        assertEquals(Thread.class, allocs.get(0).getType());

        assertTrue(allocs.get(1).isAnonymousClass());
        // FUTURE 1.8 use Class.getTypeName() instead of toString
        assertTrue(allocs.get(1).getType().toString().endsWith("NestedAllocationExpressions$1"));
    }


    @Test
    public void testAnnotatedTypeParams() {
        java8.parse("public class Foo { public static <T extends @NonNull Enum<?>> T getEnum() { return null; } }");
    }


    @Test
    public void testMethodOverrides() throws Exception {
        java8.parseClass(SubTypeUsage.class);
    }


    @Test
    public void testMethodWildcardParam() throws Exception {
        java8.parseClass(MethodGenericParam.class);
    }


    @Test
    public void testAbstractMethodReturnType() throws Exception {
        java8.parseClass(AbstractReturnTypeUseCase.class);
    }


    @Test
    public void testMethodOverloaded() throws Exception {
        java8.parseClass(OverloadedMethodsUsage.class);
    }


    @Test
    public void testVarArgsMethodUseCase() throws Exception {
        java8.parseClass(VarArgsMethodUseCase.class);
    }


    @Test
    public void testLocalGenericClass() throws Exception {
        java9.parseClass(LocalGenericClass.class);
    }

    @Test
    public void testMethodCallExpressionTypes() throws Exception {
        ASTCompilationUnit cu = java11.parseClass(MethodCallExpressionTypes.class);
        ASTPrimaryExpression expr = cu.getFirstDescendantOfType(ASTPrimaryExpression.class);
        assertEquals(forClass(String.class), expr.getTypeDefinition());
        assertEquals(forClass(Objects.class), expr.getFirstChildOfType(ASTPrimaryPrefix.class).getTypeDefinition());
    }

    private JavaTypeDefinition getChildTypeDef(Node node, int childIndex) {
        return ((TypeNode) node.jjtGetChild(childIndex)).getTypeDefinition();
    }


    private Class<?> getChildType(Node node, int childIndex) {
        return ((TypeNode) node.jjtGetChild(childIndex)).getType();
    }


<<<<<<< HEAD
    private ASTCompilationUnit parseAndTypeResolveForClass15(Class<?> clazz) {
        return parseAndTypeResolveForClass(clazz, "1.5");
    }


    // Note: If you're using Eclipse or some other IDE to run this test, you
    // _must_ have the src/test/java folder in
    // the classpath. Normally the IDE doesn't put source directories themselves
    // directly in the classpath, only
    // the output directories are in the classpath.
    private ASTCompilationUnit parseAndTypeResolveForClass(Class<?> clazz, String version) {
        return parseAndTypeResolveForString(ParserTstUtil.getSourceFromClass(clazz), version);
    }


    private ASTCompilationUnit parseAndTypeResolveForString(String source, String version) {
        LanguageVersionHandler languageVersionHandler = LanguageRegistry.getLanguage(JavaLanguageModule.NAME)
                                                                        .getVersion(version).getLanguageVersionHandler();
        ASTCompilationUnit acu = (ASTCompilationUnit) languageVersionHandler
                .getParser(languageVersionHandler.getDefaultParserOptions()).parse(null, new StringReader(source));
        languageVersionHandler.getQualifiedNameResolutionFacade(ClassTypeResolverTest.class.getClassLoader()).start(acu);
        languageVersionHandler.getSymbolFacade().start(acu);
        languageVersionHandler.getTypeResolutionFacade(ClassTypeResolverTest.class.getClassLoader()).start(acu);
        return acu;
=======
    private <T> List<T> selectNodes(String source, Class<T> resultType, String xpath) throws JaxenException {
        return selectNodes(source, "1.5", resultType, xpath);
    }

    // This is the master overload, others just default the parameters
    private <T> List<T> selectNodes(String source, String version, Class<T> resultType, String xpath) throws JaxenException {
        ASTCompilationUnit acu = java4.parse(source, version);
        return convertList(acu.findChildNodesWithXPath(xpath), resultType);
    }


    private <T> List<T> selectNodes(Class<?> source, Class<T> resultType) {
        return java5.parseClass(source).findDescendantsOfType(resultType);
    }

    private <T> List<T> selectNodes(Class<?> source, Class<T> resultType, String xpath) throws JaxenException {
        return selectNodes(source, "1.5", resultType, xpath);
    }


    private <T> List<T> selectNodes(Class<?> source, String version, Class<T> resultType, String xpath) throws JaxenException {
        ASTCompilationUnit acu = java4.parseClass(source, version);
        return convertList(acu.findChildNodesWithXPath(xpath), resultType);
    }


    private void assertChildTypeArgsEqualTo(Node node, int childIndex, Class<?>... classes) {
        JavaTypeDefinition typeDef = ((TypeNode) node.jjtGetChild(childIndex)).getTypeDefinition();

        for (int index = 0; index < classes.length; ++index) {
            assertSame(classes[index], typeDef.getGenericType(index).getType());
        }
>>>>>>> cf89b742
    }


    private void assertChildTypeArgsEqualTo(Node node, int childIndex, Class<?>... classes) {
        JavaTypeDefinition typeDef = ((TypeNode) node.jjtGetChild(childIndex)).getTypeDefinition();

        for (int index = 0; index < classes.length; ++index) {
            assertSame(classes[index], typeDef.getGenericType(index).getType());
        }
    }
}<|MERGE_RESOLUTION|>--- conflicted
+++ resolved
@@ -148,10 +148,6 @@
         java5.parseClass(PmdStackOverflow.class);
     }
 
-<<<<<<< HEAD
-
-=======
->>>>>>> cf89b742
     @Test
     public void testClassNameExists() {
         ClassTypeResolver classTypeResolver = new ClassTypeResolver();
@@ -466,18 +462,12 @@
 
     @Test
     public void testUnaryNumericPromotion() throws JaxenException {
-<<<<<<< HEAD
-        List<ASTExpression> expressions = selectNodes(Promotion.class, ASTExpression.class,
-                                                      "//Block[preceding-sibling::MethodDeclarator[@Image = "
-                                                              + "'unaryNumericPromotion']]//Expression[UnaryExpression]");
-=======
         ASTCompilationUnit acu = java5.parseClass(Promotion.class);
         List<ASTExpression> expressions = convertList(
                 acu.findChildNodesWithXPath(
                         "//Block[preceding-sibling::MethodDeclarator[@Image = "
                                 + "'unaryNumericPromotion']]//Expression[UnaryExpression]"),
                 ASTExpression.class);
->>>>>>> cf89b742
         int index = 0;
 
         assertEquals(Integer.TYPE, expressions.get(index++).getType());
@@ -495,18 +485,12 @@
 
     @Test
     public void testBinaryNumericPromotion() throws JaxenException {
-<<<<<<< HEAD
-        List<ASTExpression> expressions = selectNodes(Promotion.class, ASTExpression.class,
-                                                      "//Block[preceding-sibling::MethodDeclarator[@Image = "
-                                                              + "'binaryNumericPromotion']]//Expression[AdditiveExpression]");
-=======
         ASTCompilationUnit acu = java5.parseClass(Promotion.class);
         List<ASTExpression> expressions = convertList(
                 acu.findChildNodesWithXPath(
                         "//Block[preceding-sibling::MethodDeclarator[@Image = "
                                 + "'binaryNumericPromotion']]//Expression[AdditiveExpression]"),
                 ASTExpression.class);
->>>>>>> cf89b742
         int index = 0;
 
         // LHS = byte
@@ -573,16 +557,11 @@
 
     @Test
     public void testBinaryStringPromotion() throws JaxenException {
-<<<<<<< HEAD
-        List<ASTExpression> expressions = selectNodes(Promotion.class, ASTExpression.class,
-                                                      "//Block[preceding-sibling::MethodDeclarator[@Image = 'binaryStringPromotion']]//Expression");
-=======
         ASTCompilationUnit acu = java5.parseClass(Promotion.class);
         List<ASTExpression> expressions = convertList(
                 acu.findChildNodesWithXPath(
                         "//Block[preceding-sibling::MethodDeclarator[@Image = 'binaryStringPromotion']]//Expression"),
                 ASTExpression.class);
->>>>>>> cf89b742
         int index = 0;
 
         assertEquals(String.class, expressions.get(index++).getType());
@@ -598,16 +577,8 @@
 
     @Test
     public void testUnaryLogicalOperators() throws JaxenException {
-<<<<<<< HEAD
         List<ASTExpression> expressions = selectNodes(Operators.class, ASTExpression.class,
                                                       "//Block[preceding-sibling::MethodDeclarator[@Image = 'unaryLogicalOperators']]//Expression");
-=======
-        ASTCompilationUnit acu = java5.parseClass(Operators.class);
-        List<ASTExpression> expressions = convertList(
-                acu.findChildNodesWithXPath(
-                        "//Block[preceding-sibling::MethodDeclarator[@Image = 'unaryLogicalOperators']]//Expression"),
-                ASTExpression.class);
->>>>>>> cf89b742
         int index = 0;
 
         assertEquals(Boolean.TYPE, expressions.get(index++).getType());
@@ -620,16 +591,11 @@
 
     @Test
     public void testBinaryLogicalOperators() throws JaxenException {
-<<<<<<< HEAD
-        List<ASTExpression> expressions = selectNodes(Operators.class, ASTExpression.class,
-                                                      "//Block[preceding-sibling::MethodDeclarator[@Image = 'binaryLogicalOperators']]//Expression");
-=======
         ASTCompilationUnit acu = java5.parseClass(Operators.class);
         List<ASTExpression> expressions = convertList(
                 acu.findChildNodesWithXPath(
                         "//Block[preceding-sibling::MethodDeclarator[@Image = 'binaryLogicalOperators']]//Expression"),
                 ASTExpression.class);
->>>>>>> cf89b742
         int index = 0;
 
         assertEquals(Boolean.TYPE, expressions.get(index++).getType());
@@ -653,33 +619,13 @@
 
     @Test
     public void testUnaryNumericOperators() throws JaxenException {
-<<<<<<< HEAD
-        List<TypeNode> expressions = selectNodes(Operators.class, TypeNode.class,
-                                               "//Block[preceding-sibling::MethodDeclarator[@Image = 'unaryNumericOperators']]"
-                                                       + "//*[self::Expression or self::PostfixExpression or self::PreIncrementExpression or self::PreDecrementExpression]");
-=======
         ASTCompilationUnit acu = java5.parseClass(Operators.class);
         List<TypeNode> expressions = new ArrayList<>();
         expressions.addAll(convertList(
                 acu.findChildNodesWithXPath(
-                        "//Block[preceding-sibling::MethodDeclarator[@Image = 'unaryNumericOperators']]//Expression"),
+                        "//Block[preceding-sibling::MethodDeclarator[@Image = 'unaryNumericOperators']]"
+                                + "//*[self::Expression or self::PostfixExpression or self::PreIncrementExpression or self::PreDecrementExpression]"),
                 TypeNode.class));
-        expressions.addAll(convertList(
-                acu.findChildNodesWithXPath(
-                        "//Block[preceding-sibling::MethodDeclarator[@Image = "
-                                + "'unaryNumericOperators']]//PostfixExpression"),
-                TypeNode.class));
-        expressions.addAll(convertList(
-                acu.findChildNodesWithXPath(
-                        "//Block[preceding-sibling::MethodDeclarator[@Image = "
-                                + "'unaryNumericOperators']]//PreIncrementExpression"),
-                TypeNode.class));
-        expressions.addAll(convertList(
-                acu.findChildNodesWithXPath(
-                        "//Block[preceding-sibling::MethodDeclarator[@Image = "
-                                + "'unaryNumericOperators']]//PreDecrementExpression"),
-                TypeNode.class));
->>>>>>> cf89b742
 
         int index = 0;
         assertEquals(Integer.TYPE, expressions.get(index++).getType());
@@ -696,16 +642,11 @@
 
     @Test
     public void testBinaryNumericOperators() throws JaxenException {
-<<<<<<< HEAD
-        List<ASTExpression> expressions = selectNodes(Operators.class, ASTExpression.class,
-                                                      "//Block[preceding-sibling::MethodDeclarator[@Image = 'binaryNumericOperators']]//Expression");
-=======
         ASTCompilationUnit acu = java5.parseClass(Operators.class);
         List<ASTExpression> expressions = convertList(
                 acu.findChildNodesWithXPath(
                         "//Block[preceding-sibling::MethodDeclarator[@Image = 'binaryNumericOperators']]//Expression"),
                 ASTExpression.class);
->>>>>>> cf89b742
         int index = 0;
 
         assertEquals(Integer.TYPE, expressions.get(index++).getType());
@@ -724,18 +665,12 @@
 
     @Test
     public void testAssignmentOperators() throws JaxenException {
-<<<<<<< HEAD
-        List<ASTStatementExpression> expressions = selectNodes(Operators.class, ASTStatementExpression.class,
-                                                               "//Block[preceding-sibling::MethodDeclarator[@Image = "
-                                                                       + "'assignmentOperators']]//StatementExpression");
-=======
         ASTCompilationUnit acu = java5.parseClass(Operators.class);
         List<ASTStatementExpression> expressions = convertList(
                 acu.findChildNodesWithXPath(
                         "//Block[preceding-sibling::MethodDeclarator[@Image = "
                                 + "'assignmentOperators']]//StatementExpression"),
                 ASTStatementExpression.class);
->>>>>>> cf89b742
         int index = 0;
 
         assertEquals(Long.TYPE, expressions.get(index++).getType());
@@ -1722,10 +1657,7 @@
         assertEquals("All expressions not tested", index, expressions.size());
     }
 
-<<<<<<< HEAD
-
-=======
->>>>>>> cf89b742
+
     @Test
     public void testMethodTypeInferenceVarargsZeroArity() throws JaxenException {
         List<AbstractJavaTypeNode> expressions = selectNodes(VarargsZeroArity.class, AbstractJavaTypeNode.class, "//VariableInitializer/Expression/PrimaryExpression");
@@ -1742,10 +1674,7 @@
         assertEquals("All expressions not tested", index, expressions.size());
     }
 
-<<<<<<< HEAD
-
-=======
->>>>>>> cf89b742
+
     @Test
     public void testMethodTypeInferenceVarargsAsFixedArity() throws JaxenException {
         List<AbstractJavaTypeNode> expressions = selectNodes(VarargsAsFixedArity.class, AbstractJavaTypeNode.class, "//VariableInitializer/Expression/PrimaryExpression");
@@ -1978,32 +1907,6 @@
     }
 
 
-<<<<<<< HEAD
-    private ASTCompilationUnit parseAndTypeResolveForClass15(Class<?> clazz) {
-        return parseAndTypeResolveForClass(clazz, "1.5");
-    }
-
-
-    // Note: If you're using Eclipse or some other IDE to run this test, you
-    // _must_ have the src/test/java folder in
-    // the classpath. Normally the IDE doesn't put source directories themselves
-    // directly in the classpath, only
-    // the output directories are in the classpath.
-    private ASTCompilationUnit parseAndTypeResolveForClass(Class<?> clazz, String version) {
-        return parseAndTypeResolveForString(ParserTstUtil.getSourceFromClass(clazz), version);
-    }
-
-
-    private ASTCompilationUnit parseAndTypeResolveForString(String source, String version) {
-        LanguageVersionHandler languageVersionHandler = LanguageRegistry.getLanguage(JavaLanguageModule.NAME)
-                                                                        .getVersion(version).getLanguageVersionHandler();
-        ASTCompilationUnit acu = (ASTCompilationUnit) languageVersionHandler
-                .getParser(languageVersionHandler.getDefaultParserOptions()).parse(null, new StringReader(source));
-        languageVersionHandler.getQualifiedNameResolutionFacade(ClassTypeResolverTest.class.getClassLoader()).start(acu);
-        languageVersionHandler.getSymbolFacade().start(acu);
-        languageVersionHandler.getTypeResolutionFacade(ClassTypeResolverTest.class.getClassLoader()).start(acu);
-        return acu;
-=======
     private <T> List<T> selectNodes(String source, Class<T> resultType, String xpath) throws JaxenException {
         return selectNodes(source, "1.5", resultType, xpath);
     }
@@ -2036,7 +1939,6 @@
         for (int index = 0; index < classes.length; ++index) {
             assertSame(classes[index], typeDef.getGenericType(index).getType());
         }
->>>>>>> cf89b742
     }
 
 
