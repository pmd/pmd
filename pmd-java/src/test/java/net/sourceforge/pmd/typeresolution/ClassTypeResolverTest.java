--- conflicted
+++ resolved
@@ -6,18 +6,12 @@
 import static org.junit.Assert.assertEquals;
 import static org.junit.Assert.assertNull;
 
-<<<<<<< HEAD
 import java.io.IOException;
-=======
->>>>>>> d563eb30
 import java.io.InputStream;
 import java.io.StringReader;
 import java.util.ArrayList;
 import java.util.List;
-<<<<<<< HEAD
 import java.util.StringTokenizer;
-=======
->>>>>>> d563eb30
 
 import net.sourceforge.pmd.lang.LanguageRegistry;
 import net.sourceforge.pmd.lang.LanguageVersionHandler;
@@ -54,13 +48,9 @@
 import net.sourceforge.pmd.typeresolution.testdata.Operators;
 import net.sourceforge.pmd.typeresolution.testdata.Promotion;
 
-<<<<<<< HEAD
 import org.apache.commons.io.IOUtils;
 import org.jaxen.JaxenException;
 import org.junit.Assert;
-=======
-import org.jaxen.JaxenException;
->>>>>>> d563eb30
 import org.junit.Test;
 
 
@@ -512,7 +502,6 @@
         assertEquals("All expressions not tested", index, expressions.size());
     }
 
-<<<<<<< HEAD
     /**
      * The type should be filled also on the ASTVariableDeclaratorId node,
      * not only on the variable name declaration.
@@ -547,8 +536,6 @@
         Assert.assertSame(StringTokenizer.class, id.getType());
     }
 
-=======
->>>>>>> d563eb30
     private ASTCompilationUnit parseAndTypeResolveForClass15(Class<?> clazz) {
         return parseAndTypeResolveForClass(clazz, "1.5");
     }
