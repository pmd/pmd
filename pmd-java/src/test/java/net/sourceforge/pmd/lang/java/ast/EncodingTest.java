--- conflicted
+++ resolved
@@ -11,15 +11,9 @@
 public class EncodingTest extends BaseParserTest {
 
     @Test
-<<<<<<< HEAD
-    public void testDecodingOfUTF8() throws Exception {
-        ASTCompilationUnit acu = parseJava14(TEST_UTF8);
-        String methodName = acu.getFirstDescendantOfType(ASTMethodDeclaration.class).getImage();
-=======
     public void testDecodingOfUTF8() {
         ASTCompilationUnit acu = java.parse(TEST_UTF8);
-        String methodName = acu.findDescendantsOfType(ASTMethodDeclarator.class).get(0).getImage();
->>>>>>> 8739b2bd
+        String methodName = acu.getFirstDescendantOfType(ASTMethodDeclaration.class).getImage();
         assertEquals("é", methodName);
     }
 
