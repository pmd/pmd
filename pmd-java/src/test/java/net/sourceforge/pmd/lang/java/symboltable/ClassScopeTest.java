--- conflicted
+++ resolved
@@ -305,7 +305,6 @@
     private static final String METHOD_USAGE_SEEN2 = "public class Foo {" + PMD.EOL + " public void baz() {" + PMD.EOL
             + "  baz(x, y);" + PMD.EOL + " }" + PMD.EOL + " private void baz(int x, int y) {}" + PMD.EOL + "}";
 
-<<<<<<< HEAD
     private static final String METHOD_USAGE_SEEN = "public class Foo {" + PMD.EOL + " private void bar() {}" + PMD.EOL
             + " public void buz() {" + PMD.EOL + "  bar();" + PMD.EOL + " }" + PMD.EOL + "}";
 
@@ -358,11 +357,11 @@
             "import net.sourceforge.pmd.lang.java.symboltable.testdata.InnerClass.TheInnerClass.EnumTest;" + PMD.EOL
             + "public class Foo {" + PMD.EOL
             + " public EnumTest e;" + PMD.EOL
-=======
+            + "}" + PMD.EOL;
+
     private static final String NESTED_CLASSES_OF_IMPORT =
             "import net.sourceforge.pmd.lang.java.symboltable.testdata.InnerClass.TheInnerClass;" + PMD.EOL
             + "public class Foo {" + PMD.EOL
             + " public TheInnerClass.EnumTest e;" + PMD.EOL
->>>>>>> ac2eedf4
             + "}" + PMD.EOL;
 }