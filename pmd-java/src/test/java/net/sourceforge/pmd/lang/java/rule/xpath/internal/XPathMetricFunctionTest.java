/*
 * BSD-style license; for more info see http://pmd.sourceforge.net/license.html
 */

package net.sourceforge.pmd.lang.java.rule.xpath.internal;

<<<<<<< HEAD
import static org.junit.Assert.assertTrue;

import java.util.Iterator;
=======
import static org.hamcrest.CoreMatchers.containsString;
import static org.hamcrest.MatcherAssert.assertThat;
>>>>>>> bc15bb96

import org.hamcrest.CoreMatchers;
import org.hamcrest.Matchers;
import org.junit.Test;

import net.sourceforge.pmd.Rule;
<<<<<<< HEAD
import net.sourceforge.pmd.RuleViolation;
import net.sourceforge.pmd.lang.LanguageRegistry;
import net.sourceforge.pmd.lang.ast.FileAnalysisException;
import net.sourceforge.pmd.lang.java.JavaLanguageModule;
import net.sourceforge.pmd.lang.java.JavaParsingHelper;
import net.sourceforge.pmd.lang.rule.XPathRule;
import net.sourceforge.pmd.lang.rule.xpath.XPathVersion;
=======
>>>>>>> bc15bb96

/**
 * @author Clément Fournier
 * @since 6.0.0
 */
<<<<<<< HEAD
public class XPathMetricFunctionTest {

    private static final String VIOLATION_MESSAGE = "violation";

    @org.junit.Rule
    public ExpectedException expected = ExpectedException.none();


    private Rule makeXpathRuleFromXPath(String xpath) {
        XPathRule rule = new XPathRule(XPathVersion.XPATH_1_0, xpath);
        rule.setMessage(VIOLATION_MESSAGE);
        rule.setLanguage(LanguageRegistry.getLanguage(JavaLanguageModule.NAME));
        return rule;
    }


    private Iterator<RuleViolation> getViolations(Rule rule, String code) throws Exception {
        return JavaParsingHelper.WITH_PROCESSING.executeRule(rule, code).getViolations().iterator();
    }


    @Test
    public void testWellFormedClassMetricRule() throws Exception {
=======
public class XPathMetricFunctionTest extends BaseXPathFunctionTest {

    @Test
    public void testWellFormedClassMetricRule() {
>>>>>>> bc15bb96
        Rule rule = makeXpathRuleFromXPath("//ClassOrInterfaceDeclaration[pmd-java:metric('NCSS') > 0]");
        String code = "class Foo { Foo() {} void bar() {}}";

        assertFinds(rule, 1, code);
    }


    @Test
<<<<<<< HEAD
    public void testWellFormedOperationMetricRule() throws Exception {
=======
    public void testWellFormedOperationMetricRule() {
>>>>>>> bc15bb96
        Rule rule = makeXpathRuleFromXPath("//ConstructorDeclaration[pmd-java:metric('CYCLO') > 1]");
        String code = "class Goo { Goo() {if(true){}} }";

        assertFinds(rule, 1, code);
    }


    @Test
<<<<<<< HEAD
    public void testBadCase() throws Exception {
=======
    public void testBadCase() {
>>>>>>> bc15bb96
        Rule rule = makeXpathRuleFromXPath("//ConstructorDeclaration[pmd-java:metric('cYclo') > 1]");
        String code = "class Hoo { Hoo() {if(true){}} }";

        assertFinds(rule, 1, code);
    }


    @Test
    public void testNonexistentMetric() {
        testWithExpectedException(
            "//ConstructorDeclaration[pmd-java:metric('FOOBAR') > 1]",
            "class Joo { Joo() {if(true){}} }",
            e -> assertThat(e.getMessage(), containsString(MetricFunction.badOperationMetricKeyMessage("FOOBAR"))));
    }


    @Test
    public void testWrongNodeTypeGeneric() {
        testWithExpectedException(
            "//IfStatement[pmd-java:metric('NCSS') > 1]",
            "class Koo { Koo() {if(true){}} }",
            e -> assertThat(e.getMessage(), containsString(MetricFunction.genericBadNodeMessage())));
    }


    @Test
    public void testWrongMetricKeyForTypeDeclaration() {
        testWithExpectedException(
            "//EnumDeclaration[pmd-java:metric('CYCLO') > 1]",
            "enum Loo { FOO; }",
            e -> assertThat(e.getMessage(), containsString(MetricFunction.badClassMetricKeyMessage("CYCLO"))));
    }


    @Test
<<<<<<< HEAD
    public void testWrongMetricKeyForOperationDeclaration() throws Exception {
        testWithExpectedException("//MethodDeclaration[pmd-java:metric('WMC') > 1]",
                                  "class Moo { void foo() {if(true){}} }",
                                  IllegalArgumentException.class,
                                  MetricFunction.badOperationMetricKeyMessage());
    }


    private void testWithExpectedException(String xpath, String code,
                                           Class<? extends Exception> expectedThrowable,
                                           String expectedMessage) throws Exception {

        Rule rule = makeXpathRuleFromXPath(xpath);

        expected.expect(FileAnalysisException.class);
        expected.expectCause(Matchers.allOf(CoreMatchers.instanceOf(expectedThrowable),
                                            Matchers.hasProperty("message", Matchers.equalTo(expectedMessage))));
=======
    public void testWrongMetricKeyForOperationDeclaration() {
        testWithExpectedException(
            "//MethodDeclaration[pmd-java:metric('WMC') > 1]",
            "class Moo { void foo() {if(true){}} }",
            e -> assertThat(e.getMessage(), containsString(MetricFunction.badOperationMetricKeyMessage("WMC"))));
>>>>>>> bc15bb96

        getViolations(rule, code);
    }


}<|MERGE_RESOLUTION|>--- conflicted
+++ resolved
@@ -4,65 +4,21 @@
 
 package net.sourceforge.pmd.lang.java.rule.xpath.internal;
 
-<<<<<<< HEAD
-import static org.junit.Assert.assertTrue;
-
-import java.util.Iterator;
-=======
 import static org.hamcrest.CoreMatchers.containsString;
 import static org.hamcrest.MatcherAssert.assertThat;
->>>>>>> bc15bb96
 
-import org.hamcrest.CoreMatchers;
-import org.hamcrest.Matchers;
 import org.junit.Test;
 
 import net.sourceforge.pmd.Rule;
-<<<<<<< HEAD
-import net.sourceforge.pmd.RuleViolation;
-import net.sourceforge.pmd.lang.LanguageRegistry;
-import net.sourceforge.pmd.lang.ast.FileAnalysisException;
-import net.sourceforge.pmd.lang.java.JavaLanguageModule;
-import net.sourceforge.pmd.lang.java.JavaParsingHelper;
-import net.sourceforge.pmd.lang.rule.XPathRule;
-import net.sourceforge.pmd.lang.rule.xpath.XPathVersion;
-=======
->>>>>>> bc15bb96
 
 /**
  * @author Clément Fournier
  * @since 6.0.0
  */
-<<<<<<< HEAD
-public class XPathMetricFunctionTest {
-
-    private static final String VIOLATION_MESSAGE = "violation";
-
-    @org.junit.Rule
-    public ExpectedException expected = ExpectedException.none();
-
-
-    private Rule makeXpathRuleFromXPath(String xpath) {
-        XPathRule rule = new XPathRule(XPathVersion.XPATH_1_0, xpath);
-        rule.setMessage(VIOLATION_MESSAGE);
-        rule.setLanguage(LanguageRegistry.getLanguage(JavaLanguageModule.NAME));
-        return rule;
-    }
-
-
-    private Iterator<RuleViolation> getViolations(Rule rule, String code) throws Exception {
-        return JavaParsingHelper.WITH_PROCESSING.executeRule(rule, code).getViolations().iterator();
-    }
-
-
-    @Test
-    public void testWellFormedClassMetricRule() throws Exception {
-=======
 public class XPathMetricFunctionTest extends BaseXPathFunctionTest {
 
     @Test
     public void testWellFormedClassMetricRule() {
->>>>>>> bc15bb96
         Rule rule = makeXpathRuleFromXPath("//ClassOrInterfaceDeclaration[pmd-java:metric('NCSS') > 0]");
         String code = "class Foo { Foo() {} void bar() {}}";
 
@@ -71,11 +27,7 @@
 
 
     @Test
-<<<<<<< HEAD
-    public void testWellFormedOperationMetricRule() throws Exception {
-=======
     public void testWellFormedOperationMetricRule() {
->>>>>>> bc15bb96
         Rule rule = makeXpathRuleFromXPath("//ConstructorDeclaration[pmd-java:metric('CYCLO') > 1]");
         String code = "class Goo { Goo() {if(true){}} }";
 
@@ -84,11 +36,7 @@
 
 
     @Test
-<<<<<<< HEAD
-    public void testBadCase() throws Exception {
-=======
     public void testBadCase() {
->>>>>>> bc15bb96
         Rule rule = makeXpathRuleFromXPath("//ConstructorDeclaration[pmd-java:metric('cYclo') > 1]");
         String code = "class Hoo { Hoo() {if(true){}} }";
 
@@ -124,33 +72,12 @@
 
 
     @Test
-<<<<<<< HEAD
-    public void testWrongMetricKeyForOperationDeclaration() throws Exception {
-        testWithExpectedException("//MethodDeclaration[pmd-java:metric('WMC') > 1]",
-                                  "class Moo { void foo() {if(true){}} }",
-                                  IllegalArgumentException.class,
-                                  MetricFunction.badOperationMetricKeyMessage());
-    }
-
-
-    private void testWithExpectedException(String xpath, String code,
-                                           Class<? extends Exception> expectedThrowable,
-                                           String expectedMessage) throws Exception {
-
-        Rule rule = makeXpathRuleFromXPath(xpath);
-
-        expected.expect(FileAnalysisException.class);
-        expected.expectCause(Matchers.allOf(CoreMatchers.instanceOf(expectedThrowable),
-                                            Matchers.hasProperty("message", Matchers.equalTo(expectedMessage))));
-=======
     public void testWrongMetricKeyForOperationDeclaration() {
         testWithExpectedException(
             "//MethodDeclaration[pmd-java:metric('WMC') > 1]",
             "class Moo { void foo() {if(true){}} }",
             e -> assertThat(e.getMessage(), containsString(MetricFunction.badOperationMetricKeyMessage("WMC"))));
->>>>>>> bc15bb96
 
-        getViolations(rule, code);
     }
 
 
