/**
 * BSD-style license; for more info see http://pmd.sourceforge.net/license.html
 */

package net.sourceforge.pmd.lang.java;

import org.junit.Assert;
import org.junit.Rule;
import org.junit.Test;
import org.junit.contrib.java.lang.system.SystemErrRule;

import net.sourceforge.pmd.RuleSet;
<<<<<<< HEAD
import net.sourceforge.pmd.RuleSetFactory;
import net.sourceforge.pmd.RuleSetNotFoundException;
import net.sourceforge.pmd.RulesetsFactoryUtils;
=======
import net.sourceforge.pmd.RuleSetLoader;
>>>>>>> 32a02cec

public class QuickstartRulesetTest {

    @Rule
    public final SystemErrRule systemErrRule = new SystemErrRule().enableLog().muteForSuccessfulTests();

    @Test
<<<<<<< HEAD
    public void noDeprecations() throws RuleSetNotFoundException {
        Logger.getLogger(RuleSetFactory.class.getName()).addHandler(new Handler() {
            @Override
            public void publish(LogRecord record) {
                Assert.fail("No Logging expected: " + record.getMessage());
            }

            @Override
            public void flush() {
            }

            @Override
            public void close() throws SecurityException {
            }
        });

        RuleSetFactory ruleSetFactory = RulesetsFactoryUtils.createFactory(RulePriority.LOW, true, false);
        RuleSet quickstart = ruleSetFactory.createRuleSet("rulesets/java/quickstart.xml");
=======
    public void noDeprecations() {
        RuleSetLoader ruleSetLoader = new RuleSetLoader().enableCompatibility(false);
        RuleSet quickstart = ruleSetLoader.loadFromResource("rulesets/java/quickstart.xml");
>>>>>>> 32a02cec
        Assert.assertFalse(quickstart.getRules().isEmpty());
        Assert.assertTrue(systemErrRule.getLog().isEmpty());
    }
}<|MERGE_RESOLUTION|>--- conflicted
+++ resolved
@@ -10,13 +10,7 @@
 import org.junit.contrib.java.lang.system.SystemErrRule;
 
 import net.sourceforge.pmd.RuleSet;
-<<<<<<< HEAD
-import net.sourceforge.pmd.RuleSetFactory;
-import net.sourceforge.pmd.RuleSetNotFoundException;
-import net.sourceforge.pmd.RulesetsFactoryUtils;
-=======
 import net.sourceforge.pmd.RuleSetLoader;
->>>>>>> 32a02cec
 
 public class QuickstartRulesetTest {
 
@@ -24,30 +18,9 @@
     public final SystemErrRule systemErrRule = new SystemErrRule().enableLog().muteForSuccessfulTests();
 
     @Test
-<<<<<<< HEAD
-    public void noDeprecations() throws RuleSetNotFoundException {
-        Logger.getLogger(RuleSetFactory.class.getName()).addHandler(new Handler() {
-            @Override
-            public void publish(LogRecord record) {
-                Assert.fail("No Logging expected: " + record.getMessage());
-            }
-
-            @Override
-            public void flush() {
-            }
-
-            @Override
-            public void close() throws SecurityException {
-            }
-        });
-
-        RuleSetFactory ruleSetFactory = RulesetsFactoryUtils.createFactory(RulePriority.LOW, true, false);
-        RuleSet quickstart = ruleSetFactory.createRuleSet("rulesets/java/quickstart.xml");
-=======
     public void noDeprecations() {
         RuleSetLoader ruleSetLoader = new RuleSetLoader().enableCompatibility(false);
         RuleSet quickstart = ruleSetLoader.loadFromResource("rulesets/java/quickstart.xml");
->>>>>>> 32a02cec
         Assert.assertFalse(quickstart.getRules().isEmpty());
         Assert.assertTrue(systemErrRule.getLog().isEmpty());
     }
