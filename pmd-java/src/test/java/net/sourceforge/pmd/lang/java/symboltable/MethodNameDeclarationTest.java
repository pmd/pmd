--- conflicted
+++ resolved
@@ -19,12 +19,8 @@
 import net.sourceforge.pmd.lang.symboltable.NameDeclaration;
 import net.sourceforge.pmd.lang.symboltable.NameOccurrence;
 
-<<<<<<< HEAD
 @Ignore
-public class MethodNameDeclarationTest extends STBBaseTst {
-=======
 public class MethodNameDeclarationTest extends BaseNonParserTest {
->>>>>>> 8739b2bd
 
     @Test
     public void testEquality() {
