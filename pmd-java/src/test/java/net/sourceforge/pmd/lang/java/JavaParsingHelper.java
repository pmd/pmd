/**
 * BSD-style license; for more info see http://pmd.sourceforge.net/license.html
 */

package net.sourceforge.pmd.lang.java;

import static net.sourceforge.pmd.lang.ast.Parser.ParserTask;

import java.io.PrintStream;
import java.text.MessageFormat;
import java.util.ArrayList;
import java.util.HashMap;
import java.util.List;
import java.util.Map;

import org.apache.commons.lang3.StringUtils;
import org.checkerframework.checker.nullness.qual.NonNull;
import org.checkerframework.checker.nullness.qual.Nullable;
import org.slf4j.Logger;
import org.slf4j.LoggerFactory;

import net.sourceforge.pmd.lang.ast.Node;
import net.sourceforge.pmd.lang.ast.SemanticErrorReporter;
import net.sourceforge.pmd.lang.ast.SemanticException;
import net.sourceforge.pmd.lang.ast.test.BaseParsingHelper;
import net.sourceforge.pmd.lang.java.ast.ASTCompilationUnit;
import net.sourceforge.pmd.lang.java.ast.JavaParser;
import net.sourceforge.pmd.lang.java.internal.JavaAstProcessor;
import net.sourceforge.pmd.lang.java.internal.JavaLanguageHandler;
import net.sourceforge.pmd.lang.java.types.TypeSystem;
import net.sourceforge.pmd.lang.java.types.internal.infer.TypeInferenceLogger;
import net.sourceforge.pmd.lang.java.types.internal.infer.TypeInferenceLogger.SimpleLogger;
import net.sourceforge.pmd.lang.java.types.internal.infer.TypeInferenceLogger.VerboseLogger;
import net.sourceforge.pmd.util.log.MessageReporter;
import net.sourceforge.pmd.util.log.internal.SimpleMessageReporter;

import kotlin.Pair;

public class JavaParsingHelper extends BaseParsingHelper<JavaParsingHelper, ASTCompilationUnit> {

    /**
     * Note: this is the default type system for everything parsed with
     * default options of JavaParsingHelper. This allows constants like
     * the null type to be compared.
     */
    public static final TypeSystem TEST_TYPE_SYSTEM = TypeSystem.usingClassLoaderClasspath(JavaParsingHelper.class.getClassLoader());

    /** This runs all processing stages when parsing. */
    public static final JavaParsingHelper DEFAULT = new JavaParsingHelper(
        Params.getDefault(),
        SemanticErrorReporter.noop(), // todo change this to unforgiving logger, need to update a lot of tests
        TEST_TYPE_SYSTEM,
        TypeInferenceLogger.noop()
    );

    private final SemanticErrorReporter semanticLogger;
    private final TypeSystem ts;
    private final TypeInferenceLogger typeInfLogger;

    private JavaParsingHelper(Params params, SemanticErrorReporter logger, TypeSystem ts, TypeInferenceLogger typeInfLogger) {
        super(JavaLanguageModule.NAME, ASTCompilationUnit.class, params);
        this.semanticLogger = logger;
        this.ts = ts;
        this.typeInfLogger = typeInfLogger;
    }

    @Override
    protected @NonNull ASTCompilationUnit doParse(@NonNull Params params, @NonNull ParserTask task) {
        JavaLanguageHandler handler = (JavaLanguageHandler) task.getLanguageVersion().getLanguageVersionHandler();
        JavaParser parser = handler.getParserWithoutProcessing();
        ASTCompilationUnit rootNode = parser.parse(task);
        if (params.getDoProcess()) {
            JavaAstProcessor.create(ts, task.getLanguageVersion(), semanticLogger, typeInfLogger)
                            .process(rootNode);
        }
        return rootNode;
    }

    public TypeInferenceLogger getTypeInfLogger() {
        return typeInfLogger;
    }

    public JavaParsingHelper withLogger(SemanticErrorReporter logger) {
        return new JavaParsingHelper(this.getParams(), logger, this.ts, this.typeInfLogger);
    }

    public JavaParsingHelper withTypeSystem(TypeSystem ts) {
        return new JavaParsingHelper(this.getParams(), this.semanticLogger, ts, this.typeInfLogger);
    }

    public JavaParsingHelper logTypeInference(boolean verbose, PrintStream out) {
        return logTypeInference(verbose ? new VerboseLogger(out) : new SimpleLogger(out));
    }

    public JavaParsingHelper logTypeInference(TypeInferenceLogger logger) {
        return new JavaParsingHelper(this.getParams(), this.semanticLogger, this.ts, logger);
    }

    @Override
    protected @NonNull JavaParsingHelper clone(@NonNull Params params) {
        return new JavaParsingHelper(params, semanticLogger, ts, typeInfLogger);
    }

    public static class TestCheckLogger implements SemanticErrorReporter {

        public final Map<String, List<kotlin.Pair<Node, Object[]>>> warnings = new HashMap<>();
        public final Map<String, List<kotlin.Pair<Node, Object[]>>> errors = new HashMap<>();

        private final SemanticErrorReporter baseLogger;

        public TestCheckLogger() {
            this(false);
        }

        public TestCheckLogger(boolean doLogOnConsole) {
            this(defaultMessageReporter(doLogOnConsole));
        }

        public TestCheckLogger(SemanticErrorReporter baseLogger) {
            this.baseLogger = baseLogger;
        }

        private static SemanticErrorReporter defaultMessageReporter(boolean doLog) {
            if (!doLog) {
                return SemanticErrorReporter.noop();
            }
            Logger consoleLogger = LoggerFactory.getLogger(TestCheckLogger.class);
            MessageReporter reporter = new SimpleMessageReporter(consoleLogger);
<<<<<<< HEAD
            return SemanticErrorReporter.reportToLogger(reporter, consoleLogger);
=======
            return SemanticErrorReporter.reportToLogger(reporter);
>>>>>>> 9d1782d9
        }

        @Override
        public void warning(Node location, String message, Object... args) {
            warnings.computeIfAbsent(message, k -> new ArrayList<>())
                    .add(new Pair<>(location, args));

            baseLogger.warning(location, message, args);
        }

        @Override
        public SemanticException error(Node location, String message, Object... args) {
            errors.computeIfAbsent(message, k -> new ArrayList<>())
                  .add(new Pair<>(location, args));
            return baseLogger.error(location, message, args);
        }

        @Override
        public @Nullable SemanticException getFirstError() {
            return baseLogger.getFirstError();
        }
    }

    /**
     * Will throw on the first semantic error or warning.
     * Useful because it produces a stack trace for that warning/error.
     */
    public static class UnforgivingSemanticLogger implements SemanticErrorReporter {

        private static final int MAX_NODE_TEXT_WIDTH = 100;
        public static final UnforgivingSemanticLogger INSTANCE = new UnforgivingSemanticLogger();

        private UnforgivingSemanticLogger() {

        }

        @Override
        public void warning(Node location, String message, Object... formatArgs) {
            String warning = MessageFormat.format(message, formatArgs);
            throw new AssertionError(
                "Expected no warnings, but got: " + warning + "\n"
                    + "at " + StringUtils.truncate(location.toString(), 100)
            );
        }

        @Override
        public SemanticException error(Node location, String message, Object... formatArgs) {
            String error = MessageFormat.format(message, formatArgs);
            throw new AssertionError(
                "Expected no errors, but got: " + error + "\n"
                    + "at " + StringUtils.truncate(location.toString(), MAX_NODE_TEXT_WIDTH)
            );
        }

        @Override
        public @Nullable SemanticException getFirstError() {
            return null;
        }
    }
}<|MERGE_RESOLUTION|>--- conflicted
+++ resolved
@@ -126,11 +126,7 @@
             }
             Logger consoleLogger = LoggerFactory.getLogger(TestCheckLogger.class);
             MessageReporter reporter = new SimpleMessageReporter(consoleLogger);
-<<<<<<< HEAD
-            return SemanticErrorReporter.reportToLogger(reporter, consoleLogger);
-=======
             return SemanticErrorReporter.reportToLogger(reporter);
->>>>>>> 9d1782d9
         }
 
         @Override
