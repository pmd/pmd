/**
 * BSD-style license; for more info see http://pmd.sourceforge.net/license.html
 */

package net.sourceforge.pmd.lang.java.dfa;

import static org.junit.Assert.assertEquals;
import static org.junit.Assert.assertTrue;

import org.junit.Ignore;
import org.junit.Test;

import net.sourceforge.pmd.PMD;
import net.sourceforge.pmd.lang.dfa.DataFlowNode;
import net.sourceforge.pmd.lang.dfa.NodeType;
<<<<<<< HEAD
import net.sourceforge.pmd.lang.java.JavaLanguageModule;
import net.sourceforge.pmd.lang.java.ast.ASTCompilationUnit;
=======
>>>>>>> 934691c1
import net.sourceforge.pmd.lang.java.ast.ASTExpression;
import net.sourceforge.pmd.lang.java.ast.ASTMethodDeclaration;
import net.sourceforge.pmd.lang.java.ast.ASTStatementExpression;
import net.sourceforge.pmd.lang.java.ast.ASTVariableDeclarator;
import net.sourceforge.pmd.lang.java.symboltable.BaseNonParserTest;

@Ignore
public class StatementAndBraceFinderTest extends BaseNonParserTest {


    @Test
    public void testStatementExpressionParentChildLinks() {
        ASTStatementExpression se = getOrderedNodes(ASTStatementExpression.class, TEST1).get(0);
        ASTMethodDeclaration seParent = (ASTMethodDeclaration) se.getDataFlowNode().getParents().get(0).getNode();
        assertEquals(se, seParent.getDataFlowNode().getChildren().get(0).getNode());
        assertEquals(seParent, se.getDataFlowNode().getParents().get(0).getNode());
    }

    @Test
    public void testVariableDeclaratorParentChildLinks() {
        ASTVariableDeclarator vd = getOrderedNodes(ASTVariableDeclarator.class, TEST2).get(0);
        ASTMethodDeclaration vdParent = (ASTMethodDeclaration) vd.getDataFlowNode().getParents().get(0).getNode();
        assertEquals(vd, vdParent.getDataFlowNode().getChildren().get(0).getNode());
        assertEquals(vdParent, vd.getDataFlowNode().getParents().get(0).getNode());
    }

    @Test
    public void testIfStmtHasCorrectTypes() {
        ASTExpression exp = getOrderedNodes(ASTExpression.class, TEST3).get(0);
        DataFlowNode dfn = exp.getDataFlowNode().getFlow().get(2);
        assertTrue(dfn.isType(NodeType.IF_EXPR));
        assertTrue(dfn.isType(NodeType.IF_LAST_STATEMENT_WITHOUT_ELSE));
    }

    @Test
    public void testWhileStmtHasCorrectTypes() {
        ASTExpression exp = getOrderedNodes(ASTExpression.class, TEST4).get(0);
        DataFlowNode dfn = exp.getDataFlowNode().getFlow().get(2);
        assertTrue(dfn.isType(NodeType.WHILE_EXPR));
        assertTrue(dfn.isType(NodeType.WHILE_LAST_STATEMENT));
    }

    @Test
    public void testForStmtHasCorrectTypes() {
        ASTExpression exp = getOrderedNodes(ASTExpression.class, TEST5).get(0);
        DataFlowNode dfn = exp.getDataFlowNode().getFlow().get(2);
        assertTrue(dfn.isType(NodeType.FOR_INIT));
        dfn = exp.getDataFlowNode().getFlow().get(3);
        assertTrue(dfn.isType(NodeType.FOR_EXPR));
        dfn = exp.getDataFlowNode().getFlow().get(4);
        assertTrue(dfn.isType(NodeType.FOR_UPDATE));
        assertTrue(dfn.isType(NodeType.FOR_BEFORE_FIRST_STATEMENT));
        assertTrue(dfn.isType(NodeType.FOR_END));
    }

<<<<<<< HEAD
    @Test(expected = RuntimeException.class)
    public void testOnlyWorksForMethodsAndConstructors() {
        StatementAndBraceFinder sbf = new StatementAndBraceFinder(LanguageRegistry.getLanguage(JavaLanguageModule.NAME)
                .getDefaultVersion().getLanguageVersionHandler().getDataFlowHandler());

        ASTCompilationUnit astCompilationUnit = java.parse(TEST1);

        sbf.buildDataFlowFor(astCompilationUnit.getFirstChildOfType(ASTMethodDeclaration.class));
        // FIXME look at history of this test
        // sbf.buildDataFlowFor(new ASTConstructorDeclaration(1));
        sbf.buildDataFlowFor(astCompilationUnit);
    }

=======
>>>>>>> 934691c1
    private static final String TEST1 = "class Foo {" + PMD.EOL + " void bar() {" + PMD.EOL + "  x = 2;" + PMD.EOL
            + " }" + PMD.EOL + "}";

    private static final String TEST2 = "class Foo {" + PMD.EOL + " void bar() {" + PMD.EOL + "  int x;" + PMD.EOL
            + " }" + PMD.EOL + "}";

    private static final String TEST3 = "class Foo {" + PMD.EOL + " void bar() {" + PMD.EOL + "  if (x) {}" + PMD.EOL
            + " }" + PMD.EOL + "}";

    private static final String TEST4 = "class Foo {" + PMD.EOL + " void bar() {" + PMD.EOL + "  while (x) {}" + PMD.EOL
            + " }" + PMD.EOL + "}";

    private static final String TEST5 = "class Foo {" + PMD.EOL + " void bar() {" + PMD.EOL
            + "  for (int i=0; i<10; i++) {}" + PMD.EOL + " }" + PMD.EOL + "}";
}<|MERGE_RESOLUTION|>--- conflicted
+++ resolved
@@ -13,11 +13,6 @@
 import net.sourceforge.pmd.PMD;
 import net.sourceforge.pmd.lang.dfa.DataFlowNode;
 import net.sourceforge.pmd.lang.dfa.NodeType;
-<<<<<<< HEAD
-import net.sourceforge.pmd.lang.java.JavaLanguageModule;
-import net.sourceforge.pmd.lang.java.ast.ASTCompilationUnit;
-=======
->>>>>>> 934691c1
 import net.sourceforge.pmd.lang.java.ast.ASTExpression;
 import net.sourceforge.pmd.lang.java.ast.ASTMethodDeclaration;
 import net.sourceforge.pmd.lang.java.ast.ASTStatementExpression;
@@ -73,22 +68,6 @@
         assertTrue(dfn.isType(NodeType.FOR_END));
     }
 
-<<<<<<< HEAD
-    @Test(expected = RuntimeException.class)
-    public void testOnlyWorksForMethodsAndConstructors() {
-        StatementAndBraceFinder sbf = new StatementAndBraceFinder(LanguageRegistry.getLanguage(JavaLanguageModule.NAME)
-                .getDefaultVersion().getLanguageVersionHandler().getDataFlowHandler());
-
-        ASTCompilationUnit astCompilationUnit = java.parse(TEST1);
-
-        sbf.buildDataFlowFor(astCompilationUnit.getFirstChildOfType(ASTMethodDeclaration.class));
-        // FIXME look at history of this test
-        // sbf.buildDataFlowFor(new ASTConstructorDeclaration(1));
-        sbf.buildDataFlowFor(astCompilationUnit);
-    }
-
-=======
->>>>>>> 934691c1
     private static final String TEST1 = "class Foo {" + PMD.EOL + " void bar() {" + PMD.EOL + "  x = 2;" + PMD.EOL
             + " }" + PMD.EOL + "}";
 
