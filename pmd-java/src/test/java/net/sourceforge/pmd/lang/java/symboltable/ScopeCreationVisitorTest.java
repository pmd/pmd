/**
 * BSD-style license; for more info see http://pmd.sourceforge.net/license.html
 */

package net.sourceforge.pmd.lang.java.symboltable;

import static org.junit.Assert.assertTrue;

import org.junit.Ignore;
import org.junit.Test;

import net.sourceforge.pmd.PMD;
import net.sourceforge.pmd.lang.java.ast.ASTBlock;
import net.sourceforge.pmd.lang.java.ast.ASTCompilationUnit;
import net.sourceforge.pmd.lang.java.ast.ASTIfStatement;

<<<<<<< HEAD
@Ignore
public class ScopeCreationVisitorTest extends STBBaseTst {
=======
public class ScopeCreationVisitorTest extends BaseNonParserTest {
>>>>>>> 8739b2bd

    @Test
    public void testScopesAreCreated() {
        ASTCompilationUnit acu = parseCode(TEST1);
        ASTBlock n = acu.getFirstDescendantOfType(ASTIfStatement.class)
                .getFirstDescendantOfType(ASTBlock.class);
        assertTrue(n.getScope() instanceof LocalScope);
    }

    private static final String TEST1 = "public class Foo {" + PMD.EOL + " void foo() {" + PMD.EOL + "  if (x>2) {}"
            + PMD.EOL + " }" + PMD.EOL + "}" + PMD.EOL;

    public static junit.framework.Test suite() {
        return new junit.framework.JUnit4TestAdapter(ScopeCreationVisitorTest.class);
    }
}<|MERGE_RESOLUTION|>--- conflicted
+++ resolved
@@ -14,12 +14,8 @@
 import net.sourceforge.pmd.lang.java.ast.ASTCompilationUnit;
 import net.sourceforge.pmd.lang.java.ast.ASTIfStatement;
 
-<<<<<<< HEAD
 @Ignore
-public class ScopeCreationVisitorTest extends STBBaseTst {
-=======
 public class ScopeCreationVisitorTest extends BaseNonParserTest {
->>>>>>> 8739b2bd
 
     @Test
     public void testScopesAreCreated() {
