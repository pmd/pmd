--- conflicted
+++ resolved
@@ -21,12 +21,9 @@
 import net.sourceforge.pmd.lang.java.ast.ASTArrayType;
 import net.sourceforge.pmd.lang.java.ast.ASTClassOrInterfaceDeclaration;
 import net.sourceforge.pmd.lang.java.ast.ASTEnumDeclaration;
-<<<<<<< HEAD
-=======
 import net.sourceforge.pmd.lang.java.ast.ASTMarkerAnnotation;
 import net.sourceforge.pmd.lang.java.ast.ASTName;
 import net.sourceforge.pmd.lang.java.ast.ASTType;
->>>>>>> 8c97300a
 import net.sourceforge.pmd.lang.java.ast.TypeNode;
 import net.sourceforge.pmd.lang.java.symboltable.BaseNonParserTest;
 import net.sourceforge.pmd.lang.java.types.testdata.SomeClassWithAnon;
@@ -73,20 +70,6 @@
     @Test
     public void testIsAnArrayClass() {
 
-<<<<<<< HEAD
-        ASTArrayType arrayT =
-            java.parse("import java.io.ObjectStreamField; "
-                           + "class Foo { private static final ObjectStreamField[] serialPersistentFields; }")
-                .getFirstDescendantOfType(ASTArrayType.class);
-
-
-        assertIsA(arrayT, ObjectStreamField[].class);
-        assertIsA(arrayT, Object[].class);
-        assertIsA(arrayT, Serializable.class);
-        assertIsA(arrayT, Object.class);
-    }
-
-=======
         ASTType arrayT =
             java.parse("import java.io.ObjectStreamField; "
                            + "class Foo { private static final ObjectStreamField[] serialPersistentFields; }")
@@ -131,7 +114,6 @@
     }
 
 
->>>>>>> 8c97300a
     @Test
     public void testIsAFallbackAnnotation() {
 
