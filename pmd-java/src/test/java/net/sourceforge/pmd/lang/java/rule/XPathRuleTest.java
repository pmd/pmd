/*
 * BSD-style license; for more info see http://pmd.sourceforge.net/license.html
 */

package net.sourceforge.pmd.lang.java.rule;

import static org.junit.jupiter.api.Assertions.assertEquals;
import static org.junit.jupiter.api.Assertions.assertTrue;

import java.util.HashMap;
import java.util.List;

import org.junit.jupiter.api.Test;

import net.sourceforge.pmd.PMD;
import net.sourceforge.pmd.Report;
import net.sourceforge.pmd.Rule;
import net.sourceforge.pmd.RuleViolation;
import net.sourceforge.pmd.lang.LanguageProcessor;
import net.sourceforge.pmd.lang.ast.Node;
import net.sourceforge.pmd.lang.java.JavaParsingHelper;
import net.sourceforge.pmd.lang.java.ast.ASTCompilationUnit;
import net.sourceforge.pmd.lang.java.ast.JavaNode;
import net.sourceforge.pmd.lang.rule.XPathRule;
import net.sourceforge.pmd.lang.rule.xpath.XPathVersion;
import net.sourceforge.pmd.lang.rule.xpath.impl.XPathHandler;
import net.sourceforge.pmd.lang.rule.xpath.internal.DeprecatedAttrLogger;
import net.sourceforge.pmd.lang.rule.xpath.internal.SaxonXPathRuleQuery;
import net.sourceforge.pmd.properties.PropertyDescriptor;
import net.sourceforge.pmd.properties.PropertyFactory;

/**
 * @author daniels
 */
class XPathRuleTest {

    private XPathRule makeXPath(String expression) {
        return JavaParsingHelper.DEFAULT.newXpathRule(expression);
    }

    @Test
    void testPluginname() {
        XPathRule rule = makeXPath("//VariableDeclaratorId[string-length(@Name) < 3]");
        rule.setMessage("{0}");
        Report report = getReportForTestString(rule, TEST1);
        RuleViolation rv = report.getViolations().get(0);
        assertEquals("a", rv.getDescription());
    }


    @Test
    void testXPathMultiProperty() throws Exception {
        XPathRule rule = makeXPath("//VariableDeclaratorId[@Name=$forbiddenNames]");
        rule.setMessage("Avoid vars");
        PropertyDescriptor<List<String>> varDescriptor
            = PropertyFactory.stringListProperty("forbiddenNames")
                             .desc("Forbidden names")
                             .defaultValues("forbid1", "forbid2")
                             .delim('$')
                             .build();

        rule.definePropertyDescriptor(varDescriptor);

        Report report = getReportForTestString(rule, TEST3);
        assertEquals(2, report.getViolations().size());
    }


    @Test
    void testVariables() throws Exception {
        XPathRule rule = makeXPath("//VariableDeclaratorId[@Name=$var]");
        rule.setMessage("Avoid vars");
        PropertyDescriptor<String> varDescriptor =
            PropertyFactory.stringProperty("var").desc("Test var").defaultValue("").build();
        rule.definePropertyDescriptor(varDescriptor);
        rule.setProperty(varDescriptor, "fiddle");
        Report report = getReportForTestString(rule, TEST2);
        RuleViolation rv = report.getViolations().get(0);
        assertEquals(3, rv.getBeginLine());
    }

    @Test
    void testFnPrefixOnSaxon() throws Exception {
        XPathRule rule = makeXPath("//VariableDeclaratorId[fn:matches(@Name, 'fiddle')]");
        Report report = getReportForTestString(rule, TEST2);
        RuleViolation rv = report.getViolations().get(0);
        assertEquals(3, rv.getBeginLine());
    }

    @Test
    void testNoFnPrefixOnSaxon() {
        XPathRule rule = makeXPath("//VariableDeclaratorId[matches(@Name, 'fiddle')]");
        Report report = getReportForTestString(rule, TEST2);
        RuleViolation rv = report.getViolations().get(0);
        assertEquals(3, rv.getBeginLine());
    }

    @Test
    void testSimpleQueryIsRuleChain() {
        // ((/)/descendant::element(Q{}VariableDeclaratorId))[matches(convertUntyped(data(@Name)), "fiddle", "")]
        assertIsRuleChain("//VariableDeclaratorId[matches(@Name, 'fiddle')]");
    }

    @Test
    void testSimpleQueryIsRuleChain2() {
        // docOrder(((/)/descendant-or-self::node())/(child::element(ClassOrInterfaceType)[typeIs("java.util.Vector")]))
        assertIsRuleChain("//ClassOrInterfaceType[pmd-java:typeIs('java.util.Vector')]");
    }

    private void assertIsRuleChain(String xpath) {
        XPathRule rule = makeXPath(xpath);
<<<<<<< HEAD
        try (LanguageProcessor proc = JavaParsingHelper.DEFAULT.newProcessor()) {
            rule.initialize(proc);
            assertTrue("Not recognized as a rulechain query: " + xpath, rule.getTargetSelector().isRuleChain());
        } catch (Exception e) {
            throw new RuntimeException(e);
        }
=======
        assertTrue(rule.getTargetSelector().isRuleChain(), "Not recognized as a rulechain query: " + xpath);
>>>>>>> 704102cd
    }


    /**
     * Following sibling check: See https://sourceforge.net/p/pmd/bugs/1209/
     *
     * @throws Exception any error
     */
    @Test
    void testFollowingSibling() throws Exception {
        final String source = "public interface dummy extends Foo, Bar, Baz {}";
        ASTCompilationUnit cu = JavaParsingHelper.DEFAULT.parse(source);

        String xpath = "//ExtendsList/ClassOrInterfaceType/following-sibling::ClassOrInterfaceType";


        SaxonXPathRuleQuery xpathRuleQuery = new SaxonXPathRuleQuery(xpath,
                                                                     XPathVersion.DEFAULT,
                                                                     new HashMap<>(),
                                                                     XPathHandler.noFunctionDefinitions(),
                                                                     DeprecatedAttrLogger.noop());
        List<Node> nodes = xpathRuleQuery.evaluate(cu);
        assertEquals(2, nodes.size());
        assertEquals("Bar", ((JavaNode) nodes.get(0)).getText().toString());
        assertEquals("Baz", ((JavaNode) nodes.get(1)).getText().toString());
    }

    private static Report getReportForTestString(Rule r, String test) {
        return JavaParsingHelper.DEFAULT.executeRule(r, test);
    }


    private static final String TEST1 = "public class Foo {" + PMD.EOL + " int a;" + PMD.EOL + "}";

    private static final String TEST2 = "public class Foo {" + PMD.EOL + " int faddle;" + PMD.EOL + " int fiddle;"
            + PMD.EOL + "}";


    private static final String TEST3 = "public class Foo {" + PMD.EOL + " int forbid1; int forbid2; int forbid1$forbid2;" + PMD.EOL + "}";

}<|MERGE_RESOLUTION|>--- conflicted
+++ resolved
@@ -109,16 +109,12 @@
 
     private void assertIsRuleChain(String xpath) {
         XPathRule rule = makeXPath(xpath);
-<<<<<<< HEAD
         try (LanguageProcessor proc = JavaParsingHelper.DEFAULT.newProcessor()) {
             rule.initialize(proc);
-            assertTrue("Not recognized as a rulechain query: " + xpath, rule.getTargetSelector().isRuleChain());
+            assertTrue(rule.getTargetSelector().isRuleChain(), "Not recognized as a rulechain query: " + xpath);
         } catch (Exception e) {
             throw new RuntimeException(e);
         }
-=======
-        assertTrue(rule.getTargetSelector().isRuleChain(), "Not recognized as a rulechain query: " + xpath);
->>>>>>> 704102cd
     }
 
 
