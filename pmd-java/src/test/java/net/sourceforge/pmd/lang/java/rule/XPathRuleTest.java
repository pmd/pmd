--- conflicted
+++ resolved
@@ -151,19 +151,8 @@
      *             any error
      */
     @Test
-<<<<<<< HEAD
-    public void testFollowingSibling() throws Exception {
-        final String SOURCE = "public interface dummy extends Foo, Bar, Baz {}";
-=======
     public void testFollowingSibling() {
-        final String source = "public class dummy {\n"
-            + "  public String toString() {\n"
-            + "    String test = \"bad example\";\n"
-            + "    test = \"a\";\n"
-            + "    return test;\n"
-            + "  }\n"
-            + "}";
->>>>>>> 582d980e
+        final String source = "public interface dummy extends Foo, Bar, Baz {}";
         LanguageVersion language = LanguageRegistry.getLanguage(JavaLanguageModule.NAME).getDefaultVersion();
         ASTCompilationUnit cu = JavaParsingHelper.WITH_PROCESSING.parse(source);
         RuleContext ruleContext = new RuleContext();
@@ -171,24 +160,6 @@
 
         String xpath = "//ExtendsList/ClassOrInterfaceType/following-sibling::ClassOrInterfaceType";
 
-<<<<<<< HEAD
-        // XPATH version 1.0
-        XPathRuleQuery xpathRuleQuery = new JaxenXPathRuleQuery();
-        xpathRuleQuery.setXPath(xpath);
-        xpathRuleQuery.setProperties(new HashMap<>());
-        xpathRuleQuery.setVersion(XPathRuleQuery.XPATH_1_0);
-        List<Node> nodes = xpathRuleQuery.evaluate(cu, ruleContext);
-        assertEquals(2, nodes.size());
-        assertEquals("Bar", ((JavaNode) nodes.get(0)).getText().toString());
-        assertEquals("Baz", ((JavaNode) nodes.get(1)).getText().toString());
-
-        // XPATH version 2.0
-        xpathRuleQuery = new SaxonXPathRuleQuery();
-        xpathRuleQuery.setXPath(xpath);
-        xpathRuleQuery.setProperties(new HashMap<>());
-        xpathRuleQuery.setVersion(XPathRuleQuery.XPATH_2_0);
-        nodes = xpathRuleQuery.evaluate(cu, ruleContext);
-=======
         // XPATH version 2.0
         SaxonXPathRuleQuery xpathRuleQuery = new SaxonXPathRuleQuery(xpath,
                                                                      XPathVersion.XPATH_2_0,
@@ -196,7 +167,6 @@
                                                                      language.getLanguageVersionHandler().getXPathHandler(),
                                                                      DeprecatedAttrLogger.noop());
         List<Node> nodes = xpathRuleQuery.evaluate(cu);
->>>>>>> 582d980e
         assertEquals(2, nodes.size());
         assertEquals("Bar", ((JavaNode) nodes.get(0)).getText().toString());
         assertEquals("Baz", ((JavaNode) nodes.get(1)).getText().toString());
