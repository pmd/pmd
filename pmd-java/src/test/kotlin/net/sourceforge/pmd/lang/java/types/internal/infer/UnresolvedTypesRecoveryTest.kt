--- conflicted
+++ resolved
@@ -530,12 +530,8 @@
         val (mref) = acu.descendants(ASTMethodReference::class.java).toList()
 
         val (lambdaCall, mrefCall) = acu.descendants(ASTMethodCall::class.java).toList()
-<<<<<<< HEAD
-        val fooDecl = acu.methodDeclarations()[0]!!
         val targetTy = acu.descendants(ASTClassType::class.java).firstOrThrow().typeMirror
-=======
         val (fooDecl) = acu.declaredMethodSignatures().toList()
->>>>>>> 28b4139c
 
         spy.shouldHaveUnresolvedLambdaCtx(lambda)
         spy.shouldHaveUnresolvedLambdaCtx(mref)
@@ -546,13 +542,9 @@
 
             mref shouldHaveType targetTy
             mref.functionalMethod shouldBe ts.UNRESOLVED_METHOD
-<<<<<<< HEAD
-            mref.referencedMethod shouldBe ts.UNRESOLVED_METHOD
-            lambdaCall.methodType.symbol shouldBe fooDecl.symbol
-            mrefCall.methodType.symbol shouldBe fooDecl.symbol
-=======
             mref.referencedMethod shouldBe fooDecl // still populated because unambiguous
->>>>>>> 28b4139c
+            lambdaCall.methodType.symbol shouldBe fooDecl
+            mrefCall.methodType.symbol shouldBe fooDecl
         }
     }
 
@@ -716,7 +708,41 @@
         }
     }
 
-<<<<<<< HEAD
+    parserTest("Unresolved type should also allow unchecked conversion") {
+        // The problem here is that ConstraintViolation<?> is not convertible to ConstraintViolation,
+        // because ConstraintViolation is not on the classpath.
+
+        val (acu, _) = parser.parseWithTypeInferenceSpy(
+            """
+            import java.util.Set;
+            class Foo {
+                private void foo(ConstraintViolation constraintViolation) {
+                    constraintViolation.toString();
+                }
+
+                public void foos(Set<ConstraintViolation<?>> constraintViolations) {
+                    constraintViolations.forEach(this::foo);
+                }
+
+            }
+                """
+        )
+
+//        val (foreach) = acu.methodCalls().toList()
+        val constraintViolationT = acu.descendants(ASTClassType::class.java)
+            .filter { it.simpleName == "ConstraintViolation" }
+            .firstOrThrow().typeMirror.symbol as JClassSymbol
+        val (fooDecl) = acu.methodDeclarations().toList { it.symbol }
+        val (mref) = acu.descendants(ASTMethodReference::class.java).toList()
+
+        acu.withTypeDsl {
+            mref.referencedMethod.symbol shouldBe fooDecl
+
+            mref shouldHaveType java.util.function.Consumer::class[constraintViolationT[`?`]]
+
+        }
+    }
+
     parserTest("Type inference should treat lambda with unresolved target type as UNKNOWN") {
 
         // here the FunctionalItf is the target type for the lambda
@@ -857,40 +883,6 @@
             lambda.varAccesses("b").forEach { it shouldHaveType ts.UNKNOWN }
 
             acu.varId("result") shouldHaveType ts.UNKNOWN
-=======
-    parserTest("Unresolved type should also allow unchecked conversion") {
-        // The problem here is that ConstraintViolation<?> is not convertible to ConstraintViolation,
-        // because ConstraintViolation is not on the classpath.
-
-        val (acu, _) = parser.parseWithTypeInferenceSpy(
-            """
-            import java.util.Set;
-            class Foo {
-                private void foo(ConstraintViolation constraintViolation) {
-                    constraintViolation.toString();
-                }
-
-                public void foos(Set<ConstraintViolation<?>> constraintViolations) {
-                    constraintViolations.forEach(this::foo);
-                }
-
-            }
-                """
-        )
-
-//        val (foreach) = acu.methodCalls().toList()
-        val constraintViolationT = acu.descendants(ASTClassType::class.java)
-            .filter { it.simpleName == "ConstraintViolation" }
-            .firstOrThrow().typeMirror.symbol as JClassSymbol
-        val (fooDecl) = acu.methodDeclarations().toList { it.symbol }
-        val (mref) = acu.descendants(ASTMethodReference::class.java).toList()
-
-        acu.withTypeDsl {
-            mref.referencedMethod.symbol shouldBe fooDecl
-
-            mref shouldHaveType java.util.function.Consumer::class[constraintViolationT[`?`]]
-
->>>>>>> 28b4139c
         }
     }
 })