package net.sourceforge.pmd.lang.java.ast

import com.github.oowekyala.treeutils.matchers.baseShouldMatchSubtree
import com.github.oowekyala.treeutils.printers.KotlintestBeanTreePrinter
<<<<<<< HEAD
import io.kotlintest.Matcher
import io.kotlintest.Result
import io.kotlintest.matchers.collections.shouldContainAll
import io.kotlintest.shouldThrow
import net.sourceforge.pmd.lang.LanguageRegistry
=======
import io.kotest.assertions.throwables.shouldThrow
import io.kotest.matchers.Matcher
import io.kotest.matchers.MatcherResult
import io.kotest.matchers.string.shouldContain
>>>>>>> c8bc39a9
import net.sourceforge.pmd.lang.ast.Node
import net.sourceforge.pmd.lang.ast.ParseException
import net.sourceforge.pmd.lang.ast.TokenMgrError
import net.sourceforge.pmd.lang.ast.test.*
import net.sourceforge.pmd.lang.java.JavaLanguageModule
import net.sourceforge.pmd.lang.java.JavaParsingHelper
import net.sourceforge.pmd.lang.java.JavaParsingHelper.TestCheckLogger
import net.sourceforge.pmd.lang.java.JavaParsingHelper.WITH_PROCESSING
import java.beans.PropertyDescriptor

/**
 * Represents the different Java language versions.
 */
enum class JavaVersion : Comparable<JavaVersion> {
    J1_3, J1_4, J1_5, J1_6, J1_7, J1_8, J9, J10, J11,
    J12,
    J13, J13__PREVIEW,
    J14, J14__PREVIEW;

    /** Name suitable for use with e.g. [JavaParsingHelper.parse] */
    val pmdName: String = name.removePrefix("J").replaceFirst("__", "-").replace('_', '.').toLowerCase()

    val pmdVersion get() = LanguageRegistry.getLanguage(JavaLanguageModule.NAME).getVersion(pmdName)

    val parser: JavaParsingHelper = WITH_PROCESSING.withDefaultVersion(pmdName)

    operator fun not(): List<JavaVersion> = values().toList() - this

    /**
     * Overloads the range operator, e.g. (`J9..J11`).
     * If both operands are the same, a singleton list is returned.
     */
    operator fun rangeTo(last: JavaVersion): List<JavaVersion> =
            when {
                last == this -> listOf(this)
                last.ordinal > this.ordinal -> values().filter { ver -> ver >= this && ver <= last }
                else -> values().filter { ver -> ver <= this && ver >= last }
            }

    companion object {
        val Latest = values().last()
        val Earliest = values().first()

        fun except(vararg versions: JavaVersion) = values().toList() - versions
        fun except(versions: List<JavaVersion>) = values().toList() - versions

    }
}


object CustomTreePrinter : KotlintestBeanTreePrinter<Node>(NodeTreeLikeAdapter) {

    private val ignoredProps = setOf("scope")

    override fun takePropertyDescriptorIf(node: Node, prop: PropertyDescriptor): Boolean =
            when {
                prop.name in ignoredProps                          -> false
                prop.readMethod?.declaringClass !== node.javaClass -> false
                // avoid outputting too much, it's bad for readability
                node is ASTNumericLiteral                          -> when {
                    node.isIntegral -> prop.name == "valueAsInt"
                    else            -> prop.name == "valueAsDouble"
                }

                else                                               -> true
            }

    // dump the 'it::getName' instead of 'it.name' syntax

    override fun formatPropertyAssertion(expected: Any?, actualPropertyAccess: String): String? {
        val javaGetterName = convertKtPropAccessToGetterAccess(actualPropertyAccess)
        return super.formatPropertyAssertion(expected, "it::$javaGetterName")
    }

    override fun getContextAroundChildAssertion(node: Node, childIndex: Int, actualPropertyAccess: String): Pair<String, String> {
        val javaGetterName = convertKtPropAccessToGetterAccess(actualPropertyAccess)
        return super.getContextAroundChildAssertion(node, childIndex, "it::$javaGetterName")
    }

    private fun convertKtPropAccessToGetterAccess(ktPropAccess: String): String {
        val ktPropName = ktPropAccess.split('.')[1]

        return when {
            // boolean getter
            ktPropName matches Regex("is[A-Z].*") -> ktPropName
            else -> "get" + ktPropName.capitalize()
        }
    }

}

// invariants that should be preserved always
private val javaImplicitAssertions: Assertions<Node> = {
    DefaultMatchingConfig.implicitAssertions(it)

    if (it is ASTLiteral) {
        it::isNumericLiteral shouldBe (it is ASTNumericLiteral)
        it::isCharLiteral shouldBe (it is ASTCharLiteral)
        it::isStringLiteral shouldBe (it is ASTStringLiteral)
        it::isBooleanLiteral shouldBe (it is ASTBooleanLiteral)
        it::isNullLiteral shouldBe (it is ASTNullLiteral)
    }

    if (it is ASTExpression) run {
        it::isParenthesized shouldBe (it.parenthesisDepth > 0)
    }

    if (it is InternalInterfaces.AtLeastOneChild) {
        assert(it.numChildren > 0) {
            "Expected at least one child for $it"
        }
    }

    if (it is AccessNode) run {
        it.modifiers.effectiveModifiers.shouldContainAll(it.modifiers.explicitModifiers)
        it.modifiers.effectiveModifiers.shouldContainAtMostOneOf(JModifier.PUBLIC, JModifier.PRIVATE, JModifier.PROTECTED)
        it.modifiers.effectiveModifiers.shouldContainAtMostOneOf(JModifier.FINAL, JModifier.ABSTRACT)
        it.modifiers.effectiveModifiers.shouldContainAtMostOneOf(JModifier.DEFAULT, JModifier.ABSTRACT)
    }

}


val JavaMatchingConfig = DefaultMatchingConfig.copy(
        errorPrinter = CustomTreePrinter,
        implicitAssertions = javaImplicitAssertions
)

/** Java-specific matching method. */
inline fun <reified N : Node> JavaNode?.shouldMatchNode(ignoreChildren: Boolean = false, noinline nodeSpec: NodeSpec<N>) {
    this.baseShouldMatchSubtree(JavaMatchingConfig, ignoreChildren, nodeSpec)
}

/**
 * Extensible environment to describe parse/match testing workflows in a concise way.
 * Can be used inside of a [ParserTestSpec] with [ParserTestSpec.parserTest].
 *
<<<<<<< HEAD
=======
 * Parsing contexts allow to parse a string containing only the node you're interested
 * in instead of writing up a full class that the parser can handle. See [parseExpression],
 * [parseStatement].
 *
 * These are implicitly used by [matchExpr] and [matchStmt], which specify a matcher directly
 * on the strings, using their type parameter and the info in this test context to parse, find
 * the node, and execute the matcher in a single call. These may be used by [io.kotest.matchers.should],
 * e.g.
 *
 *      parserTest("Test ShiftExpression operator") {
 *          "1 >> 2" should matchExpr<ASTShiftExpression>(ignoreChildren = true) {
 *              it.operator shouldBe ">>"
 *          }
 *      }
 *
 *
>>>>>>> c8bc39a9
 * Import statements in the parsing contexts can be configured by adding types to [importedTypes],
 * or strings to [otherImports].
 *
 * Technically the utilities provided by this class may be used outside of [io.kotest.specs.FunSpec]s,
 * e.g. in regular JUnit tests, but I think we should strive to uniformize our testing style,
 * especially since KotlinTest defines so many.
 *
 * TODO allow to reference an existing type as the parsing context, for full type resolution
 *
 * @property javaVersion The java version that will be used for parsing.
 * @property importedTypes Types to import at the beginning of parsing contexts
 * @property otherImports Other imports, without the `import` and semicolon
 * @property genClassHeader Header of the enclosing class used in parsing contexts like parseExpression, etc. E.g. "class Foo"
 */
open class ParserTestCtx(val javaVersion: JavaVersion = JavaVersion.Latest,
                         val importedTypes: MutableList<Class<*>> = mutableListOf(),
                         val otherImports: MutableList<String> = mutableListOf(),
                         var packageName: String = "",
                         var genClassHeader: String = "class Foo") {

    var parser: JavaParsingHelper = javaVersion.parser.withProcessing(false)
        private set

    fun enableProcessing(logToConsole: Boolean = false): TestCheckLogger {
        val logger = TestCheckLogger(logToConsole)
        parser = parser.withProcessing(true).withLogger(logger)
        return logger
    }

    var fullSource: String? = null

    /** Imports to add to the top of the parsing contexts. */
    internal val imports: List<String>
        get() {
            val types = importedTypes.mapNotNull { it.canonicalName }.map { "import $it;" }
            return types + otherImports.map { "import $it;" }
        }

    internal val packageDecl: String get() = if (packageName.isEmpty()) "" else "package $packageName;"

    /**
     * Places all node parsing contexts inside the declaration of the given class
     * of the given class.
     * It's like you were writing eg expressions inside the class, with the method
     * declarations around it and all.
     *
     * LIMITATIONS:
     * - does not work for [TopLevelTypeDeclarationParsingCtx]
     * - [klass] must be a toplevel class (not an enum, not an interface, not nested/local/anonymous)
     */
    fun asIfIn(klass: Class<*>) {
        assert(!klass.isArray && !klass.isPrimitive) {
            "$klass has no class name"
        }

        assert(!klass.isLocalClass
                && !klass.isAnonymousClass
                && klass.enclosingClass == null
                && !klass.isEnum
                && !klass.isInterface) {
            "Unsupported class $klass"
        }

        fullSource = javaVersion.parser.readClassSource(klass)
    }


    fun notParseIn(nodeParsingCtx: NodeParsingCtx<*>, expected: (ParseException) -> Unit = {}): Assertions<String> = {
        val e = shouldThrow<ParseException> {
            nodeParsingCtx.parseNode(it, this)
        }
        expected(e)
    }

    fun parseIn(nodeParsingCtx: NodeParsingCtx<*>) = object : Matcher<String> {

        override fun test(value: String): MatcherResult {
            val (pass, e) = try {
                nodeParsingCtx.parseNode(value, this@ParserTestCtx)
                Pair(true, null)
            } catch (e: ParseException) {
                Pair(false, e)
            } catch (e: TokenMgrError) {
                Pair(false, e)
            }

            return MatcherResult(pass,
                    "Expected '$value' to parse in $nodeParsingCtx, got $e",
                    "Expected '$value' not to parse in ${nodeParsingCtx.toString().addArticle()}"
            )

        }
    }

}
<|MERGE_RESOLUTION|>--- conflicted
+++ resolved
@@ -2,18 +2,12 @@
 
 import com.github.oowekyala.treeutils.matchers.baseShouldMatchSubtree
 import com.github.oowekyala.treeutils.printers.KotlintestBeanTreePrinter
-<<<<<<< HEAD
-import io.kotlintest.Matcher
-import io.kotlintest.Result
-import io.kotlintest.matchers.collections.shouldContainAll
-import io.kotlintest.shouldThrow
-import net.sourceforge.pmd.lang.LanguageRegistry
-=======
 import io.kotest.assertions.throwables.shouldThrow
 import io.kotest.matchers.Matcher
 import io.kotest.matchers.MatcherResult
 import io.kotest.matchers.string.shouldContain
->>>>>>> c8bc39a9
+import io.kotest.matchers.collections.shouldContainAll
+import net.sourceforge.pmd.lang.LanguageRegistry
 import net.sourceforge.pmd.lang.ast.Node
 import net.sourceforge.pmd.lang.ast.ParseException
 import net.sourceforge.pmd.lang.ast.TokenMgrError
@@ -151,8 +145,6 @@
  * Extensible environment to describe parse/match testing workflows in a concise way.
  * Can be used inside of a [ParserTestSpec] with [ParserTestSpec.parserTest].
  *
-<<<<<<< HEAD
-=======
  * Parsing contexts allow to parse a string containing only the node you're interested
  * in instead of writing up a full class that the parser can handle. See [parseExpression],
  * [parseStatement].
@@ -169,7 +161,6 @@
  *      }
  *
  *
->>>>>>> c8bc39a9
  * Import statements in the parsing contexts can be configured by adding types to [importedTypes],
  * or strings to [otherImports].
  *
