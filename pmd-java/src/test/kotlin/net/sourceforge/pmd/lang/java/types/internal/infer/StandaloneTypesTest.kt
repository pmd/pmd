--- conflicted
+++ resolved
@@ -85,11 +85,6 @@
         }
     }
 
-<<<<<<< HEAD
-=======
-
-
->>>>>>> 224f5b83
     parserTest("Test array initializer") {
         val block = StatementParsingCtx.parseNode("{ int[] is = { a }; int[][] iis = { { } }; }", ctx = this)
         val (oneDim, twoDim, nested) = block.descendants(ASTArrayInitializer::class.java).toList()
@@ -161,16 +156,10 @@
         }
     }
 
-<<<<<<< HEAD
-    parserTestContainer("Test boolean ops") {
-=======
-    parserTest("Test boolean bitwise ops") {
-
-        inContext(ExpressionParsingCtx) {
-
+    parserTestContainer("Test boolean bitwise ops") {
+        inContext(ExpressionParsingCtx) {
             listOf(OR, AND, XOR)
                 .forEach {
-
                     val op = it.token
 
                     "true $op (Boolean) true" should haveType { boolean }
@@ -181,9 +170,7 @@
         }
     }
 
-    parserTest("Test boolean ops") {
-
->>>>>>> 224f5b83
+    parserTestContainer("Test boolean ops") {
         inContext(ExpressionParsingCtx) {
             listOf(
                     CONDITIONAL_OR,
