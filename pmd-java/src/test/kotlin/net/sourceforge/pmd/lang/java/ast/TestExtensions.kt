package net.sourceforge.pmd.lang.java.ast

import com.github.oowekyala.treeutils.matchers.TreeNodeWrapper
import io.kotlintest.matchers.haveSize
import io.kotlintest.matchers.types.shouldBeInstanceOf
import io.kotlintest.should
import net.sourceforge.pmd.lang.ast.GenericToken
import net.sourceforge.pmd.lang.ast.Node
import net.sourceforge.pmd.lang.ast.test.*
import net.sourceforge.pmd.lang.java.ast.ASTPrimitiveType.PrimitiveType
import net.sourceforge.pmd.lang.java.ast.ASTPrimitiveType.PrimitiveType.*
import java.util.*
import kotlin.reflect.KCallable

infix fun <T, U : T> Optional<T>.shouldBePresent(any: U) {
    ::isPresent shouldBe true
    ::get shouldBe any
}

fun Optional<*>.shouldBeEmpty() {
    ::isPresent shouldBe false
}

fun KCallable<Optional<*>>.shouldBeEmpty() = this shouldMatch {
    ::isPresent shouldBe false
}

infix fun <T, U : T> KCallable<Optional<T>>.shouldBePresent(any: U) = this shouldMatch {
    ::isPresent shouldBe true
    ::get shouldBe any
}

fun JavaNode.tokenList(): List<GenericToken> {
    val lst = mutableListOf<GenericToken>()
    var t = jjtGetFirstToken()
    lst += t
    while (t != jjtGetLastToken()) {
        t = t.next
        lst += t
    }
    return lst
}

fun String.addArticle() = when (this[0].toLowerCase()) {
    'a', 'e', 'i', 'o', 'u' -> "an $this"
    else -> "a $this"
}


fun TreeNodeWrapper<Node, *>.annotation(spec: ValuedNodeSpec<ASTAnnotation, Unit> = EmptyAssertions) =
        child(ignoreChildren = spec == EmptyAssertions, nodeSpec = spec)


fun TreeNodeWrapper<Node, *>.annotation(name: String, spec: NodeSpec<ASTAnnotation> = EmptyAssertions) =
        child<ASTAnnotation>(ignoreChildren = spec == EmptyAssertions) {
            it::getAnnotationName shouldBe name
            spec()
        }


fun TreeNodeWrapper<Node, *>.enumConstant(name: String, spec: NodeSpec<ASTEnumConstant> = EmptyAssertions) =
        child<ASTEnumConstant> {
            it::getName shouldBe name
            spec()
        }

fun TreeNodeWrapper<Node, *>.thisExpr(qualifier: ValuedNodeSpec<ASTThisExpression, ASTClassOrInterfaceType?> = { null }) =
        child<ASTThisExpression> {
            it::getQualifier shouldBe qualifier()
        }

fun TreeNodeWrapper<Node, *>.variableId(name: String, otherAssertions: NodeSpec<ASTVariableDeclaratorId> = EmptyAssertions) =
        child<ASTVariableDeclaratorId>(ignoreChildren = otherAssertions == EmptyAssertions) {
            it::getVariableName shouldBe name
            otherAssertions()
        }

fun TreeNodeWrapper<Node, *>.variableDeclarator(name: String, spec: NodeSpec<ASTVariableDeclarator> = EmptyAssertions) =
        child<ASTVariableDeclarator> {
            it::getVarId shouldBe variableId(name)
            spec()
        }

fun TreeNodeWrapper<Node, *>.varDeclarator(spec: NodeSpec<ASTVariableDeclarator> = EmptyAssertions) =
        child<ASTVariableDeclarator> {
            spec()
        }


fun TreeNodeWrapper<Node, *>.variableAccess(name: String, accessType: ASTAssignableExpr.AccessType? = null, otherAssertions: (ASTVariableAccess) -> Unit = {}) =
        child<ASTVariableAccess> {
            it::getVariableName shouldBe name
            if (accessType != null) {
                it::getAccessType shouldBe accessType
            }
            otherAssertions(it)
        }

fun TreeNodeWrapper<Node, *>.fieldAccess(name: String, accessType: ASTAssignableExpr.AccessType? = null, otherAssertions: NodeSpec<ASTFieldAccess> = EmptyAssertions) =
        child<ASTFieldAccess>(ignoreChildren = otherAssertions == EmptyAssertions) {
            it::getFieldName shouldBe name
            if (accessType != null) {
                it::getAccessType shouldBe accessType
            }

            otherAssertions()
        }

fun TreeNodeWrapper<Node, *>.arrayAccess(accessType: ASTAssignableExpr.AccessType? = null, otherAssertions: NodeSpec<ASTArrayAccess> = EmptyAssertions) =
        child<ASTArrayAccess>(ignoreChildren = otherAssertions == EmptyAssertions) {
            if (accessType != null) {
                it::getAccessType shouldBe accessType
            }

            otherAssertions()
        }

// this isn't a node anymore
fun <T : Node, R : ASTExpression> TreeNodeWrapper<Node, T>.parenthesized(depth: Int = 1, inside: ValuedNodeSpec<T, R>): R =
        inside().also {
            it::isParenthesized shouldBe true
            it::getParenthesisDepth shouldBe depth
        }

// this isn't a node anymore
fun TreeNodeWrapper<Node, *>.methodCall(name: String, inside: NodeSpec<ASTMethodCall> = EmptyAssertions) =
        child<ASTMethodCall>(ignoreChildren = inside === EmptyAssertions) {
            it::getMethodName shouldBe name
            inside()
        }


fun TreeNodeWrapper<Node, *>.unaryExpr(op: UnaryOp, baseExpr: TreeNodeWrapper<Node, ASTUnaryExpression>.() -> ASTExpression) =
        child<ASTUnaryExpression> {
            it::getOperator shouldBe op
            it::getOperand shouldBe baseExpr()
        }


fun TreeNodeWrapper<Node, *>.typeParamList(contents: NodeSpec<ASTTypeParameters>) =
        child(nodeSpec = contents)

fun TreeNodeWrapper<Node, *>.typeArgList(contents: NodeSpec<ASTTypeArguments> = EmptyAssertions) =
        child(ignoreChildren = contents == EmptyAssertions, nodeSpec = contents)

fun TreeNodeWrapper<Node, *>.throwsList(contents: NodeSpec<ASTThrowsList> = EmptyAssertions) =
        child(ignoreChildren = contents == EmptyAssertions, nodeSpec = contents)

fun TreeNodeWrapper<Node, *>.formalsList(arity: Int, contents: NodeSpec<ASTFormalParameters> = EmptyAssertions) =
        child<ASTFormalParameters>(ignoreChildren = contents == EmptyAssertions) {
            it::getParameterCount shouldBe arity
            it.toList() should haveSize(arity)
            contents()
        }

fun TreeNodeWrapper<Node, *>.voidResult() =
        child<ASTResultType> {
            it::getTypeNode shouldBe null
            it::isVoid shouldBe true
        }

fun TreeNodeWrapper<Node, *>.resultType(contents: ValuedNodeSpec<ASTResultType, ASTType>) =
        child<ASTResultType>(ignoreChildren = contents == EmptyAssertions) {
            it::getTypeNode shouldBe contents()
            it::isVoid shouldBe false
        }

fun TreeNodeWrapper<Node, *>.defaultValue(contents: ValuedNodeSpec<ASTDefaultValue, ASTMemberValue>) =
        child<ASTDefaultValue>(ignoreChildren = contents == EmptyAssertions) {
            it::getConstant shouldBe contents()
        }

fun TreeNodeWrapper<Node, *>.diamond() =
        child<ASTTypeArguments> {
            it::isDiamond shouldBe true
        }

fun TreeNodeWrapper<Node, *>.block(contents: NodeSpec<ASTBlock> = EmptyAssertions) =
        child<ASTBlock>(ignoreChildren = contents == EmptyAssertions) {
            contents()
        }

fun TreeNodeWrapper<Node, *>.emptyStatement(contents: NodeSpec<ASTEmptyStatement> = EmptyAssertions) =
        child<ASTEmptyStatement>(ignoreChildren = contents == EmptyAssertions) {
            contents()
        }

fun TreeNodeWrapper<Node, *>.forLoop(body: ValuedNodeSpec<ASTForStatement, ASTStatement?> = { null }) =
        child<ASTForStatement> {
            val body = body()
            if (body != null) it::getBody shouldBe body
            else unspecifiedChildren(it.numChildren)
        }

fun TreeNodeWrapper<Node, *>.forUpdate(body: ValuedNodeSpec<ASTForUpdate, ASTStatementExpressionList>) =
        fromChild<ASTForUpdate, ASTStatementExpressionList> {
            it::getExprList shouldBe body()
            it.exprList
        }

fun TreeNodeWrapper<Node, *>.forInit(body: ValuedNodeSpec<ASTForInit, ASTStatement>) =
        fromChild<ASTForInit, ASTStatement> {
            it::getStatement shouldBe body()
            it.statement
        }

fun TreeNodeWrapper<Node, *>.statementExprList(body: NodeSpec<ASTStatementExpressionList> = EmptyAssertions) =
        child<ASTStatementExpressionList>(ignoreChildren = body === EmptyAssertions) {
            body()
        }

fun TreeNodeWrapper<Node, *>.foreachLoop(body: ValuedNodeSpec<ASTForeachStatement, ASTStatement?> = { null }) =
        child<ASTForeachStatement> {
            val body = body()
            if (body != null) it::getBody shouldBe body
            else unspecifiedChildren(it.numChildren)
        }

fun TreeNodeWrapper<Node, *>.doLoop(body: ValuedNodeSpec<ASTDoStatement, ASTStatement?> = { null }) =
        child<ASTDoStatement> {
            val body = body()
            if (body != null) it::getBody shouldBe body
            else unspecifiedChildren(it.numChildren)
        }

fun TreeNodeWrapper<Node, *>.whileLoop(body: ValuedNodeSpec<ASTWhileStatement, ASTStatement?> = { null }) =
        child<ASTWhileStatement> {
            val body = body()
            if (body != null) it::getBody shouldBe body
            else unspecifiedChildren(it.numChildren)
        }

fun TreeNodeWrapper<Node, *>.constructorCall(contents: NodeSpec<ASTConstructorCall> = EmptyAssertions) =
        child<ASTConstructorCall>(ignoreChildren = contents == EmptyAssertions) {
            contents()
        }

fun TreeNodeWrapper<Node, *>.breakStatement(label: String? = null, contents: NodeSpec<ASTBreakStatement> = EmptyAssertions) =
        child<ASTBreakStatement>(ignoreChildren = contents == EmptyAssertions) {
            it::getLabel shouldBe label
            contents()
        }

fun TreeNodeWrapper<Node, *>.localVarDecl(contents: NodeSpec<ASTLocalVariableDeclaration> = EmptyAssertions) =
        child<ASTLocalVariableDeclaration>(ignoreChildren = contents == EmptyAssertions) {
            contents()
        }

fun TreeNodeWrapper<Node, *>.localClassDecl(simpleName: String, contents: NodeSpec<ASTClassOrInterfaceDeclaration> = EmptyAssertions) =
        child<ASTLocalClassStatement> {
            it::getDeclaration shouldBe classDecl(simpleName, contents)
        }

fun TreeNodeWrapper<Node, *>.exprStatement(contents: ValuedNodeSpec<ASTExpressionStatement, ASTExpression?> = { null }) =
        child<ASTExpressionStatement> {
            val expr = contents()
            if (expr != null) it::getExpr shouldBe expr
            else unspecifiedChild()
        }

fun TreeNodeWrapper<Node, *>.fieldDecl(contents: NodeSpec<ASTFieldDeclaration>) =
        child<ASTFieldDeclaration> {
            contents()
        }


fun TreeNodeWrapper<Node, *>.typeParam(name: String, contents: ValuedNodeSpec<ASTTypeParameter, ASTType?> = { null }) =
        child<ASTTypeParameter> {
            it::getParameterName shouldBe name
            it::getTypeBoundNode shouldBe contents()
        }

fun TreeNodeWrapper<Node, *>.classType(simpleName: String, contents: NodeSpec<ASTClassOrInterfaceType> = EmptyAssertions) =
        child<ASTClassOrInterfaceType>(ignoreChildren = contents == EmptyAssertions) {
            it::getSimpleName shouldBe simpleName
            contents()
        }


fun TreeNodeWrapper<Node, *>.typeExpr(contents: ValuedNodeSpec<ASTTypeExpression, ASTType>) =
        child<ASTTypeExpression>(ignoreChildren = contents == EmptyAssertions) {
            it::getTypeNode shouldBe contents()
        }


fun TreeNodeWrapper<Node, *>.arrayType(contents: NodeSpec<ASTArrayType> = EmptyAssertions) =
        child<ASTArrayType>(ignoreChildren = contents == EmptyAssertions) {
            contents()
        }


fun TreeNodeWrapper<Node, *>.primitiveType(type: PrimitiveType, assertions: NodeSpec<ASTPrimitiveType> = EmptyAssertions) =
        child<ASTPrimitiveType> {
            it::getModelConstant shouldBe type
            it::getTypeImage shouldBe type.token
            assertions()
        }


fun TreeNodeWrapper<Node, *>.castExpr(contents: NodeSpec<ASTCastExpression>) =
        child<ASTCastExpression> {
            contents()
        }

fun TreeNodeWrapper<Node, *>.stringLit(image: String, contents: NodeSpec<ASTStringLiteral> = EmptyAssertions) =
        child<ASTStringLiteral> {
            it::getImage shouldBe image
            it::isTextBlock shouldBe false
            contents()
        }

fun TreeNodeWrapper<Node, *>.textBlock(contents: NodeSpec<ASTStringLiteral> = EmptyAssertions) =
        child<ASTStringLiteral> {
            it::isTextBlock shouldBe true
            contents()
        }

fun TreeNodeWrapper<Node, *>.classLiteral(contents: ValuedNodeSpec<ASTClassLiteral, ASTType?>) =
        child<ASTClassLiteral> {
            val tn = it.typeNode
            it::isVoid shouldBe (tn == null)
            it::getTypeNode shouldBe contents()
        }


fun TreeNodeWrapper<Node, *>.ambiguousName(image: String, contents: NodeSpec<ASTAmbiguousName> = EmptyAssertions) =
        child<ASTAmbiguousName> {
            it::getName shouldBe image
            contents()
        }

fun TreeNodeWrapper<Node, *>.memberValuePair(name: String, contents: ValuedNodeSpec<ASTMemberValuePair, ASTMemberValue>) =
        child<ASTMemberValuePair> {
            it::getMemberName shouldBe name
            it::getMemberValue shouldBe contents()
        }


fun TreeNodeWrapper<Node, *>.assignmentExpr(op: AssignmentOp, assertions: NodeSpec<ASTAssignmentExpression> = EmptyAssertions) =
        child<ASTAssignmentExpression>(ignoreChildren = assertions == EmptyAssertions) {
            it::getOperator shouldBe op
            assertions()
        }


fun TreeNodeWrapper<Node, *>.infixExpr(op: BinaryOp, assertions: NodeSpec<ASTInfixExpression>) =
        child<ASTInfixExpression> {
            it::getOperator shouldBe op
            assertions()
        }


<<<<<<< HEAD
fun TreeNodeWrapper<Node, *>.blockLambda(assertions: ValuedNodeSpec<ASTLambdaExpression, ASTBlock?> = {null}) =
        child<ASTLambdaExpression> {
            it::isBlockBody shouldBe true
            it::isExpressionBody shouldBe false
            val block = assertions()
            if (block == null) unspecifiedChildren(2)
            else it::getBlockBody shouldBe block
        }


fun TreeNodeWrapper<Node, *>.lambdaParam(assertions: NodeSpec<ASTLambdaParameter> = EmptyAssertions) =
        child<ASTLambdaParameter> {
            assertions()
        }

fun TreeNodeWrapper<Node, *>.exprLambda(assertions: ValuedNodeSpec<ASTLambdaExpression, ASTExpression?> = {null}) =
        child<ASTLambdaExpression> {
            it::isBlockBody shouldBe false
            it::isExpressionBody shouldBe true
            val block = assertions()
            if (block == null) unspecifiedChildren(2)
            else it::getExpressionBody shouldBe block
        }


fun TreeNodeWrapper<Node, *>.instanceOfExpr(assertions: NodeSpec<ASTInfixExpression>) =
        infixExpr(BinaryOp.INSTANCEOF, assertions)

fun TreeNodeWrapper<Node, *>.andExpr(assertions: NodeSpec<ASTInfixExpression>) =
        infixExpr(BinaryOp.AND, assertions)


fun TreeNodeWrapper<Node, *>.multiplicativeExpr(op: BinaryOp, assertions: NodeSpec<ASTInfixExpression>) =
        infixExpr(op, assertions)


=======
>>>>>>> 5e939970
fun TreeNodeWrapper<Node, *>.methodRef(methodName: String, assertions: NodeSpec<ASTMethodReference> = EmptyAssertions) =
        child<ASTMethodReference>(ignoreChildren = assertions === EmptyAssertions) {
            it::getMethodName shouldBe methodName
            it::isConstructorReference shouldBe false
            assertions()
        }

fun TreeNodeWrapper<Node, *>.constructorRef(assertions: ValuedNodeSpec<ASTMethodReference, ASTTypeExpression>) =
        child<ASTMethodReference> {
            it::getMethodName shouldBe null
            it::getImage shouldBe "new"
            it::isConstructorReference shouldBe true
            it::getQualifier shouldBe assertions()
        }

val EmptyAssertions: NodeSpec<out Node> = {}

fun TreeNodeWrapper<Node, *>.switchExpr(assertions: NodeSpec<ASTSwitchExpression> = EmptyAssertions): ASTSwitchExpression =
        child(ignoreChildren = assertions == EmptyAssertions) {
            assertions()
        }

fun TreeNodeWrapper<Node, *>.number(primitiveType: PrimitiveType? = null, assertions: NodeSpec<ASTNumericLiteral> = EmptyAssertions) =
        child<ASTNumericLiteral> {
            if (primitiveType != null) {
                it::getPrimitiveType shouldBe primitiveType

                it::isIntLiteral shouldBe (primitiveType == INT)
                it::isDoubleLiteral shouldBe (primitiveType == DOUBLE)
                it::isFloatLiteral shouldBe (primitiveType == FLOAT)
                it::isLongLiteral shouldBe (primitiveType == LONG)
            }

            assertions()
        }

fun TreeNodeWrapper<Node, *>.int(value: Int? = null, assertions: NodeSpec<ASTNumericLiteral> = EmptyAssertions) =
        number(primitiveType = INT) {
            if (value != null) {
                it::getValueAsInt shouldBe value
            }

            assertions()
        }

fun TreeNodeWrapper<Node, *>.dimExpr(assertions: NodeSpec<ASTArrayDimExpr> = EmptyAssertions, lengthExpr: ValuedNodeSpec<ASTArrayDimExpr, ASTExpression>) =
        child<ASTArrayDimExpr> {
            assertions()
            it::getLengthExpression shouldBe lengthExpr()
        }

fun TreeNodeWrapper<Node, *>.arrayType(elementType: ValuedNodeSpec<ASTArrayType, ASTType>, dims: NodeSpec<ASTArrayDimensions>) =
        child<ASTArrayType> {
            it::getElementType shouldBe elementType()
            it::getDimensions shouldBe child {
                dims()
            }
        }

fun TreeNodeWrapper<Node, *>.arrayDim(assertions: NodeSpec<ASTArrayTypeDim> = EmptyAssertions) =
        child<ASTArrayTypeDim> {
            it::isVarargs shouldBe false
            assertions()
        }

fun TreeNodeWrapper<Node, *>.varargsArrayDim(assertions: NodeSpec<ASTArrayTypeDim> = EmptyAssertions) =
        child<ASTArrayTypeDim> {
            it::isVarargs shouldBe true
            assertions()
        }

fun TreeNodeWrapper<Node, *>.arrayInitializer(assertions: NodeSpec<ASTArrayInitializer> = EmptyAssertions) =
        child<ASTArrayInitializer> {
            assertions()
        }

fun TreeNodeWrapper<Node, *>.memberValueArray(assertions: NodeSpec<ASTMemberValueArrayInitializer> = EmptyAssertions) =
        child<ASTMemberValueArrayInitializer> {
            assertions()
        }

fun TreeNodeWrapper<Node, *>.annotationMethod(contents: NodeSpec<ASTMethodDeclaration> = EmptyAssertions) =
        child<ASTMethodDeclaration>(ignoreChildren = contents == EmptyAssertions) {
            it.enclosingType.shouldBeInstanceOf<ASTAnnotationTypeDeclaration>()
            it::getThrowsList shouldBe null
            it::getTypeParameters shouldBe null
            it::getBody shouldBe null
            it::isAbstract shouldBe true
            it::getArity shouldBe 0

            contents()
        }

fun TreeNodeWrapper<Node, *>.boolean(value: Boolean) =
        child<ASTBooleanLiteral> {
            it::isTrue shouldBe value
        }


fun TreeNodeWrapper<Node, *>.classDecl(simpleName: String, assertions: NodeSpec<ASTClassOrInterfaceDeclaration> = EmptyAssertions) =
        child<ASTClassOrInterfaceDeclaration>(ignoreChildren = assertions == EmptyAssertions) {
            it::getImage shouldBe simpleName

            assertions()
        }

fun TreeNodeWrapper<Node, *>.typeBody(contents: NodeSpec<ASTTypeBody> = EmptyAssertions) =
        child<ASTTypeBody> {
            contents()
        }<|MERGE_RESOLUTION|>--- conflicted
+++ resolved
@@ -350,7 +350,7 @@
         }
 
 
-<<<<<<< HEAD
+
 fun TreeNodeWrapper<Node, *>.blockLambda(assertions: ValuedNodeSpec<ASTLambdaExpression, ASTBlock?> = {null}) =
         child<ASTLambdaExpression> {
             it::isBlockBody shouldBe true
@@ -376,19 +376,6 @@
         }
 
 
-fun TreeNodeWrapper<Node, *>.instanceOfExpr(assertions: NodeSpec<ASTInfixExpression>) =
-        infixExpr(BinaryOp.INSTANCEOF, assertions)
-
-fun TreeNodeWrapper<Node, *>.andExpr(assertions: NodeSpec<ASTInfixExpression>) =
-        infixExpr(BinaryOp.AND, assertions)
-
-
-fun TreeNodeWrapper<Node, *>.multiplicativeExpr(op: BinaryOp, assertions: NodeSpec<ASTInfixExpression>) =
-        infixExpr(op, assertions)
-
-
-=======
->>>>>>> 5e939970
 fun TreeNodeWrapper<Node, *>.methodRef(methodName: String, assertions: NodeSpec<ASTMethodReference> = EmptyAssertions) =
         child<ASTMethodReference>(ignoreChildren = assertions === EmptyAssertions) {
             it::getMethodName shouldBe methodName
