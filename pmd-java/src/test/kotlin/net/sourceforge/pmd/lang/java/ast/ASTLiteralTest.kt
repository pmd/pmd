--- conflicted
+++ resolved
@@ -167,22 +167,11 @@
                 }
             }
 
-<<<<<<< HEAD
             "\"abc\\u1234abc\"" should parseAs {
-                stringLit("\"abc\u1234abc\"") {
-                    it.originalText.toString() shouldBe "\"abc\\u1234abc\""
-                    it.text.toString() shouldBe "\"abc\u1234abc\""
+                stringLit("\"abc\\u1234abc\"") {
                     it::getConstValue shouldBe "abc\u1234abc"
                 }
             }
-=======
-            // todo fixed in followup branch
-            // "\"abc\\u1234abc\"" should parseAs {
-            //     stringLit("\"abc\\u1234abc\"") {
-            //         it::getConstValue shouldBe "abc\u1234abc"
-            //     }
-            // }
->>>>>>> 76fe12d9
 
             "\"abcüabc\"" should parseAs {
                 stringLit("\"abcüabc\"") {
@@ -194,15 +183,6 @@
 
     parserTest("String literal octal escapes") {
         inContext(ExpressionParsingCtx) {
-<<<<<<< HEAD
-
-            "\"\\123\"" should parseAs {
-                stringLit("\"\\123\"") {
-                    val char = "123".toInt(8).toChar()
-                    it::getConstValue shouldBe char.toString()
-                }
-            }
-=======
             // (kotlin doesn't have octal escapes)
             val char = "123".toInt(radix = 8).toChar()
 
@@ -222,7 +202,6 @@
                     it::getConstValue shouldBe char.toString() + "\n"
                 }
             }
->>>>>>> 76fe12d9
 
         }
     }
