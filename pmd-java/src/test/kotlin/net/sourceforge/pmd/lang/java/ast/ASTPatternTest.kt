/*
 * BSD-style license; for more info see http://pmd.sourceforge.net/license.html
 */

package net.sourceforge.pmd.lang.java.ast

import io.kotest.matchers.string.shouldContain
import net.sourceforge.pmd.lang.ast.test.shouldBe
import net.sourceforge.pmd.lang.java.ast.JavaVersion
import net.sourceforge.pmd.lang.java.ast.JavaVersion.*
import java.io.IOException

class ASTPatternTest : ParserTestSpec({

    parserTest("Test patterns only available on JDK 14+15 (preview)", javaVersions = JavaVersion.values().asList().minus(J14__PREVIEW).minus(J15__PREVIEW)) {

<<<<<<< HEAD
        inContext(ExpressionParsingCtx) {
            "obj instanceof Class c" should throwParseException {
                it.message.shouldContain("Type test patterns in instanceof is a preview feature of JDK 14, you should select your language version accordingly")
            }
=======
        expectParseException("Pattern Matching for instanceof is only supported with Java 14 Preview and Java 15 Preview") {
            parseAstExpression("obj instanceof Class c")
>>>>>>> 400c02af
        }

    }

    parserTest("Test simple patterns", javaVersions = listOf(J14__PREVIEW, J15__PREVIEW)) {

        importedTypes += IOException::class.java

        "obj instanceof Class c" should matchExpr<ASTInstanceOfExpression> {
            unspecifiedChild()
            child<ASTTypeTestPattern> {
                it::getTypeNode shouldBe child(ignoreChildren = true) {}

                it::getVarId shouldBe child {
                    it::getVariableName shouldBe "c"
                }
            }
        }
    }


})<|MERGE_RESOLUTION|>--- conflicted
+++ resolved
@@ -7,24 +7,20 @@
 import io.kotest.matchers.string.shouldContain
 import net.sourceforge.pmd.lang.ast.test.shouldBe
 import net.sourceforge.pmd.lang.java.ast.JavaVersion
-import net.sourceforge.pmd.lang.java.ast.JavaVersion.*
+import net.sourceforge.pmd.lang.java.ast.JavaVersion.J14__PREVIEW
+import net.sourceforge.pmd.lang.java.ast.JavaVersion.J15__PREVIEW
 import java.io.IOException
 
 class ASTPatternTest : ParserTestSpec({
 
     parserTest("Test patterns only available on JDK 14+15 (preview)", javaVersions = JavaVersion.values().asList().minus(J14__PREVIEW).minus(J15__PREVIEW)) {
 
-<<<<<<< HEAD
+
         inContext(ExpressionParsingCtx) {
             "obj instanceof Class c" should throwParseException {
-                it.message.shouldContain("Type test patterns in instanceof is a preview feature of JDK 14, you should select your language version accordingly")
+                it.message.shouldContain("Pattern Matching for instanceof is only supported with Java 14 Preview and Java 15 Preview")
             }
-=======
-        expectParseException("Pattern Matching for instanceof is only supported with Java 14 Preview and Java 15 Preview") {
-            parseAstExpression("obj instanceof Class c")
->>>>>>> 400c02af
         }
-
     }
 
     parserTest("Test simple patterns", javaVersions = listOf(J14__PREVIEW, J15__PREVIEW)) {
