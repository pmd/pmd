--- conflicted
+++ resolved
@@ -468,10 +468,8 @@
             ambiguousName("A")
         }
     }
-<<<<<<< HEAD
-=======
+
     parserTest("Unnamed variables", javaVersions = since(J22)) {
-
         val acu = parser.parse("""
 
         class Scratch {
@@ -504,10 +502,5 @@
                 call.symbolTable.variables().resolve("_").shouldBeEmpty()
             }
         }
-
-
-    }
-
-
->>>>>>> f30b535f
+    }
 })