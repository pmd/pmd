/*
 * BSD-style license; for more info see http://pmd.sourceforge.net/license.html
 */

package net.sourceforge.pmd.lang.java.ast

import net.sourceforge.pmd.lang.ast.test.shouldBe
import net.sourceforge.pmd.lang.java.ast.JavaVersion.Companion.Latest
import net.sourceforge.pmd.lang.java.ast.JavaVersion.J1_7
import net.sourceforge.pmd.lang.java.ast.JavaVersion.J9
import net.sourceforge.pmd.lang.java.ast.ParserTestCtx.Companion.StatementParsingCtx

/**
 * @author Clément Fournier
 * @since 7.0.0
 */
class ASTTryStatementTest : ParserTestSpec({
    parserTest("Test try with resources", javaVersions = J1_7..Latest) {

        "try (Foo a = 2){}" should matchStmt<ASTTryStatement> {

            child<ASTResourceList> {
                child<ASTResource> {
                    it::isConciseResource shouldBe false
                    it::getStableName shouldBe "a"

                    it::getInitializer shouldBe fromChild<ASTLocalVariableDeclaration, ASTExpression> {
                        it::isFinal shouldBe false
                        classType("Foo")
                        fromChild<ASTVariableDeclarator, ASTExpression> {
                            variableId("a")
                            int(2)
                        }
                    }
                }
            }

            block()
        }

        "try (final Foo a = 2){}" should matchStmt<ASTTryStatement> {

            child<ASTResourceList> {
                child<ASTResource> {
                    it::isConciseResource shouldBe false
                    it::getStableName shouldBe "a"

                    it::getInitializer shouldBe fromChild<ASTLocalVariableDeclaration, ASTExpression> {
                        it::isFinal shouldBe true
                        classType("Foo")
                        fromChild<ASTVariableDeclarator, ASTExpression> {
                            variableId("a")
                            int(2)
                        }
                    }
                }
            }

            block()
        }

    }
    parserTest("Test concise try with resources", javaVersions = J9..Latest) {


        "try (a){}" should matchStmt<ASTTryStatement> {

<<<<<<< HEAD
            child<ASTResourceSpecification> {
                child<ASTResources> {
                    child<ASTResource> {
                        variableRef("a")
                    }
=======
            child<ASTResourceList> {
                child<ASTResource> {
                    it::isConciseResource shouldBe true
                    it::getStableName shouldBe "a"

                    it::getInitializer shouldBe variableRef("a")
>>>>>>> ec57361a
                }
                it::hasTrailingSemiColon shouldBe false
            }

            block()
        }


        "try (a;){}" should matchStmt<ASTTryStatement> {

            child<ASTResourceList> {
                child<ASTResource> {
                    it::isConciseResource shouldBe true
                    it::getStableName shouldBe "a"

                    it::getInitializer shouldBe variableRef("a")
                }
                it::hasTrailingSemiColon shouldBe true
            }

            block()
        }


        "try (a.b){}" should matchStmt<ASTTryStatement> {

            child<ASTResourceList> {
                child<ASTResource> {
                    it::isConciseResource shouldBe true
                    it::getStableName shouldBe "a.b"

                    it::getInitializer shouldBe fieldAccess("b") {
                        ambiguousName("a")
                    }
                }

            }

            block()
        }


        "try ( a.foo() ){}" should notParseIn(StatementParsingCtx)
        "try (new Foo()){}" should notParseIn(StatementParsingCtx)

    }

})<|MERGE_RESOLUTION|>--- conflicted
+++ resolved
@@ -65,20 +65,12 @@
 
         "try (a){}" should matchStmt<ASTTryStatement> {
 
-<<<<<<< HEAD
-            child<ASTResourceSpecification> {
-                child<ASTResources> {
-                    child<ASTResource> {
-                        variableRef("a")
-                    }
-=======
             child<ASTResourceList> {
                 child<ASTResource> {
                     it::isConciseResource shouldBe true
                     it::getStableName shouldBe "a"
 
                     it::getInitializer shouldBe variableRef("a")
->>>>>>> ec57361a
                 }
                 it::hasTrailingSemiColon shouldBe false
             }
