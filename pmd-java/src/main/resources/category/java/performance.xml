--- conflicted
+++ resolved
@@ -715,17 +715,13 @@
     ]
   ]
   [*[2]//FieldAccess[@Name = 'length']/VariableAccess[pmd-java:typeIs("java.lang.Object[]")]]
-<<<<<<< HEAD
   [ForUpdate
     [StatementExpressionList
       [UnaryExpression[@Operator = '++']
        | AssignmentExpression[@Operator = '+='][NumericLiteral[@IntLiteral][@Image = '1']]]
     ]
   ]
-  /*[last()]/ExpressionStatement/
-=======
   /*[last()][not(IfStatement)]/ExpressionStatement/
->>>>>>> 64b00bcf
     MethodCall
       [pmd-java:matchesSig('java.util.List#add(_)')]
       [ArgumentList/ArrayAccess
