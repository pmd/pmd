<?xml version="1.0"?>

<ruleset name="Performance"
    xmlns="http://pmd.sourceforge.net/ruleset/2.0.0"
    xmlns:xsi="http://www.w3.org/2001/XMLSchema-instance"
    xsi:schemaLocation="http://pmd.sourceforge.net/ruleset/2.0.0 https://pmd.sourceforge.io/ruleset_2_0_0.xsd">

    <description>
Rules that flag suboptimal code.
    </description>

    <rule name="AddEmptyString"
          language="java"
          since="4.0"
          message="Do not add empty strings"
          class="net.sourceforge.pmd.lang.rule.XPathRule"
          externalInfoUrl="${pmd.website.baseurl}/pmd_rules_java_performance.html#addemptystring">
        <description>
The conversion of literals to strings by concatenating them with empty strings is inefficient.
It is much better to use one of the type-specific `toString()` methods instead or `String.valueOf()`.
        </description>
        <priority>3</priority>
        <properties>
            <property name="xpath">
                <value>
<![CDATA[
//InfixExpression[@Operator='+']/StringLiteral[@Empty=true()][not(ancestor::Annotation)]
|
//InfixExpression[@Operator='+']/VariableAccess
  [@Name = (//FieldDeclaration[pmd-java:modifiers() = 'final']|ancestor::MethodDeclaration//LocalVariableDeclaration[pmd-java:modifiers() = 'final'])
                /VariableDeclarator[@Initializer = true()]
                    [StringLiteral[@Empty=true()]]
                    /VariableDeclaratorId/@Name]
]]>
                </value>
            </property>
        </properties>
        <example>
<![CDATA[
String s = "" + 123;                // inefficient
String t = Integer.toString(456);   // preferred approach
]]>
        </example>
    </rule>

    <rule name="AppendCharacterWithChar"
          language="java"
          since="3.5"
          message="Avoid appending characters as strings in StringBuffer.append."
          class="net.sourceforge.pmd.lang.java.rule.performance.AppendCharacterWithCharRule"
          externalInfoUrl="${pmd.website.baseurl}/pmd_rules_java_performance.html#appendcharacterwithchar">
        <description>
Avoid concatenating characters as strings in StringBuffer/StringBuilder.append methods.
        </description>
        <priority>3</priority>
        <example>
<![CDATA[
StringBuffer sb = new StringBuffer();
sb.append("a");     // avoid this

StringBuffer sb = new StringBuffer();
sb.append('a');     // use this instead
]]>
        </example>
    </rule>

    <rule name="AvoidArrayLoops"
          language="java"
          since="3.5"
          message="Arrays.copyOf or System.arraycopy are more efficient"
          class="net.sourceforge.pmd.lang.rule.XPathRule"
          externalInfoUrl="${pmd.website.baseurl}/pmd_rules_java_performance.html#avoidarrayloops">
        <description>
<<<<<<< HEAD
Instead of manually copying data between two arrays, use the more efficient `Arrays.copyOf` or `System.arraycopy`
methods instead.
=======
Instead of manually copying data between two arrays, use the more efficient `Arrays.copyOf`
or `System.arraycopy` method instead.

To copy only part of the array, use `Arrays.copyOfRange` or `System.arraycopy`.

If you want to copy/move elements inside the _same_ array (e.g. shift the elements), use `System.arraycopy`.
>>>>>>> 0a10dad6
        </description>
        <priority>3</priority>
        <properties>
            <property name="xpath">
                <value>
<![CDATA[
<<<<<<< HEAD
//(ForStatement[ForUpdate//(UnaryExpression[@Operator='++'] | AssignmentExpression[@Operator = '+='][NumericLiteral[@Image = '1']])]
 | WhileStatement)
    [not(.//ContinueStatement)]
    [not(.//BreakStatement)]
    [not(.//ThrowStatement)]
    [not(.//ReturnStatement)]
    [count(Block//AssignmentExpression[@Operator='=']
                                      (: no nested arrays or method calls as array index :)
                                      [count(ArrayAccess[not(.//ArrayAccess)]
                                                        [not(.//MethodCall)])=2]
                                      (: array names must be different :)
                                      [count(distinct-values(ArrayAccess/VariableAccess[1]/@Name)) = 2]
                                      (: array index must be same :)
                                      [count(distinct-values(ArrayAccess/VariableAccess[2]/@Name)) = 1]
     )=1]
=======
//Statement
  [(ForStatement or WhileStatement or DoStatement)]
  [count(*/Statement//AssignmentOperator[@Image = '='])=1]
  [*/Statement/Block/BlockStatement/Statement
        /StatementExpression[AssignmentOperator[@Image = '=']]
        (: LHS - left hand side :)
        [PrimaryExpression[count(PrimarySuffix) = 1]/PrimarySuffix[@ArrayDereference = true()]
        /Expression[PrimaryExpression or AdditiveExpression]
                   [count(.//PrimaryPrefix/Name) = 1 or
                    (count(.//PrimaryPrefix/Name) = 2 and .//PrimaryPrefix/Name/@Image = //VariableDeclaratorId[@Final = true()]/@Name)
                   ]
        //PrimaryPrefix/Name/@Image]
        (: RHS - right hand side :)
        [Expression/PrimaryExpression/PrimarySuffix[@ArrayDereference = true()][count(..//PrimarySuffix) = 1]
        /Expression[PrimaryExpression or AdditiveExpression]
                   [count(.//PrimaryPrefix/Name) = 1 or
                    (count(.//PrimaryPrefix/Name) = 2 and .//PrimaryPrefix/Name/@Image = //VariableDeclaratorId[@Final = true()]/@Name)
                   ]
        //PrimaryPrefix/Name/@Image]
  ]
>>>>>>> 0a10dad6
]]>
                </value>
            </property>
        </properties>
        <example>
<![CDATA[
class Scratch {
    void copy_a_to_b() {
        int[] a = new int[10];
        int[] b = new int[10];
<<<<<<< HEAD

        // instead of this loop
        for (int i=0;i<10;i++) {
            b[i]=a[i];
        }
        // use: System.arraycopy(a, 0, b, 0, 10);

        int[] c = new int[10];
        // this won't trigger the rule
        for (int i=0;i<10;i++) {
            b[i]=a[c[i]];
=======
        for (int i = 0; i < a.length; i++) {
            b[i] = a[i];
        }
        // equivalent
        b = Arrays.copyOf(a, a.length);
        // equivalent
        System.arraycopy(a, 0, b, 0, a.length);

        int[] c = new int[10];
        // this will not trigger the rule
        for (int i = 0; i < c.length; i++) {
            b[i] = a[c[i]];
>>>>>>> 0a10dad6
        }
    }
}
]]>
        </example>
        <example>
<![CDATA[
class Scratch {
    void shift_left(int[] a) {
        for (int i = 0; i < a.length - 1; i++) {
            a[i] = a[i + 1];
        }
        // equivalent
        System.arraycopy(a, 1, a, 0, a.length - 1);
    }
    void shift_right(int[] a) {
        for (int i = a.length - 1; i > 0; i--) {
            a[i] = a[i - 1];
        }
        // equivalent
        System.arraycopy(a, 0, a, 1, a.length - 1);
    }
}
]]>
        </example>
    </rule>

    <rule name="AvoidCalendarDateCreation"
          since="6.25.0"
          language="java"
          message="A Calendar is used to get the current time, this is expensive."
          class="net.sourceforge.pmd.lang.rule.XPathRule"
          typeResolution="true"
          externalInfoUrl="${pmd.website.baseurl}/pmd_rules_java_performance.html#avoidcalendardatecreation">
        <description>
Problem: `java.util.Calendar` is a heavyweight object and expensive to create. It should only be used, if
calendar calculations are needed.

Solution: Use `new Date()`, Java 8+ `java.time.LocalDateTime.now()` or `ZonedDateTime.now()`.
        </description>
        <priority>3</priority>
        <properties>
            <property name="xpath">
                <value><![CDATA[
//MethodCall[pmd-java:matchesSig("java.util.Calendar#getTime()") or pmd-java:matchesSig("java.util.Calendar#getTimeInMillis()")]
  [*[1][local-name() = ('MethodCall', 'ConstructorCall')]
                               [pmd-java:matchesSig("java.util.Calendar#getInstance()")
                             or pmd-java:matchesSig("java.util.GregorianCalendar#getInstance()")
                             or pmd-java:matchesSig("java.util.GregorianCalendar#new()")]
  ]
|
//MethodCall[pmd-java:matchesSig("java.util.Calendar#getTime()") or pmd-java:matchesSig("java.util.Calendar#getTimeInMillis()")]
   [*[1][local-name() = 'VariableAccess']]
  (: ignore if .set* or .add or .clear or .roll is called on the variable :)
  [not(VariableAccess/@Name = ancestor::Block//MethodCall[starts-with(@MethodName, "set") or @MethodName = ("add", "clear", "roll")]/VariableAccess/@Name)]
  (: variable must be initialized with getInstance :)
  [VariableAccess/@Name = ancestor::Block//LocalVariableDeclaration/VariableDeclarator[
     (MethodCall | ConstructorCall)
      [pmd-java:matchesSig("java.util.Calendar#getInstance()")
       or pmd-java:matchesSig("java.util.GregorianCalendar#getInstance()")
       or pmd-java:matchesSig("java.util.GregorianCalendar#new()")]
  ]/VariableDeclaratorId/@Name]
|
//ConstructorCall[pmd-java:typeIs("org.joda.time.DateTime") or pmd-java:typeIs("org.joda.time.LocalDateTime")]
  [ArgumentList[(MethodCall | ConstructorCall)
       [pmd-java:matchesSig("java.util.Calendar#getInstance()")
     or pmd-java:matchesSig("java.util.GregorianCalendar#getInstance()")
     or pmd-java:matchesSig("java.util.GregorianCalendar#new()")]]
  ]

                ]]></value>
            </property>
        </properties>
        <example>
            <![CDATA[
import java.time.LocalDateTime;
import java.util.Calendar;
import java.util.Date;

public class DateStuff {
    private Date bad1() {
        return Calendar.getInstance().getTime(); // now
    }
    private Date good1a() {
        return new Date(); // now
    }
    private LocalDateTime good1b() {
        return LocalDateTime.now();
    }
    private long bad2() {
        return Calendar.getInstance().getTimeInMillis();
    }
    private long good2() {
        return System.currentTimeMillis();
    }
}
            ]]>
        </example>
    </rule>

    <rule name="AvoidFileStream"
          since="6.0.0"
          message="Avoid instantiating FileInputStream, FileOutputStream, FileReader, or FileWriter"
          language="java"
          minimumLanguageVersion="1.7"
          class="net.sourceforge.pmd.lang.rule.XPathRule"
          externalInfoUrl="${pmd.website.baseurl}/pmd_rules_java_performance.html#avoidfilestream">
        <description>
The FileInputStream and FileOutputStream classes contains a finalizer method which will cause garbage
collection pauses.
See [JDK-8080225](https://bugs.openjdk.java.net/browse/JDK-8080225) for details.

The FileReader and FileWriter constructors instantiate FileInputStream and FileOutputStream,
again causing garbage collection issues while finalizer methods are called.

* Use `Files.newInputStream(Paths.get(fileName))` instead of `new FileInputStream(fileName)`.
* Use `Files.newOutputStream(Paths.get(fileName))` instead of `new FileOutputStream(fileName)`.
* Use `Files.newBufferedReader(Paths.get(fileName))` instead of `new FileReader(fileName)`.
* Use `Files.newBufferedWriter(Paths.get(fileName))` instead of `new FileWriter(fileName)`.

Please note, that the `java.nio` API does not throw a `FileNotFoundException` anymore, instead
it throws a `NoSuchFileException`. If your code dealt explicitly with a `FileNotFoundException`,
then this needs to be adjusted. Both exceptions are subclasses of `IOException`, so catching
that one covers both.
        </description>
        <priority>1</priority>
        <properties>
            <property name="xpath">
                <value>
<![CDATA[
//ConstructorCall/ClassOrInterfaceType[
       pmd-java:typeIs('java.io.FileInputStream')
    or pmd-java:typeIs('java.io.FileOutputStream')
    or pmd-java:typeIs('java.io.FileReader')
    or pmd-java:typeIs('java.io.FileWriter')
  ]
]]>
                </value>
            </property>
        </properties>
        <example>
<![CDATA[
    // these instantiations cause garbage collection pauses, even if properly closed

    FileInputStream fis = new FileInputStream(fileName);
    FileOutputStream fos = new FileOutputStream(fileName);
    FileReader fr = new FileReader(fileName);
    FileWriter fw = new FileWriter(fileName);

    // the following instantiations help prevent Garbage Collection pauses, no finalization

    try(InputStream is = Files.newInputStream(Paths.get(fileName))) {
    }
    try(OutputStream os = Files.newOutputStream(Paths.get(fileName))) {
    }
    try(BufferedReader br = Files.newBufferedReader(Paths.get(fileName), StandardCharsets.UTF_8)) {
    }
    try(BufferedWriter wr = Files.newBufferedWriter(Paths.get(fileName), StandardCharsets.UTF_8)) {
    }
]]>
        </example>
    </rule>

    <rule name="AvoidInstantiatingObjectsInLoops"
          language="java"
          since="2.2"
          message="Avoid instantiating new objects inside loops"
          class="net.sourceforge.pmd.lang.java.rule.performance.AvoidInstantiatingObjectsInLoopsRule"
          externalInfoUrl="${pmd.website.baseurl}/pmd_rules_java_performance.html#avoidinstantiatingobjectsinloops">
        <description>
New objects created within loops should be checked to see if they can created outside them and reused.
        </description>
        <priority>3</priority>
        <example>
<![CDATA[
public class Something {
    public static void main( String as[] ) {
        for (int i = 0; i < 10; i++) {
            Foo f = new Foo(); // Avoid this whenever you can it's really expensive
        }
    }
}
]]>
        </example>
    </rule>

    <rule name="BigIntegerInstantiation"
          language="java"
          since="3.9"
          message="Don''t create instances of already existing BigInteger and BigDecimal (ZERO, ONE, TEN)"
          class="net.sourceforge.pmd.lang.java.rule.performance.BigIntegerInstantiationRule"
          externalInfoUrl="${pmd.website.baseurl}/pmd_rules_java_performance.html#bigintegerinstantiation">
        <description>
Don't create instances of already existing BigInteger (`BigInteger.ZERO`, `BigInteger.ONE`),
for Java 1.5 onwards, BigInteger.TEN and BigDecimal (`BigDecimal.ZERO`, `BigDecimal.ONE`, `BigDecimal.TEN`) and
for Java 9 onwards `BigInteger.TWO`.
        </description>
        <priority>3</priority>
        <example>
<![CDATA[
BigInteger bi1 = new BigInteger("1");    // reference BigInteger.ONE instead
BigInteger bi2 = new BigInteger("0");    // reference BigInteger.ZERO instead
BigInteger bi3;
bi3 = new BigInteger("0");               // reference BigInteger.ZERO instead

BigDecimal bd1 = new BigDecimal(0);      // reference BigDecimal.ZERO instead
BigDecimal bd2 = new BigDecimal("0.") ;  // reference BigDecimal.ZERO instead
BigDecimal bd3 = new BigDecimal(10);     // reference BigDecimal.TEN instead
]]>
        </example>
    </rule>

    <rule name="ConsecutiveAppendsShouldReuse"
          language="java"
          since="5.1"
          message="StringBuffer (or StringBuilder).append is called consecutively without reusing the target variable."
          class="net.sourceforge.pmd.lang.java.rule.performance.ConsecutiveAppendsShouldReuseRule"
          externalInfoUrl="${pmd.website.baseurl}/pmd_rules_java_performance.html#consecutiveappendsshouldreuse">
        <description>
Consecutive calls to StringBuffer/StringBuilder .append should be chained, reusing the target object. This can improve the performance
by producing a smaller bytecode, reducing overhead and improving inlining. A complete analysis can be found [here](https://github.com/pmd/pmd/issues/202#issuecomment-274349067)
        </description>
        <priority>3</priority>
        <example>
<![CDATA[
String foo = " ";

StringBuffer buf = new StringBuffer();
buf.append("Hello"); // poor
buf.append(foo);
buf.append("World");

StringBuffer buf = new StringBuffer();
buf.append("Hello").append(foo).append("World"); // good
]]>
        </example>
    </rule>

    <rule name="ConsecutiveLiteralAppends"
          language="java"
          since="3.5"
          message="StringBuffer (or StringBuilder).append is called {0} consecutive times with literals. Use a single append with a single combined String."
          class="net.sourceforge.pmd.lang.java.rule.performance.ConsecutiveLiteralAppendsRule"
          externalInfoUrl="${pmd.website.baseurl}/pmd_rules_java_performance.html#consecutiveliteralappends">
        <description>
Consecutively calling StringBuffer/StringBuilder.append(...) with literals should be avoided.
Since the literals are constants, they can already be combined into a single String literal and this String
can be appended in a single method call.
        </description>
        <priority>3</priority>
        <example>
<![CDATA[
StringBuilder buf = new StringBuilder();
buf.append("Hello").append(" ").append("World");    // poor
buf.append("Hello World");                          // good

buf.append('h').append('e').append('l').append('l').append('o'); // poor
buf.append("hello");                                             // good

buf.append(1).append('m');  // poor
buf.append("1m");           // good
]]>
        </example>
    </rule>

    <rule name="InefficientEmptyStringCheck"
          language="java"
          since="3.6"
	        message="String.trim().length() == 0 / String.trim().isEmpty() is an inefficient way to validate a blank String."
          class="net.sourceforge.pmd.lang.java.rule.performance.InefficientEmptyStringCheckRule"
          externalInfoUrl="${pmd.website.baseurl}/pmd_rules_java_performance.html#inefficientemptystringcheck">
        <description>
<![CDATA[
String.trim().length() == 0 (or String.trim().isEmpty() for the same reason) is an inefficient
way to check if a String is really blank, as it creates a new String object just to check its size.
Consider creating a static function that loops through a string, checking Character.isWhitespace()
on each character and returning false if a non-whitespace character is found. A Smarter code to
check for an empty string would be:

```java
private boolean checkTrimEmpty(String str) {
    for(int i = 0; i < str.length(); i++) {
        if(!Character.isWhitespace(str.charAt(i))) {
            return false;
        }
    }
    return true;
}
```

You can refer to Apache's StringUtils#isBlank (in commons-lang),
Spring's StringUtils#hasText (in the Spring framework) or Google's
CharMatcher#whitespace (in Guava) for existing implementations (some might
include the check for != null).
]]>
        </description>
        <priority>3</priority>
        <example>
<![CDATA[
public void bar(String string) {
    if (string != null && string.trim().length() > 0) {
        doSomething();
    }
}
]]>
        </example>
    </rule>

    <rule name="InefficientStringBuffering"
          language="java"
          since="3.4"
          message="Avoid concatenating nonliterals in a StringBuffer/StringBuilder constructor or append()."
          class="net.sourceforge.pmd.lang.java.rule.performance.InefficientStringBufferingRule"
          externalInfoUrl="${pmd.website.baseurl}/pmd_rules_java_performance.html#inefficientstringbuffering">
        <description>
Avoid concatenating non-literals in a StringBuffer constructor or append() since intermediate buffers will
need to be be created and destroyed by the JVM.
        </description>
        <priority>3</priority>
        <example>
<![CDATA[
// Avoid this, two buffers are actually being created here
StringBuffer sb = new StringBuffer("tmp = "+System.getProperty("java.io.tmpdir"));

// do this instead
StringBuffer sb = new StringBuffer("tmp = ");
sb.append(System.getProperty("java.io.tmpdir"));
]]>
        </example>
    </rule>

    <rule name="InsufficientStringBufferDeclaration"
          language="java"
          since="3.6"
          message="{0} has been initialized with size {1}, but has at least {2} characters appended."
          class="net.sourceforge.pmd.lang.java.rule.performance.InsufficientStringBufferDeclarationRule"
          externalInfoUrl="${pmd.website.baseurl}/pmd_rules_java_performance.html#insufficientstringbufferdeclaration">
        <description>
Failing to pre-size a StringBuffer or StringBuilder properly could cause it to re-size many times
during runtime. This rule attempts to determine the total number the characters that are actually
passed into StringBuffer.append(), but represents a best guess "worst case" scenario. An empty
StringBuffer/StringBuilder constructor initializes the object to 16 characters. This default
is assumed if the length of the constructor can not be determined.
        </description>
        <priority>3</priority>
        <example>
<![CDATA[
StringBuilder bad = new StringBuilder();
bad.append("This is a long string that will exceed the default 16 characters");

StringBuilder good = new StringBuilder(41);
good.append("This is a long string, which is pre-sized");
]]>
        </example>
    </rule>

    <rule name="OptimizableToArrayCall"
          language="java"
          since="1.8"
          minimumLanguageVersion="1.6"
          message="This call to Collection.toArray() may be optimizable"
          class="net.sourceforge.pmd.lang.rule.XPathRule"
          externalInfoUrl="${pmd.website.baseurl}/pmd_rules_java_performance.html#optimizabletoarraycall">
        <description>
Calls to a collection's `toArray(E[])` method should specify a target array of zero size. This allows the JVM
to optimize the memory allocation and copying as much as possible.

Previous versions of this rule (pre PMD 6.0.0) suggested the opposite, but current JVM implementations
perform always better, when they have full control over the target array. And allocation an array via
reflection is nowadays as fast as the direct allocation.

See also [Arrays of Wisdom of the Ancients](https://shipilev.net/blog/2016/arrays-wisdom-ancients/)

Note: If you don't need an array of the correct type, then the simple `toArray()` method without an array
is faster, but returns only an array of type `Object[]`.
        </description>
        <priority>3</priority>
        <properties>
            <property name="xpath">
                <value>
<![CDATA[
//MethodCall[pmd-java:matchesSig("java.util.Collection#toArray(_)")]
    [ArgumentList/ArrayAllocation/ArrayType/ArrayDimensions/ArrayDimExpr[not(NumericLiteral[@Image="0"])]]
]]>
                </value>
            </property>
        </properties>
        <example>
<![CDATA[
List<Foo> foos = getFoos();

// much better; this one allows the jvm to allocate an array of the correct size and effectively skip
// the zeroing, since each array element will be overridden anyways
Foo[] fooArray = foos.toArray(new Foo[0]);

// inefficient, the array needs to be zeroed out by the jvm before it is handed over to the toArray method
Foo[] fooArray = foos.toArray(new Foo[foos.size()]);
]]>
        </example>
    </rule>

    <rule name="RedundantFieldInitializer"
          language="java"
          since="5.0"
          message="Avoid using redundant field initializer for ''${variableName}''"
          class="net.sourceforge.pmd.lang.java.rule.performance.RedundantFieldInitializerRule"
          externalInfoUrl="${pmd.website.baseurl}/pmd_rules_java_performance.html#redundantfieldinitializer">
        <description>
Java will initialize fields with known default values so any explicit initialization of those same defaults
is redundant and results in a larger class file (approximately three additional bytecode instructions per field).
        </description>
        <priority>3</priority>
        <example>
<![CDATA[
public class C {
    boolean b   = false;    // examples of redundant initializers
    byte by     = 0;
    short s     = 0;
    char c      = 0;
    int i       = 0;
    long l      = 0;

    float f     = .0f;    // all possible float literals
    doable d    = 0d;     // all possible double literals
    Object o    = null;

    MyClass mca[] = null;
    int i1 = 0, ia1[] = null;

    class Nested {
        boolean b = false;
    }
}
]]>
        </example>
    </rule>

    <rule name="StringInstantiation"
          language="java"
          since="1.0"
          message="Avoid instantiating String objects; this is usually unnecessary."
          class="net.sourceforge.pmd.lang.java.rule.performance.StringInstantiationRule"
          externalInfoUrl="${pmd.website.baseurl}/pmd_rules_java_performance.html#stringinstantiation">
        <description>
Avoid instantiating String objects; this is usually unnecessary since they are immutable and can be safely shared.
        </description>
        <priority>2</priority>
        <example>
<![CDATA[
private String bar = new String("bar"); // just do a String bar = "bar";
]]>
        </example>
    </rule>

    <rule name="StringToString"
          language="java"
          since="1.0"
          message="Avoid calling toString() on String objects; this is unnecessary."
          class="net.sourceforge.pmd.lang.rule.XPathRule"
          externalInfoUrl="${pmd.website.baseurl}/pmd_rules_java_performance.html#stringtostring">
        <description>
Avoid calling toString() on objects already known to be string instances; this is unnecessary.
        </description>
        <priority>3</priority>
        <properties>
            <property name="xpath">
                <value>
                    //MethodCall[pmd-java:matchesSig("java.lang.String#toString()")]
                </value>
            </property>
        </properties>
        <example>
<![CDATA[
private String baz() {
    String bar = "howdy";
    return bar.toString();
}
]]>
        </example>
    </rule>

    <rule name="TooFewBranchesForASwitchStatement"
          language="java"
          since="4.2"
          class="net.sourceforge.pmd.lang.rule.XPathRule"
          message="A switch with less than three branches is inefficient, use a 'if statement' instead."
          externalInfoUrl="${pmd.website.baseurl}/pmd_rules_java_performance.html#toofewbranchesforaswitchstatement">
        <description>
Switch statements are intended to be used to support complex branching behaviour. Using a switch for only a few
cases is ill-advised, since switches are not as easy to understand as if-else statements. In these cases use the
if-else statement to increase code readability.
        </description>
        <priority>3</priority>
        <properties>
            <property name="minimumNumberCaseForASwitch" type="Integer" description="Minimum number of branches for a switch" min="1" max="100" value="3"/>
            <property name="xpath">
                <value>
<![CDATA[
//SwitchStatement[ (count(*) - 1) < $minimumNumberCaseForASwitch ]
]]>
                </value>
            </property>
        </properties>
        <example>
<![CDATA[
// With a minimumNumberCaseForASwitch of 3
public class Foo {
    public void bar() {
        switch (condition) {
            case ONE:
                instruction;
                break;
            default:
                break; // not enough for a 'switch' stmt, a simple 'if' stmt would have been more appropriate
        }
    }
}
]]>
        </example>
    </rule>

    <rule name="UseArrayListInsteadOfVector"
          language="java"
          since="3.0"
          message="Use ArrayList instead of Vector"
          class="net.sourceforge.pmd.lang.rule.XPathRule"
          externalInfoUrl="${pmd.website.baseurl}/pmd_rules_java_performance.html#usearraylistinsteadofvector">
        <description>
ArrayList is a much better Collection implementation than Vector if thread-safe operation is not required.
        </description>
        <priority>3</priority>
        <properties>
            <property name="xpath">
                <value>
<<<<<<< HEAD
<![CDATA[
//ConstructorCall/ClassOrInterfaceType[pmd-java:typeIs('java.util.Vector')]
=======
                    <![CDATA[
//AllocationExpression/ClassOrInterfaceType[pmd-java:typeIsExactly('java.util.Vector')]
>>>>>>> 0a10dad6
]]>
                </value>
            </property>
        </properties>
        <example>
<![CDATA[
import java.util.*;
public class SimpleTest extends TestCase {
    public void testX() {
    Collection c1 = new Vector();
    Collection c2 = new ArrayList();    // achieves the same with much better performance
    }
}
]]>
        </example>
    </rule>

    <rule name="UseArraysAsList"
          language="java"
          since="3.5"
          message="Use asList instead of tight loops"
          class="net.sourceforge.pmd.lang.rule.XPathRule"
          externalInfoUrl="${pmd.website.baseurl}/pmd_rules_java_performance.html#usearraysaslist">
        <description>
<![CDATA[
The `java.util.Arrays` class has a `asList()` method that should be used when you want to create a new List from
an array of objects. It is faster than executing a loop to copy all the elements of the array one by one.

Note that the result of `Arrays.asList()` is backed by the specified array,
changes in the returned list will result in the array to be modified.
For that reason, it is not possible to add new elements to the returned list of `Arrays.asList()`
(UnsupportedOperationException).
You must use `new ArrayList<>(Arrays.asList(...))` if that is inconvenient for you (e.g. because of concurrent access).
]]>
        </description>
        <priority>3</priority>
        <properties>
            <property name="xpath">
                <value>
<![CDATA[
//ForStatement
  [ForInit
    [LocalVariableDeclaration
      [PrimitiveType[@Kind = 'int']]
      [VariableDeclarator[NumericLiteral[@IntLiteral][@Image = '0']]]
    ]
  ]
  [*[2]//FieldAccess[@Name = 'length']/VariableAccess[pmd-java:typeIs("java.lang.Object[]")]]
  /*[last()]/ExpressionStatement/
    MethodCall
      [pmd-java:matchesSig('java.util.Collection#add(_)')]
      [ArgumentList/ArrayAccess
        [VariableAccess[@Name = ancestor::ForStatement/ForInit/LocalVariableDeclaration/VariableDeclarator/VariableDeclaratorId/@Name]]
      ]
|
//ForeachStatement
  [VariableAccess[pmd-java:typeIs("java.lang.Object[]")]]
  /*[last()]/ExpressionStatement/MethodCall
      [pmd-java:matchesSig('java.util.Collection#add(_)')]
      [ArgumentList
        [VariableAccess[@Name = ancestor::ForeachStatement/LocalVariableDeclaration/VariableDeclarator/VariableDeclaratorId/@Name]]
      ]
]]>
                </value>
            </property>
        </properties>
        <example>
<![CDATA[
public class Test {
    public void foo(Integer[] ints) {
        // could just use Arrays.asList(ints)
        List<Integer> l = new ArrayList<>(100);
        for (int i = 0; i < ints.length; i++) {
            l.add(ints[i]);
        }

        List<Integer> anotherList = new ArrayList<>();
        for (int i = 0; i < ints.length; i++) {
            anotherList.add(ints[i].toString()); // won't trigger the rule
        }
    }
}
]]>
        </example>
    </rule>

    <rule name="UseIndexOfChar"
          language="java"
          since="3.5"
          message="String.indexOf(char) is faster than String.indexOf(String)."
          class="net.sourceforge.pmd.lang.java.rule.performance.UseIndexOfCharRule"
          externalInfoUrl="${pmd.website.baseurl}/pmd_rules_java_performance.html#useindexofchar">
        <description>
Use String.indexOf(char) when checking for the index of a single character; it executes faster.
        </description>
        <priority>3</priority>
        <example>
<![CDATA[
String s = "hello world";
// avoid this
if (s.indexOf("d") {}
// instead do this
if (s.indexOf('d') {}
]]>
        </example>
    </rule>

    <rule name="UseIOStreamsWithApacheCommonsFileItem"
          since="6.25.0"
          language="java"
          message="Avoid memory intensive FileItem.get() or FileItem.getString()"
          class="net.sourceforge.pmd.lang.rule.XPathRule"
          typeResolution="true"
          externalInfoUrl="${pmd.website.baseurl}/pmd_rules_java_performance.html#useiostreamswithapachecommonsfileitem">
        <description>
Problem: Use of [FileItem.get()](https://commons.apache.org/proper/commons-fileupload/apidocs/org/apache/commons/fileupload/FileItem.html#get--)
and [FileItem.getString()](https://commons.apache.org/proper/commons-fileupload/apidocs/org/apache/commons/fileupload/FileItem.html#getString--)
could exhaust memory since they load the entire file into memory.

Solution: Use [FileItem.getInputStream()](https://commons.apache.org/proper/commons-fileupload/apidocs/org/apache/commons/fileupload/FileItem.html#getInputStream--)
and buffering.
        </description>
        <priority>3</priority>
        <properties>
            <property name="version" value="2.0"/>
            <property name="xpath">
                <value>
                    <![CDATA[
//MethodCall
    [@MethodName = 'get' or @MethodName = 'getString']
    [*[pmd-java:typeIs('org.apache.commons.fileupload.FileItem')]]
                    ]]>
                </value>
            </property>
        </properties>
        <example>
            <![CDATA[
import org.apache.commons.fileupload.FileItem;

public class FileStuff {
   private String bad(FileItem fileItem) {
        return fileItem.getString();
   }

   private InputStream good(FileItem fileItem) {
        return fileItem.getInputStream();
   }
}
            ]]>
        </example>
    </rule>

    <rule name="UselessStringValueOf"
          language="java"
          since="3.8"
          message="No need to call String.valueOf to append to a string."
          class="net.sourceforge.pmd.lang.java.rule.performance.UselessStringValueOfRule"
          externalInfoUrl="${pmd.website.baseurl}/pmd_rules_java_performance.html#uselessstringvalueof">
        <description>
No need to call String.valueOf to append to a string; just use the valueOf() argument directly.
        </description>
        <priority>3</priority>
        <example>
<![CDATA[
public String convert(int i) {
    String s;
    s = "a" + String.valueOf(i);    // not required
    s = "a" + i;                    // preferred approach
    return s;
}
]]>
        </example>
    </rule>

    <rule name="UseStringBufferForStringAppends"
          language="java"
          since="3.1"
          message="Prefer StringBuilder (non-synchronized) or StringBuffer (synchronized) over += for concatenating strings"
          class="net.sourceforge.pmd.lang.java.rule.performance.UseStringBufferForStringAppendsRule"
          externalInfoUrl="${pmd.website.baseurl}/pmd_rules_java_performance.html#usestringbufferforstringappends">
        <description>
The use of the '+=' operator for appending strings causes the JVM to create and use an internal StringBuffer.
If a non-trivial number of these concatenations are being used then the explicit use of a StringBuilder or
threadsafe StringBuffer is recommended to avoid this.
        </description>
        <priority>3</priority>
        <example>
<![CDATA[
public class Foo {
    String inefficientConcatenation() {
        String result = "";
        for (int i = 0; i < 10; i++) {
            // warning: this concatenation will create one new StringBuilder per iteration
            result += getStringFromSomeWhere(i);
        }
        return result;
    }

    String efficientConcatenation() {
        // better would be to use one StringBuilder for the entire loop
        StringBuilder result = new StringBuilder();
        for (int i = 0; i < 10; i++) {
            result.append(getStringFromSomeWhere(i));
        }
        return result.toString();
    }
}
]]>
        </example>
    </rule>

    <rule name="UseStringBufferLength"
          language="java"
          since="3.4"
          message="This is an inefficient use of CharSequence.toString; call CharSequence.length instead."
          class="net.sourceforge.pmd.lang.rule.XPathRule"
          externalInfoUrl="${pmd.website.baseurl}/pmd_rules_java_performance.html#usestringbufferlength">
        <description>
Use StringBuffer.length() to determine StringBuffer length rather than using StringBuffer.toString().equals("")
or StringBuffer.toString().length() == ...
        </description>
        <priority>3</priority>
        <properties>
            <property name="xpath">
                <value><![CDATA[
//MethodCall[pmd-java:matchesSig('_#length()')
    and MethodCall[pmd-java:matchesSig('java.lang.CharSequence#toString()')]]
|
(: finds sb.toString().equals(someVar) where var is a final variable initialized with literal "" :)
//MethodCall[pmd-java:matchesSig('_#equals(_)')
  and MethodCall[pmd-java:matchesSig('java.lang.AbstractStringBuilder#toString()')]
  and ArgumentList/VariableAccess[@Name = //VariableDeclarator[StringLiteral[@Image='""']]
                                            /VariableDeclaratorId[pmd-java:modifiers() = 'final']/@Name]]
]]></value>
            </property>
        </properties>
        <example>
<![CDATA[
StringBuffer sb = new StringBuffer();

if (sb.toString().equals("")) {}        // inefficient

if (sb.length() == 0) {}                // preferred
]]>
        </example>
    </rule>


    <!--
    other optimization/performance should be like avoiding
    "" + int
    or "" + (int) i
    and String.valueOf(int)

    and using Integer.toString(int)

    IntegerToStringShouldBeUsed
    LongToStringShouldBeUsed
    BooleanToStringShouldBeUsed
    -->

</ruleset><|MERGE_RESOLUTION|>--- conflicted
+++ resolved
@@ -71,26 +71,20 @@
           class="net.sourceforge.pmd.lang.rule.XPathRule"
           externalInfoUrl="${pmd.website.baseurl}/pmd_rules_java_performance.html#avoidarrayloops">
         <description>
-<<<<<<< HEAD
-Instead of manually copying data between two arrays, use the more efficient `Arrays.copyOf` or `System.arraycopy`
-methods instead.
-=======
 Instead of manually copying data between two arrays, use the more efficient `Arrays.copyOf`
 or `System.arraycopy` method instead.
 
 To copy only part of the array, use `Arrays.copyOfRange` or `System.arraycopy`.
 
 If you want to copy/move elements inside the _same_ array (e.g. shift the elements), use `System.arraycopy`.
->>>>>>> 0a10dad6
         </description>
         <priority>3</priority>
         <properties>
             <property name="xpath">
                 <value>
 <![CDATA[
-<<<<<<< HEAD
 //(ForStatement[ForUpdate//(UnaryExpression[@Operator='++'] | AssignmentExpression[@Operator = '+='][NumericLiteral[@Image = '1']])]
- | WhileStatement)
+ | WhileStatement | DoStatement)
     [not(.//ContinueStatement)]
     [not(.//BreakStatement)]
     [not(.//ThrowStatement)]
@@ -104,28 +98,6 @@
                                       (: array index must be same :)
                                       [count(distinct-values(ArrayAccess/VariableAccess[2]/@Name)) = 1]
      )=1]
-=======
-//Statement
-  [(ForStatement or WhileStatement or DoStatement)]
-  [count(*/Statement//AssignmentOperator[@Image = '='])=1]
-  [*/Statement/Block/BlockStatement/Statement
-        /StatementExpression[AssignmentOperator[@Image = '=']]
-        (: LHS - left hand side :)
-        [PrimaryExpression[count(PrimarySuffix) = 1]/PrimarySuffix[@ArrayDereference = true()]
-        /Expression[PrimaryExpression or AdditiveExpression]
-                   [count(.//PrimaryPrefix/Name) = 1 or
-                    (count(.//PrimaryPrefix/Name) = 2 and .//PrimaryPrefix/Name/@Image = //VariableDeclaratorId[@Final = true()]/@Name)
-                   ]
-        //PrimaryPrefix/Name/@Image]
-        (: RHS - right hand side :)
-        [Expression/PrimaryExpression/PrimarySuffix[@ArrayDereference = true()][count(..//PrimarySuffix) = 1]
-        /Expression[PrimaryExpression or AdditiveExpression]
-                   [count(.//PrimaryPrefix/Name) = 1 or
-                    (count(.//PrimaryPrefix/Name) = 2 and .//PrimaryPrefix/Name/@Image = //VariableDeclaratorId[@Final = true()]/@Name)
-                   ]
-        //PrimaryPrefix/Name/@Image]
-  ]
->>>>>>> 0a10dad6
 ]]>
                 </value>
             </property>
@@ -136,19 +108,6 @@
     void copy_a_to_b() {
         int[] a = new int[10];
         int[] b = new int[10];
-<<<<<<< HEAD
-
-        // instead of this loop
-        for (int i=0;i<10;i++) {
-            b[i]=a[i];
-        }
-        // use: System.arraycopy(a, 0, b, 0, 10);
-
-        int[] c = new int[10];
-        // this won't trigger the rule
-        for (int i=0;i<10;i++) {
-            b[i]=a[c[i]];
-=======
         for (int i = 0; i < a.length; i++) {
             b[i] = a[i];
         }
@@ -161,7 +120,6 @@
         // this will not trigger the rule
         for (int i = 0; i < c.length; i++) {
             b[i] = a[c[i]];
->>>>>>> 0a10dad6
         }
     }
 }
@@ -696,13 +654,8 @@
         <properties>
             <property name="xpath">
                 <value>
-<<<<<<< HEAD
-<![CDATA[
-//ConstructorCall/ClassOrInterfaceType[pmd-java:typeIs('java.util.Vector')]
-=======
-                    <![CDATA[
-//AllocationExpression/ClassOrInterfaceType[pmd-java:typeIsExactly('java.util.Vector')]
->>>>>>> 0a10dad6
+<![CDATA[
+//ConstructorCall/ClassOrInterfaceType[pmd-java:typeIsExactly('java.util.Vector')]
 ]]>
                 </value>
             </property>
