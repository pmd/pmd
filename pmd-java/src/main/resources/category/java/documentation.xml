--- conflicted
+++ resolved
@@ -96,23 +96,15 @@
             <property name="xpath">
                 <value>
 <![CDATA[
-<<<<<<< HEAD
 //ConstructorDeclaration[@Visibility != "private"]
-                        [not(pmd-java:hasAnnotation('javax.inject.Inject'))]
+                        [not(
+                               pmd-java:hasAnnotation('javax.inject.Inject')
+                            or pmd-java:hasAnnotation('org.springframework.beans.factory.annotation.Autowired')
+                        )]
                         [Block[
                             @containsComment = false()
                             and (count(*) = 0 or ($ignoreExplicitConstructorInvocation = true() and count(*) = 1 and ExplicitConstructorInvocation))
                         ]]
-=======
-//ConstructorDeclaration[@Private= false()]
-                        [@containsComment = false()]
-                        [not(BlockStatement)]
-                        [$ignoreExplicitConstructorInvocation = true() or not(ExplicitConstructorInvocation)]
-                        [not(../Annotation/MarkerAnnotation/Name[
-                                                                pmd-java:typeIs('javax.inject.Inject')
-                                                             or pmd-java:typeIs('org.springframework.beans.factory.annotation.Autowired')
-                                                                ])]
->>>>>>> 0a10dad6
 ]]>
                 </value>
             </property>
