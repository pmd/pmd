<?xml version="1.0"?>

<ruleset name="Error Prone"
    xmlns="http://pmd.sourceforge.net/ruleset/2.0.0"
    xmlns:xsi="http://www.w3.org/2001/XMLSchema-instance"
    xsi:schemaLocation="http://pmd.sourceforge.net/ruleset/2.0.0 https://pmd.sourceforge.io/ruleset_2_0_0.xsd">

    <description>
Rules to detect constructs that are either broken, extremely confusing or prone to runtime errors.
    </description>

    <rule name="AssignmentInOperand"
          language="java"
          since="1.03"
          message="Avoid assignments in operands"
          class="net.sourceforge.pmd.lang.java.rule.errorprone.AssignmentInOperandRule"
          externalInfoUrl="${pmd.website.baseurl}/pmd_rules_java_errorprone.html#assignmentinoperand">
        <description>
Avoid assignments in operands; this can make code more complicated and harder to read.
        </description>
        <priority>3</priority>
        <example>
<![CDATA[
public void bar() {
    int x = 2;
    if ((x = getX()) == 3) {
      System.out.println("3!");
    }
}
]]>
        </example>
    </rule>

    <rule name="AssignmentToNonFinalStatic"
          language="java"
          since="2.2"
          message="Possible unsafe assignment to non-final static field ''{0}'' in a constructor."
          class="net.sourceforge.pmd.lang.java.rule.errorprone.AssignmentToNonFinalStaticRule"
          externalInfoUrl="${pmd.website.baseurl}/pmd_rules_java_errorprone.html#assignmenttononfinalstatic">
        <description>
Identifies a possible unsafe usage of a static field.
        </description>
        <priority>3</priority>
        <example>
<![CDATA[
public class StaticField {
   static int x;
   public FinalFields(int y) {
    x = y; // unsafe
   }
}
]]>
        </example>
    </rule>

    <rule name="AvoidAccessibilityAlteration"
          language="java"
          since="4.1"
          message="You should not modify visibility of constructors, methods or fields using setAccessible()"
          class="net.sourceforge.pmd.lang.rule.XPathRule"
          externalInfoUrl="${pmd.website.baseurl}/pmd_rules_java_errorprone.html#avoidaccessibilityalteration">
        <description>
Methods such as `getDeclaredConstructors()`, `getDeclaredMethods()`, and `getDeclaredFields()` also
return private constructors, methods and fields. These can be made accessible by calling `setAccessible(true)`.
This gives access to normally protected data which violates the principle of encapsulation.

This rule detects calls to `setAccessible` and finds possible accessibility alterations.
If the call to `setAccessible` is wrapped within a `PrivilegedAction`, then the access alteration
is assumed to be deliberate and is not reported.

Note that with Java 17 the Security Manager, which is used for `PrivilegedAction` execution,
is deprecated: [JEP 411: Deprecate the Security Manager for Removal](https://openjdk.java.net/jeps/411).
For future-proof code, deliberate access alteration should be suppressed using the usual
suppression methods (e.g. by using `@SuppressWarnings` annotation).
        </description>
        <priority>3</priority>
        <properties>
            <property name="xpath">
                <value>
<![CDATA[
//MethodCall[
          pmd-java:matchesSig("java.lang.reflect.AccessibleObject#setAccessible(boolean)")
       or pmd-java:matchesSig("_#setAccessible(java.lang.reflect.AccessibleObject[],boolean)")
    ]
    [not(ArgumentList/BooleanLiteral[@True = false()])]
    (: exclude anonymous privileged action classes :)
    [not(ancestor::ConstructorCall[1][pmd-java:typeIs('java.security.PrivilegedAction')]/AnonymousClassDeclaration)]
    (: exclude inner privileged action classes :)
    [not(ancestor::ClassOrInterfaceDeclaration[1][pmd-java:typeIs('java.security.PrivilegedAction')])]
]]>
                </value>
            </property>
        </properties>
        <example>
<![CDATA[
import java.lang.reflect.Constructor;
import java.lang.reflect.Field;
import java.lang.reflect.Method;
import java.security.AccessController;
import java.security.PrivilegedAction;

public class Violation {
    private void invalidSetAccessCalls() throws NoSuchMethodException, SecurityException {
        Constructor<?> constructor = this.getClass().getDeclaredConstructor(String.class);
        // call to forbidden setAccessible
        constructor.setAccessible(true);

        Method privateMethod = this.getClass().getDeclaredMethod("aPrivateMethod");
        // call to forbidden setAccessible
        privateMethod.setAccessible(true);

        // deliberate accessibility alteration
        String privateField = AccessController.doPrivileged(new PrivilegedAction<String>() {
            @Override
            public String run() {
                try {
                    Field field = Violation.class.getDeclaredField("aPrivateField");
                    field.setAccessible(true);
                    return (String) field.get(null);
                } catch (ReflectiveOperationException | SecurityException e) {
                    throw new RuntimeException(e);
                }
            }
        });
    }
}
]]>
        </example>
    </rule>

    <rule name="AvoidAssertAsIdentifier"
          language="java"
          maximumLanguageVersion="1.3"
          since="3.4"
          message="Avoid using assert as an identifier; it became a reserved word in JDK 1.4"
          class="net.sourceforge.pmd.lang.rule.XPathRule"
          externalInfoUrl="${pmd.website.baseurl}/pmd_rules_java_errorprone.html#avoidassertasidentifier">
        <description>
Use of the term `assert` will conflict with newer versions of Java since it is a reserved word.

Since Java 1.4, the token `assert` became a reserved word and using it as an identifier will
result in a compilation failure for Java 1.4 and later. This rule is therefore only useful
for old Java code before Java 1.4. It can be used to identify problematic code prior to a Java update.
        </description>
        <priority>2</priority>
        <properties>
            <property name="xpath">
                <value>//VariableDeclaratorId[@Name='assert']</value>
            </property>
        </properties>
        <example>
<![CDATA[
public class A {
    public class Foo {
        String assert = "foo";
    }
}
]]>
        </example>
    </rule>

    <rule name="AvoidBranchingStatementAsLastInLoop"
          language="java"
          since="5.0"
          class="net.sourceforge.pmd.lang.java.rule.errorprone.AvoidBranchingStatementAsLastInLoopRule"
          message="Avoid using a branching statement as the last in a loop."
          externalInfoUrl="${pmd.website.baseurl}/pmd_rules_java_errorprone.html#avoidbranchingstatementaslastinloop">
        <description>
Using a branching statement as the last part of a loop may be a bug, and/or is confusing.
Ensure that the usage is not a bug, or consider using another approach.
        </description>
        <priority>2</priority>
        <example>
<![CDATA[
// unusual use of branching statement in a loop
for (int i = 0; i < 10; i++) {
    if (i*i <= 25) {
        continue;
    }
    break;
}

// this makes more sense...
for (int i = 0; i < 10; i++) {
    if (i*i > 25) {
        break;
    }
}
]]>
        </example>
    </rule>

    <rule name="AvoidCallingFinalize"
          language="java"
          since="3.0"
          message="Avoid calling finalize() explicitly"
          class="net.sourceforge.pmd.lang.rule.XPathRule"
          externalInfoUrl="${pmd.website.baseurl}/pmd_rules_java_errorprone.html#avoidcallingfinalize">
        <description>
The method Object.finalize() is called by the garbage collector on an object when garbage collection determines
that there are no more references to the object. It should not be invoked by application logic.

Note that Oracle has declared Object.finalize() as deprecated since JDK 9.
        </description>
        <priority>3</priority>
        <properties>
            <property name="xpath">
                <value>
<![CDATA[
//MethodCall[pmd-java:matchesSig("java.lang.Object#finalize()")]
    (: it's ok inside finalize :)
    [not(SuperExpression and ancestor::*[self::MethodDeclaration or self::Initializer][1][@Name = 'finalize'][@Arity = 0][VoidType])]
]]>
                </value>
            </property>
        </properties>
        <example>
<![CDATA[
void foo() {
    Bar b = new Bar();
    b.finalize();
}
]]>
        </example>
    </rule>

    <rule name="AvoidCatchingNPE"
          language="java"
          since="1.8"
          message="Avoid catching NullPointerException; consider removing the cause of the NPE."
          class="net.sourceforge.pmd.lang.rule.XPathRule"
          externalInfoUrl="${pmd.website.baseurl}/pmd_rules_java_errorprone.html#avoidcatchingnpe">
        <description>
Code should never throw NullPointerExceptions under normal circumstances.  A catch block may hide the
original error, causing other, more subtle problems later on.
        </description>
        <priority>3</priority>
        <properties>
            <property name="xpath">
                <value>
<![CDATA[
//CatchClause/CatchParameter/ClassOrInterfaceType[pmd-java:typeIsExactly('java.lang.NullPointerException')]
]]>
                </value>
            </property>
        </properties>
        <example>
<![CDATA[
public class Foo {
    void bar() {
        try {
            // do something
        } catch (NullPointerException npe) {
        }
    }
}
]]>
        </example>
    </rule>

    <rule name="AvoidCatchingThrowable"
          language="java"
          since="1.2"
          message="A catch statement should never catch throwable since it includes errors."
          class="net.sourceforge.pmd.lang.rule.XPathRule"
          externalInfoUrl="${pmd.website.baseurl}/pmd_rules_java_errorprone.html#avoidcatchingthrowable">
        <description>
Catching Throwable errors is not recommended since its scope is very broad. It includes runtime issues such as
OutOfMemoryError that should be exposed and managed separately.
        </description>
        <priority>3</priority>
        <properties>
            <property name="xpath">
                <value><![CDATA[
                //CatchParameter[ClassOrInterfaceType[pmd-java:typeIsExactly('java.lang.Throwable')]]/VariableDeclaratorId
                ]]></value>
            </property>
        </properties>
        <example>
<![CDATA[
public void bar() {
    try {
        // do something
    } catch (Throwable th) {  // should not catch Throwable
        th.printStackTrace();
    }
}
]]>
        </example>
    </rule>

    <rule name="AvoidDecimalLiteralsInBigDecimalConstructor"
          language="java"
          since="3.4"
          message="Avoid creating BigDecimal with a decimal (float/double) literal. Use a String literal"
          class="net.sourceforge.pmd.lang.rule.XPathRule"
          externalInfoUrl="${pmd.website.baseurl}/pmd_rules_java_errorprone.html#avoiddecimalliteralsinbigdecimalconstructor">
        <description>
One might assume that the result of "new BigDecimal(0.1)" is exactly equal to 0.1, but it is actually
equal to .1000000000000000055511151231257827021181583404541015625.
This is because 0.1 cannot be represented exactly as a double (or as a binary fraction of any finite
length). Thus, the long value that is being passed in to the constructor is not exactly equal to 0.1,
appearances notwithstanding.

The (String) constructor, on the other hand, is perfectly predictable: 'new BigDecimal("0.1")' is
exactly equal to 0.1, as one would expect.  Therefore, it is generally recommended that the
(String) constructor be used in preference to this one.
        </description>
        <priority>3</priority>
        <properties>
            <property name="xpath">
                <value>
<![CDATA[
//ConstructorCall[pmd-java:matchesSig('java.math.BigDecimal#new(double)')]
]]>
                </value>
            </property>
        </properties>
        <example>
<![CDATA[
BigDecimal bd = new BigDecimal(1.123);       // loss of precision, this would trigger the rule

BigDecimal bd = new BigDecimal("1.123");     // preferred approach

BigDecimal bd = new BigDecimal(12);          // preferred approach, ok for integer values
]]>
        </example>
    </rule>

    <rule name="AvoidDuplicateLiterals"
          language="java"
          since="1.0"
          message="The String literal {0} appears {1} times in this file; the first occurrence is on line {2}"
          class="net.sourceforge.pmd.lang.java.rule.errorprone.AvoidDuplicateLiteralsRule"
          externalInfoUrl="${pmd.website.baseurl}/pmd_rules_java_errorprone.html#avoidduplicateliterals">
        <description>
Code containing duplicate String literals can usually be improved by declaring the String as a constant field.
        </description>
        <priority>3</priority>
        <example>
<![CDATA[
private void bar() {
     buz("Howdy");
     buz("Howdy");
     buz("Howdy");
     buz("Howdy");
}
private void buz(String x) {}
]]>
        </example>
    </rule>

    <rule name="AvoidEnumAsIdentifier"
          language="java"
          maximumLanguageVersion="1.4"
          since="3.4"
          message="Avoid using enum as an identifier; it's a reserved word in JDK 1.5"
          class="net.sourceforge.pmd.lang.rule.XPathRule"
          externalInfoUrl="${pmd.website.baseurl}/pmd_rules_java_errorprone.html#avoidenumasidentifier">
        <description>
Use of the term `enum` will conflict with newer versions of Java since it is a reserved word.

Since Java 1.5, the token `enum` became a reserved word and using it as an identifier will
result in a compilation failure for Java 1.5 and later. This rule is therefore only useful
for old Java code before Java 1.5. It can be used to identify problematic code prior to a Java update.
        </description>
        <priority>2</priority>
        <properties>
            <property name="xpath">
                <value>//VariableDeclaratorId[@Name='enum']</value>
            </property>
        </properties>
        <example>
<![CDATA[
public class A {
    public class Foo {
        String enum = "foo";
    }
}
]]>
        </example>
    </rule>

    <rule name="AvoidFieldNameMatchingMethodName"
          language="java"
          since="3.0"
          message="Field {0} has the same name as a method"
          class="net.sourceforge.pmd.lang.rule.XPathRule"
          externalInfoUrl="${pmd.website.baseurl}/pmd_rules_java_errorprone.html#avoidfieldnamematchingmethodname">
        <description>
It can be confusing to have a field name with the same name as a method. While this is permitted,
having information (field) and actions (method) is not clear naming. Developers versed in
Smalltalk often prefer this approach as the methods denote accessor methods.
        </description>
        <priority>3</priority>
        <properties>
            <property name="xpath">
                <value>
<![CDATA[
//FieldDeclaration/VariableDeclarator/VariableDeclaratorId
    [some $method in ../../..[self::ClassOrInterfaceBody or self::EnumBody]/MethodDeclaration
     satisfies lower-case(@Name) = lower-case($method/@Name)]
]]>
                </value>
            </property>
        </properties>
        <example>
<![CDATA[
public class Foo {
    Object bar;
    // bar is data or an action or both?
    void bar() {
    }
}
]]>
        </example>
    </rule>

    <rule name="AvoidFieldNameMatchingTypeName"
          language="java"
          since="3.0"
          message="It is somewhat confusing to have a field name matching the declaring class name"
          class="net.sourceforge.pmd.lang.rule.XPathRule"
          externalInfoUrl="${pmd.website.baseurl}/pmd_rules_java_errorprone.html#avoidfieldnamematchingtypename">
        <description>
It is somewhat confusing to have a field name matching the declaring type name.
This probably means that type and/or field names should be chosen more carefully.
        </description>
        <priority>3</priority>
        <properties>
            <property name="xpath">
                <value>
<![CDATA[
//FieldDeclaration/VariableDeclarator/VariableDeclaratorId
    [lower-case(@Name) = lower-case(ancestor::ClassOrInterfaceDeclaration[1]/@SimpleName)]
]]>
                </value>
            </property>
        </properties>
        <example>
<![CDATA[
public class Foo extends Bar {
    int foo;    // There is probably a better name that can be used
}
public interface Operation {
    int OPERATION = 1; // There is probably a better name that can be used
}
]]>
        </example>
    </rule>

    <rule name="AvoidInstanceofChecksInCatchClause"
          language="java"
          since="3.0"
          message="An instanceof check is being performed on the caught exception.  Create a separate catch clause for this exception type."
          class="net.sourceforge.pmd.lang.rule.XPathRule"
          externalInfoUrl="${pmd.website.baseurl}/pmd_rules_java_errorprone.html#avoidinstanceofchecksincatchclause">
        <description>
Each caught exception type should be handled in its own catch clause.
        </description>
        <priority>3</priority>
        <properties>
            <property name="xpath">
                <value>
<![CDATA[
//CatchParameter
    /following-sibling::Block//InfixExpression[@Operator = 'instanceof']
        /VariableAccess[@Name = ./ancestor::Block/preceding-sibling::CatchParameter/@Name]
]]>
                </value>
            </property>
        </properties>
        <example>
<![CDATA[
try { // Avoid this
    // do something
} catch (Exception ee) {
    if (ee instanceof IOException) {
        cleanup();
    }
}

try {  // Prefer this:
    // do something
} catch (IOException ee) {
    cleanup();
}
]]>
        </example>
    </rule>

    <rule name="AvoidLiteralsInIfCondition"
          language="java"
          since="4.2.6"
          message="Avoid using literals in if statements"
          class="net.sourceforge.pmd.lang.rule.XPathRule"
          externalInfoUrl="${pmd.website.baseurl}/pmd_rules_java_errorprone.html#avoidliteralsinifcondition">
        <description>
Avoid using hard-coded literals in conditional statements. By declaring them as static variables
or private members with descriptive names maintainability is enhanced. By default, the literals "-1" and "0" are ignored.
More exceptions can be defined with the property "ignoreMagicNumbers".

The rule doesn't consider deeper expressions by default, but this can be enabled via the property `ignoreExpressions`.
With this property set to false, if-conditions like `i == 1 + 5` are reported as well. Note that in that case,
the property ignoreMagicNumbers is not taken into account, if there are multiple literals involved in such an expression.
        </description>
        <priority>3</priority>
        <properties>
            <property name="ignoreMagicNumbers"
                      description="Comma-separated list of magic numbers, that should be ignored"
                      type="String" value="-1,0"/>
            <property name="ignoreExpressions"
                      description="If true, only literals in simple if conditions are considered. Otherwise literals in expressions are checked, too."
                      type="Boolean" value="true"/>
            <property name="xpath">
                <value>
<![CDATA[
(: simple case - no deep expressions - this is always executed :)
//IfStatement/*[1]/*[pmd-java:nodeIs('Literal')]
    [not(pmd-java:nodeIs('NullLiteral'))]
    [not(pmd-java:nodeIs('BooleanLiteral'))]
    [empty(index-of(tokenize($ignoreMagicNumbers, '\s*,\s*'), @Image))]
|
(: consider also deeper expressions :)
//IfStatement[$ignoreExpressions = false()]/*[1]//*[not(self::UnaryExpression[@Operator = '-'])]/*[pmd-java:nodeIs('Literal')]
    [not(pmd-java:nodeIs('NullLiteral'))]
    [not(pmd-java:nodeIs('BooleanLiteral'))]
    [empty(index-of(tokenize($ignoreMagicNumbers, '\s*,\s*'), @Image))]
|
(: consider negative literals :)
//IfStatement[$ignoreExpressions = false()]/*[1]//UnaryExpression[@Operator = '-']/*[pmd-java:nodeIs('Literal')]
    [not(pmd-java:nodeIs('NullLiteral'))]
    [not(pmd-java:nodeIs('BooleanLiteral'))]
    [empty(index-of(tokenize($ignoreMagicNumbers, '\s*,\s*'), concat('-', @Image)))]
|
(: consider multiple literals in expressions :)
//IfStatement[$ignoreExpressions = false()]/*[1][count(*[pmd-java:nodeIs('Literal')]
    [not(pmd-java:nodeIs('NullLiteral'))]
    [not(pmd-java:nodeIs('BooleanLiteral'))]) > 1]
]]>
                </value>
            </property>
        </properties>
        <example>
<![CDATA[
private static final int MAX_NUMBER_OF_REQUESTS = 10;

public void checkRequests() {

    if (i == 10) {                        // magic number, buried in a method
      doSomething();
    }

    if (i == MAX_NUMBER_OF_REQUESTS) {    // preferred approach
      doSomething();
    }

    if (aString.indexOf('.') != -1) {}     // magic number -1, by default ignored
    if (aString.indexOf('.') >= 0) { }     // alternative approach

    if (aDouble > 0.0) {}                  // magic number 0.0
    if (aDouble >= Double.MIN_VALUE) {}    // preferred approach

    // with rule property "ignoreExpressions" set to "false"
    if (i == pos + 5) {}  // violation: magic number 5 within an (additive) expression
    if (i == pos + SUFFIX_LENGTH) {} // preferred approach
}
]]>
        </example>
    </rule>

    <rule name="AvoidLosingExceptionInformation"
          since="4.2.6"
          language="java"
          message="Avoid statements in a catch block that invoke accessors on the exception without using the information"
          class="net.sourceforge.pmd.lang.rule.XPathRule"
          externalInfoUrl="${pmd.website.baseurl}/pmd_rules_java_errorprone.html#avoidlosingexceptioninformation">
        <description>
Statements in a catch block that invoke accessors on the exception without using the information
only add to code size.  Either remove the invocation, or use the return result.
        </description>
        <priority>2</priority>
        <properties>
            <property name="xpath">
                <value>
<![CDATA[
//CatchClause/Block/ExpressionStatement/MethodCall[
    pmd-java:matchesSig("java.lang.Throwable#getMessage()")
    or pmd-java:matchesSig("java.lang.Throwable#getLocalizedMessage()")
    or pmd-java:matchesSig("java.lang.Throwable#getCause()")
    or pmd-java:matchesSig("java.lang.Throwable#getStackTrace()")
    or pmd-java:matchesSig("java.lang.Object#toString()")
]
]]>
                </value>
            </property>
        </properties>
        <example>
<![CDATA[
public void bar() {
    try {
        // do something
    } catch (SomeException se) {
        se.getMessage();
    }
}
]]>
        </example>
    </rule>

    <rule name="AvoidMultipleUnaryOperators"
          language="java"
          since="4.2"
          class="net.sourceforge.pmd.lang.rule.XPathRule"
          message="Using multiple unary operators may be a bug, and/or is confusing."
          externalInfoUrl="${pmd.website.baseurl}/pmd_rules_java_errorprone.html#avoidmultipleunaryoperators">
        <description>
The use of multiple unary operators may be problematic, and/or confusing.
Ensure that the intended usage is not a bug, or consider simplifying the expression.
        </description>
        <priority>2</priority>
        <properties>
            <property name="xpath">
                <value><![CDATA[
                    (: Only report on the toplevel one :)
                    //UnaryExpression[UnaryExpression and not(parent::UnaryExpression)]
                ]]></value>
            </property>
        </properties>
        <example>
<![CDATA[
// These are typo bugs, or at best needlessly complex and confusing:
int i = - -1;
int j = + - +1;
int z = ~~2;
boolean b = !!true;
boolean c = !!!true;

// These are better:
int i = 1;
int j = -1;
int z = 2;
boolean b = true;
boolean c = false;

// And these just make your brain hurt:
int i = ~-2;
int j = -~7;
]]>
        </example>
    </rule>

    <rule name="AvoidUsingOctalValues"
          language="java"
          since="3.9"
          message="Do not start a literal by 0 unless it's an octal value"
          class="net.sourceforge.pmd.lang.java.rule.errorprone.AvoidUsingOctalValuesRule"
          externalInfoUrl="${pmd.website.baseurl}/pmd_rules_java_errorprone.html#avoidusingoctalvalues">
        <description>
Integer literals should not start with zero since this denotes that the rest of literal will be
interpreted as an octal value.
        </description>
        <priority>3</priority>
        <example>
<![CDATA[
int i = 012;    // set i with 10 not 12
int j = 010;    // set j with 8 not 10
k = i * j;      // set k with 80 not 120
]]>
        </example>
    </rule>

    <rule name="BeanMembersShouldSerialize" ref="NonSerializableClass" deprecated="true" />

    <rule name="BrokenNullCheck"
          language="java"
          since="3.8"
          message="This expression will throw a NullPointerException"
          class="net.sourceforge.pmd.lang.java.rule.errorprone.BrokenNullCheckRule"
          externalInfoUrl="${pmd.website.baseurl}/pmd_rules_java_errorprone.html#brokennullcheck">
        <description>
The null check is broken since it will throw a NullPointerException itself.
It is likely that you used || instead of &amp;&amp; or vice versa.
        </description>
        <priority>2</priority>
        <example>
<![CDATA[
public String bar(String string) {
  // should be &&
    if (string!=null || !string.equals(""))
        return string;
  // should be ||
    if (string==null && string.equals(""))
        return string;
}
]]>
        </example>
    </rule>

    <rule name="CallSuperFirst"
          since="4.2.5"
          language="java"
          message="super should be called at the start of the method"
          class="net.sourceforge.pmd.lang.rule.XPathRule"
          externalInfoUrl="${pmd.website.baseurl}/pmd_rules_java_errorprone.html#callsuperfirst">
        <description>Super should be called at the start of the method</description>
        <priority>3</priority>
        <properties>
            <property name="xpath">
                <value>
<![CDATA[
//ClassOrInterfaceDeclaration
    [
      pmd-java:typeIs('android.app.Activity') or
      pmd-java:typeIs('android.app.Application') or
      pmd-java:typeIs('android.app.Service')
    ]
    //MethodDeclaration
    [
      @Name=('onCreate', 'onConfigurationChanged', 'onPostCreate', 'onPostResume', 'onRestart',
             'onRestoreInstanceState', 'onResume', 'onStart')
    ]
    [not(Block/*[1]/MethodCall[SuperExpression][@MethodName = ancestor::MethodDeclaration/@Name])]
]]>
                </value>
            </property>
        </properties>
        <example>
<![CDATA[
import android.app.Activity;
import android.os.Bundle;

public class DummyActivity extends Activity {
    public void onCreate(Bundle bundle) {
        // missing call to super.onCreate(bundle)
        foo();
    }
}
]]>
        </example>
    </rule>

    <rule name="CallSuperLast"
          since="4.2.5"
          language="java"
          message="super should be called at the end of the method"
          class="net.sourceforge.pmd.lang.rule.XPathRule"
          externalInfoUrl="${pmd.website.baseurl}/pmd_rules_java_errorprone.html#callsuperlast">
        <description>
Super should be called at the end of the method
        </description>
        <priority>3</priority>
        <properties>
            <property name="xpath">
                <value>
<![CDATA[
//ClassOrInterfaceDeclaration
    [
      pmd-java:typeIs('android.app.Activity') or
      pmd-java:typeIs('android.app.Application') or
      pmd-java:typeIs('android.app.Service')
    ]
    //MethodDeclaration
    [
      @Name=('finish', 'onDestroy', 'onPause', 'onSaveInstanceState', 'onStop', 'onTerminate')
    ]
    [not(Block/*[last()]/MethodCall[SuperExpression][@MethodName = ancestor::MethodDeclaration/@Name])]
]]>
                </value>
            </property>
        </properties>
        <example>
<![CDATA[
import android.app.Activity;

public class DummyActivity extends Activity {
    public void onPause() {
        foo();
        // missing call to super.onPause()
    }
}
]]>
        </example>
    </rule>

    <rule name="CheckSkipResult"
          language="java"
          since="5.0"
          message="Check the value returned by the skip() method of an InputStream to see if the requested number of bytes has been skipped."
          class="net.sourceforge.pmd.lang.java.rule.errorprone.CheckSkipResultRule"
          externalInfoUrl="${pmd.website.baseurl}/pmd_rules_java_errorprone.html#checkskipresult">
        <description>
The skip() method may skip a smaller number of bytes than requested. Check the returned value to find out if it was the case or not.
        </description>
        <priority>3</priority>
        <example>
<![CDATA[
public class Foo {

   private FileInputStream _s = new FileInputStream("file");

   public void skip(int n) throws IOException {
      _s.skip(n); // You are not sure that exactly n bytes are skipped
   }

   public void skipExactly(int n) throws IOException {
      while (n != 0) {
         long skipped = _s.skip(n);
         if (skipped == 0)
            throw new EOFException();
         n -= skipped;
      }
   }
]]>
        </example>
    </rule>

    <rule name="ClassCastExceptionWithToArray"
          language="java"
          since="3.4"
          message="This usage of the Collection.toArray() method will throw a ClassCastException."
          class="net.sourceforge.pmd.lang.rule.XPathRule"
          externalInfoUrl="${pmd.website.baseurl}/pmd_rules_java_errorprone.html#classcastexceptionwithtoarray">
        <description>
When deriving an array of a specific class from your Collection, one should provide an array of
the same class as the parameter of the `toArray()` method. Doing otherwise will result
in a `ClassCastException`.
        </description>
        <priority>3</priority>
        <properties>
            <property name="xpath">
                <value>
<![CDATA[
//CastExpression[ArrayType/ClassOrInterfaceType[not(pmd-java:typeIsExactly('java.lang.Object'))]]
    /MethodCall[pmd-java:matchesSig("java.util.Collection#toArray()")]
]]>
                </value>
            </property>
        </properties>
        <example>
<![CDATA[
Collection c = new ArrayList();
Integer obj = new Integer(1);
c.add(obj);

    // this would trigger the rule (and throw a ClassCastException if executed)
Integer[] a = (Integer [])c.toArray();

   // this is fine and will not trigger the rule
Integer[] b = (Integer [])c.toArray(new Integer[0]);
]]>
        </example>
    </rule>

    <rule name="CloneMethodMustBePublic"
          language="java"
          since="5.4.0"
          message="clone() method must be public if the class implements Cloneable"
          class="net.sourceforge.pmd.lang.rule.XPathRule"
          externalInfoUrl="${pmd.website.baseurl}/pmd_rules_java_errorprone.html#clonemethodmustbepublic">
        <description>
The java manual says "By convention, classes that implement this interface should override
Object.clone (which is protected) with a public method."
        </description>
        <priority>3</priority>
        <properties>
            <property name="xpath">
                <value>
<![CDATA[
//MethodDeclaration[not(pmd-java:modifiers() = "public")]
    [@Name = 'clone']
    [@Arity = 0]
]]>
                </value>
            </property>
        </properties>
        <example>
<![CDATA[
public class Foo implements Cloneable {
    @Override
    protected Object clone() throws CloneNotSupportedException { // Violation, must be public
    }
}

public class Foo implements Cloneable {
    @Override
    protected Foo clone() { // Violation, must be public
    }
}

public class Foo implements Cloneable {
    @Override
    public Object clone() // Ok
}
]]>
        </example>
    </rule>

    <rule name="CloneMethodMustImplementCloneable"
          language="java"
          since="1.9"
          message="clone() method should be implemented only if implementing Cloneable interface"
          class="net.sourceforge.pmd.lang.java.rule.errorprone.CloneMethodMustImplementCloneableRule"
          externalInfoUrl="${pmd.website.baseurl}/pmd_rules_java_errorprone.html#clonemethodmustimplementcloneable">
        <description>
The method clone() should only be implemented if the class implements the Cloneable interface with the exception of
a final method that only throws CloneNotSupportedException.

The rule can also detect, if the class implements or extends a Cloneable class.
        </description>
        <priority>3</priority>
        <example>
<![CDATA[
public class MyClass {
 public Object clone() throws CloneNotSupportedException {
  return foo;
 }
}
]]>
        </example>
    </rule>

    <rule name="CloneMethodReturnTypeMustMatchClassName"
          language="java"
          minimumLanguageVersion="1.5"
          since="5.4.0"
          message="The return type of the clone() method must be the class name when implements Cloneable"
          class="net.sourceforge.pmd.lang.rule.XPathRule"
          externalInfoUrl="${pmd.website.baseurl}/pmd_rules_java_errorprone.html#clonemethodreturntypemustmatchclassname">
        <description>
If a class implements `Cloneable` the return type of the method `clone()` must be the class name. That way, the caller
of the clone method doesn't need to cast the returned clone to the correct type.

Note: Such a covariant return type is only possible with Java 1.5 or higher.
        </description>
        <priority>3</priority>
        <properties>
            <property name="xpath">
                <value>
<![CDATA[
//MethodDeclaration
    [@Name = 'clone']
    [@Arity = 0]
    [ClassOrInterfaceType[1]/@SimpleName != ancestor::ClassOrInterfaceDeclaration[1]/@SimpleName]
]]>
                </value>
            </property>
        </properties>
        <example>
<![CDATA[
public class Foo implements Cloneable {
    @Override
    protected Object clone() { // Violation, Object must be Foo
    }
}

public class Foo implements Cloneable {
    @Override
    public Foo clone() { //Ok
    }
}
]]>
        </example>
    </rule>

    <rule name="CloseResource"
          language="java"
          since="1.2.2"
          message="Ensure that resources like this {0} object are closed after use"
          class="net.sourceforge.pmd.lang.java.rule.errorprone.CloseResourceRule"
          externalInfoUrl="${pmd.website.baseurl}/pmd_rules_java_errorprone.html#closeresource">
        <description>
Ensure that resources (like `java.sql.Connection`, `java.sql.Statement`, and `java.sql.ResultSet` objects
and any subtype of `java.lang.AutoCloseable`) are always closed after use.
Failing to do so might result in resource leaks.

Note: It suffices to configure the super type, e.g. `java.lang.AutoClosable`, so that this rule automatically triggers
on any subtype (e.g. `java.io.FileInputStream`). Additionally specifying `java.sql.Connection` helps in detecting
the types, if the type resolution / auxclasspath is not correctly setup.

Note: Since PMD 6.16.0 the default value for the property `types` contains `java.lang.AutoCloseable` and detects
now cases where the standard `java.io.*Stream` classes are involved. In order to restore the old behaviour,
just remove "AutoCloseable" from the types.
        </description>
        <priority>3</priority>
        <example>
<![CDATA[
public class Bar {
    public void withSQL() {
        Connection c = pool.getConnection();
        try {
            // do stuff
        } catch (SQLException ex) {
           // handle exception
        } finally {
            // oops, should close the connection using 'close'!
            // c.close();
        }
    }

    public void withFile() {
        InputStream file = new FileInputStream(new File("/tmp/foo"));
        try {
            int c = file.in();
        } catch (IOException e) {
            // handle exception
        } finally {
            // TODO: close file
        }
    }
}
]]>
        </example>
    </rule>

    <rule name="CompareObjectsWithEquals"
          language="java"
          since="3.2"
          message="Use equals() to compare object references."
          class="net.sourceforge.pmd.lang.rule.XPathRule"
          externalInfoUrl="${pmd.website.baseurl}/pmd_rules_java_errorprone.html#compareobjectswithequals">
        <description>
Use `equals()` to compare object references; avoid comparing them with `==`.

Since comparing objects with named constants is useful in some cases (eg, when
defining constants for sentinel values), the rule ignores comparisons against
fields with all-caps name (eg `this == SENTINEL`), which is a common naming
convention for constant fields.

You may allow some types to be compared by reference by listing the exceptions
in the `typesThatCompareByReference` property.
        </description>
        <priority>3</priority>
        <properties>
            <property name="version" value="2.0"/>
            <property name="typesThatCompareByReference" type="List[String]" delimiter="," description="List of canonical type names for which reference comparison is allowed.">
                <value>java.lang.Enum,java.lang.Class</value>
            </property>
            <property name="xpath">
                <value>
<![CDATA[
//InfixExpression
    [@Operator = ("==", "!=")]
    [count(*
        [not(self::NullLiteral)]
        [pmd-java:typeIs('java.lang.Object')]
        [not(some $t in $typesThatCompareByReference satisfies pmd-java:typeIs($t))]
      ) = 2
    ]
    [not(ancestor::MethodDeclaration[1][@Name = "equals"])]
    (: Is not a field access with an all-caps identifier :)
    [not(FieldAccess[upper-case(@Name)=@Name]
     or VariableAccess[upper-case(@Name)=@Name])]
]]>
        </value>
            </property>
        </properties>
        <example>
<![CDATA[
class Foo {
  boolean bar(String a, String b) {
    return a == b;
  }
}

]]>
        </example>
    </rule>

    <rule name="ComparisonWithNaN"
          language="java"
          since="6.36.0"
          message="Comparisons with NaN always return false"
          class="net.sourceforge.pmd.lang.rule.XPathRule"
          externalInfoUrl="${pmd.website.baseurl}/pmd_rules_java_errorprone.html#comparisonwithnan">
        <description><![CDATA[
            Reports comparisons with double and float `NaN` (Not-a-Number) values.
            These are [specified](https://docs.oracle.com/javase/specs/jls/se8/html/jls-15.html#jls-15.21.1)
            to have unintuitive behavior: NaN is considered unequal to itself.
            This means a check like `someDouble == Double.NaN` will always return
            false, even if `someDouble` is really the NaN value. To test whether a
            value is the NaN value, one should instead use `Double.isNaN(someDouble)`
            (or `Float.isNaN`). The `!=` operator should be treated similarly.
            Finally, comparisons like `someDouble <= Double.NaN` are nonsensical
            and will always evaluate to false.
            
            This rule has been renamed from "BadComparison" in PMD 6.36.0.
        ]]></description>
        <priority>3</priority>
        <properties>
            <property name="version" value="2.0"/>
            <property name="xpath">
                <value>
                    <![CDATA[
//InfixExpression[@Operator = ("==", "!=", "<=", ">=", "<", ">")]/FieldAccess[@Name='NaN' and (pmd-java:typeIs('double') or pmd-java:typeIs('float'))]
]]>
                </value>
            </property>
        </properties>
        <example>
            <![CDATA[
boolean x = (y == Double.NaN);
]]>
        </example>
    </rule>


    <rule name="ConstructorCallsOverridableMethod"
          language="java"
          since="1.04"
          message="Overridable {0} called during object construction{1}"
          class="net.sourceforge.pmd.lang.java.rule.errorprone.ConstructorCallsOverridableMethodRule"
          externalInfoUrl="${pmd.website.baseurl}/pmd_rules_java_errorprone.html#constructorcallsoverridablemethod">
        <description>
Reports calls to overridable methods on `this` during object initialization. These
are invoked on an incompletely constructed object and can be difficult to debug if overridden.
This is because the subclass usually assumes that the superclass is completely initialized
in all methods. If that is not the case, bugs can appear in the constructor, for instance,
some fields that are still null may cause a NullPointerException or be stored somewhere
else to blow up later.

To avoid this problem, only use methods that are static, private, or final in constructors.
Note that those methods also must not call overridable methods transitively to be safe.
        </description>
        <priority>1</priority>
        <example>
<![CDATA[
public class SeniorClass {
  public SeniorClass(){
      toString(); //may throw NullPointerException if overridden
  }
  public String toString(){
    return "IAmSeniorClass";
  }
}
public class JuniorClass extends SeniorClass {
  private String name;
  public JuniorClass(){
    super(); //Automatic call leads to NullPointerException
    name = "JuniorClass";
  }
  public String toString(){
    return name.toUpperCase();
  }
}
]]>
        </example>
    </rule>

    <rule name="DetachedTestCase"
          language="java"
          since="6.13.0"
          message="Probable detached JUnit test case."
          class="net.sourceforge.pmd.lang.java.rule.errorprone.DetachedTestCaseRule"
          externalInfoUrl="${pmd.website.baseurl}/pmd_rules_java_errorprone.html#detachedtestcase">
        <description>
The method appears to be a test case since it has public or default visibility,
non-static access, no arguments, no return value, has no annotations, but is a
member of a class that has one or more JUnit test cases. If it is a utility
method, it should likely have private visibility. If it is an ignored test, it
should be annotated with @Test and @Ignore.
        </description>
        <priority>3</priority>
        <example>
<![CDATA[
public class MyTest {
    @Test
    public void someTest() {
    }

    // violation: Not annotated
    public void someOtherTest () {
    }

}
]]>
        </example>
    </rule>

    <rule name="DoNotCallGarbageCollectionExplicitly"
          language="java"
          since="4.2"
          message="Do not explicitly trigger a garbage collection."
          class="net.sourceforge.pmd.lang.rule.XPathRule"
          externalInfoUrl="${pmd.website.baseurl}/pmd_rules_java_errorprone.html#donotcallgarbagecollectionexplicitly">
        <description>
Calls to `System.gc()`, `Runtime.getRuntime().gc()`, and `System.runFinalization()` are not advised.
Code should have the same behavior whether the garbage collection is disabled using the option
`-Xdisableexplicitgc` or not.

Moreover, "modern" JVMs do a very good job handling garbage collections. If memory usage issues unrelated to memory
leaks develop within an application, it should be dealt with JVM options rather than within the code itself.
        </description>
        <priority>2</priority>
        <properties>
            <property name="xpath">
                <value>
<![CDATA[
//MethodCall[
       pmd-java:matchesSig("java.lang.System#gc()")
    or pmd-java:matchesSig("java.lang.Runtime#gc()")
    or pmd-java:matchesSig("java.lang.System#runFinalization()")
    or pmd-java:matchesSig("java.lang.Runtime#runFinalization()")
]
]]>
                </value>
            </property>
        </properties>
        <example>
<![CDATA[
public class GCCall {
    public GCCall() {
        // Explicit gc call !
        System.gc();
    }

    public void doSomething() {
        // Explicit gc call !
        Runtime.getRuntime().gc();
    }

    public explicitGCcall() {
        // Explicit gc call !
        System.gc();
    }

    public void doSomething() {
        // Explicit gc call !
        Runtime.getRuntime().gc();
    }
}
]]>
        </example>
    </rule>

    <rule name="DoNotExtendJavaLangThrowable"
          language="java"
          since="6.0.0"
          message="Exceptions should not extend java.lang.Throwable"
          class="net.sourceforge.pmd.lang.rule.XPathRule"
          externalInfoUrl="${pmd.website.baseurl}/pmd_rules_java_errorprone.html#donotextendjavalangthrowable">
        <description>
Extend Exception or RuntimeException instead of Throwable.
        </description>
        <priority>3</priority>
        <properties>
            <property name="xpath">
                <value>
<![CDATA[
//ClassOrInterfaceDeclaration/ExtendsList/ClassOrInterfaceType
  [pmd-java:typeIsExactly('java.lang.Throwable')]
]]>
                </value>
            </property>
        </properties>
        <example>
<![CDATA[
public class Foo extends Throwable { }
]]>
        </example>
    </rule>

    <rule name="DoNotHardCodeSDCard"
          since="4.2.6"
          language="java"
          message="Do not hardcode /sdcard."
          class="net.sourceforge.pmd.lang.rule.XPathRule"
          externalInfoUrl="${pmd.website.baseurl}/pmd_rules_java_errorprone.html#donothardcodesdcard">
        <description>
Use Environment.getExternalStorageDirectory() instead of "/sdcard"
        </description>
        <priority>3</priority>
        <properties>
            <property name="xpath">
                <value>//StringLiteral[starts-with(@Image,'"/sdcard')]</value>
            </property>
        </properties>
        <example>
<![CDATA[
public class MyActivity extends Activity {
    protected void foo() {
        String storageLocation = "/sdcard/mypackage";   // hard-coded, poor approach

       storageLocation = Environment.getExternalStorageDirectory() + "/mypackage"; // preferred approach
    }
}
]]>
        </example>
    </rule>

    <rule name="DoNotTerminateVM"
          language="java"
          since="4.1"
          message="System.exit() should not be used in J2EE/JEE apps"
          class="net.sourceforge.pmd.lang.rule.XPathRule"
          externalInfoUrl="${pmd.website.baseurl}/pmd_rules_java_errorprone.html#donotterminatevm">
        <description>
Web applications should not call `System.exit()`, since only the web container or the
application server should stop the JVM. Otherwise a web application would terminate all other applications
running on the same application server.

This rule also checks for the equivalent calls `Runtime.getRuntime().exit()` and `Runtime.getRuntime().halt()`.

This rule has been renamed from "DoNotCallSystemExit" in PMD 6.29.0.
        </description>
        <priority>3</priority>
        <properties>
            <property name="xpath">
                <value>
<![CDATA[
//(MethodDeclaration[@MainMethod = false()] | Initializer)//MethodCall[
    pmd-java:matchesSig("java.lang.System#exit(int)")
    or pmd-java:matchesSig("java.lang.Runtime#exit(int)")
    or pmd-java:matchesSig("java.lang.Runtime#halt(int)")
]
]]>
                </value>
            </property>
        </properties>
        <example>
<![CDATA[
public void bar() {
    System.exit(0);                 // never call this when running in an application server!
}
public void foo() {
    Runtime.getRuntime().exit(0);   // never stop the JVM manually, the container will do this.
}
]]>
        </example>
    </rule>

    <rule name="DoNotThrowExceptionInFinally"
          language="java"
          since="4.2"
          message="A throw statement in a finally block makes the control flow hard to understand."
          class="net.sourceforge.pmd.lang.rule.XPathRule"
          externalInfoUrl="${pmd.website.baseurl}/pmd_rules_java_errorprone.html#donotthrowexceptioninfinally">
        <description>
Throwing exceptions within a 'finally' block is confusing since they may mask other exceptions
or code defects.
Note: This is a PMD implementation of the Lint4j rule "A throw in a finally block"
        </description>
        <priority>4</priority>
        <properties>
            <property name="xpath">
                <value>//FinallyClause[descendant::ThrowStatement]</value>
            </property>
        </properties>
        <example>
<![CDATA[
public class Foo {
    public void bar() {
        try {
            // Here do some stuff
        } catch( Exception e) {
            // Handling the issue
        } finally {
            // is this really a good idea ?
            throw new Exception();
        }
    }
}
]]>
        </example>
    </rule>

    <rule name="DontImportSun"
          language="java"
          since="1.5"
          message="Avoid importing anything from the 'sun.*' packages"
          class="net.sourceforge.pmd.lang.rule.XPathRule"
          externalInfoUrl="${pmd.website.baseurl}/pmd_rules_java_errorprone.html#dontimportsun">
        <description>
Avoid importing anything from the 'sun.*' packages. These packages are not portable
and are likely to change.

If you find yourself having to depend on Sun APIs, confine this dependency to as
small a scope as possible, for instance by writing a stable wrapper class around
the unstable API. You can then suppress this rule in the implementation of the wrapper.
        </description>
        <priority>4</priority>
        <properties>
            <property name="xpath">
                <value>
                    <![CDATA[
//ImportDeclaration[starts-with(@ImportedName, 'sun.')]
]]>
                </value>
            </property>

        </properties>
        <example>
<![CDATA[
import sun.misc.foo;
public class Foo {}
]]>
        </example>
    </rule>

    <rule name="DontUseFloatTypeForLoopIndices"
          language="java"
          since="4.3"
          message="Don't use floating point for loop indices. If you must use floating point, use double."
          class="net.sourceforge.pmd.lang.rule.XPathRule"
          externalInfoUrl="${pmd.website.baseurl}/pmd_rules_java_errorprone.html#dontusefloattypeforloopindices">
        <description>
Don't use floating point for loop indices. If you must use floating point, use double
unless you're certain that float provides enough precision and you have a compelling
performance need (space or time).
        </description>
        <priority>3</priority>
        <properties>
            <property name="xpath">
                <value>
<![CDATA[
//ForStatement/ForInit//VariableDeclaratorId[pmd-java:typeIs('float')]
]]>
                </value>
            </property>
        </properties>
        <example>
<![CDATA[
public class Count {
  public static void main(String[] args) {
    final int START = 2000000000;
    int count = 0;
    for (float f = START; f < START + 50; f++)
      count++;
      //Prints 0 because (float) START == (float) (START + 50).
      System.out.println(count);
      //The termination test misbehaves due to floating point granularity.
    }
}
]]>
        </example>
    </rule>

    <rule name="EmptyCatchBlock"
          language="java"
          since="0.1"
          message="Avoid empty catch blocks"
          class="net.sourceforge.pmd.lang.rule.XPathRule"
          externalInfoUrl="${pmd.website.baseurl}/pmd_rules_java_errorprone.html#emptycatchblock">
        <description>
Empty Catch Block finds instances where an exception is caught, but nothing is done.
In most circumstances, this swallows an exception which should either be acted on
or reported.
        </description>
        <priority>3</priority>
        <properties>
            <property name="xpath">
                <value>
<![CDATA[
//CatchClause[
  Block[
      count(*) = 0
      and ($allowCommentedBlocks = false() or Block/@containsComment = false())
  ]
  and CatchParameter/VariableDeclaratorId[not(matches(@Name, $allowExceptionNameRegex))]
]
]]>
                </value>
            </property>
            <property name="allowCommentedBlocks" type="Boolean" description="Empty blocks containing comments will be skipped" value="false"/>
            <property name="allowExceptionNameRegex" type="String" description="Empty blocks catching exceptions with names matching this regular expression will be skipped" value="^(ignored|expected)$"/>
        </properties>
        <example>
<![CDATA[
public void doSomething() {
    try {
        FileInputStream fis = new FileInputStream("/tmp/bugger");
    } catch (IOException ioe) {
        // not good
    }
}
]]>
        </example>
    </rule>

    <rule name="EmptyFinalizer"
          language="java"
          since="1.5"
          message="Avoid empty finalize methods"
          class="net.sourceforge.pmd.lang.rule.XPathRule"
          externalInfoUrl="${pmd.website.baseurl}/pmd_rules_java_errorprone.html#emptyfinalizer">
        <description>
Empty finalize methods serve no purpose and should be removed. Note that Oracle has declared Object.finalize() as deprecated since JDK 9.
        </description>
        <priority>3</priority>
        <properties>
            <property name="xpath">
                <value>
<![CDATA[
//MethodDeclaration[@Name='finalize'][@Arity = 0]
  /Block[not(*)]
]]>
                </value>
            </property>
        </properties>
        <example>
<![CDATA[
public class Foo {
   protected void finalize() {}
}
]]>
        </example>
    </rule>

    <rule name="EmptyFinallyBlock"
          deprecated="true"
          language="java"
          since="0.4"
          message="Avoid empty finally blocks"
          class="net.sourceforge.pmd.lang.rule.XPathRule"
          externalInfoUrl="${pmd.website.baseurl}/pmd_rules_java_errorprone.html#emptyfinallyblock">
        <description>
Empty finally blocks serve no purpose and should be removed.

_Note:_ This rule is deprecated since PMD 6.46.0 and will be removed with PMD 7.0.0.
Use the rule {% rule "java/codestyle/EmptyControlStatement" %} from category codestyle instead.
        </description>
        <priority>3</priority>
        <properties>
            <property name="xpath">
                <value>
<![CDATA[
//FinallyClause[Block[not(*)]]
]]>
                </value>
            </property>
        </properties>
        <example>
<![CDATA[
public class Foo {
    public void bar() {
        try {
            int x=2;
        } finally {
            // empty!
        }
    }
}
]]>
        </example>
    </rule>

    <rule name="EmptyIfStmt"
          deprecated="true"
          language="java"
          since="0.1"
          message="Avoid empty 'if' statements"
          class="net.sourceforge.pmd.lang.rule.XPathRule"
          externalInfoUrl="${pmd.website.baseurl}/pmd_rules_java_errorprone.html#emptyifstmt">
        <description>
Empty If Statement finds instances where a condition is checked but nothing is done about it.

_Note:_ This rule is deprecated since PMD 6.46.0 and will be removed with PMD 7.0.0.
Use the rule {% rule "java/codestyle/EmptyControlStatement" %} from category codestyle instead.
        </description>
        <priority>3</priority>
        <properties>
            <property name="xpath">
                <value>
<![CDATA[
//IfStatement/*[self::EmptyStatement or self::Block[not(*)]]
]]>
                </value>
            </property>
        </properties>
        <example>
<![CDATA[
public class Foo {
 void bar(int x) {
  if (x == 0) {
   // empty!
  }
 }
}
]]>
        </example>
    </rule>

    <rule name="EmptyInitializer"
          deprecated="true"
          language="java"
          since="5.0"
          message="Empty initializer was found"
          class="net.sourceforge.pmd.lang.rule.XPathRule"
          externalInfoUrl="${pmd.website.baseurl}/pmd_rules_java_errorprone.html#emptyinitializer">
        <description>
Empty initializers serve no purpose and should be removed.

_Note:_ This rule is deprecated since PMD 6.46.0 and will be removed with PMD 7.0.0.
Use the rule {% rule "java/codestyle/EmptyControlStatement" %} from category codestyle instead.
        </description>
        <priority>3</priority>
        <properties>
            <property name="xpath">
                <value>//Initializer/Block[not(*)]</value>
            </property>
        </properties>
        <example>
<![CDATA[
public class Foo {

   static {} // Why ?

   {} // Again, why ?

}
]]>
        </example>
    </rule>

    <rule name="EmptyStatementBlock"
          deprecated="true"
          language="java"
          since="5.0"
          message="Avoid empty block statements."
          class="net.sourceforge.pmd.lang.rule.XPathRule"
          externalInfoUrl="${pmd.website.baseurl}/pmd_rules_java_errorprone.html#emptystatementblock">
        <description>
Empty block statements serve no purpose and should be removed.

_Note:_ This rule is deprecated since PMD 6.46.0 and will be removed with PMD 7.0.0.
Use the rule {% rule "java/codestyle/EmptyControlStatement" %} from category codestyle instead.
        </description>
        <priority>3</priority>
        <properties>
            <property name="xpath">
                <value>//Block[not(*)][parent::Block or parent::SwitchFallthroughBranch or parent::SwitchArrowBranch]</value>
            </property>
        </properties>
        <example>
<![CDATA[
public class Foo {

   private int _bar;

   public void setBar(int bar) {
      { _bar = bar; } // Why not?
      {} // But remove this.
   }

}
]]>
        </example>
    </rule>

    <rule name="EmptyStatementNotInLoop"
          language="java"
          since="1.5"
          deprecated="true"
          message="An empty statement (semicolon) not part of a loop"
          class="net.sourceforge.pmd.lang.rule.XPathRule"
          externalInfoUrl="${pmd.website.baseurl}/pmd_rules_java_errorprone.html#emptystatementnotinloop">
        <description>
An empty statement (or a semicolon by itself) that is not used as the sole body of a 'for'
or 'while' loop is probably a bug.  It could also be a double semicolon, which has no purpose
and should be removed.

_Note:_ This rule is deprecated since PMD 6.53.0 and will be removed with PMD 7.0.0.
Use the rule {% rule java/codestyle/UnnecessarySemicolon %} instead.
        </description>
        <priority>3</priority>
        <properties>
            <property name="xpath">
                <value>
<![CDATA[
//EmptyStatement
 [not(
          parent::WhileStatement
       or parent::ForStatement
       or parent::ForeachStatement
       or preceding-sibling::*[1]/self::LocalClassStatement
  )
 ]
]]>
                </value>
            </property>
        </properties>
        <example>
<![CDATA[
public void doit() {
      // this is probably not what you meant to do
      ;
      // the extra semicolon here this is not necessary
      System.out.println("look at the extra semicolon");;
}
]]>
        </example>
    </rule>

    <rule name="EmptySwitchStatements"
          deprecated="true"
          language="java"
          since="1.0"
          message="Avoid empty switch statements"
          class="net.sourceforge.pmd.lang.rule.XPathRule"
          externalInfoUrl="${pmd.website.baseurl}/pmd_rules_java_errorprone.html#emptyswitchstatements">
        <description>
Empty switch statements serve no purpose and should be removed.#

_Note:_ This rule is deprecated since PMD 6.46.0 and will be removed with PMD 7.0.0.
Use the rule {% rule "java/codestyle/EmptyControlStatement" %} from category codestyle instead.
        </description>
        <priority>3</priority>
        <properties>
            <property name="xpath">
                <value>//SwitchStatement[count(*) = 1]</value>
            </property>
        </properties>
        <example>
<![CDATA[
public void bar() {
    int x = 2;
    switch (x) {
        // once there was code here
        // but it's been commented out or something
    }
}
]]>
        </example>
    </rule>

    <rule name="EmptySynchronizedBlock"
          deprecated="true"
          language="java"
          since="1.3"
          message="Avoid empty synchronized blocks"
          class="net.sourceforge.pmd.lang.rule.XPathRule"
          externalInfoUrl="${pmd.website.baseurl}/pmd_rules_java_errorprone.html#emptysynchronizedblock">
        <description>
Empty synchronized blocks serve no purpose and should be removed.

_Note:_ This rule is deprecated since PMD 6.46.0 and will be removed with PMD 7.0.0.
Use the rule {% rule "java/codestyle/EmptyControlStatement" %} from category codestyle instead.
        </description>
        <priority>3</priority>
        <properties>
            <property name="xpath">
                <value>//SynchronizedStatement/Block[not(*)]</value>
            </property>
        </properties>
        <example>
<![CDATA[
public class Foo {
    public void bar() {
        synchronized (this) {
            // empty!
        }
    }
}
]]>
        </example>
    </rule>

    <rule name="EmptyTryBlock"
          deprecated="true"
          language="java"
          since="0.4"
          message="Avoid empty try blocks"
          class="net.sourceforge.pmd.lang.rule.XPathRule"
          externalInfoUrl="${pmd.website.baseurl}/pmd_rules_java_errorprone.html#emptytryblock">
        <description>
Avoid empty try blocks - what's the point?

_Note:_ This rule is deprecated since PMD 6.46.0 and will be removed with PMD 7.0.0.
Use the rule {% rule "java/codestyle/EmptyControlStatement" %} from category codestyle instead.
        </description>
        <priority>3</priority>
        <properties>
            <property name="xpath">
                <value>
<![CDATA[
//TryStatement[not(ResourceList)]/Block[not(*)]
]]>
                </value>
            </property>
        </properties>
        <example>
<![CDATA[
public class Foo {
    public void bar() {
        try {
        } catch (Exception e) {
            e.printStackTrace();
        }
    }
}
]]>
        </example>
    </rule>

    <rule name="EmptyWhileStmt"
          deprecated="true"
          language="java"
          since="0.2"
          message="Avoid empty 'while' statements"
          class="net.sourceforge.pmd.lang.rule.XPathRule"
          externalInfoUrl="${pmd.website.baseurl}/pmd_rules_java_errorprone.html#emptywhilestmt">
        <description>
Empty While Statement finds all instances where a while statement does nothing.
If it is a timing loop, then you should use Thread.sleep() for it; if it is
a while loop that does a lot in the exit expression, rewrite it to make it clearer.

_Note:_ This rule is deprecated since PMD 6.46.0 and will be removed with PMD 7.0.0.
Use the rule {% rule "java/codestyle/EmptyControlStatement" %} from category codestyle instead.
        </description>
        <priority>3</priority>
        <properties>
            <property name="xpath">
                <value>
<![CDATA[
//WhileStatement/*[self::Block[not(*)] or self::EmptyStatement]
]]>
                </value>
            </property>
        </properties>
        <example>
<![CDATA[
void bar(int a, int b) {
    while (a == b) {
        // empty!
    }
}
 ]]>
        </example>
    </rule>

    <rule name="EqualsNull"
          language="java"
          since="1.9"
          message="Avoid using equals() to compare against null"
          class="net.sourceforge.pmd.lang.rule.XPathRule"
          externalInfoUrl="${pmd.website.baseurl}/pmd_rules_java_errorprone.html#equalsnull">
        <description>
Tests for null should not use the equals() method. The '==' operator should be used instead.
        </description>
        <priority>1</priority>
        <properties>
            <property name="xpath">
                <value>
<![CDATA[
//MethodCall[@MethodName = "equals" and ArgumentList[count(*) = 1 and NullLiteral]]
]]>
                </value>
            </property>
        </properties>
        <example>
<![CDATA[
String x = "foo";

if (x.equals(null)) {   // bad form
    doSomething();
}

if (x == null) {        // preferred
    doSomething();
}
]]>
        </example>
    </rule>

    <rule name="FinalizeDoesNotCallSuperFinalize"
          language="java"
          since="1.5"
          message="Last statement in finalize method should be a call to super.finalize()"
          class="net.sourceforge.pmd.lang.rule.XPathRule"
          externalInfoUrl="${pmd.website.baseurl}/pmd_rules_java_errorprone.html#finalizedoesnotcallsuperfinalize">
        <description>
If the finalize() is implemented, its last action should be to call super.finalize. Note that Oracle has declared Object.finalize() as deprecated since JDK 9.
        </description>
        <priority>3</priority>
        <properties>
            <property name="xpath">
                <value>
<!-- in English: a method declaration of finalize(), with no arguments, containing
a block whose last statement is NOT a call to super.finalize -->
<![CDATA[
//MethodDeclaration[@Name = "finalize"][@Arity = 0]
   /Block/*[last()]
      [not(MethodCall[@MethodName = "finalize"]/SuperExpression)]
      [not(FinallyClause/Block/ExpressionStatement/
          MethodCall[@MethodName = "finalize"]/SuperExpression)]
]]>
                </value>
            </property>
        </properties>
        <example>
<![CDATA[
protected void finalize() {
    something();
    // neglected to call super.finalize()
}
]]>
        </example>
    </rule>

    <rule name="FinalizeOnlyCallsSuperFinalize"
          language="java"
          since="1.5"
          message="Finalize should do something besides just calling super.finalize()"
          class="net.sourceforge.pmd.lang.rule.XPathRule"
          externalInfoUrl="${pmd.website.baseurl}/pmd_rules_java_errorprone.html#finalizeonlycallssuperfinalize">
        <description>
If the finalize() is implemented, it should do something besides just calling super.finalize(). Note that Oracle has declared Object.finalize() as deprecated since JDK 9.
        </description>
        <priority>3</priority>
        <properties>
            <property name="xpath">
                <value>
<![CDATA[
//MethodDeclaration[@Name='finalize'][@Arity = 0]
   [Block[@Size=1]/ExpressionStatement/MethodCall[@MethodName = "finalize"][SuperExpression]]
]]>
                </value>
            </property>
        </properties>
        <example>
<![CDATA[
protected void finalize() {
    super.finalize();
}
]]>
        </example>
    </rule>

    <rule name="FinalizeOverloaded"
          language="java"
          since="1.5"
          message="Finalize methods should not be overloaded"
          class="net.sourceforge.pmd.lang.rule.XPathRule"
          externalInfoUrl="${pmd.website.baseurl}/pmd_rules_java_errorprone.html#finalizeoverloaded">
        <description>
Methods named finalize() should not have parameters.  It is confusing and most likely an attempt to
overload Object.finalize(). It will not be called by the VM.

Note that Oracle has declared Object.finalize() as deprecated since JDK 9.
        </description>
        <priority>3</priority>
        <properties>
            <property name="xpath">
                <value>
<![CDATA[
//MethodDeclaration[@Name='finalize'][@Arity > 0]
]]>
                </value>
            </property>
        </properties>
        <example>
<![CDATA[
public class Foo {
    // this is confusing and probably a bug
    protected void finalize(int a) {
    }
}
]]>
        </example>
    </rule>

    <rule name="FinalizeShouldBeProtected"
          language="java"
          since="1.1"
          message="If you override finalize(), make it protected"
          class="net.sourceforge.pmd.lang.rule.XPathRule"
          externalInfoUrl="${pmd.website.baseurl}/pmd_rules_java_errorprone.html#finalizeshouldbeprotected">
        <description>
When overriding the finalize(), the new method should be set as protected.  If made public,
other classes may invoke it at inappropriate times.

Note that Oracle has declared Object.finalize() as deprecated since JDK 9.
        </description>
        <priority>3</priority>
        <properties>
            <property name="xpath">
                <value>
<![CDATA[
//MethodDeclaration[@Visibility != "protected"][@Name='finalize'][@Arity = 0]
]]>
                </value>
            </property>
        </properties>
        <example>
<![CDATA[
public void finalize() {
    // do something
}
]]>
        </example>
    </rule>

    <rule name="IdempotentOperations"
          language="java"
          since="2.0"
          message="Avoid idempotent operations (like assigning a variable to itself)."
          class="net.sourceforge.pmd.lang.java.rule.errorprone.IdempotentOperationsRule"
          externalInfoUrl="${pmd.website.baseurl}/pmd_rules_java_errorprone.html#idempotentoperations">
        <description>
Avoid idempotent operations - they have no effect.
        </description>
        <priority>3</priority>
        <example>
<![CDATA[
public class Foo {
 public void bar() {
  int x = 2;
  x = x;
 }
}
]]>
        </example>
    </rule>

    <rule name="ImplicitSwitchFallThrough"
          language="java"
          since="3.0"
          message="This switch case may be reached by fallthrough from the previous case"
          class="net.sourceforge.pmd.lang.java.rule.errorprone.ImplicitSwitchFallThroughRule"
          externalInfoUrl="${pmd.website.baseurl}/pmd_rules_java_errorprone.html#implicitswitchfallthrough">
        <description>
Switch statements without break or return statements for each case option
may indicate problematic behaviour. Empty cases are ignored as these indicate
an intentional fall-through.

You can ignore a violation by commenting `// fallthrough` before the case label
which is reached by fallthrough, or with `@SuppressWarnings("fallthrough")`.

This rule has been renamed from "MissingBreakInSwitch" in PMD 6.37.0.
        </description>
        <priority>3</priority>
        <example>
<![CDATA[
public void bar(int status) {
    switch(status) {
      case CANCELLED:
        doCancelled();
        // break; hm, should this be commented out?
      case NEW:
        doNew();
        // is this really a fall-through?
        // what happens if you add another case after this one?
      case REMOVED:
        doRemoved();
        // fallthrough - this comment just clarifies that you want a fallthrough
      case OTHER: // empty case - this is interpreted as an intentional fall-through
      case ERROR:
        doErrorHandling();
        break;
    }
}
]]>
        </example>
    </rule>

    <rule name="InstantiationToGetClass"
          language="java"
          since="2.0"
          message="Avoid instantiating an object just to call getClass() on it; use the .class public member instead"
          class="net.sourceforge.pmd.lang.rule.XPathRule"
          externalInfoUrl="${pmd.website.baseurl}/pmd_rules_java_errorprone.html#instantiationtogetclass">
        <description>
Avoid instantiating an object just to call getClass() on it; use the .class public member instead.
        </description>
        <priority>4</priority>
        <properties>
            <property name="xpath">
                <value>
<![CDATA[
//MethodCall
 [@MethodName='getClass']
 [ConstructorCall]
]]>
                </value>
            </property>
        </properties>
        <example>
<![CDATA[
// replace this
Class c = new String().getClass();

// with this:
Class c = String.class;
]]>
        </example>
    </rule>

    <rule name="InvalidLogMessageFormat"
          language="java"
          since="5.5.0"
          message="Invalid message format"
          class="net.sourceforge.pmd.lang.java.rule.errorprone.InvalidLogMessageFormatRule"
          externalInfoUrl="${pmd.website.baseurl}/pmd_rules_java_errorprone.html#invalidlogmessageformat">
        <description>
Check for messages in slf4j and log4j2 (since 6.19.0) loggers with non matching number of arguments and placeholders.

Since 6.32.0 in addition to parameterized message placeholders (`{}`) also format specifiers of string formatted
messages are supported (`%s`).

This rule has been renamed from "InvalidSlf4jMessageFormat" in PMD 6.19.0.
        </description>
        <priority>5</priority>
        <example>
<![CDATA[
LOGGER.error("forget the arg {}");
LOGGER.error("forget the arg %s");
LOGGER.error("too many args {}", "arg1", "arg2");
LOGGER.error("param {}", "arg1", new IllegalStateException("arg")); //The exception is shown separately, so is correct.
]]>
        </example>
    </rule>

    <rule name="JumbledIncrementer"
          language="java"
          since="1.0"
          message="Avoid modifying an outer loop incrementer in an inner loop for update expression"
          class="net.sourceforge.pmd.lang.rule.XPathRule"
          externalInfoUrl="${pmd.website.baseurl}/pmd_rules_java_errorprone.html#jumbledincrementer">
        <description>
Avoid jumbled loop incrementers - it's usually a mistake, and is confusing even if intentional.
        </description>
        <priority>3</priority>
        <properties>
            <property name="xpath">
                <value><![CDATA[
//ForStatement
    [not(ForInit) or ForInit//VariableDeclaratorId/@Name != ForUpdate//VariableAccess/@Name]
    [ForUpdate//VariableAccess[@AccessType = 'WRITE']/@Name
     =
     ancestor::ForStatement/ForInit//VariableDeclaratorId/@Name
    ]
]]>
                </value>
            </property>
        </properties>
        <example>
 <![CDATA[
public class JumbledIncrementerRule1 {
    public void foo() {
        for (int i = 0; i < 10; i++) {          // only references 'i'
            for (int k = 0; k < 20; i++) {      // references both 'i' and 'k'
                System.out.println("Hello");
            }
        }
    }
}
]]>
        </example>
    </rule>

    <rule name="JUnitSpelling"
          language="java"
          since="1.0"
          message="You may have misspelled a JUnit framework method (setUp or tearDown)"
          class="net.sourceforge.pmd.lang.java.rule.errorprone.JUnitSpellingRule"
          externalInfoUrl="${pmd.website.baseurl}/pmd_rules_java_errorprone.html#junitspelling">
        <description>
            In JUnit 3, the setUp method is used to set up all data entities required in running tests.
            The tearDown method is used to clean up all data entities required in running tests.
            You should not misspell method name if you want your test to set up and clean up everything correctly.
        </description>
        <priority>3</priority>
        <example>
<![CDATA[
import junit.framework.*;

public class Foo extends TestCase {
    public void setup() {}    // oops, should be setUp
    public void TearDown() {} // oops, should be tearDown
}
]]>
        </example>
    </rule>

    <rule name="JUnitStaticSuite"
          language="java"
          since="1.0"
          message="You have a suite() method that is not both public and static, so JUnit won't call it to get your TestSuite.  Is that what you wanted to do?"
          class="net.sourceforge.pmd.lang.java.rule.errorprone.JUnitStaticSuiteRule"
          typeResolution="true"
          externalInfoUrl="${pmd.website.baseurl}/pmd_rules_java_errorprone.html#junitstaticsuite">
        <description>
The suite() method in a JUnit test needs to be both public and static.
        </description>
        <priority>3</priority>
        <example>
<![CDATA[
import junit.framework.*;

public class Foo extends TestCase {
    public void suite() {}         // oops, should be static
    private static void suite() {} // oops, should be public
}
]]>
        </example>
    </rule>

    <rule name="MethodWithSameNameAsEnclosingClass"
          language="java"
          since="1.5"
          message="A method should not have the same name as its containing class"
          class="net.sourceforge.pmd.lang.rule.XPathRule"
          externalInfoUrl="${pmd.website.baseurl}/pmd_rules_java_errorprone.html#methodwithsamenameasenclosingclass">
        <description>
A method should not have the same name as its containing class.
This would be confusing as it would look like a constructor. 
        </description>
        <priority>3</priority>
        <properties>
            <property name="xpath">
                <value>
<![CDATA[
//MethodDeclaration[@Name = ancestor::ClassOrInterfaceDeclaration/@SimpleName]
]]>
                </value>
            </property>
        </properties>
        <example>
<![CDATA[
public class MyClass {

    public MyClass() {}         // this is OK because it is a constructor

    public void MyClass() {}    // this is bad because it is a method
}
]]>
        </example>
    </rule>

    <rule name="MisplacedNullCheck"
          language="java"
          since="3.5"
          message="The null check here is misplaced; if the variable ''{0}'' is null there will be a NullPointerException"
          class="net.sourceforge.pmd.lang.rule.XPathRule"
          externalInfoUrl="${pmd.website.baseurl}/pmd_rules_java_errorprone.html#misplacednullcheck">
        <description>
The null check here is misplaced. If the variable is null a `NullPointerException` will be thrown.
Either the check is useless (the variable will never be `null`) or it is incorrect.
        </description>
        <priority>3</priority>
        <properties>
            <property name="xpath">
                <value>
<![CDATA[
//InfixExpression[@Operator = '&&']
    /InfixExpression[@Operator = '!=']
        (: one side is null :)
        [NullLiteral]
        (: other side checks for the variable used somewhere in the first child of conditional and expression :)
        [VariableAccess]
        [some $var in preceding-sibling::*//VariableAccess
            [parent::MethodCall or parent::FieldAccess]
            [not(ancestor::InfixExpression[@Operator = '||'])]
            /@Name
            satisfies $var = VariableAccess/@Name
        ]
    /VariableAccess
|
//InfixExpression[@Operator = '||']
    /InfixExpression[@Operator = '==']
        (: one side is null :)
        [NullLiteral]
        (: other side checks for the variable used somewhere in the first child of conditional or expression :)
        [VariableAccess]
        [some $var in preceding-sibling::*//VariableAccess
            [parent::MethodCall or parent::FieldAccess]
            [not(ancestor::InfixExpression[@Operator = '&&'])]
            /@Name
            satisfies $var = VariableAccess/@Name
        ]
    /VariableAccess
]]>
                </value>
            </property>
        </properties>
        <example>
<![CDATA[
public class Foo {
    void bar() {
        if (a.equals(baz) && a != null) {} // a could be null, misplaced null check

        if (a != null && a.equals(baz)) {} // correct null check
    }
}
]]>
        </example>
        <example>
<![CDATA[
public class Foo {
    void bar() {
        if (a.equals(baz) || a == null) {} // a could be null, misplaced null check

        if (a == null || a.equals(baz)) {} // correct null check
    }
}
]]>
        </example>
    </rule>

    <rule name="MissingSerialVersionUID"
          language="java"
          since="3.0"
          message="Classes implementing Serializable should set a serialVersionUID"
          class="net.sourceforge.pmd.lang.rule.XPathRule"
          externalInfoUrl="${pmd.website.baseurl}/pmd_rules_java_errorprone.html#missingserialversionuid">
        <description>
Serializable classes should provide a serialVersionUID field.
The serialVersionUID field is also needed for abstract base classes. Each individual class in the inheritance
chain needs an own serialVersionUID field. See also [Should an abstract class have a serialVersionUID](https://stackoverflow.com/questions/893259/should-an-abstract-class-have-a-serialversionuid).
        </description>
        <priority>3</priority>
        <properties>
            <property name="xpath">
                <value>
<![CDATA[
//ClassOrInterfaceDeclaration
    [@Interface = false()]
    [count(ClassOrInterfaceBody/FieldDeclaration/VariableDeclarator/VariableDeclaratorId[@Name='serialVersionUID']) = 0]
    [(ImplementsList | ExtendsList)/ClassOrInterfaceType[pmd-java:typeIs('java.io.Serializable')]]
]]>
                </value>
            </property>
        </properties>
        <example>
<![CDATA[
public class Foo implements java.io.Serializable {
    String name;
    // Define serialization id to avoid serialization related bugs
    // i.e., public static final long serialVersionUID = 4328743;
}
]]>
        </example>
    </rule>

    <rule name="MissingStaticMethodInNonInstantiatableClass"
          language="java"
          since="3.0"
          message="Class cannot be instantiated and does not provide any static methods or fields"
          class="net.sourceforge.pmd.lang.rule.XPathRule"
          externalInfoUrl="${pmd.website.baseurl}/pmd_rules_java_errorprone.html#missingstaticmethodinnoninstantiatableclass">
        <description>
A class that has private constructors and does not have any static methods or fields cannot be used.

When one of the private constructors is annotated with one of the annotations, then the class is not considered
non-instantiatable anymore and no violation will be reported.
See the property `annotations`.
        </description>
        <priority>3</priority>
        <properties>
            <property name="annotations" type="List[String]" delimiter="," value="org.springframework.beans.factory.annotation.Autowired,javax.inject.Inject" description="If a constructor is annotated with one of these annotations, then the class is ignored."/>
            <property name="xpath">
                <value>
<![CDATA[
//ClassOrInterfaceDeclaration
    [pmd-java:hasAnnotation('lombok.experimental.UtilityClass')]
    [ClassOrInterfaceBody
        [
<<<<<<< HEAD
            (: no methods :)
            not(MethodDeclaration)
            or
            (: only private methods :)
            count(MethodDeclaration) = count(MethodDeclaration[@Private=true()])
        ]
=======
            (
                (: no methods :)
                not(ClassOrInterfaceBodyDeclaration/MethodDeclaration)
                or
                (: only private methods :)
                count(ClassOrInterfaceBodyDeclaration/MethodDeclaration) = count(ClassOrInterfaceBodyDeclaration/MethodDeclaration[@Private=true()])
            )
            and
            (
                (: no fields :)
                not(ClassOrInterfaceBodyDeclaration/FieldDeclaration)
                or
                (: only private fields :)
                count(ClassOrInterfaceBodyDeclaration/FieldDeclaration) = count(ClassOrInterfaceBodyDeclaration/FieldDeclaration[@Private=true()])

            )
       ]
>>>>>>> af6d502a
    ]
|
//ClassOrInterfaceDeclaration[@Nested= false() and @Local= false()]
(: no lombok constructor annotations :)
[not(pmd-java:hasAnnotation('lombok.NoArgsConstructor') or
     pmd-java:hasAnnotation('lombok.RequiredArgsConstructor') or
     pmd-java:hasAnnotation('lombok.AllArgsConstructor'))]
[
    (: at least one constructor :) ./ClassOrInterfaceBody/ConstructorDeclaration
    and
    (: only private constructors :) count(./ClassOrInterfaceBody/ConstructorDeclaration) = count(./ClassOrInterfaceBody/ConstructorDeclaration[pmd-java:modifiers() = "private"])
    and
    (: all constructors must not be annotated :)
        (every $x in $annotations satisfies
          not(./ClassOrInterfaceBody/ConstructorDeclaration/ModifierList/Annotation[pmd-java:typeIs($x)]))
]
(: no static methods :)
[not(.//MethodDeclaration[pmd-java:modifiers() = "static"])]
(: no (public, package-private, protected) static fields :)
[not(.//FieldDeclaration[not(pmd-java:modifiers() = "private")][pmd-java:modifiers() = "static"])]
(: no nested classes, that are public and static, and have no constructors at all or a public constructor :)
(: and have a method returning the outer class type :)
(: or the inner class extends the outer class :)
[not(.//ClassOrInterfaceDeclaration[@Nested = true()]
           [pmd-java:modifiers() = ("public", "static")]
           [not(./ClassOrInterfaceBody/ConstructorDeclaration) or ./ClassOrInterfaceBody/ConstructorDeclaration[pmd-java:modifiers() = "public"]]
           [(./ClassOrInterfaceBody/MethodDeclaration
                [pmd-java:modifiers() = "public"]
                [.//ClassOrInterfaceType
                    [@SimpleName = //ClassOrInterfaceDeclaration[@Nested = false()]/@SimpleName]
                ]
            ) or (
                ./ExtendsList/ClassOrInterfaceType[@SimpleName = //ClassOrInterfaceDeclaration[@Nested = false()]/@SimpleName]
            )]
        )
]
]]>
                </value>
            </property>
        </properties>
        <example>
<![CDATA[
// This class is unusable, since it cannot be
// instantiated (private constructor),
// and no static method can be called.

public class Foo {
  private Foo() {}
  void foo() {}
}

]]>
        </example>
    </rule>

    <rule name="MoreThanOneLogger"
          language="java"
          since="2.0"
          message="Class contains more than one logger."
          class="net.sourceforge.pmd.lang.rule.XPathRule"
          externalInfoUrl="${pmd.website.baseurl}/pmd_rules_java_errorprone.html#morethanonelogger">
        <description>
Normally only one logger is used in each class. This rule supports slf4j, log4j, Java Util Logging and
log4j2 (since 6.19.0).
        </description>
        <priority>2</priority>
        <properties>
            <property name="version" value="2.0"/>
            <property name="xpath">
                <value><![CDATA[
//ClassOrInterfaceDeclaration[
  count(
    ClassOrInterfaceBody/FieldDeclaration/ClassOrInterfaceType[
      pmd-java:typeIs("org.apache.log4j.Logger") or
      pmd-java:typeIs("org.apache.logging.log4j.Logger") or
      pmd-java:typeIs("java.util.logging.Logger") or
      pmd-java:typeIs("org.slf4j.Logger")
    ]
  ) > 1
]
                ]]></value>
            </property>
        </properties>
        <example>
<![CDATA[
public class Foo {
    Logger log = Logger.getLogger(Foo.class.getName());
    // It is very rare to see two loggers on a class, normally
    // log information is multiplexed by levels
    Logger log2= Logger.getLogger(Foo.class.getName());
}
]]>
        </example>
    </rule>

    <rule name="NonCaseLabelInSwitchStatement"
          language="java"
          since="1.5"
          message="A non-case label was present in a switch statement"
          class="net.sourceforge.pmd.lang.rule.XPathRule"
          externalInfoUrl="${pmd.website.baseurl}/pmd_rules_java_errorprone.html#noncaselabelinswitchstatement">
        <description>
A non-case label (e.g. a named break/continue label) was present in a switch statement.
This is legal, but confusing. It is easy to mix up the case labels and the non-case labels.
        </description>
        <priority>3</priority>
        <properties>
            <property name="xpath">
                <value>//SwitchStatement//LabeledStatement</value>
            </property>
        </properties>
        <example>
<![CDATA[
public class Foo {
  void bar(int a) {
   switch (a) {
     case 1:
       // do something
       break;
     mylabel: // this is legal, but confusing!
       break;
     default:
       break;
    }
  }
}
]]>
        </example>
    </rule>

    <rule name="NonSerializableClass"
          language="java"
          since="1.1"
          message="The field ''{0}'' of serializable class ''{1}'' is of non-serializable type ''{2}''."
          class="net.sourceforge.pmd.lang.java.rule.errorprone.NonSerializableClassRule"
          externalInfoUrl="${pmd.website.baseurl}/pmd_rules_java_errorprone.html#nonserializableclass">
        <description>
If a class is marked as `Serializable`, then all fields need to be serializable as well. In order to exclude
a field, it can be marked as transient. Static fields are not considered.

This rule reports all fields, that are not serializable.

If a class implements the methods to perform manual serialization (`writeObject`, `readObject`) or uses
a replacement object (`writeReplace`, `readResolve`) then this class is ignored.

Note: This rule has been revamped with PMD 6.52.0. It was previously called "BeanMembersShouldSerialize".
The property `prefix` has been deprecated, since in a serializable class all fields have to be
serializable regardless of the name.
        </description>
        <priority>3</priority>
        <example>
            <![CDATA[
class Buzz implements java.io.Serializable {
    private static final long serialVersionUID = 1L;

    private transient int someFoo;          // good, it's transient
    private static int otherFoo;            // also OK, it's static
    private java.io.FileInputStream stream; // bad - FileInputStream is not serializable

    public void setStream(FileInputStream stream) {
        this.stream = stream;
    }

    public int getSomeFoo() {
          return this.someFoo;
    }
}
]]>
        </example>
    </rule>

    <rule name="NonStaticInitializer"
          language="java"
          since="1.5"
          message="Non-static initializers are confusing"
          class="net.sourceforge.pmd.lang.rule.XPathRule"
          externalInfoUrl="${pmd.website.baseurl}/pmd_rules_java_errorprone.html#nonstaticinitializer">
        <description>
A non-static initializer block will be called any time a constructor is invoked (just prior to
invoking the constructor).  While this is a valid language construct, it is rarely used and is
confusing.
        </description>
        <priority>3</priority>
        <properties>
            <property name="version" value="2.0" />
            <property name="xpath">
                <value>
<![CDATA[
//Initializer[@Static=false()][not(ancestor::*[3][self::ConstructorCall or self::EnumConstant])]
]]>
                </value>
            </property>
        </properties>
        <example>
<![CDATA[
public class MyClass {
  // this block gets run before any call to a constructor
  {
    System.out.println("I am about to construct myself");
  }
}
]]>
        </example>
    </rule>

    <rule name="NullAssignment"
          language="java"
          since="1.02"
          message="Assigning an Object to null is a code smell.  Consider refactoring."
          class="net.sourceforge.pmd.lang.java.rule.errorprone.NullAssignmentRule"
          externalInfoUrl="${pmd.website.baseurl}/pmd_rules_java_errorprone.html#nullassignment">
        <description>
Assigning a "null" to a variable (outside of its declaration) is usually bad form.  Sometimes, this type
of assignment is an indication that the programmer doesn't completely understand what is going on in the code.

NOTE: This sort of assignment may used in some cases to dereference objects and encourage garbage collection.
        </description>
        <priority>3</priority>
        <example>
 <![CDATA[
public void bar() {
  Object x = null; // this is OK
  x = new Object();
     // big, complex piece of code here
  x = null; // this is not required
     // big, complex piece of code here
}
]]>
        </example>
    </rule>

    <rule name="OverrideBothEqualsAndHashcode"
          language="java"
          since="0.4"
          message="Ensure you override both equals() and hashCode()"
          class="net.sourceforge.pmd.lang.java.rule.errorprone.OverrideBothEqualsAndHashcodeRule"
          externalInfoUrl="${pmd.website.baseurl}/pmd_rules_java_errorprone.html#overridebothequalsandhashcode">
        <description>
Override both public boolean Object.equals(Object other), and public int Object.hashCode(), or override neither.  Even if you are inheriting a hashCode() from a parent class, consider implementing hashCode and explicitly delegating to your superclass.
        </description>
        <priority>3</priority>
        <example>
<![CDATA[
public class Bar {        // poor, missing a hashcode() method
    public boolean equals(Object o) {
      // do some comparison
    }
}

public class Baz {        // poor, missing an equals() method
    public int hashCode() {
      // return some hash value
    }
}

public class Foo {        // perfect, both methods provided
    public boolean equals(Object other) {
      // do some comparison
    }
    public int hashCode() {
      // return some hash value
    }
}
]]>
        </example>
    </rule>

    <rule name="ProperCloneImplementation"
          language="java"
          since="1.4"
          message="Object clone() should be implemented with super.clone()"
          class="net.sourceforge.pmd.lang.java.rule.errorprone.ProperCloneImplementationRule"
          externalInfoUrl="${pmd.website.baseurl}/pmd_rules_java_errorprone.html#propercloneimplementation">
        <description>
Object clone() should be implemented with super.clone().
        </description>
        <priority>2</priority>
        <example>
<![CDATA[
class Foo{
    public Object clone(){
        return new Foo(); // This is bad
    }
}
]]>
        </example>
    </rule>

    <rule name="ProperLogger"
          language="java"
          since="3.3"
          message="Logger should be defined private static final and have the correct class"
          class="net.sourceforge.pmd.lang.rule.XPathRule"
          externalInfoUrl="${pmd.website.baseurl}/pmd_rules_java_errorprone.html#properlogger">
        <description>
A logger should normally be defined private static final and be associated with the correct class.
`private final Log log;` is also allowed for rare cases where loggers need to be passed around,
with the restriction that the logger needs to be passed into the constructor.
        </description>
        <priority>3</priority>
        <properties>
            <property name="xpath">
                <value>
<![CDATA[
//FieldDeclaration
    [ClassOrInterfaceType[pmd-java:typeIs($loggerClass)]]
    [
        (: check modifiers :)
        (not(pmd-java:modifiers() = 'private') or not(pmd-java:modifiers() = 'final'))
        (: check logger name :)
        or (pmd-java:modifiers() = 'static' and VariableDeclarator/VariableDeclaratorId/@Name != $staticLoggerName)
        or (not(pmd-java:modifiers() = 'static') and VariableDeclarator/VariableDeclaratorId/@Name != $loggerName)
        (: check logger argument type matches class or enum name :)
        or .//ArgumentList/ClassLiteral/ClassOrInterfaceType/@SimpleName != ancestor::ClassOrInterfaceDeclaration/@SimpleName
        or .//ArgumentList/ClassLiteral/ClassOrInterfaceType/@SimpleName != ancestor::EnumDeclaration/@SimpleName

        (: special case - final logger initialized inside constructor :)
        or (VariableDeclarator/@Initializer = false()
            and not(pmd-java:modifiers() = 'static')
            and not(ancestor::ClassOrInterfaceBody/ConstructorDeclaration
                //AssignmentExpression[@Operator = '=']
                    [FieldAccess[1]/@Name = $loggerName or VariableAccess[1]/@Name = $loggerName]
                    [*[2][@Name = ancestor::ConstructorDeclaration//FormalParameter/VariableDeclaratorId/@Name]])
        )
    ]
]]>
                </value>
            </property>
            <property name="staticLoggerName" type="String" description="Name of the static Logger variable" value="LOG"/>
            <property name="loggerName" type="String" description="Name of the Logger instance variable" value="log"/>
            <property name="loggerClass" type="String" description="Class name of the logger" value="org.apache.commons.logging.Log"/>
        </properties>
        <example>
 <![CDATA[
public class Foo {

    private static final Log LOG = LogFactory.getLog(Foo.class);    // proper way

    protected Log LOG = LogFactory.getLog(Testclass.class);         // wrong approach
}
]]>
        </example>
    </rule>

    <rule name="ReturnEmptyCollectionRatherThanNull"
          language="java"
          since="6.37.0"
          class="net.sourceforge.pmd.lang.rule.XPathRule"
          message="Return an empty collection rather than 'null'."
          externalInfoUrl="${pmd.website.baseurl}/pmd_rules_java_errorprone.html#returnemptycollectionratherthannull">
        <description>
For any method that returns an collection (such as an array, Collection or Map), it is better to return
an empty one rather than a null reference. This removes the need for null checking all results and avoids
inadvertent NullPointerExceptions.

See Effective Java, 3rd Edition, Item 54: Return empty collections or arrays instead of null
        </description>
        <priority>1</priority>
        <properties>
            <property name="version" value="2.0"/>
            <property name="xpath">
                <value>
<![CDATA[
//ReturnStatement/NullLiteral
[ancestor::MethodDeclaration[1]
    [ArrayType
     or ClassOrInterfaceType[pmd-java:typeIs('java.util.Collection')
        or pmd-java:typeIs('java.util.Map')]]
]
[not(./ancestor::LambdaExpression)]
]]>
                </value>
            </property>
        </properties>
        <example>
<![CDATA[
public class Example {
    // Not a good idea...
    public int[] badBehavior() {
        // ...
        return null;
    }

    // Good behavior
    public String[] bonnePratique() {
        //...
        return new String[0];
    }
}
]]>
        </example>
    </rule>

    <rule name="ReturnFromFinallyBlock"
          language="java"
          since="1.05"
          message="Avoid returning from a finally block"
          class="net.sourceforge.pmd.lang.rule.XPathRule"
          externalInfoUrl="${pmd.website.baseurl}/pmd_rules_java_errorprone.html#returnfromfinallyblock">
        <description>
Avoid returning from a finally block, this can discard exceptions.
        </description>
        <priority>3</priority>
        <properties>
            <property name="xpath">
                <value>//FinallyClause//ReturnStatement except //FinallyClause//(MethodDeclaration|LambdaExpression)//ReturnStatement</value>
            </property>
        </properties>
        <example>
<![CDATA[
public class Bar {
    public String foo() {
        try {
            throw new Exception( "My Exception" );
        } catch (Exception e) {
            throw e;
        } finally {
            return "A. O. K."; // return not recommended here
        }
    }
}
]]>
        </example>
    </rule>

    <rule name="SimpleDateFormatNeedsLocale"
          language="java"
          since="2.0"
          message="When instantiating a SimpleDateFormat object, specify a Locale"
          class="net.sourceforge.pmd.lang.rule.XPathRule"
          externalInfoUrl="${pmd.website.baseurl}/pmd_rules_java_errorprone.html#simpledateformatneedslocale">
        <description>
Be sure to specify a Locale when creating SimpleDateFormat instances to ensure that locale-appropriate
formatting is used.
        </description>
        <priority>3</priority>
        <properties>
            <property name="xpath">
                <value>
<![CDATA[
//ConstructorCall
    [pmd-java:typeIs('java.text.SimpleDateFormat')]
    [ArgumentList/@Size = 1]
]]>
                    </value>
                </property>
            </properties>
        <example>
<![CDATA[
public class Foo {
  // Should specify Locale.US (or whatever)
  private SimpleDateFormat sdf = new SimpleDateFormat("pattern");
}
]]>
        </example>
    </rule>

    <rule name="SingleMethodSingleton"
          language="java"
          since="5.4"
          message="Class contains multiple getInstance methods. Please review."
          class="net.sourceforge.pmd.lang.java.rule.errorprone.SingleMethodSingletonRule"
          externalInfoUrl="${pmd.website.baseurl}/pmd_rules_java_errorprone.html#singlemethodsingleton">
        <description>
Some classes contain overloaded getInstance. The problem with overloaded getInstance methods
is that the instance created using the overloaded method is not cached and so,
for each call and new objects will be created for every invocation.
        </description>
        <priority>2</priority>
        <example>
<![CDATA[
public class Singleton {

    private static Singleton singleton = new Singleton( );

    private Singleton(){ }

    public static Singleton getInstance( ) {
        return singleton;
    }

    public static Singleton getInstance(Object obj){
        Singleton singleton = (Singleton) obj;
        return singleton;           //violation
    }
}
]]>
        </example>
    </rule>

    <rule name="SingletonClassReturningNewInstance"
          language="java"
          since="5.4"
          message="getInstance method always creates a new object and hence does not comply to Singleton Design Pattern behaviour. Please review"
          class="net.sourceforge.pmd.lang.java.rule.errorprone.SingletonClassReturningNewInstanceRule"
          externalInfoUrl="${pmd.website.baseurl}/pmd_rules_java_errorprone.html#singletonclassreturningnewinstance">
        <description>
            A singleton class should only ever have one instance. Failure to check
            whether an instance has already been created may result in multiple
            instances being created.
        </description>
        <priority>2</priority>
        <example>
<![CDATA[
class Singleton {
    private static Singleton instance = null;
    public static Singleton getInstance() {
        synchronized(Singleton.class) {
            return new Singleton(); // this should be assigned to the field
        }
    }
}
]]>
        </example>
    </rule>

    <rule name="StaticEJBFieldShouldBeFinal"
          language="java"
          since="4.1"
          message="EJB's shouldn't have non-final static fields"
          class="net.sourceforge.pmd.lang.rule.XPathRule"
          externalInfoUrl="${pmd.website.baseurl}/pmd_rules_java_errorprone.html#staticejbfieldshouldbefinal">
        <description>
According to the J2EE specification, an EJB should not have any static fields
with write access. However, static read-only fields are allowed. This ensures proper
behavior especially when instances are distributed by the container on several JREs.
        </description>
        <priority>3</priority>
        <properties>
            <property name="xpath">
                <value>
<![CDATA[
//ClassOrInterfaceDeclaration[ImplementsList/ClassOrInterfaceType[
        pmd-java:typeIs('javax.ejb.SessionBean')
     or pmd-java:typeIs('javax.ejb.EJBHome')
     or pmd-java:typeIs('javax.ejb.EJBLocalObject')
     or pmd-java:typeIs('javax.ejb.EJBLocalHome')
     or pmd-java:typeIs('javax.ejb.EJBObject')
    ]]
    /ClassOrInterfaceBody/FieldDeclaration
        [pmd-java:modifiers() = 'static']
        [not(pmd-java:modifiers() = 'final')]
]]>
                </value>
            </property>
        </properties>
        <example>
<![CDATA[
public class SomeEJB extends EJBObject implements EJBLocalHome {

    private static int CountA;          // poor, field can be edited

    private static final int CountB;    // preferred, read-only access
}
]]>
        </example>
    </rule>

    <rule name="StringBufferInstantiationWithChar"
          language="java"
          since="3.9"
          message="Do not instantiate a StringBuffer or StringBuilder with a char"
          class="net.sourceforge.pmd.lang.rule.XPathRule"
          externalInfoUrl="${pmd.website.baseurl}/pmd_rules_java_errorprone.html#stringbufferinstantiationwithchar">
        <description>
Individual character values provided as initialization arguments will be converted into integers.
This can lead to internal buffer sizes that are larger than expected. Some examples:

```
new StringBuffer()      //  16
new StringBuffer(6)     //  6
new StringBuffer("hello world")  // 11 + 16 = 27
new StringBuffer('A')   //  chr(A) = 65
new StringBuffer("A")   //  1 + 16 = 17

new StringBuilder()     //  16
new StringBuilder(6)    //  6
new StringBuilder("hello world")  // 11 + 16 = 27
new StringBuilder('C')   //  chr(C) = 67
new StringBuilder("A")   //  1 + 16 = 17
```
        </description>
        <priority>4</priority>
        <properties>
            <property name="xpath">
                <value>
<![CDATA[
//ConstructorCall[ArgumentList/CharLiteral]
    [pmd-java:typeIs('java.lang.StringBuilder') or pmd-java:typeIs('java.lang.StringBuffer')]
]]>
                </value>
            </property>
        </properties>
        <example>
<![CDATA[
// misleading instantiation, these buffers
// are actually sized to 99 characters long
StringBuffer  sb1 = new StringBuffer('c');
StringBuilder sb2 = new StringBuilder('c');

// in these forms, just single characters are allocated
StringBuffer  sb3 = new StringBuffer("c");
StringBuilder sb4 = new StringBuilder("c");
]]>
        </example>
    </rule>

    <rule name="SuspiciousEqualsMethodName"
          language="java"
          since="2.0"
          message="The method name and parameter number are suspiciously close to equals(Object)"
          class="net.sourceforge.pmd.lang.rule.XPathRule"
          externalInfoUrl="${pmd.website.baseurl}/pmd_rules_java_errorprone.html#suspiciousequalsmethodname">
        <description>
The method name and parameter number are suspiciously close to `Object.equals`, which can denote an
intention to override it. However, the method does not override `Object.equals`, but overloads it instead.
Overloading `Object.equals` method is confusing for other programmers, error-prone and hard to maintain,
especially when using inheritance, because `@Override` annotations used in subclasses can provide a false
sense of security. For more information on `Object.equals` method, see Effective Java, 3rd Edition,
Item 10: Obey the general contract when overriding equals.
        </description>
        <priority>2</priority>
        <properties>
            <property name="xpath">
                <value>
<![CDATA[
//MethodDeclaration[@Name = 'equals'][
    (@Arity = 1
     and not(FormalParameters/FormalParameter[pmd-java:typeIsExactly('java.lang.Object')])
     or not(PrimitiveType[@Kind = 'boolean'])
    ) or (
     @Arity = 2
     and PrimitiveType[@Kind = 'boolean']
     and FormalParameters/FormalParameter[pmd-java:typeIsExactly('java.lang.Object')]
     and not(pmd-java:hasAnnotation('java.lang.Override'))
    )
]
| //MethodDeclaration[@Name = 'equal'][
    @Arity = 1
    and FormalParameters/FormalParameter[pmd-java:typeIsExactly('java.lang.Object')]
]
]]>
                </value>
            </property>
        </properties>
        <example>
<![CDATA[
public class Foo {
   public int equals(Object o) {
     // oops, this probably was supposed to be boolean equals
   }
   public boolean equals(String s) {
     // oops, this probably was supposed to be equals(Object)
   }
   public boolean equals(Object o1, Object o2) {
     // oops, this probably was supposed to be equals(Object)
   }
}
]]>
        </example>
    </rule>

    <rule name="SuspiciousHashcodeMethodName"
          language="java"
          since="1.5"
          message="The method name and return type are suspiciously close to hashCode()"
          class="net.sourceforge.pmd.lang.rule.XPathRule"
          externalInfoUrl="${pmd.website.baseurl}/pmd_rules_java_errorprone.html#suspicioushashcodemethodname">
        <description>
The method name and return type are suspiciously close to hashCode(), which may denote an intention
to override the hashCode() method.
        </description>
        <priority>3</priority>
        <properties>
            <property name="xpath">
                <value>
                    <![CDATA[
//MethodDeclaration[
        lower-case(@Name) = 'hashcode'
    and @Name != 'hashCode'
    and @Arity = 0
    and PrimitiveType[@Kind = 'int']
]
]]>
                </value>
            </property>
        </properties>
        <example>
<![CDATA[
public class Foo {
    public int hashcode() { // oops, this probably was supposed to be 'hashCode'
    }
}
]]>
        </example>
    </rule>

    <rule name="SuspiciousOctalEscape"
          language="java"
          since="1.5"
          message="Suspicious decimal characters following octal escape in string literal: {0}"
          class="net.sourceforge.pmd.lang.java.rule.errorprone.SuspiciousOctalEscapeRule"
          externalInfoUrl="${pmd.website.baseurl}/pmd_rules_java_errorprone.html#suspiciousoctalescape">
        <description>
A suspicious octal escape sequence was found inside a String literal.
The Java language specification (section 3.10.6) says an octal
escape sequence inside a literal String shall consist of a backslash
followed by:

    OctalDigit | OctalDigit OctalDigit | ZeroToThree OctalDigit OctalDigit

Any octal escape sequence followed by non-octal digits can be confusing,
e.g. "\038" is interpreted as the octal escape sequence "\03" followed by
the literal character "8".
        </description>
        <priority>3</priority>
        <example>
<![CDATA[
public void foo() {
  // interpreted as octal 12, followed by character '8'
  System.out.println("suspicious: \128");
}
]]>
        </example>
    </rule>

    <rule name="TestClassWithoutTestCases"
          language="java"
          since="3.0"
          message="The class ''{0}'' might be a test class, but it contains no test cases."
          class="net.sourceforge.pmd.lang.java.rule.errorprone.TestClassWithoutTestCasesRule"
          externalInfoUrl="${pmd.website.baseurl}/pmd_rules_java_errorprone.html#testclasswithouttestcases">
        <description>
Test classes typically end with the suffix "Test", "Tests" or "TestCase". Having a non-test class with that name
is not a good practice, since most people will assume it is a test case. Test classes have test methods
named "testXXX" (JUnit3) or use annotations (e.g. `@Test`).

The suffix can be configured using the property `testClassPattern`. To disable the detection of possible test classes
by name, set this property to an empty string.
        </description>
        <priority>3</priority>
        <example>
<![CDATA[
//Consider changing the name of the class if it is not a test
//Consider adding test methods if it is a test
public class CarTest {
   public static void main(String[] args) {
    // do something
   }
   // code
}
]]>
        </example>
    </rule>

    <rule name="UnconditionalIfStatement"
          language="java"
          since="1.5"
          message="Do not use 'if' statements that are always true or always false"
          class="net.sourceforge.pmd.lang.rule.XPathRule"
          externalInfoUrl="${pmd.website.baseurl}/pmd_rules_java_errorprone.html#unconditionalifstatement">
        <description>
Do not use "if" statements whose conditionals are always true or always false.
        </description>
        <priority>3</priority>
        <properties>
            <property name="xpath">
                <value>
 <![CDATA[
//IfStatement[BooleanLiteral[1]]
]]>
                </value>
            </property>
        </properties>
        <example>
<![CDATA[
public class Foo {
    public void close() {
        if (true) {        // fixed conditional, not recommended
            // ...
        }
    }
}
]]>
        </example>
    </rule>

    <rule name="UnnecessaryBooleanAssertion"
          language="java"
          since="3.0"
          message="assertTrue(true) or similar statements are unnecessary"
          class="net.sourceforge.pmd.lang.rule.XPathRule"
          externalInfoUrl="${pmd.website.baseurl}/pmd_rules_java_errorprone.html#unnecessarybooleanassertion">
        <description>
A JUnit test assertion with a boolean literal is unnecessary since it always will evaluate to the same thing.
Consider using flow control (in case of `assertTrue(false)` or similar) or simply removing
statements like `assertTrue(true)` and `assertFalse(false)`. If you just want a test to halt after finding
an error, use the `fail()` method and provide an indication message of why it did.
        </description>
        <priority>3</priority>
        <properties>
            <property name="xpath">
                <value>
<![CDATA[
//ClassOrInterfaceDeclaration
    [pmd-java:typeIs('junit.framework.TestCase')
     or .//Annotation[pmd-java:typeIs('org.junit.Test')
                   or pmd-java:typeIs('org.junit.jupiter.api.Test')
                   or pmd-java:typeIs('org.junit.jupiter.api.RepeatedTest')
                   or pmd-java:typeIs('org.junit.jupiter.api.TestFactory')
                   or pmd-java:typeIs('org.junit.jupiter.api.TestTemplate')
                   or pmd-java:typeIs('org.junit.jupiter.params.ParameterizedTest')
     ]
    ]
    //MethodCall[@MethodName = ('assertTrue', 'assertFalse')]
        [ArgumentList
            [
                BooleanLiteral or
                UnaryExpression[@Operator = '!'][BooleanLiteral]
            ]
        ]
]]>
                </value>
            </property>
        </properties>
        <example>
<![CDATA[
public class SimpleTest extends TestCase {
    public void testX() {
        assertTrue(true);            // serves no real purpose - remove it
    }
}
]]>
        </example>
    </rule>

    <rule name="UnnecessaryCaseChange"
          language="java"
          since="3.3"
          message="Using equalsIgnoreCase() is cleaner than using toUpperCase/toLowerCase().equals()."
          class="net.sourceforge.pmd.lang.java.rule.errorprone.UnnecessaryCaseChangeRule"
          externalInfoUrl="${pmd.website.baseurl}/pmd_rules_java_errorprone.html#unnecessarycasechange">
        <description>
Using equalsIgnoreCase() is faster than using toUpperCase/toLowerCase().equals()
        </description>
        <priority>3</priority>
        <example>
<![CDATA[
boolean answer1 = buz.toUpperCase().equals("baz");              // should be buz.equalsIgnoreCase("baz")

boolean answer2 = buz.toUpperCase().equalsIgnoreCase("baz");    // another unnecessary toUpperCase()
]]>
        </example>
    </rule>

    <rule name="UnnecessaryConversionTemporary"
          language="java"
          since="0.1"
          message="Avoid unnecessary temporaries when converting primitives to Strings"
          class="net.sourceforge.pmd.lang.rule.XPathRule"
          externalInfoUrl="${pmd.website.baseurl}/pmd_rules_java_errorprone.html#unnecessaryconversiontemporary">
        <description>
Avoid the use temporary objects when converting primitives to Strings. Use the static conversion methods
on the wrapper classes instead.
        </description>
        <priority>3</priority>
        <properties>
            <property name="xpath">
                <value>
<![CDATA[
//MethodCall[@MethodName = 'toString']
    [ConstructorCall[position() = 1]
        [
            pmd-java:typeIs('java.lang.Integer')
         or pmd-java:typeIs('java.lang.Long')
         or pmd-java:typeIs('java.lang.Float')
         or pmd-java:typeIs('java.lang.Byte')
         or pmd-java:typeIs('java.lang.Double')
         or pmd-java:typeIs('java.lang.Short')
        ]
    ]
]]>
                </value>
            </property>
        </properties>
        <example>
<![CDATA[
public String convert(int x) {
    String foo = new Integer(x).toString(); // this wastes an object

    return Integer.toString(x);             // preferred approach
}
]]>
        </example>
    </rule>

    <rule name="UnusedNullCheckInEquals"
          language="java"
          since="3.5"
          message="Invoke equals() on the object you''ve already ensured is not null"
          class="net.sourceforge.pmd.lang.rule.XPathRule"
          externalInfoUrl="${pmd.website.baseurl}/pmd_rules_java_errorprone.html#unusednullcheckinequals">
        <description>
After checking an object reference for null, you should invoke equals() on that object rather than passing
it to another object's equals() method.
        </description>
        <priority>3</priority>
        <properties>
            <property name="xpath">
                <value>
<![CDATA[
//InfixExpression[@Operator = '&&']
  /MethodCall[pmd-java:matchesSig("java.lang.Object#equals(java.lang.Object)")]
             [not(StringLiteral)]
             [not(VariableAccess[@CompileTimeConstant = true()])]
             [ArgumentList/VariableAccess/@Name = ..//InfixExpression[@Operator = '!='][NullLiteral]/VariableAccess/@Name]
]]>
                </value>
            </property>
        </properties>
        <example>
<![CDATA[
public class Test {

    public String method1() { return "ok";}
    public String method2() { return null;}

    public void method(String a) {
        String b;
        // I don't know it method1() can be "null"
        // but I know "a" is not null..
        // I'd better write a.equals(method1())

        if (a!=null && method1().equals(a)) { // will trigger the rule
            //whatever
        }

        if (method1().equals(a) && a != null) { // won't trigger the rule
            //whatever
        }

        if (a!=null && method1().equals(b)) { // won't trigger the rule
            //whatever
        }

        if (a!=null && "LITERAL".equals(a)) { // won't trigger the rule
            //whatever
        }

        if (a!=null && !a.equals("go")) { // won't trigger the rule
            a=method2();
            if (method1().equals(a)) {
                //whatever
            }
        }
    }
}
]]>
        </example>
    </rule>

    <rule name="UseCorrectExceptionLogging"
          language="java"
          since="3.2"
          message="Use the correct logging statement for logging exceptions"
          class="net.sourceforge.pmd.lang.rule.XPathRule"
          externalInfoUrl="${pmd.website.baseurl}/pmd_rules_java_errorprone.html#usecorrectexceptionlogging">
        <description>
To make sure the full stacktrace is printed out, use the logging statement with two arguments: a String and a Throwable.

This rule only applies to [Apache Commons Logging](https://commons.apache.org/proper/commons-logging/).
        </description>
        <priority>3</priority>
        <properties>
            <property name="xpath">
                <value>
<![CDATA[
//CatchClause/Block//MethodCall
    [pmd-java:matchesSig('org.apache.commons.logging.Log#_(java.lang.Object)')]
    [ArgumentList[not(MethodCall)]//VariableAccess/@Name = ancestor::CatchClause/CatchParameter/@Name]
]]>
                </value>
            </property>
        </properties>
        <example>
<![CDATA[
public class Main {
    private static final Log _LOG = LogFactory.getLog( Main.class );
    void bar() {
        try {
        } catch( Exception e ) {
            _LOG.error( e ); //Wrong!
        } catch( OtherException oe ) {
            _LOG.error( oe.getMessage(), oe ); //Correct
        }
    }
}
]]>
        </example>
    </rule>

    <rule name="UseEqualsToCompareStrings"
          language="java"
          since="4.1"
          message="Use equals() to compare strings instead of ''=='' or ''!=''"
          class="net.sourceforge.pmd.lang.rule.XPathRule"
          externalInfoUrl="${pmd.website.baseurl}/pmd_rules_java_errorprone.html#useequalstocomparestrings">
        <description>
Using '==' or '!=' to compare strings is only reliable if the interned string (`String#intern()`)
is used on both sides.

Use the `equals()` method instead.
        </description>
        <priority>3</priority>
        <properties>
            <property name="xpath">
                <value>
<![CDATA[
//InfixExpression[@Operator = ('==', '!=')]
                 [count(*[pmd-java:typeIsExactly('java.lang.String')]) = 2]
]]>
                </value>
            </property>
        </properties>
        <example>
<![CDATA[
public boolean test(String s) {
    if (s == "one") return true;        // unreliable
    if ("two".equals(s)) return true;   // better
    return false;
}
]]>
        </example>
    </rule>

    <rule name="UselessOperationOnImmutable"
          language="java"
          since="3.5"
          message="An operation on an Immutable object (String, BigDecimal or BigInteger) won't change the object itself"
          class="net.sourceforge.pmd.lang.java.rule.errorprone.UselessOperationOnImmutableRule"
          externalInfoUrl="${pmd.website.baseurl}/pmd_rules_java_errorprone.html#uselessoperationonimmutable">
        <description>
An operation on an Immutable object (String, BigDecimal or BigInteger) won't change the object itself
since the result of the operation is a new object. Therefore, ignoring the operation result is an error.
        </description>
        <priority>3</priority>
        <example>
<![CDATA[
import java.math.*;

class Test {
    void method1() {
        BigDecimal bd=new BigDecimal(10);
        bd.add(new BigDecimal(5));      // this will trigger the rule
    }
    void method2() {
        BigDecimal bd=new BigDecimal(10);
        bd = bd.add(new BigDecimal(5)); // this won't trigger the rule
    }
}
]]>
        </example>
    </rule>

    <rule name="UseLocaleWithCaseConversions"
          language="java"
          since="2.0"
          message="When doing a String.toLowerCase()/toUpperCase() call, use a Locale"
          class="net.sourceforge.pmd.lang.rule.XPathRule"
          externalInfoUrl="${pmd.website.baseurl}/pmd_rules_java_errorprone.html#uselocalewithcaseconversions">
        <description>
When doing `String::toLowerCase()/toUpperCase()` conversions, use an explicit locale argument to specify the case
transformation rules.

Using `String::toLowerCase()` without arguments implicitly uses `Locale::getDefault()`.
The problem is that the default locale depends on the current JVM setup (and usually on the system in which
it is running). Using the system default may be exactly what you want (e.g. if you are manipulating strings
you got through standard input), but it may as well not be the case (e.g. if you are getting the string over
the network or a file, and the encoding is well-defined and independent of the environment). In the latter case,
using the default locale makes the case transformation brittle, as it may yield unexpected results on a machine
whose locale has other case translation rules. For example, in Turkish, the uppercase form of `i` is `İ` (U+0130,
not ASCII) and not `I` (U+0049) as in English.

The rule is intended to *force* developers to think about locales when dealing with strings. By taking a
conscious decision about the choice of locale at the time of writing, you reduce the risk of surprising
behaviour down the line, and communicate your intent to future readers.
        </description>
        <priority>3</priority>
        <properties>
            <property name="xpath">
                <value>
<![CDATA[
//MethodCall[pmd-java:matchesSig("java.lang.String#toLowerCase()") or pmd-java:matchesSig("java.lang.String#toUpperCase()")]
            [not(MethodCall[@MethodName = "toHexString"])]
]]>
                </value>
            </property>
        </properties>
        <example>
<![CDATA[
// violation - implicitly system-dependent conversion
if (x.toLowerCase().equals("list")) {}

// The above will not match "LIST" on a system with a Turkish locale.
// It could be replaced with
if (x.toLowerCase(Locale.US).equals("list")) { }
// or simply
if (x.equalsIgnoreCase("list")) { }

// ok - system independent conversion
String z = a.toLowerCase(Locale.ROOT);

// ok - explicit system-dependent conversion
String z2 = a.toLowerCase(Locale.getDefault());
]]>
        </example>
    </rule>

    <rule name="UseProperClassLoader"
          language="java"
          since="3.7"
          message="In J2EE, getClassLoader() might not work as expected.  Use Thread.currentThread().getContextClassLoader() instead."
          class="net.sourceforge.pmd.lang.rule.XPathRule"
          externalInfoUrl="${pmd.website.baseurl}/pmd_rules_java_errorprone.html#useproperclassloader">
        <description>
In J2EE, the getClassLoader() method might not work as expected. Use
Thread.currentThread().getContextClassLoader() instead.
        </description>
        <priority>3</priority>
        <properties>
            <property name="xpath">
                <value>//MethodCall[pmd-java:matchesSig("java.lang.Class#getClassLoader()")]</value>
            </property>
        </properties>
        <example>
<![CDATA[
public class Foo {
    ClassLoader cl = Bar.class.getClassLoader();
}
]]>
        </example>
    </rule>

</ruleset><|MERGE_RESOLUTION|>--- conflicted
+++ resolved
@@ -2355,32 +2355,23 @@
     [pmd-java:hasAnnotation('lombok.experimental.UtilityClass')]
     [ClassOrInterfaceBody
         [
-<<<<<<< HEAD
-            (: no methods :)
-            not(MethodDeclaration)
-            or
-            (: only private methods :)
-            count(MethodDeclaration) = count(MethodDeclaration[@Private=true()])
-        ]
-=======
             (
                 (: no methods :)
-                not(ClassOrInterfaceBodyDeclaration/MethodDeclaration)
+                not(MethodDeclaration)
                 or
                 (: only private methods :)
-                count(ClassOrInterfaceBodyDeclaration/MethodDeclaration) = count(ClassOrInterfaceBodyDeclaration/MethodDeclaration[@Private=true()])
+                count(MethodDeclaration) = count(MethodDeclaration[@Private=true()])
             )
             and
             (
                 (: no fields :)
-                not(ClassOrInterfaceBodyDeclaration/FieldDeclaration)
+                not(FieldDeclaration)
                 or
                 (: only private fields :)
-                count(ClassOrInterfaceBodyDeclaration/FieldDeclaration) = count(ClassOrInterfaceBodyDeclaration/FieldDeclaration[@Private=true()])
+                count(FieldDeclaration) = count(FieldDeclaration[@Private=true()])
 
             )
        ]
->>>>>>> af6d502a
     ]
 |
 //ClassOrInterfaceDeclaration[@Nested= false() and @Local= false()]
