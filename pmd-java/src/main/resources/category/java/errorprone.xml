--- conflicted
+++ resolved
@@ -1098,7 +1098,7 @@
             <property name="version" value="2.0"/>
             <property name="xpath">
                 <value>
-
+<![CDATA[
 //InfixExpression
     [@Operator = ("==", "!=")]
     [count(*
@@ -1107,17 +1107,9 @@
         [not(pmd-java:typeIs('java.lang.Enum'))]
         [not(pmd-java:typeIs('java.lang.Class'))]) = 2
     ]
-<<<<<<< HEAD
     [not(ancestor::MethodDeclaration[1][@Name = "equals"])]
+]]>
         </value>
-=======
-    [not(PrimaryExpression[PrimaryPrefix/@ThisModifier = true()]
-                          [not(PrimarySuffix)]
-                          [ancestor::MethodDeclaration[@Name = 'equals']])
-    ]
-]]>
-                </value>
->>>>>>> fde558fe
             </property>
         </properties>
         <example>
