<?xml version="1.0" encoding="UTF-8"?>

<ruleset name="Best Practices"
    xmlns="http://pmd.sourceforge.net/ruleset/2.0.0"
    xmlns:xsi="http://www.w3.org/2001/XMLSchema-instance"
    xsi:schemaLocation="http://pmd.sourceforge.net/ruleset/2.0.0 https://pmd.sourceforge.io/ruleset_2_0_0.xsd">

    <description>
Rules which enforce generally accepted best practices.
    </description>

    <rule name="AbstractClassWithoutAbstractMethod"
          language="java"
          since="3.0"
          message="This abstract class does not have any abstract methods"
          class="net.sourceforge.pmd.lang.java.rule.bestpractices.AbstractClassWithoutAbstractMethodRule"
          externalInfoUrl="${pmd.website.baseurl}/pmd_rules_java_bestpractices.html#abstractclasswithoutabstractmethod">
        <description>
The abstract class does not contain any abstract methods. An abstract class suggests
an incomplete implementation, which is to be completed by subclasses implementing the
abstract methods. If the class is intended to be used as a base class only (not to be instantiated
directly) a protected constructor can be provided to prevent direct instantiation.
        </description>
        <priority>3</priority>
        <example>
<![CDATA[
public abstract class Foo {
  void int method1() { ... }
  void int method2() { ... }
  // consider using abstract methods or removing
  // the abstract modifier and adding protected constructors
}
]]>
        </example>
    </rule>

    <rule name="AccessorClassGeneration"
          language="java"
          since="1.04"
          maximumLanguageVersion="10"
          message="Avoid instantiation through private constructors from outside of the constructor's class."
          class="net.sourceforge.pmd.lang.java.rule.bestpractices.AccessorClassGenerationRule"
          externalInfoUrl="${pmd.website.baseurl}/pmd_rules_java_bestpractices.html#accessorclassgeneration">
        <description>
Instantiation by way of private constructors from outside the constructor's class often causes the
generation of an accessor. A factory method, or non-privatization of the constructor can eliminate this
situation. The generated class file is actually an interface.  It gives the accessing class the ability
to invoke a new hidden package scope constructor that takes the interface as a supplementary parameter.
This turns a private constructor effectively into one with package scope, and is challenging to discern.

_Note:_ This rule is only executed for Java 10 or lower.
Since Java 11, [JEP 181: Nest-Based Access Control](https://openjdk.org/jeps/181) has been implemented. This
means that in Java 11 and above accessor classes are not generated anymore.
        </description>
        <priority>3</priority>
        <example>
<![CDATA[
public class Outer {
 void method(){
  Inner ic = new Inner();//Causes generation of accessor class
 }
 public class Inner {
  private Inner(){}
 }
}
]]>
        </example>
    </rule>

    <rule name="AccessorMethodGeneration"
          language="java"
          since="5.5.4"
          maximumLanguageVersion="10"
          message="Consider giving this member package visibility to access it from {0} without a synthetic accessor method"
          class="net.sourceforge.pmd.lang.java.rule.bestpractices.AccessorMethodGenerationRule"
          externalInfoUrl="${pmd.website.baseurl}/pmd_rules_java_bestpractices.html#accessormethodgeneration">
        <description>
When accessing private fields / methods from another class, the Java compiler will generate accessor methods
with package-private visibility. This adds overhead, and to the dex method count on Android. This situation can
be avoided by changing the visibility of the field / method from private to package-private.


_Note:_ This rule is only executed for Java 10 or lower.
Since Java 11, [JEP 181: Nest-Based Access Control](https://openjdk.org/jeps/181) has been implemented. This
means that in Java 11 and above accessor classes are not generated anymore.
        </description>
        <priority>3</priority>
        <example>
<![CDATA[
public class OuterClass {
    private int counter;
    /* package */ int id;

    public class InnerClass {
        InnerClass() {
            OuterClass.this.counter++; // wrong accessor method will be generated
        }

        public int getOuterClassId() {
            return OuterClass.this.id; // id is package-private, no accessor method needed
        }
    }
}
]]>
        </example>
    </rule>

    <rule name="ArrayIsStoredDirectly"
          language="java"
          since="2.2"
          message="The user-supplied array ''{0}'' is stored directly."
          class="net.sourceforge.pmd.lang.java.rule.bestpractices.ArrayIsStoredDirectlyRule"
          externalInfoUrl="${pmd.website.baseurl}/pmd_rules_java_bestpractices.html#arrayisstoreddirectly">
        <description>
Constructors and methods receiving arrays should clone objects and store the copy.
This prevents future changes from the user from affecting the original array.
        </description>
        <priority>3</priority>
        <example>
<![CDATA[
public class Foo {
    private String [] x;
        public void foo (String [] param) {
        // Don't do this, make a copy of the array at least
        this.x=param;
    }
}
]]>
        </example>
    </rule>

    <rule name="AvoidMessageDigestField"
          language="java"
          since="6.18.0"
          message="You shouldn't declare field of MessageDigest type, because unsynchronized access could cause problems"
          class="net.sourceforge.pmd.lang.rule.xpath.XPathRule"
          externalInfoUrl="${pmd.website.baseurl}/pmd_rules_java_bestpractices.html#avoidmessagedigestfield">
        <description>
            Declaring a MessageDigest instance as a field make this instance directly available to multiple threads.
            Such sharing of MessageDigest instances should be avoided if possible since it leads to wrong results
            if the access is not synchronized correctly.
            Just create a new instance and use it locally, where you need it.
            Creating a new instance is easier than synchronizing access to a shared instance.
        </description>
        <priority>3</priority>
        <properties>
            <property name="xpath">
                <value>
                    <![CDATA[
//FieldDeclaration/ClassType[pmd-java:typeIs('java.security.MessageDigest')]
]]>
                </value>
            </property>
        </properties>
        <example>
            <![CDATA[
import java.security.MessageDigest;
public class AvoidMessageDigestFieldExample {
    private final MessageDigest sharedMd;
    public AvoidMessageDigestFieldExample() throws Exception {
        sharedMd = MessageDigest.getInstance("SHA-256");
    }
    public byte[] calculateHashShared(byte[] data) {
        // sharing a MessageDigest like this without synchronizing access
        // might lead to wrong results
        sharedMd.reset();
        sharedMd.update(data);
        return sharedMd.digest();
    }

    // better
    public byte[] calculateHash(byte[] data) throws Exception {
        MessageDigest md = MessageDigest.getInstance("SHA-256");
        md.update(data);
        return md.digest();
    }
}
]]>
        </example>
    </rule>

    <rule name="AvoidPrintStackTrace"
          language="java"
          since="3.2"
          message="Avoid printStackTrace(); use a logger call instead."
          class="net.sourceforge.pmd.lang.rule.xpath.XPathRule"
          externalInfoUrl="${pmd.website.baseurl}/pmd_rules_java_bestpractices.html#avoidprintstacktrace">
        <description>
Avoid printStackTrace(); use a logger call instead.
        </description>
        <priority>3</priority>
        <properties>
            <property name="xpath">
                <value>
<![CDATA[
//MethodCall[ pmd-java:matchesSig("java.lang.Throwable#printStackTrace()") ]
]]>
                </value>
            </property>
        </properties>
        <example>
<![CDATA[
class Foo {
    void bar() {
        try {
            // do something
        } catch (Exception e) {
            e.printStackTrace();
        }
    }
}
]]>
        </example>
    </rule>

    <rule name="AvoidReassigningCatchVariables"
          language="java"
          since="6.27.0"
          message="Avoid reassigning caught exception ''{0}''"
          class="net.sourceforge.pmd.lang.java.rule.bestpractices.AvoidReassigningCatchVariablesRule"
          externalInfoUrl="${pmd.website.baseurl}/pmd_rules_java_bestpractices.html#avoidreassigningcatchvariables">
        <description>
Reassigning exception variables caught in a catch statement should be avoided because of:

1) If it is needed, multi catch can be easily added and code will still compile.

2) Following the principle of least surprise we want to make sure that a variable caught in a catch statement
is always the one thrown in a try block.
        </description>
        <priority>3</priority>
        <example><![CDATA[
public class Foo {
    public void foo() {
        try {
            // do something
        } catch (Exception e) {
            e = new NullPointerException(); // not recommended
        }

        try {
            // do something
        } catch (MyException | ServerException e) {
            e = new RuntimeException(); // won't compile
        }
    }
}
        ]]></example>
    </rule>

    <rule name="AvoidReassigningLoopVariables"
          language="java"
          since="6.11.0"
          message="Avoid reassigning the loop control variable ''{0}''"
          class="net.sourceforge.pmd.lang.java.rule.bestpractices.AvoidReassigningLoopVariablesRule"
          externalInfoUrl="${pmd.website.baseurl}/pmd_rules_java_bestpractices.html#avoidreassigningloopvariables">
        <description>
Reassigning loop variables can lead to hard-to-find bugs. Prevent or limit how these variables can be changed.

In foreach-loops, configured by the `foreachReassign` property:
- `deny`: Report any reassignment of the loop variable in the loop body. _This is the default._
- `allow`: Don't check the loop variable.
- `firstOnly`: Report any reassignments of the loop variable, except as the first statement in the loop body.
            _This is useful if some kind of normalization or clean-up of the value before using is permitted, but any other change of the variable is not._

In for-loops, configured by the `forReassign` property:
- `deny`: Report any reassignment of the control variable in the loop body. _This is the default._
- `allow`: Don't check the control variable.
- `skip`: Report any reassignments of the control variable, except conditional increments/decrements (`++`, `--`, `+=`, `-=`).
            _This prevents accidental reassignments or unconditional increments of the control variable._
        </description>
        <priority>3</priority>
        <example>
<![CDATA[
public class Foo {
  private void foo() {
    for (String s : listOfStrings()) {
      s = s.trim(); // OK, when foreachReassign is "firstOnly" or "allow"
      doSomethingWith(s);

      s = s.toUpper(); // OK, when foreachReassign is "allow"
      doSomethingElseWith(s);
    }

    for (int i=0; i < 10; i++) {
      if (check(i)) {
        i++; // OK, when forReassign is "skip" or "allow"
      }

      i = 5;  // OK, when forReassign is "allow"

      doSomethingWith(i);
    }
  }
}
]]>
        </example>
    </rule>

    <rule name="AvoidReassigningParameters"
          language="java"
          since="1.0"
          message="Avoid reassigning parameters such as ''{0}''"
          class="net.sourceforge.pmd.lang.java.rule.bestpractices.AvoidReassigningParametersRule"
          externalInfoUrl="${pmd.website.baseurl}/pmd_rules_java_bestpractices.html#avoidreassigningparameters">
        <description>
Reassigning values to incoming parameters of a method or constructor is not recommended, as this can
make the code more difficult to understand. The code is often read with the assumption that parameter values
don't change and an assignment violates therefore the principle of least astonishment. This is especially a
problem if the parameter is documented e.g. in the method's javadoc and the new content differs from the original
documented content.

Use temporary local variables instead. This allows you to assign a new name, which makes the code better
understandable.

Note that this rule considers both methods and constructors. If there are multiple assignments for a formal
parameter, then only the first assignment is reported.
        </description>
        <priority>2</priority>
        <example>
<![CDATA[
public class Hello {
  private void greet(String name) {
    name = name.trim();
    System.out.println("Hello " + name);

    // preferred
    String trimmedName = name.trim();
    System.out.println("Hello " + trimmedName);
  }
}
]]>
        </example>
    </rule>

    <rule name="AvoidStringBufferField"
          language="java"
          since="4.2"
          message="StringBuffers can grow quite a lot, and so may become a source of memory leak (if the owning class has a long life time)."
          class="net.sourceforge.pmd.lang.rule.xpath.XPathRule"
          externalInfoUrl="${pmd.website.baseurl}/pmd_rules_java_bestpractices.html#avoidstringbufferfield">
        <description>
StringBuffers/StringBuilders can grow considerably, and so may become a source of memory leaks
if held within objects with long lifetimes.
        </description>
        <priority>3</priority>
        <properties>
            <property name="xpath">
                <value>
<![CDATA[
//FieldDeclaration/ClassType[pmd-java:typeIs('java.lang.StringBuffer') or pmd-java:typeIs('java.lang.StringBuilder')]
]]>
                </value>
            </property>
        </properties>
        <example>
<![CDATA[
public class Foo {
    private StringBuffer buffer;    // potential memory leak as an instance variable;
}
]]>
        </example>
    </rule>

    <rule name="AvoidUsingHardCodedIP"
          language="java"
          since="4.1"
          message="Do not hard code the IP address ${variableName}"
          class="net.sourceforge.pmd.lang.java.rule.bestpractices.AvoidUsingHardCodedIPRule"
          externalInfoUrl="${pmd.website.baseurl}/pmd_rules_java_bestpractices.html#avoidusinghardcodedip">
        <description>
Application with hard-coded IP addresses can become impossible to deploy in some cases.
Externalizing IP adresses is preferable.
        </description>
        <priority>3</priority>
        <example>
<![CDATA[
public class Foo {
    private String ip = "127.0.0.1";     // not recommended
}
]]>
        </example>
    </rule>

    <rule name="CheckResultSet"
          language="java"
          since="4.1"
          class="net.sourceforge.pmd.lang.java.rule.bestpractices.CheckResultSetRule"
          message="Always check the return of one of the navigation method (next,previous,first,last) of a ResultSet."
          externalInfoUrl="${pmd.website.baseurl}/pmd_rules_java_bestpractices.html#checkresultset">
        <description>
Always check the return values of navigation methods (next, previous, first, last) of a ResultSet.
If the value return is 'false', it should be handled properly.
        </description>
        <priority>3</priority>
        <example>
<![CDATA[
Statement stat = conn.createStatement();
ResultSet rst = stat.executeQuery("SELECT name FROM person");
rst.next();     // what if it returns false? bad form
String firstName = rst.getString(1);

Statement stat = conn.createStatement();
ResultSet rst = stat.executeQuery("SELECT name FROM person");
if (rst.next()) {    // result is properly examined and used
    String firstName = rst.getString(1);
    } else  {
        // handle missing data
}
]]>
        </example>
    </rule>

    <rule name="ConstantsInInterface"
          language="java"
          since="5.5"
          message="Using constants in interfaces is a bad practice."
          class="net.sourceforge.pmd.lang.rule.xpath.XPathRule"
          externalInfoUrl="${pmd.website.baseurl}/pmd_rules_java_bestpractices.html#constantsininterface">
        <description>
Using constants in interfaces is a bad practice. Interfaces define types, constants are implementation details better placed in classes or enums. If the constants are best viewed as members of an enumerated type, you should export them with an enum type.
For other scenarios, consider using a utility class. See Effective Java's 'Use interfaces only to define types'.
        </description>
        <priority>3</priority>
        <properties>
        <property name="ignoreIfHasMethods" type="Boolean" description="Whether to ignore constants in interfaces if the interface defines any methods" value="true"/>
            <property name="xpath">
                <value>
<![CDATA[
//ClassDeclaration[@Interface = true()][$ignoreIfHasMethods= false() or not(ClassBody/MethodDeclaration)]/ClassBody/FieldDeclaration
 ]]>
                </value>
            </property>
        </properties>
        <example>
<![CDATA[
public interface ConstantInterface {
    public static final int CONST1 = 1; // violation, no fields allowed in interface!
    static final int CONST2 = 1;        // violation, no fields allowed in interface!
    final int CONST3 = 1;               // violation, no fields allowed in interface!
    int CONST4 = 1;                     // violation, no fields allowed in interface!
}

// with ignoreIfHasMethods = false
public interface AnotherConstantInterface {
    public static final int CONST1 = 1; // violation, no fields allowed in interface!

    int anyMethod();
}

// with ignoreIfHasMethods = true
public interface YetAnotherConstantInterface {
    public static final int CONST1 = 1; // no violation

    int anyMethod();
}
 ]]>
        </example>
    </rule>

    <rule name="DefaultLabelNotLastInSwitchStmt"
          language="java"
          since="1.5"
          message="The default label should be the last label in a switch statement"
          class="net.sourceforge.pmd.lang.rule.xpath.XPathRule"
          externalInfoUrl="${pmd.website.baseurl}/pmd_rules_java_bestpractices.html#defaultlabelnotlastinswitchstmt">
        <description>
By convention, the default label should be the last label in a switch statement.
        </description>
        <priority>3</priority>
        <properties>
            <property name="xpath">
                <value>
<![CDATA[
//SwitchLabel[@Default = true() and not(.. is ../../*[last()])]
]]>
                </value>
            </property>
        </properties>
        <example>
<![CDATA[
public class Foo {
  void bar(int a) {
   switch (a) {
    case 1:  // do something
       break;
    default:  // the default case should be last, by convention
       break;
    case 2:
       break;
   }
  }
}
]]>
        </example>
    </rule>

    <rule name="DoubleBraceInitialization"
          language="java"
          since="6.16.0"
          message="Double-brace initialization should be avoided"
          class="net.sourceforge.pmd.lang.rule.xpath.XPathRule"
          externalInfoUrl="${pmd.website.baseurl}/pmd_rules_java_bestpractices.html#doublebraceinitialization">
        <description>
            Double brace initialisation is a pattern to initialise eg collections concisely. But it implicitly
            generates a new .class file, and the object holds a strong reference to the enclosing object. For those
            reasons, it is preferable to initialize the object normally, even though it's verbose.

            This rule counts any anonymous class which only has a single initializer as an instance of double-brace
            initialization. There is currently no way to find out whether a method called in the initializer is not
            accessible from outside the anonymous class, and those legit cases should be suppressed for the time being.
        </description>
        <priority>3</priority>
        <properties>
            <property name="xpath">
                <value>
                    <![CDATA[
//ConstructorCall/AnonymousClassDeclaration/ClassBody[count(*)=1]/Initializer[@Static=false()]
]]>
                </value>
            </property>
        </properties>
        <example><![CDATA[
// this is double-brace initialization
return new ArrayList<String>(){{
    add("a");
    add("b");
    add("c");
}};

// the better way is to not create an anonymous class:
List<String> a = new ArrayList<>();
a.add("a");
a.add("b");
a.add("c");
return a;
]]>
        </example>
    </rule>

    <rule name="ForLoopCanBeForeach"
          language="java"
          since="6.0.0"
          message="This 'for' loop can be replaced by a 'foreach' loop"
          minimumLanguageVersion="1.5"
          class="net.sourceforge.pmd.lang.java.rule.bestpractices.ForLoopCanBeForeachRule"
          externalInfoUrl="${pmd.website.baseurl}/pmd_rules_java_bestpractices.html#forloopcanbeforeach">
        <description>
Reports loops that can be safely replaced with the foreach syntax. The rule considers loops over
lists, arrays and iterators. A loop is safe to replace if it only uses the index variable to
access an element of the list or array, only has one update statement, and loops through *every*
element of the list or array left to right.
        </description>
        <priority>3</priority>
        <example>
<![CDATA[
public class MyClass {
  void loop(List<String> l) {
    for (int i = 0; i < l.size(); i++) { // pre Java 1.5
      System.out.println(l.get(i));
    }

    for (String s : l) {        // post Java 1.5
      System.out.println(s);
    }
  }
}
]]>
        </example>
    </rule>

    <rule name="ForLoopVariableCount"
          language="java"
          since="6.11.0"
          message="Too many control variables in the 'for' statement"
          class="net.sourceforge.pmd.lang.rule.xpath.XPathRule"
          externalInfoUrl="${pmd.website.baseurl}/pmd_rules_java_bestpractices.html#forloopvariablecount">
        <description>
Having a lot of control variables in a 'for' loop makes it harder to see what range of values
the loop iterates over. By default this rule allows a regular 'for' loop with only one variable.
        </description>
        <priority>3</priority>
        <properties>
            <property name="maximumVariables" type="Integer"
                      description="A regular for statement will have 1 control variable" min="0" max="100" value="1"/>
            <property name="xpath">
                <value>//ForInit/LocalVariableDeclaration[count(VariableDeclarator) > $maximumVariables]</value>
            </property>
        </properties>
        <example>
<![CDATA[
// this will be reported with the default setting of at most one control variable in a for loop
for (int i = 0, j = 0; i < 10; i++, j += 2) {
   foo();
]]>
        </example>
    </rule>

    <rule name="GuardLogStatement"
          language="java"
          since="5.1.0"
          message="Logger calls should be surrounded by log level guards."
          class="net.sourceforge.pmd.lang.java.rule.bestpractices.GuardLogStatementRule"
          externalInfoUrl="${pmd.website.baseurl}/pmd_rules_java_bestpractices.html#guardlogstatement">
        <description>
Whenever using a log level, one should check if it is actually enabled, or
otherwise skip the associate String creation and manipulation, as well as any method calls.

An alternative to checking the log level are substituting parameters, formatters or lazy logging
with lambdas. The available alternatives depend on the actual logging framework.
        </description>
        <priority>2</priority>
        <example>
<![CDATA[
// Add this for performance - avoid manipulating strings if the logger may drop it
if (log.isDebugEnabled()) {
    log.debug("log something" + param1 + " and " + param2 + "concat strings");
}

// Avoid the guarding if statement with substituting parameters
log.debug("log something {} and {}", param1, param2);

// Avoid the guarding if statement with formatters
log.debug("log something %s and %s", param1, param2);

// This is still an issue, method invocations may be expensive / have side-effects
log.debug("log something expensive: {}", calculateExpensiveLoggingText());

// Avoid the guarding if statement with lazy logging and lambdas
log.debug("log something expensive: {}", () -> calculateExpensiveLoggingText());

// … alternatively use method references
log.debug("log something expensive: {}", this::calculateExpensiveLoggingText);
]]>
        </example>
    </rule>

    <rule name="JUnit4SuitesShouldUseSuiteAnnotation"
          language="java"
          since="4.0"
          message="JUnit 4 indicates test suites via annotations, not the suite method."
          class="net.sourceforge.pmd.lang.rule.xpath.XPathRule"
          externalInfoUrl="${pmd.website.baseurl}/pmd_rules_java_bestpractices.html#junit4suitesshouldusesuiteannotation">
        <description>
In JUnit 3, test suites are indicated by the suite() method. In JUnit 4, suites are indicated
through the @RunWith(Suite.class) annotation.
        </description>
        <priority>3</priority>
        <properties>
            <property name="xpath">
                <value>
<![CDATA[
//MethodDeclaration[@Name='suite' and ClassType[pmd-java:typeIs('junit.framework.Test')]]
                   [not(.//ReturnStatement/*[pmd-java:typeIs('junit.framework.JUnit4TestAdapter')])]
]]>
                </value>
            </property>
        </properties>
        <example>
<![CDATA[
public class BadExample extends TestCase{

    public static Test suite(){
        return new Suite();
    }
}

@RunWith(Suite.class)
@SuiteClasses( { TestOne.class, TestTwo.class })
public class GoodTest {
}
]]>
        </example>
    </rule>

    <rule name="JUnit4TestShouldUseAfterAnnotation" deprecated="true" ref="UnitTestShouldUseAfterAnnotation" />

    <rule name="JUnit4TestShouldUseBeforeAnnotation" deprecated="true" ref="UnitTestShouldUseBeforeAnnotation"/>

    <rule name="JUnit4TestShouldUseTestAnnotation" deprecated="true" ref="UnitTestShouldUseTestAnnotation" />

    <rule name="JUnit5TestShouldBePackagePrivate"
          language="java"
          since="6.35.0"
          message="JUnit 5 tests should be package-private."
          class="net.sourceforge.pmd.lang.rule.xpath.XPathRule"
          externalInfoUrl="${pmd.website.baseurl}/pmd_rules_java_bestpractices.html#junit5testshouldbepackageprivate">
        <description><![CDATA[
Reports JUnit 5 test classes and methods that are not package-private.
Contrary to JUnit 4 tests, which required public visibility to be run by the engine,
JUnit 5 tests can also be run if they're package-private. Marking them as such
is a good practice to limit their visibility.

Test methods are identified as those which use `@Test`, `@RepeatedTest`,
`@TestFactory`, `@TestTemplate` or `@ParameterizedTest`.
            ]]></description>
        <priority>3</priority>
        <properties>
            <property name="xpath">
                <value>
<![CDATA[
//ClassDeclaration[
    (: a Junit 5 test class, ie, it has methods with the annotation :)
    @Interface = false() and
    ClassBody/MethodDeclaration
    [ModifierList/Annotation[
               pmd-java:typeIs('org.junit.jupiter.api.Test')
            or pmd-java:typeIs('org.junit.jupiter.api.RepeatedTest')
            or pmd-java:typeIs('org.junit.jupiter.api.TestFactory')
            or pmd-java:typeIs('org.junit.jupiter.api.TestTemplate')
            or pmd-java:typeIs('org.junit.jupiter.params.ParameterizedTest')
    ]]
]/(
       self::*[@Abstract = false() and @Visibility = ("public", "protected")]
|      ClassBody/MethodDeclaration
       [@Visibility = ("public", "protected")]
       [ModifierList/Annotation[
               pmd-java:typeIs('org.junit.jupiter.api.Test')
            or pmd-java:typeIs('org.junit.jupiter.api.RepeatedTest')
            or pmd-java:typeIs('org.junit.jupiter.api.TestFactory')
            or pmd-java:typeIs('org.junit.jupiter.api.TestTemplate')
            or pmd-java:typeIs('org.junit.jupiter.params.ParameterizedTest')
       ]]
)
]]>
                </value>
            </property>
        </properties>
        <example>
            <![CDATA[
class MyTest { // not public, that's fine
    @Test
    public void testBad() { } // should not have a public modifier

    @Test
    protected void testAlsoBad() { } // should not have a protected modifier

    @Test
    private void testNoRun() { } // should not have a private modifier

    @Test
    void testGood() { } // package private as expected
}
]]>
        </example>
    </rule>

    <rule name="JUnitAssertionsShouldIncludeMessage" deprecated="true" ref="UnitTestAssertionsShouldIncludeMessage" />

    <rule name="JUnitTestContainsTooManyAsserts" deprecated="true" ref="UnitTestContainsTooManyAsserts"/>

    <rule name="JUnitTestsShouldIncludeAssert" deprecated="true" ref="UnitTestShouldIncludeAssert" />

    <rule name="JUnitUseExpected"
          language="java"
          since="4.0"
          message="In JUnit4, use the @Test(expected) annotation to denote tests that should throw exceptions"
          class="net.sourceforge.pmd.lang.java.rule.bestpractices.JUnitUseExpectedRule"
          externalInfoUrl="${pmd.website.baseurl}/pmd_rules_java_bestpractices.html#junituseexpected">
        <description>
In JUnit4, use the @Test(expected) annotation to denote tests that should throw exceptions.
        </description>
        <priority>3</priority>
        <example>
<![CDATA[
public class MyTest {
    @Test
    public void testBad() {
        try {
            doSomething();
            fail("should have thrown an exception");
        } catch (Exception e) {
        }
    }

    @Test(expected=Exception.class)
    public void testGood() {
        doSomething();
    }
}
]]>
        </example>
    </rule>

    <rule name="LiteralsFirstInComparisons"
          language="java"
          since="6.24.0"
          message="Position literals first in String comparisons"
          class="net.sourceforge.pmd.lang.java.rule.bestpractices.LiteralsFirstInComparisonsRule"
          externalInfoUrl="${pmd.website.baseurl}/pmd_rules_java_bestpractices.html#literalsfirstincomparisons">
        <description>
            Position literals first in all String comparisons, if the second argument is null then NullPointerExceptions
            can be avoided, they will just return false. Note that switching literal positions for compareTo and
            compareToIgnoreCase may change the result, see examples.
        </description>
        <priority>3</priority>
        <example>
            <![CDATA[
class Foo {
    boolean bar(String x) {
        return x.equals("2"); // should be "2".equals(x)
    }
    boolean bar(String x) {
        return x.equalsIgnoreCase("2"); // should be "2".equalsIgnoreCase(x)
    }
    boolean bar(String x) {
        return (x.compareTo("bar") > 0); // should be: "bar".compareTo(x) < 0
    }
    boolean bar(String x) {
        return (x.compareToIgnoreCase("bar") > 0); // should be: "bar".compareToIgnoreCase(x) < 0
    }
    boolean bar(String x) {
        return x.contentEquals("bar"); // should be "bar".contentEquals(x)
    }
}
]]>
        </example>
    </rule>

    <rule name="LooseCoupling"
          language="java"
          since="0.7"
          message="Avoid using implementation types like ''{0}''; use the interface instead"
          class="net.sourceforge.pmd.lang.java.rule.bestpractices.LooseCouplingRule"
          externalInfoUrl="${pmd.website.baseurl}/pmd_rules_java_bestpractices.html#loosecoupling">
        <description>
Excessive coupling to implementation types (e.g., `HashSet`) limits your ability to use alternate
implementations in the future as requirements change. Whenever available, declare variables
and parameters using a more general type (e.g, `Set`).

This rule reports uses of concrete collection types. User-defined types that should be treated
the same as interfaces can be configured with the property `allowedTypes`.
        </description>
        <priority>3</priority>
        <example>
<![CDATA[
import java.util.ArrayList;
import java.util.HashSet;

public class Bar {
    // sub-optimal approach
    private ArrayList<SomeType> list = new ArrayList<>();

    public HashSet<SomeType> getFoo() {
        return new HashSet<SomeType>();
    }

    // preferred approach
    private List<SomeType> list = new ArrayList<>();

    public Set<SomeType> getFoo() {
        return new HashSet<SomeType>();
    }
}
]]>
        </example>
    </rule>

    <rule name="MethodReturnsInternalArray"
          language="java"
          since="2.2"
          message="Returning ''{0}'' may expose an internal array."
          class="net.sourceforge.pmd.lang.java.rule.bestpractices.MethodReturnsInternalArrayRule"
          externalInfoUrl="${pmd.website.baseurl}/pmd_rules_java_bestpractices.html#methodreturnsinternalarray">
        <description>
Exposing internal arrays to the caller violates object encapsulation since elements can be
removed or replaced outside of the object that owns it. It is safer to return a copy of the array.
        </description>
        <priority>3</priority>
        <example>
<![CDATA[
public class SecureSystem {
    UserData [] ud;
    public UserData [] getUserData() {
        // Don't return directly the internal array, return a copy
        return ud;
    }
}
]]>
        </example>
    </rule>


    <rule name="MissingOverride"
          language="java"
          since="6.2.0"
          minimumLanguageVersion="1.5"
          message="The method ''{0}'' is missing an @Override annotation."
          class="net.sourceforge.pmd.lang.java.rule.bestpractices.MissingOverrideRule"
          externalInfoUrl="${pmd.website.baseurl}/pmd_rules_java_bestpractices.html#missingoverride">
        <description>
            Annotating overridden methods with @Override ensures at compile time that
            the method really overrides one, which helps refactoring and clarifies intent.
        </description>
        <priority>3</priority>
        <example>
            <![CDATA[
            public class Foo implements Runnable {
                // This method is overridden, and should have an @Override annotation
                public void run() {

                }
            }
            ]]>
        </example>
    </rule>

    <rule name="OneDeclarationPerLine"
          language="java"
          since="5.0"
          class="net.sourceforge.pmd.lang.rule.xpath.XPathRule"
          message="Use one line for each declaration, it enhances code readability."
          externalInfoUrl="${pmd.website.baseurl}/pmd_rules_java_bestpractices.html#onedeclarationperline">
        <description>
Java allows the use of several variables declaration of the same type on one line.
However, it can lead to quite messy code. This rule looks for several declarations on the same line.
        </description>
        <priority>4</priority>
        <properties>
            <property name="xpath">
                <value>
<![CDATA[
//LocalVariableDeclaration
   [not(parent::ForInit)]
   [count(VariableDeclarator) > 1]
   [$strictMode or count(distinct-values(VariableDeclarator/@BeginLine)) != count(VariableDeclarator)]
|
//FieldDeclaration
   [count(VariableDeclarator) > 1]
   [$strictMode or count(distinct-values(VariableDeclarator/@BeginLine)) != count(VariableDeclarator)]
]]>
                </value>
            </property>
            <property name="strictMode" type="Boolean" value="false"
                      description="If true, mark combined declaration even if the declarations are on separate lines."/>
        </properties>
        <example>
<![CDATA[
String name;            // separate declarations
String lastname;

String name, lastname;  // combined declaration, a violation

String name,
       lastname;        // combined declaration on multiple lines, no violation by default.
                        // Set property strictMode to true to mark this as violation.
]]>
        </example>
    </rule>

    <rule name="PreserveStackTrace"
          language="java"
          since="3.7"
          message="Thrown exception does not preserve the stack trace of exception ''{0}'' on all code paths"
          class="net.sourceforge.pmd.lang.java.rule.bestpractices.PreserveStackTraceRule"
          externalInfoUrl="${pmd.website.baseurl}/pmd_rules_java_bestpractices.html#preservestacktrace">
        <description>
Reports exceptions that are thrown from within a catch block, yet don't refer to the
exception parameter declared by that catch block. The stack trace of the original
exception could be lost, which makes the thrown exception less informative.

To preserve the stack trace, the original exception may be used as the cause of
the new exception, using `Throwable#initCause`, or passed as a constructor argument
to the new exception. It may also be preserved using `Throwable#addSuppressed`.
The rule actually assumes that any method or constructor that takes the original
exception as argument preserves the original stack trace.

The rule allows `InvocationTargetException` and `PrivilegedActionException` to be
replaced by their cause exception. The discarded part of the stack trace is in those
cases only JDK-internal code, which is not very useful. The rule also ignores exceptions
whose name starts with `ignored`.
        </description>
        <priority>3</priority>
        <example>
<![CDATA[
public class Foo {
    void good() {
        try{
            Integer.parseInt("a");
        } catch (Exception e) {
            throw new Exception(e); // Ok, this initializes the cause of the new exception
        }
        try {
            Integer.parseInt("a");
        } catch (Exception e) {
            throw (IllegalStateException)new IllegalStateException().initCause(e); // second possibility to create exception chain.
        }
    }
    void wrong() {
        try{
            Integer.parseInt("a");
        } catch (Exception e) {
            // Violation: this only preserves the message and not the stack trace
            throw new Exception(e.getMessage());
        }
    }
}
]]>
        </example>
    </rule>

    <rule name="PrimitiveWrapperInstantiation"
          language="java"
          since="6.37.0"
          message="Do not use `new {0}(...)`, prefer `{0}.valueOf(...)`"
          class="net.sourceforge.pmd.lang.java.rule.bestpractices.PrimitiveWrapperInstantiationRule"
          externalInfoUrl="${pmd.website.baseurl}/pmd_rules_java_bestpractices.html#primitivewrapperinstantiation">
        <description>
            Reports usages of primitive wrapper constructors. They are deprecated
            since Java 9 and should not be used. Even before Java 9, they can
            be replaced with usage of the corresponding static `valueOf` factory method
            (which may be automatically inserted by the compiler since Java 1.5).
            This has the advantage that it may reuse common instances instead of creating
            a new instance each time.

            Note that for `Boolean`, the named constants `Boolean.TRUE` and `Boolean.FALSE`
            are preferred instead of `Boolean.valueOf`.
        </description>
        <priority>3</priority>
        <example>
<![CDATA[
            public class Foo {
                private Integer ZERO = new Integer(0);      // violation
                private Integer ZERO1 = Integer.valueOf(0); // better
                private Integer ZERO1 = 0;                  // even better
            }
            ]]>
        </example>
    </rule>


    <rule name="ReplaceEnumerationWithIterator"
          language="java"
          since="3.4"
          message="Consider replacing this Enumeration with the newer java.util.Iterator"
          class="net.sourceforge.pmd.lang.rule.xpath.XPathRule"
          externalInfoUrl="${pmd.website.baseurl}/pmd_rules_java_bestpractices.html#replaceenumerationwithiterator">
        <description>
Consider replacing Enumeration usages with the newer java.util.Iterator
        </description>
        <priority>3</priority>
        <properties>
            <property name="xpath">
                <value>
<![CDATA[
//ImplementsList/ClassType[pmd-java:typeIsExactly('java.util.Enumeration')]
]]>
                </value>
            </property>
        </properties>
        <example>
<![CDATA[
public class Foo implements Enumeration {
    private int x = 42;
    public boolean hasMoreElements() {
        return true;
    }
    public Object nextElement() {
        return String.valueOf(i++);
    }
}
]]>
        </example>
    </rule>

    <rule name="ReplaceHashtableWithMap"
          language="java"
          since="3.4"
          message="Consider replacing this Hashtable with the newer java.util.Map"
          class="net.sourceforge.pmd.lang.rule.xpath.XPathRule"
          externalInfoUrl="${pmd.website.baseurl}/pmd_rules_java_bestpractices.html#replacehashtablewithmap">
        <description>
Consider replacing Hashtable usage with the newer java.util.Map if thread safety is not required.
        </description>
        <priority>3</priority>
        <properties>
            <property name="xpath">
                <value><![CDATA[
                //ClassType[pmd-java:typeIsExactly('java.util.Hashtable')]
                ]]></value>
            </property>
        </properties>
        <example>
<![CDATA[
public class Foo {
    void bar() {
        Hashtable h = new Hashtable();
    }
}
]]>
        </example>
    </rule>

    <rule name="ReplaceVectorWithList"
          language="java"
          since="3.4"
          message="Consider replacing this Vector with the newer java.util.List"
          class="net.sourceforge.pmd.lang.rule.xpath.XPathRule"
          externalInfoUrl="${pmd.website.baseurl}/pmd_rules_java_bestpractices.html#replacevectorwithlist">
        <description>
Consider replacing Vector usages with the newer java.util.ArrayList if expensive thread-safe operations are not required.
        </description>
        <priority>3</priority>
        <properties>
            <property name="xpath">
                <value><![CDATA[
                //ClassType[pmd-java:typeIsExactly('java.util.Vector')]
                ]]></value>
            </property>
        </properties>
        <example>
<![CDATA[
import java.util.Vector;
public class Foo {
    void bar() {
        Vector v = new Vector();
    }
}
]]>
        </example>
    </rule>

    <rule name="SimplifiableTestAssertion"
          language="java"
          since="6.37.0"
          message="Assertion may be simplified using {0}"
          class="net.sourceforge.pmd.lang.java.rule.bestpractices.SimplifiableTestAssertionRule"
          externalInfoUrl="${pmd.website.baseurl}/pmd_rules_java_bestpractices.html#simplifiabletestassertion">
        <description>
            Reports test assertions that may be simplified using a more specific
            assertion method. This enables better error messages, and makes the
            assertions more readable.
        </description>
        <priority>3</priority>
        <example>
<![CDATA[
import org.junit.Test;
import static org.junit.Assert.*;

class SomeTestClass {
    Object a,b;
    @Test
    void testMethod() {
        assertTrue(a.equals(b)); // could be assertEquals(a, b);
        assertTrue(!a.equals(b)); // could be assertNotEquals(a, b);

        assertTrue(!something); // could be assertFalse(something);
        assertFalse(!something); // could be assertTrue(something);

        assertTrue(a == b); // could be assertSame(a, b);
        assertTrue(a != b); // could be assertNotSame(a, b);

        assertTrue(a == null); // could be assertNull(a);
        assertTrue(a != null); // could be assertNotNull(a);
    }
}
            ]]>
        </example>
    </rule>

    <rule name="SwitchStmtsShouldHaveDefault"
          language="java"
          since="1.0"
          message="Switch statements should be exhaustive, add a default case (or missing enum branches)"
          class="net.sourceforge.pmd.lang.rule.xpath.XPathRule"
          externalInfoUrl="${pmd.website.baseurl}/pmd_rules_java_bestpractices.html#switchstmtsshouldhavedefault">
        <description>
            Switch statements should be exhaustive, to make their control flow
            easier to follow. This can be achieved by adding a `default` case, or,
            if the switch is on an enum type, by ensuring there is one switch branch
            for each enum constant.
        </description>
        <priority>3</priority>
        <properties>
            <property name="xpath">
                <value><![CDATA[
                //SwitchStatement[@DefaultCase = false() and @ExhaustiveEnumSwitch = false()]
            ]]></value>
            </property>
        </properties>
        <example>
<![CDATA[
class Foo {{
    int x = 2;
    switch (x) {
      case 1: int j = 6;
      case 2: int j = 8;
      // missing default: here
    }
}}
]]>
        </example>
    </rule>

    <rule name="SystemPrintln"
          language="java"
          since="2.1"
          message="Usage of System.out/err"
          class="net.sourceforge.pmd.lang.rule.xpath.XPathRule"
          externalInfoUrl="${pmd.website.baseurl}/pmd_rules_java_bestpractices.html#systemprintln">
        <description>
References to System.(out|err).print are usually intended for debugging purposes and can remain in
the codebase even in production code. By using a logger one can enable/disable this behaviour at
will (and by priority) and avoid clogging the Standard out log.
        </description>
        <priority>2</priority>
        <properties>
            <property name="xpath">
                <value>
<![CDATA[
//MethodCall[ starts-with(@MethodName, 'print') ]
  /FieldAccess[ @Name = ('err', 'out') ]
  /TypeExpression[ pmd-java:typeIsExactly('java.lang.System') ]
]]>
                </value>
            </property>
        </properties>
        <example>
 <![CDATA[
class Foo{
    Logger log = Logger.getLogger(Foo.class.getName());
    public void testA () {
        System.out.println("Entering test");
        // Better use this
        log.fine("Entering test");
    }
}
]]>
        </example>
    </rule>

    <rule name="UnitTestAssertionsShouldIncludeMessage"
          language="java"
          since="1.04"
          message="Unit test assertions should include a message"
          class="net.sourceforge.pmd.lang.java.rule.bestpractices.UnitTestAssertionsShouldIncludeMessageRule"
          externalInfoUrl="${pmd.website.baseurl}/pmd_rules_java_bestpractices.html#unittestassertionsshouldincludemessage">
        <description>
Unit assertions should include an informative message - i.e., use the three-argument version of
`assertEquals()`, not the two-argument version.

This rule supports tests using JUnit (3, 4 and 5) and TestNG.

Note: This rule was named JUnitAssertionsShouldIncludeMessage before PMD 7.7.0.
        </description>
        <priority>3</priority>
        <example>
            <![CDATA[
public class Foo {
    @Test
    public void testSomething() {
        assertEquals("foo", "bar");
        // Use the form:
        // assertEquals("Foo does not equals bar", "foo", "bar");
        // instead
    }
}
]]>
        </example>
    </rule>

    <rule name="UnitTestContainsTooManyAsserts"
          language="java"
          since="5.0"
          message="Unit tests should not contain more than ${maximumAsserts} assert(s)."
          class="net.sourceforge.pmd.lang.java.rule.bestpractices.UnitTestContainsTooManyAssertsRule"
          externalInfoUrl="${pmd.website.baseurl}/pmd_rules_java_bestpractices.html#unittestcontainstoomanyasserts">
        <description>
            Unit tests should not contain too many asserts. Many asserts are indicative of a complex test, for which
            it is harder to verify correctness.  Consider breaking the test scenario into multiple, shorter test scenarios.
            Customize the maximum number of assertions used by this Rule to suit your needs.

            This rule checks for JUnit (3, 4 and 5) and TestNG Tests.

            Note: This rule was named JUnitTestContainsTooManyAsserts before PMD 7.7.0.
        </description>
        <priority>3</priority>
        <example>
            <![CDATA[
public class MyTestCase {
    // Ok
    @Test
    public void testMyCaseWithOneAssert() {
        boolean myVar = false;
        assertFalse("should be false", myVar);
    }

    // Bad, too many asserts (assuming max=1)
    @Test
    public void testMyCaseWithMoreAsserts() {
        boolean myVar = false;
        assertFalse("myVar should be false", myVar);
        assertEquals("should equals false", false, myVar);
    }
}
]]>
        </example>
    </rule>

    <rule name="UnitTestShouldIncludeAssert"
          language="java"
          since="2.0"
          message="This unit test should include assert() or fail()"
          class="net.sourceforge.pmd.lang.java.rule.bestpractices.UnitTestShouldIncludeAssertRule"
          externalInfoUrl="${pmd.website.baseurl}/pmd_rules_java_bestpractices.html#unittestshouldincludeassert">
        <description>
            Unit tests should include at least one assertion. This makes the tests more robust, and using assert
            with messages provide the developer a clearer idea of what the test does.

            This rule checks for JUnit (3, 4 and 5) and TestNG Tests.

            Note: This rule was named JUnitTestsShouldIncludeAssert before PMD 7.7.0.
        </description>
        <priority>3</priority>
        <example>
            <![CDATA[
public class Foo {
   @Test
   public void testSomething() {
      Bar b = findBar();
      // This is better than having a NullPointerException
      // assertNotNull("bar not found", b);
      b.work();
   }
}
]]>
        </example>
    </rule>

    <rule name="UnitTestShouldUseAfterAnnotation"
          language="java"
          since="4.0"
          message="Apply the correct annotation if this method is used to clean up the tests"
          class="net.sourceforge.pmd.lang.rule.xpath.XPathRule"
          externalInfoUrl="${pmd.website.baseurl}/pmd_rules_java_bestpractices.html#unittestshoulduseafterannotation">
        <description>
<<<<<<< HEAD
This rule detects methods called `tearDown()` that are not properly annotated as a cleanup method.
This is primarily intended to assist in upgrading from JUnit 3, where tear down methods were required to be called `tearDown()`.
To a lesser extent, this may help detect omissions even under newer JUnit versions or under TestNG,
as long as you are following this convention to name the methods.

* JUnit 4 will only execute methods annotated with `@After` after running each test.
* JUnit 5 introduced `@AfterEach` and `@AfterAll` annotations to execute methods after each test or after
  all tests in the class, respectively.
* TestNG provides the annotations `@AfterMethod` and `@AfterClass` to execute methods after each test or after
  tests in the class, respectively.
=======
            This rule detects methods called `tearDown()` that are not properly annotated as a cleanup method.
            This is primarily intended to assist in upgrading from JUnit 3, where tear down methods were required to be called `tearDown()`.
            To a lesser extent, this may help detect omissions under newer JUnit versions, as long as you are following this convention to name the methods.

            JUnit 4 will only execute methods annotated with `@After` after running each test.
            JUnit 5 introduced `@AfterEach` and `@AfterAll` annotations to execute methods after each test or after all tests in the class, respectively.

            Note: This rule was named JUnit4TestShouldUseAfterAnnotation before PMD 7.7.0.
>>>>>>> 656b9052
        </description>
        <priority>3</priority>
        <properties>
            <property name="xpath">
                <value>
<![CDATA[
//MethodDeclaration[@Name='tearDown' and @Arity=0]
    [not(ModifierList/Annotation[
           pmd-java:typeIs('org.junit.After')
        or pmd-java:typeIs('org.junit.jupiter.api.AfterEach')
        or pmd-java:typeIs('org.junit.jupiter.api.AfterAll')
        or pmd-java:typeIs('org.testng.annotations.AfterClass')
        or pmd-java:typeIs('org.testng.annotations.AfterMethod')
    ])]
    (: Make sure this is a JUnit 4/5 or TestNG class :)
    [../MethodDeclaration[
            pmd-java:hasAnnotation('org.junit.Test')
         or pmd-java:hasAnnotation('org.junit.jupiter.api.Test')
         or pmd-java:hasAnnotation('org.testng.annotations.Test')
    ]]
]]>
                </value>
            </property>
        </properties>
        <example>
<![CDATA[
public class MyTest {
    public void tearDown() {
        bad();
    }
}
public class MyTest2 {
    @After public void tearDown() {
        good();
    }
}
]]>
        </example>
    </rule>

    <rule name="UnitTestShouldUseBeforeAnnotation"
          language="java"
          since="4.0"
          message="Apply the correct annotation if this method is used to set up the tests"
          class="net.sourceforge.pmd.lang.rule.xpath.XPathRule"
          externalInfoUrl="${pmd.website.baseurl}/pmd_rules_java_bestpractices.html#unittestshouldusebeforeannotation">
        <description>
<<<<<<< HEAD
This rule detects methods called `setUp()` that are not properly annotated as a setup method.
This is primarily intended to assist in upgrading from JUnit 3, where setup methods were required to be called `setUp()`.
To a lesser extent, this may help detect omissions even under newer JUnit versions or under TestNG,
as long as you are following this convention to name the methods.

* JUnit 4 will only execute methods annotated with `@Before` before all tests.
* JUnit 5 introduced `@BeforeEach` and `@BeforeAll` annotations to execute methods before each test or before all
  tests in the class, respectively.
* TestNG provides the annotations `@BeforeMethod` and `@BeforeClass` to execute methods before each test or before
  tests in the class, respectively.
=======
            This rule detects methods called `setUp()` that are not properly annotated as a setup method.
            This is primarily intended to assist in upgrading from JUnit 3, where setup methods were required to be called `setUp()`.
            To a lesser extent, this may help detect omissions even under newer JUnit versions, as long as you are following this convention to name the methods.

            JUnit 4 will only execute methods annotated with `@Before` before all tests.
            JUnit 5 introduced `@BeforeEach` and `@BeforeAll` annotations to execute methods before each test or before all tests in the class, respectively.

            Note: This rule was named JUnit4TestShouldUseBeforeAnnotation before PMD 7.7.0.
>>>>>>> 656b9052
        </description>
        <priority>3</priority>
        <properties>
            <property name="xpath">
                <value>
                    <![CDATA[
//MethodDeclaration[@Name='setUp' and @Arity=0]
    [not(ModifierList/Annotation[
           pmd-java:typeIs('org.junit.Before')
        or pmd-java:typeIs('org.junit.jupiter.api.BeforeEach')
        or pmd-java:typeIs('org.junit.jupiter.api.BeforeAll')
        or pmd-java:typeIs('org.testng.annotations.BeforeMethod')
        or pmd-java:typeIs('org.testng.annotations.BeforeClass')
    ])]
    (: Make sure this is a JUnit 4/5 or TestNG class :)
    [../MethodDeclaration[
               pmd-java:hasAnnotation('org.junit.Test')
            or pmd-java:hasAnnotation('org.junit.jupiter.api.Test')
            or pmd-java:hasAnnotation('org.testng.annotations.Test')
    ]]
]]>
                </value>
            </property>
        </properties>
        <example>
            <![CDATA[
public class MyTest {
    public void setUp() {
        bad();
    }
}
public class MyTest2 {
    @Before public void setUp() {
        good();
    }
}
]]>
        </example>
    </rule>

    <rule name="UnitTestShouldUseTestAnnotation"
          language="java"
          since="4.0"
          message="Unit tests should use the @Test annotation or won't be run. In case of JUnit 5, test methods might use @RepeatedTest, @TestFactory, @TestTemplate or @ParameterizedTest annotations instead."
          class="net.sourceforge.pmd.lang.rule.xpath.XPathRule"
          externalInfoUrl="${pmd.website.baseurl}/pmd_rules_java_bestpractices.html#unittestshouldusetestannotation">
        <description>
            The rule will detect any test method starting with "test" that is not properly annotated, and will therefore not be run.

            In JUnit 4, only methods annotated with the `@Test` annotation are executed.
            In JUnit 5, one of the following annotations should be used for tests: `@Test`, `@RepeatedTest`, `@TestFactory`, `@TestTemplate` or `@ParameterizedTest`.
            In TestNG, only methods annotated with the `@Test` annotation are executed.

            Note: This rule was named JUnit4TestShouldUseTestAnnotation before PMD 7.7.0.
        </description>
        <priority>3</priority>
        <properties>
            <property name="xpath">
                <value>
                    <![CDATA[
//ClassDeclaration[matches(@SimpleName, $testClassPattern) or pmd-java:typeIs('junit.framework.TestCase')]
    (: a junit 3 method :)
    /ClassBody/MethodDeclaration[
        @Visibility="public"
        and starts-with(@Name, 'test')
        and not(ModifierList/Annotation[
          pmd-java:typeIs('org.junit.Test')
          or pmd-java:typeIs('org.junit.jupiter.api.Test')
          or pmd-java:typeIs('org.junit.jupiter.api.RepeatedTest')
          or pmd-java:typeIs('org.junit.jupiter.api.TestFactory')
          or pmd-java:typeIs('org.junit.jupiter.api.TestTemplate')
          or pmd-java:typeIs('org.junit.jupiter.params.ParameterizedTest')
          or pmd-java:typeIs('org.testng.annotations.Test')
          ]
        )
    ]
]]>
                </value>
            </property>
            <property name="testClassPattern" type="Regex" description="The regex pattern used to identify test classes" value="Test" />
        </properties>
        <example>
            <![CDATA[
public class MyTest {
    public void testBad() {
        doSomething();
    }

    @Test
    public void testGood() {
        doSomething();
    }
}
]]>
        </example>
    </rule>

    <rule name="UnnecessaryVarargsArrayCreation"
          language="java"
          since="7.1.0"
          message="Unnecessary explicit array creation for varargs method call"
          class="net.sourceforge.pmd.lang.java.rule.bestpractices.UnnecessaryVarargsArrayCreationRule"
          externalInfoUrl="${pmd.website.baseurl}/pmd_rules_java_bestpractices.html#unnecessaryvarargsarraycreation">
        <description>
            Reports explicit array creation when a varargs is expected.
            For instance:
            ```java
            Arrays.asList(new String[] { "foo", "bar", });
            ```
            can be replaced by:
            ```java
            Arrays.asList("foo", "bar");
            ```
        </description>
        <priority>3</priority>
        <example><![CDATA[
import java.util.Arrays;

class C {
    static {
        Arrays.asList(new String[]{"foo", "bar",});
        // should be
        Arrays.asList("foo", "bar");
    }
}
            ]]></example>
    </rule>


    <rule name="UnusedAssignment"
          language="java"
          since="6.26.0"
          message="The value assigned to this variable is never used or always overwritten"
          class="net.sourceforge.pmd.lang.java.rule.bestpractices.UnusedAssignmentRule"
          externalInfoUrl="${pmd.website.baseurl}/pmd_rules_java_bestpractices.html#unusedassignment">
        <description>
            Reports assignments to variables that are never used before the variable is overwritten,
            or goes out of scope. Unused assignments are those for which
            1. The variable is never read after the assignment, or
            2. The assigned value is always overwritten by other assignments before the next read of
            the variable.

            The rule tracks assignements to fields of `this`, and static fields of the current class.
            This may cause some false positives in timing-sensitive concurrent code, which the rule cannot detect.

            The rule may be suppressed with the standard `@SuppressWarnings("unused")` tag.

            The rule subsumes {% rule "UnusedLocalVariable" %}, and {% rule "UnusedFormalParameter" %}.
            Those violations are filtered
            out by default, in case you already have enabled those rules, but may be enabled with the property
            `reportUnusedVariables`. Variables whose name starts with `ignored` or `unused` are filtered out, as
            is standard practice for exceptions.

            Limitations:
            * The rule currently cannot know which method calls throw exceptions, or which exceptions they throw.
            In the body of a try block, every method or constructor call is assumed to throw.  This may cause false-negatives.
            The only other language construct that is assumed to throw is the `throw` statement, in particular,
            things like `assert` statements, or NullPointerExceptions on dereference are ignored.
            * The rule cannot resolve assignments across constructors, when they're called with the special
            `this(...)` syntax. This may cause false-negatives.

            Both of those limitations may be partly relaxed in PMD 7.
        </description>
        <priority>3</priority>
        <example>
            <![CDATA[
            class A {
                // this field initializer is redundant,
                // it is always overwritten in the constructor
                int f = 1;

                A(int f) {
                    this.f = f;
                }
            }
        ]]>
        </example>
        <example><![CDATA[
class B {

    int method(int i, int j) {
        // this initializer is redundant,
        // it is overwritten in all branches of the `if`
        int k = 0;

        // Both the assignments to k are unused, because k is
        // not read after the if/else
        // This may hide a bug: the programmer probably wanted to return k
        if (i < j)
            k = i;
        else
            k = j;

        return j;
    }

}
        ]]>

        </example>
        <example><![CDATA[
class C {

    int method() {
        int i = 0;

        checkSomething(++i);
        checkSomething(++i);
        checkSomething(++i);
        checkSomething(++i);

        // That last increment is not reported unless
        // the property `checkUnusedPrefixIncrement` is
        // set to `true`
        // Technically it could be written (i+1), but it
        // is not very important
    }

}
        ]]>

        </example>
        <example><![CDATA[
class C {

    // variables that are truly unused (at most assigned to, but never accessed)
    // are only reported if property `reportUnusedVariables` is true

    void method(int param) { } // for example this method parameter

    // even then, you can suppress the violation with an annotation:

    void method(@SuppressWarning("unused") int param) { } // no violation, even if `reportUnusedVariables` is true

    // For catch parameters, or for resources which don't need to be used explicitly,
    // you can give a name that starts with "ignored" to ignore such warnings

    {
        try (Something ignored = Something.create()) {
            // even if ignored is unused, it won't be flagged
            // its purpose might be to side-effect in the create/close routines

        } catch (Exception e) { // this is unused and will cause a warning if `reportUnusedVariables` is true
            // you should choose a name that starts with "ignored"
            return;
        }
    }

}
        ]]>

        </example>
    </rule>

    <rule name="UnusedFormalParameter"
          language="java"
          since="0.8"
          message="Avoid unused {0} parameters such as ''{1}''."
          class="net.sourceforge.pmd.lang.java.rule.bestpractices.UnusedFormalParameterRule"
          externalInfoUrl="${pmd.website.baseurl}/pmd_rules_java_bestpractices.html#unusedformalparameter">
        <description>
Reports parameters of methods and constructors that are not referenced them in the method body.
Parameters whose name starts with `ignored` or `unused` are filtered out.

Removing unused formal parameters from public methods could cause a ripple effect through the code base.
Hence, by default, this rule only considers private methods. To include non-private methods, set the
`checkAll` property to `true`.

        </description>
        <priority>3</priority>
        <example>
<![CDATA[
public class Foo {
    private void bar(String howdy) {
        // howdy is not used
    }
}
]]>
        </example>
    </rule>

    <rule name="UnusedLocalVariable"
          language="java"
          since="0.1"
          message="Avoid unused local variables such as ''{0}''."
          class="net.sourceforge.pmd.lang.java.rule.bestpractices.UnusedLocalVariableRule"
          externalInfoUrl="${pmd.website.baseurl}/pmd_rules_java_bestpractices.html#unusedlocalvariable">
        <description>
Detects when a local variable is declared and/or assigned, but not used.
Variables whose name starts with `ignored` or `unused` are filtered out.
        </description>
        <priority>3</priority>
        <example>
<![CDATA[
public class Foo {
    public void doSomething() {
        int i = 5; // Unused
    }
}
]]>
        </example>
    </rule>

    <rule name="UnusedPrivateField"
          since="0.1"
          language="java"
          message="Avoid unused private fields such as ''{0}''."
          class="net.sourceforge.pmd.lang.java.rule.bestpractices.UnusedPrivateFieldRule"
          externalInfoUrl="${pmd.website.baseurl}/pmd_rules_java_bestpractices.html#unusedprivatefield">
        <description>
Detects when a private field is declared and/or assigned a value, but not used.

Since PMD 6.50.0 private fields are ignored, if the fields are annotated with any annotation or the
enclosing class has any annotation. Annotations often enable a framework (such as dependency injection, mocking
or e.g. Lombok) which use the fields by reflection or other means. This usage can't be detected by static code analysis.
Previously these frameworks where explicitly allowed by listing their annotations in the property
"ignoredAnnotations", but that turned out to be prone of false positive for any not explicitly considered framework.
        </description>
        <priority>3</priority>
        <example>
<![CDATA[
public class Something {
    private static int FOO = 2; // Unused
    private int i = 5; // Unused
    private int j = 6;
    public int addOne() {
        return j++;
    }
}
]]>
        </example>
    </rule>

    <rule name="UnusedPrivateMethod"
          language="java"
          since="0.7"
          message="Avoid unused private methods such as ''{0}''."
          class="net.sourceforge.pmd.lang.java.rule.bestpractices.UnusedPrivateMethodRule"
          externalInfoUrl="${pmd.website.baseurl}/pmd_rules_java_bestpractices.html#unusedprivatemethod">
        <description>
Unused Private Method detects when a private method is declared but is unused.
        </description>
        <priority>3</priority>
        <example>
<![CDATA[
public class Something {
    private void foo() {} // unused
}
]]>
        </example>
    </rule>

    <rule name="UseCollectionIsEmpty"
          language="java"
          since="3.9"
          message="Substitute calls to size() == 0 (or size() != 0, size() &gt; 0, size() &lt; 1) with calls to isEmpty()"
          class="net.sourceforge.pmd.lang.java.rule.bestpractices.UseCollectionIsEmptyRule"
          externalInfoUrl="${pmd.website.baseurl}/pmd_rules_java_bestpractices.html#usecollectionisempty">
        <description>
The isEmpty() method on java.util.Collection is provided to determine if a collection has any elements.
Comparing the value of size() to 0 does not convey intent as well as the isEmpty() method.
        </description>
        <priority>3</priority>
        <example>
<![CDATA[
public class Foo {
    void good() {
        List foo = getList();
        if (foo.isEmpty()) {
            // blah
        }
    }

    void bad() {
        List foo = getList();
        if (foo.size() == 0) {
            // blah
        }
    }
}
]]>
        </example>
    </rule>


    <rule name="UseEnumCollections"
          language="java"
          since="7.3.0"
          message="This collection could be an {0}"
          class="net.sourceforge.pmd.lang.java.rule.bestpractices.UseEnumCollectionsRule"
          externalInfoUrl="${pmd.website.baseurl}/pmd_rules_java_bestpractices.html#useenumcollections">
        <description>
            Wherever possible, use `EnumSet` or `EnumMap` instead of `HashSet` and `HashMap` when the keys
            are of an enum type. The specialized enum collections are more space- and time-efficient.
            This rule reports constructor expressions for hash sets or maps whose key
            type is an enum type.
        </description>
        <priority>3</priority>
        <example>
<![CDATA[
            import java.util.EnumMap;
            import java.util.HashSet;

            enum Example {
                A, B, C;

                public static Set<Example> newSet() {
                    return new HashSet<>(); // Could be EnumSet.noneOf(Example.class)
                }

                public static <V> Map<Example, V> newMap() {
                    return new HashMap<>(); // Could be new EnumMap<>(Example.class)
                }
            }
            ]]>
        </example>
    </rule>

    <rule name="UseStandardCharsets"
          language="java"
          since="6.34.0"
          minimumLanguageVersion="1.7"
          message="Please use StandardCharsets constants"
          class="net.sourceforge.pmd.lang.rule.xpath.XPathRule"
          externalInfoUrl="${pmd.website.baseurl}/pmd_rules_java_bestpractices.html#usestandardcharsets">
        <description>
Starting with Java 7, StandardCharsets provides constants for common Charset objects, such as UTF-8.
Using the constants is less error prone, and can provide a small performance advantage compared to `Charset.forName(...)`
since no scan across the internal `Charset` caches is needed.
        </description>
        <priority>3</priority>
        <properties>
            <property name="xpath">
                <value>
<![CDATA[
//MethodCall[@MethodName = 'forName'][pmd-java:typeIs('java.nio.charset.Charset')]
    [
        ArgumentList/StringLiteral
            [@Image = ('"US-ASCII"', '"ISO-8859-1"', '"UTF-8"', '"UTF-16BE"', '"UTF-16LE"', '"UTF-16"')]
    ]
]]>
                </value>
            </property>
        </properties>
        <example>
<![CDATA[
public class UseStandardCharsets {
    public void run() {

        // looking up the charset dynamically
        try (OutputStreamWriter osw = new OutputStreamWriter(out, Charset.forName("UTF-8"))) {
            osw.write("test");
        }

        // best to use StandardCharsets
        try (OutputStreamWriter osw = new OutputStreamWriter(out, StandardCharsets.UTF_8)) {
            osw.write("test");
        }
    }
}
]]>
        </example>
    </rule>

    <rule name="UseTryWithResources"
          language="java"
          minimumLanguageVersion="1.7"
          since="6.12.0"
          message="Consider using a try-with-resources statement instead of explicitly closing the resource"
          class="net.sourceforge.pmd.lang.java.rule.bestpractices.UseTryWithResourcesRule"
          externalInfoUrl="${pmd.website.baseurl}/pmd_rules_java_bestpractices.html#usetrywithresources">
        <description>
Java 7 introduced the try-with-resources statement. This statement ensures that each resource is closed at the end
of the statement. It avoids the need of explicitly closing the resources in a finally block. Additionally exceptions
are better handled: If an exception occurred both in the `try` block and `finally` block, then the exception from
the try block was suppressed. With the `try`-with-resources statement, the exception thrown from the try-block is
preserved.
        </description>
        <priority>3</priority>
        <example>
<![CDATA[
public class TryWithResources {
    public void run() {
        InputStream in = null;
        try {
            in = openInputStream();
            int i = in.read();
        } catch (IOException e) {
            e.printStackTrace();
        } finally {
            try {
                if (in != null) in.close();
            } catch (IOException ignored) {
                // ignored
            }
        }

        // better use try-with-resources
        try (InputStream in2 = openInputStream()) {
            int i = in2.read();
        }
    }
}
]]>
        </example>
    </rule>

    <rule name="UseVarargs"
          language="java"
          minimumLanguageVersion="1.5"
          since="5.0"
          message="Consider using varargs for methods or constructors which take an array the last parameter."
          class="net.sourceforge.pmd.lang.rule.xpath.XPathRule"
          externalInfoUrl="${pmd.website.baseurl}/pmd_rules_java_bestpractices.html#usevarargs">
        <description>
Java 5 introduced the varargs parameter declaration for methods and constructors. This syntactic
sugar provides flexibility for users of these methods and constructors, allowing them to avoid
having to deal with the creation of an array.

Byte arrays in any method and String arrays in `public static void main(String[])` methods are ignored.
        </description>
        <priority>4</priority>
        <properties>
            <property name="xpath">
                <value>
<![CDATA[
//FormalParameters[not(parent::MethodDeclaration[@Overridden=true() or @MainMethod=true()])]
  /FormalParameter[position()=last()]
   [@Varargs=false()]
   [ArrayType[not(PrimitiveType[@Kind = "byte"] or ClassType[pmd-java:typeIs('java.lang.Byte')])]
    or VariableId[ArrayDimensions] and (PrimitiveType[not(@Kind="byte")] or ClassType[not(pmd-java:typeIs('java.lang.Byte'))])]
]]>
                </value>
            </property>
        </properties>
        <example>
<![CDATA[
public class Foo {
    public void foo(String s, Object[] args) {
        // Do something here...
    }

    public void bar(String s, Object... args) {
        // Ahh, varargs tastes much better...
    }
}
]]>
        </example>
    </rule>

    <rule name="WhileLoopWithLiteralBoolean"
          class="net.sourceforge.pmd.lang.rule.xpath.XPathRule"
          language="java"
          since="6.13.0"
          message="The loop can be simplified."
          externalInfoUrl="${pmd.website.baseurl}/pmd_rules_java_bestpractices.html#whileloopwithliteralboolean">
        <description>
`do {} while (true);` requires reading the end of the statement before it is
apparent that it loops forever, whereas `while (true) {}` is easier to understand.

`do {} while (false);` is redundant, and if an inner variable scope is required,
a block `{}` is sufficient.

`while (false) {}` will never execute the block and can be removed in its entirety.
        </description>
        <priority>3</priority>
        <properties>
            <property name="xpath">
                <value><![CDATA[
(: while loops with single boolean literal 'false', maybe parenthesized :)
//WhileStatement/BooleanLiteral[@True = false()]
|
(: do-while loops with single boolean literal ('false' or 'true'), maybe parenthesized :)
//DoStatement/BooleanLiteral
|
(: while loops with conditional or'ed boolean literals, maybe parenthesized :)
//WhileStatement[(InfixExpression[@Operator = ('|', '||')])
    (: no var access :)
    [count(VariableAccess) = 0]
    (: at least one false literal :)
    [count(BooleanLiteral[@True = false()]) >= 1]]
|
(: while loops with conditional and'ed boolean literals, maybe parenthesized :)
//WhileStatement[(InfixExpression[@Operator = ('&', '&&')])
    (: at least one false literal :)
    [count(BooleanLiteral[@True = false()]) >= 1]]
|
(: do-while loops with conditional or'ed boolean literals, maybe parenthesized :)
//DoStatement[(InfixExpression[@Operator = ('|', '||')])
    (: at least one true literal :)
    [count(BooleanLiteral[@True = true()]) >= 1
      (: or only boolean literal and no no var access :)
      or count(BooleanLiteral) >= 1
      and count(VariableAccess) = 0
    ]]
|
(: do-while loops with conditional and'ed boolean literals, maybe parenthesized :)
//DoStatement[(InfixExpression[@Operator = ('&', '&&')])
    (: at least one false literal :)
    [count(BooleanLiteral[@True = false()]) >= 1
      (: or only boolean literal and no no var access :)
      or count(BooleanLiteral) >= 1
      and count(VariableAccess) = 0
    ]]
                ]]></value>
            </property>
        </properties>
        <example>
<![CDATA[
public class Example {
  {
    while (true) { } // allowed
    while (false) { } // disallowed
    do { } while (true); // disallowed
    do { } while (false); // disallowed
    do { } while (false | false); // disallowed
    do { } while (false || false); // disallowed
  }
}
]]>
        </example>
    </rule>

</ruleset><|MERGE_RESOLUTION|>--- conflicted
+++ resolved
@@ -1333,7 +1333,6 @@
           class="net.sourceforge.pmd.lang.rule.xpath.XPathRule"
           externalInfoUrl="${pmd.website.baseurl}/pmd_rules_java_bestpractices.html#unittestshoulduseafterannotation">
         <description>
-<<<<<<< HEAD
 This rule detects methods called `tearDown()` that are not properly annotated as a cleanup method.
 This is primarily intended to assist in upgrading from JUnit 3, where tear down methods were required to be called `tearDown()`.
 To a lesser extent, this may help detect omissions even under newer JUnit versions or under TestNG,
@@ -1344,16 +1343,8 @@
   all tests in the class, respectively.
 * TestNG provides the annotations `@AfterMethod` and `@AfterClass` to execute methods after each test or after
   tests in the class, respectively.
-=======
-            This rule detects methods called `tearDown()` that are not properly annotated as a cleanup method.
-            This is primarily intended to assist in upgrading from JUnit 3, where tear down methods were required to be called `tearDown()`.
-            To a lesser extent, this may help detect omissions under newer JUnit versions, as long as you are following this convention to name the methods.
-
-            JUnit 4 will only execute methods annotated with `@After` after running each test.
-            JUnit 5 introduced `@AfterEach` and `@AfterAll` annotations to execute methods after each test or after all tests in the class, respectively.
-
-            Note: This rule was named JUnit4TestShouldUseAfterAnnotation before PMD 7.7.0.
->>>>>>> 656b9052
+
+Note: This rule was named JUnit4TestShouldUseAfterAnnotation before PMD 7.7.0.
         </description>
         <priority>3</priority>
         <properties>
@@ -1401,7 +1392,6 @@
           class="net.sourceforge.pmd.lang.rule.xpath.XPathRule"
           externalInfoUrl="${pmd.website.baseurl}/pmd_rules_java_bestpractices.html#unittestshouldusebeforeannotation">
         <description>
-<<<<<<< HEAD
 This rule detects methods called `setUp()` that are not properly annotated as a setup method.
 This is primarily intended to assist in upgrading from JUnit 3, where setup methods were required to be called `setUp()`.
 To a lesser extent, this may help detect omissions even under newer JUnit versions or under TestNG,
@@ -1412,16 +1402,8 @@
   tests in the class, respectively.
 * TestNG provides the annotations `@BeforeMethod` and `@BeforeClass` to execute methods before each test or before
   tests in the class, respectively.
-=======
-            This rule detects methods called `setUp()` that are not properly annotated as a setup method.
-            This is primarily intended to assist in upgrading from JUnit 3, where setup methods were required to be called `setUp()`.
-            To a lesser extent, this may help detect omissions even under newer JUnit versions, as long as you are following this convention to name the methods.
-
-            JUnit 4 will only execute methods annotated with `@Before` before all tests.
-            JUnit 5 introduced `@BeforeEach` and `@BeforeAll` annotations to execute methods before each test or before all tests in the class, respectively.
-
-            Note: This rule was named JUnit4TestShouldUseBeforeAnnotation before PMD 7.7.0.
->>>>>>> 656b9052
+
+Note: This rule was named JUnit4TestShouldUseBeforeAnnotation before PMD 7.7.0.
         </description>
         <priority>3</priority>
         <properties>
