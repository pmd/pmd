--- conflicted
+++ resolved
@@ -919,12 +919,20 @@
             easier to follow. This can be achieved by adding a `default` case, or,
             if the switch is on an enum type, by ensuring there is one switch branch
             for each enum constant.
+
+            This rule doesn't consider Switch Statements, that use Pattern Matching, since for these the
+            compiler already ensures that all cases are covered. The same is true for Switch Expressions,
+            which are also not considered by this rule.
         </description>
         <priority>3</priority>
         <properties>
             <property name="xpath">
                 <value><![CDATA[
-                //SwitchStatement[@DefaultCase = false() and @ExhaustiveEnumSwitch = false()]
+                //SwitchStatement
+                    [@DefaultCase = false()]
+                    [@ExhaustiveEnumSwitch = false()]
+                    (: exclude pattern tests - for these, the compiler will ensure exhaustiveness :)
+                    [*/SwitchLabel[@PatternLabel = false()]]
             ]]></value>
             </property>
         </properties>
@@ -1195,51 +1203,7 @@
         </example>
     </rule>
 
-<<<<<<< HEAD
-    <rule name="SwitchStmtsShouldHaveDefault"
-          language="java"
-          since="1.0"
-          message="Switch statements should be exhaustive, add a default case (or missing enum branches)"
-          class="net.sourceforge.pmd.lang.rule.xpath.XPathRule"
-          externalInfoUrl="${pmd.website.baseurl}/pmd_rules_java_bestpractices.html#switchstmtsshouldhavedefault">
-        <description>
-            Switch statements should be exhaustive, to make their control flow
-            easier to follow. This can be achieved by adding a `default` case, or,
-            if the switch is on an enum type, by ensuring there is one switch branch
-            for each enum constant.
-
-            This rule doesn't consider Switch Statements, that use Pattern Matching, since for these the
-            compiler already ensures that all cases are covered. The same is true for Switch Expressions,
-            which are also not considered by this rule.
-        </description>
-        <priority>3</priority>
-        <properties>
-            <property name="xpath">
-                <value><![CDATA[
-                //SwitchStatement
-                    [@DefaultCase = false()]
-                    [@ExhaustiveEnumSwitch = false()]
-                    (: exclude pattern tests - for these, the compiler will ensure exhaustiveness :)
-                    [*/SwitchLabel[@PatternLabel = false()]]
-            ]]></value>
-            </property>
-        </properties>
-        <example>
-<![CDATA[
-class Foo {{
-    int x = 2;
-    switch (x) {
-      case 1: int j = 6;
-      case 2: int j = 8;
-      // missing default: here
-    }
-}}
-]]>
-        </example>
-    </rule>
-=======
     <rule name="SwitchStmtsShouldHaveDefault" deprecated="true" ref="NonExhaustiveSwitch"/>
->>>>>>> 5e832464
 
     <rule name="SystemPrintln"
           language="java"
