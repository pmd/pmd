--- conflicted
+++ resolved
@@ -26,21 +26,13 @@
                 <value>
 <![CDATA[
 //ClassOrInterfaceDeclaration
-<<<<<<< HEAD
     [@Abstract = true() and @Interface = false()]
     [ClassOrInterfaceBody[not(ConstructorDeclaration | MethodDeclaration)]]
-    [not(pmd-java:hasAnnotation('com.google.auto.value.AutoValue'))]
-=======
-    [@Abstract = true()]
-    [not(./ClassOrInterfaceBody/*/ConstructorDeclaration)]
-    [not(./ClassOrInterfaceBody/*/MethodDeclaration)]
-    [not(../Annotation[pmd-java:typeIs('com.google.auto.value.AutoValue')
-                    or pmd-java:typeIs('lombok.AllArgsConstructor')
-                    or pmd-java:typeIs('lombok.NoArgsConstructor')
-                    or pmd-java:typeIs('lombok.RequiredArgsConstructor')
-                      ]
-    )]
->>>>>>> 7f7498df
+    [not(pmd-java:hasAnnotation('com.google.auto.value.AutoValue')
+         or pmd-java:hasAnnotation('lombok.AllArgsConstructor')
+         or pmd-java:hasAnnotation('lombok.NoArgsConstructor')
+         or pmd-java:hasAnnotation('lombok.RequiredArgsConstructor')
+    ]
 ]]>
                 </value>
             </property>
@@ -324,51 +316,11 @@
           message="This class has only private constructors and may be final"
           externalInfoUrl="${pmd.website.baseurl}/pmd_rules_java_design.html#classwithonlyprivateconstructorsshouldbefinal">
         <description>
-<<<<<<< HEAD
 Reports classes that may be made final because they cannot be extended from outside
 their compilation unit anyway. This is because all their constructors are private,
 so a subclass could not call the super constructor.
         </description>
         <priority>1</priority>
-=======
-A class with only private constructors should be final, unless the private constructor
-is invoked by an inner class.
-        </description>
-        <priority>1</priority>
-        <properties>
-            <property name="version" value="2.0"/>
-            <property name="xpath">
-                <value>
-<![CDATA[
-//TypeDeclaration
-  (: no lombok constructor annotations :)
-  [not(Annotation[pmd-java:typeIs('lombok.Value')])]
-  [not(Annotation[pmd-java:typeIs('lombok.NoArgsConstructor')
-               or pmd-java:typeIs('lombok.RequiredArgsConstructor')
-               or pmd-java:typeIs('lombok.AllArgsConstructor')]
-     [not(.//MemberValuePair[@MemberName='access'])
-       or .//MemberValuePair[@MemberName='access']
-                            [.//Name[@Image!='PRIVATE']
-                                    [@Image!='AccessLevel.PRIVATE']
-                                    [@Image!='lombok.AccessLevel.PRIVATE']
-                            ]
-     ]
-  )]
-  /ClassOrInterfaceDeclaration
-  [@Final = false()]
-  (: at least one private constructor :)
-  [ClassOrInterfaceBody/ClassOrInterfaceBodyDeclaration/ConstructorDeclaration[@Private = true()]]
-  (: no public constructor :)
-  [not(./ClassOrInterfaceBody/ClassOrInterfaceBodyDeclaration/ConstructorDeclaration[(@Public = true()) or (@Protected = true()) or (@PackagePrivate = true())])]
-  (: not a base class in the same compilation unit :)
-  [not(@SimpleName = ../../TypeDeclaration/ClassOrInterfaceDeclaration/ExtendsList/ClassOrInterfaceType/@Image)]
-  (: not a base class for an inner class in the same compilation unit :)
-  [not(@SimpleName = .//ClassOrInterfaceDeclaration/ExtendsList/ClassOrInterfaceType/@Image)]
-]]>
-                </value>
-            </property>
-        </properties>
->>>>>>> 7f7498df
         <example>
 <![CDATA[
 public class Foo {  //Should be final
