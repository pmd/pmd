/**
 * BSD-style license; for more info see http://pmd.sourceforge.net/license.html
 */

package net.sourceforge.pmd.lang.java.ast;

/**
 * Represents an import declaration in a Java file.
 *
 * <pre class="grammar">
 *
 * ImportDeclaration ::= "import" "static"? Name ( "." "*" )? ";"
 *
 * </pre>
 *
 * @see <a href="https://docs.oracle.com/javase/specs/jls/se9/html/jls-7.html#jls-7.5">JLS 7.5</a>
 */
public final class ASTImportDeclaration extends AbstractJavaNode implements ASTTopLevelDeclaration {

    private boolean isImportOnDemand;
    private boolean isStatic;

    ASTImportDeclaration(int id) {
        super(id);
    }


    void setImportOnDemand() {
        isImportOnDemand = true;
    }


    // @formatter:off
    /**
     * Returns true if this is an import-on-demand declaration,
     * aka "wildcard import".
     *
     * <ul>
     *     <li>If this is a static import, then the imported names are those
     *     of the accessible static members of the named type;
     *     <li>Otherwise, the imported names are the names of the accessible types
     *     of the named type or named package.
     * </ul>
     */
    // @formatter:on
    public boolean isImportOnDemand() {
        return isImportOnDemand;
    }


    void setStatic() {
        isStatic = true;
    }


    /**
     * Returns true if this is a static import. If this import is not on-demand,
     * {@link #getImportedSimpleName()} returns the name of the imported member.
     */
    public boolean isStatic() {
        return isStatic;
    }


    /**
     * Returns the full name of the import. For on-demand imports, this is the name without
     * the final dot and asterisk.
     */
    public String getImportedName() {
        return super.getImage();
    }


    @Override
    public String getImage() {
        // the image was null before 7.0, best keep it that way
        return null;
    }

    /**
     * Returns the simple name of the type or method imported by this declaration.
     * For on-demand imports, returns {@code null}.
     */
    public String getImportedSimpleName() {
        if (isImportOnDemand) {
            return null;
        }

        String importName = getImportedName();
        return importName.substring(importName.lastIndexOf('.') + 1);
    }


    /**
     * Returns the "package" prefix of the imported name. For type imports, including on-demand
     * imports, this is really the package name of the imported type(s). For static imports,
     * this is actually the qualified name of the enclosing type, including the type name.
     */
    public String getPackageName() {
        String importName = getImportedName();
        if (isImportOnDemand) {
            return importName;
        }
        if (importName.indexOf('.') == -1) {
            return "";
        }
        int lastDot = importName.lastIndexOf('.');
        return importName.substring(0, lastDot);
    }

    @Override
    protected <P, R> R acceptVisitor(JavaVisitor<? super P, ? extends R> visitor, P data) {
        return visitor.visit(this, data);
    }

<<<<<<< HEAD
    @Override
    public <T> void jjtAccept(SideEffectingVisitor<T> visitor, T data) {
        visitor.visit(this, data);
=======
    @InternalApi
    @Deprecated
    public void setPackage(Package packge) {
        this.pkg = packge;
    }


    /**
     * Returns the {@link Package} instance representing the package of the
     * type or method imported by this declaration. This may be null if the
     * auxclasspath is not correctly set, as this method depends on correct
     * type resolution.
     *
     * @deprecated this will be removed with PMD 7.0.0
     */
    @Deprecated
    public Package getPackage() {
        return this.pkg;
>>>>>>> a9996ab4
    }
}<|MERGE_RESOLUTION|>--- conflicted
+++ resolved
@@ -113,29 +113,4 @@
         return visitor.visit(this, data);
     }
 
-<<<<<<< HEAD
-    @Override
-    public <T> void jjtAccept(SideEffectingVisitor<T> visitor, T data) {
-        visitor.visit(this, data);
-=======
-    @InternalApi
-    @Deprecated
-    public void setPackage(Package packge) {
-        this.pkg = packge;
-    }
-
-
-    /**
-     * Returns the {@link Package} instance representing the package of the
-     * type or method imported by this declaration. This may be null if the
-     * auxclasspath is not correctly set, as this method depends on correct
-     * type resolution.
-     *
-     * @deprecated this will be removed with PMD 7.0.0
-     */
-    @Deprecated
-    public Package getPackage() {
-        return this.pkg;
->>>>>>> a9996ab4
-    }
 }