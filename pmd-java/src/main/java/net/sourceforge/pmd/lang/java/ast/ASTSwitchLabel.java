--- conflicted
+++ resolved
@@ -30,17 +30,7 @@
     }
 
 
-<<<<<<< HEAD
-    ASTSwitchLabel(JavaParser p, int id) {
-        super(p, id);
-    }
-
     void setDefault() {
-=======
-    @InternalApi
-    @Deprecated
-    public void setDefault() {
->>>>>>> 3c622ca1
         isDefault = true;
     }
 
