--- conflicted
+++ resolved
@@ -123,11 +123,8 @@
                 fields = Collections.unmodifiableList(fields);
                 memberClasses = Collections.unmodifiableList(memberClasses);
                 enumConstants = CollectionUtil.makeUnmodifiableAndNonNull(enumConstants);
-<<<<<<< HEAD
+                recordComponents = CollectionUtil.makeUnmodifiableAndNonNull(recordComponents);
                 permittedSubclasses = CollectionUtil.makeUnmodifiableAndNonNull(permittedSubclasses);
-=======
-                recordComponents = CollectionUtil.makeUnmodifiableAndNonNull(recordComponents);
->>>>>>> 00bf6fe2
 
                 if (EnclosingInfo.NO_ENCLOSING.equals(enclosingInfo)) {
                     if (names.canonicalName == null || names.simpleName == null) {
@@ -273,19 +270,18 @@
         ctors.add(methodStub);
     }
 
-<<<<<<< HEAD
+    void addRecordComponent(RecordComponentStub recordComponentStub) {
+        if (recordComponents == null) {
+            recordComponents = new ArrayList<>();
+        }
+        recordComponents.add(recordComponentStub);
+    }
+
     void addPermittedSubclass(ClassStub permittedSubclass) {
         if (this.permittedSubclasses == null) {
             this.permittedSubclasses = new ArrayList<>(2);
         }
         this.permittedSubclasses.add(permittedSubclass);
-=======
-    void addRecordComponent(RecordComponentStub recordComponentStub) {
-        if (recordComponents == null) {
-            recordComponents = new ArrayList<>();
-        }
-        recordComponents.add(recordComponentStub);
->>>>>>> 00bf6fe2
     }
 
     @Override
