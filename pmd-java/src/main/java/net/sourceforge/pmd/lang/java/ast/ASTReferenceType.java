/**
 * BSD-style license; for more info see http://pmd.sourceforge.net/license.html
 */

package net.sourceforge.pmd.lang.java.ast;

import net.sourceforge.pmd.annotation.InternalApi;

/**
 * Represents a reference type, i.e. a {@linkplain ASTClassOrInterfaceType class or interface type},
 * or an {@linkplain ASTArrayType array type}.
 *
 * <pre class="grammar">
 *
 *  ReferenceType ::= {@link ASTClassOrInterfaceType ClassOrInterfaceType}
 *                  | {@link ASTArrayType ArrayType}
 *                  | {@link ASTIntersectionType IntersectionType}
 *                  | {@link ASTWildcardType WildcardType}
 *
 * </pre>
 */
<<<<<<< HEAD
public interface ASTReferenceType extends ASTType {
=======
public class ASTReferenceType extends AbstractJavaTypeNode implements Dimensionable {

    private int arrayDepth;

    @InternalApi
    @Deprecated
    public ASTReferenceType(int id) {
        super(id);
    }

    @InternalApi
    @Deprecated
    public ASTReferenceType(JavaParser p, int id) {
        super(p, id);
    }

    @Override
    public Object jjtAccept(JavaParserVisitor visitor, Object data) {
        return visitor.visit(this, data);
    }

    @Deprecated
    public void bumpArrayDepth() {
        arrayDepth++;
    }

    @Override
    @Deprecated
    public int getArrayDepth() {
        return arrayDepth;
    }

    @Override
    @Deprecated
    public boolean isArray() {
        return arrayDepth > 0;
    }
>>>>>>> 2bcb8dcf

}<|MERGE_RESOLUTION|>--- conflicted
+++ resolved
@@ -3,8 +3,6 @@
  */
 
 package net.sourceforge.pmd.lang.java.ast;
-
-import net.sourceforge.pmd.annotation.InternalApi;
 
 /**
  * Represents a reference type, i.e. a {@linkplain ASTClassOrInterfaceType class or interface type},
@@ -19,46 +17,6 @@
  *
  * </pre>
  */
-<<<<<<< HEAD
 public interface ASTReferenceType extends ASTType {
-=======
-public class ASTReferenceType extends AbstractJavaTypeNode implements Dimensionable {
-
-    private int arrayDepth;
-
-    @InternalApi
-    @Deprecated
-    public ASTReferenceType(int id) {
-        super(id);
-    }
-
-    @InternalApi
-    @Deprecated
-    public ASTReferenceType(JavaParser p, int id) {
-        super(p, id);
-    }
-
-    @Override
-    public Object jjtAccept(JavaParserVisitor visitor, Object data) {
-        return visitor.visit(this, data);
-    }
-
-    @Deprecated
-    public void bumpArrayDepth() {
-        arrayDepth++;
-    }
-
-    @Override
-    @Deprecated
-    public int getArrayDepth() {
-        return arrayDepth;
-    }
-
-    @Override
-    @Deprecated
-    public boolean isArray() {
-        return arrayDepth > 0;
-    }
->>>>>>> 2bcb8dcf
 
 }