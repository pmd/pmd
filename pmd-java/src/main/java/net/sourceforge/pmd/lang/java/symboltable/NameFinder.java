/**
 * BSD-style license; for more info see http://pmd.sourceforge.net/license.html
 */

package net.sourceforge.pmd.lang.java.symboltable;

import java.util.ArrayList;
import java.util.List;
import java.util.StringTokenizer;

import net.sourceforge.pmd.PMD;
import net.sourceforge.pmd.lang.java.ast.ASTArguments;
import net.sourceforge.pmd.lang.java.ast.ASTMemberSelector;
import net.sourceforge.pmd.lang.java.ast.ASTMethodReference;
import net.sourceforge.pmd.lang.java.ast.ASTName;
import net.sourceforge.pmd.lang.java.ast.ASTPrimaryExpression;
import net.sourceforge.pmd.lang.java.ast.ASTPrimarySuffix;
import net.sourceforge.pmd.lang.java.ast.JavaNode;
import net.sourceforge.pmd.lang.symboltable.NameOccurrence;

@SuppressWarnings("PMD")
public class NameFinder {

    private List<JavaNameOccurrence> names = new ArrayList<>();

    public NameFinder(ASTPrimaryExpression node) {
<<<<<<< HEAD

        //        ASTPrimaryPrefix prefix = (ASTPrimaryPrefix) node.jjtGetChild(0);
        //        if (prefix.usesSuperModifier()) {
        //            add(new JavaNameOccurrence(prefix, "super"));
        //        } else if (prefix.usesThisModifier()) {
        //            add(new JavaNameOccurrence(prefix, "this"));
        //        }
        //        for (int i = 0; i < node.jjtGetNumChildren(); i++) {
        //            checkForNameChild((JavaNode) node.jjtGetChild(i));
        //        }
=======
        ASTPrimaryPrefix prefix = (ASTPrimaryPrefix) node.getChild(0);
        if (prefix.usesSuperModifier()) {
            add(new JavaNameOccurrence(prefix, "super"));
        } else if (prefix.usesThisModifier()) {
            add(new JavaNameOccurrence(prefix, "this"));
        }
        for (int i = 0; i < node.getNumChildren(); i++) {
            checkForNameChild((JavaNode) node.getChild(i));
        }
>>>>>>> 240b1fe6
    }

    public List<JavaNameOccurrence> getNames() {
        return names;
    }

    private void checkForNameChild(JavaNode node) {
        if (node.getImage() != null) {
            add(new JavaNameOccurrence(node, node.getImage()));
        }
        if (node.getNumChildren() > 0 && node.getChild(0) instanceof ASTName) {
            ASTName grandchild = (ASTName) node.getChild(0);
            for (StringTokenizer st = new StringTokenizer(grandchild.getImage(), "."); st.hasMoreTokens();) {
                add(new JavaNameOccurrence(grandchild, st.nextToken()));
            }
        }
        if (node.getNumChildren() > 1 && node.getChild(1) instanceof ASTMethodReference) {
            ASTMethodReference methodRef = (ASTMethodReference) node.getChild(1);
            add(new JavaNameOccurrence(methodRef, methodRef.getImage()));
        }
        if (node instanceof ASTPrimarySuffix) {
            ASTPrimarySuffix suffix = (ASTPrimarySuffix) node;
            if (suffix.isArguments()) {
                JavaNameOccurrence occurrence = names.get(names.size() - 1);
                occurrence.setIsMethodOrConstructorInvocation();
                ASTArguments args = (ASTArguments) ((ASTPrimarySuffix) node).getChild(0);
                occurrence.setArgumentCount(args.getArgumentCount());
            } else if (suffix.getNumChildren() == 1 && suffix.getChild(0) instanceof ASTMemberSelector) {
                ASTMemberSelector member = (ASTMemberSelector) suffix.getChild(0);
                if (member.getNumChildren() == 1 && member.getChild(0) instanceof ASTMethodReference) {
                    ASTMethodReference methodRef = (ASTMethodReference) member.getChild(0);
                    add(new JavaNameOccurrence(methodRef, methodRef.getImage()));
                } else {
                    add(new JavaNameOccurrence(member, member.getImage()));
                }
            }
        }
    }

    private void add(JavaNameOccurrence name) {
        names.add(name);
        if (names.size() > 1) {
            JavaNameOccurrence qualifiedName = names.get(names.size() - 2);
            qualifiedName.setNameWhichThisQualifies(name);
        }
    }

    @Override
    public String toString() {
        StringBuilder result = new StringBuilder();
        for (NameOccurrence occ : names) {
            result.append(occ);
            result.append(PMD.EOL);
        }
        return result.toString();
    }
}<|MERGE_RESOLUTION|>--- conflicted
+++ resolved
@@ -24,28 +24,16 @@
     private List<JavaNameOccurrence> names = new ArrayList<>();
 
     public NameFinder(ASTPrimaryExpression node) {
-<<<<<<< HEAD
 
-        //        ASTPrimaryPrefix prefix = (ASTPrimaryPrefix) node.jjtGetChild(0);
+        //        ASTPrimaryPrefix prefix = (ASTPrimaryPrefix) node.getChild(0);
         //        if (prefix.usesSuperModifier()) {
         //            add(new JavaNameOccurrence(prefix, "super"));
         //        } else if (prefix.usesThisModifier()) {
         //            add(new JavaNameOccurrence(prefix, "this"));
         //        }
-        //        for (int i = 0; i < node.jjtGetNumChildren(); i++) {
-        //            checkForNameChild((JavaNode) node.jjtGetChild(i));
+        //        for (int i = 0; i < node.getNumChildren(); i++) {
+        //            checkForNameChild((JavaNode) node.getChild(i));
         //        }
-=======
-        ASTPrimaryPrefix prefix = (ASTPrimaryPrefix) node.getChild(0);
-        if (prefix.usesSuperModifier()) {
-            add(new JavaNameOccurrence(prefix, "super"));
-        } else if (prefix.usesThisModifier()) {
-            add(new JavaNameOccurrence(prefix, "this"));
-        }
-        for (int i = 0; i < node.getNumChildren(); i++) {
-            checkForNameChild((JavaNode) node.getChild(i));
-        }
->>>>>>> 240b1fe6
     }
 
     public List<JavaNameOccurrence> getNames() {
