/**
 * BSD-style license; for more info see http://pmd.sourceforge.net/license.html
 */

package net.sourceforge.pmd.lang.java.rule.bestpractices;

import net.sourceforge.pmd.lang.java.ast.ASTBlock;
import net.sourceforge.pmd.lang.java.ast.ASTMethodCall;
import net.sourceforge.pmd.lang.java.ast.ASTMethodDeclaration;
import net.sourceforge.pmd.lang.java.rule.AbstractJavaRulechainRule;
import net.sourceforge.pmd.lang.java.rule.internal.TestFrameworksUtil;

public class JUnitTestsShouldIncludeAssertRule extends AbstractJavaRulechainRule {


    public JUnitTestsShouldIncludeAssertRule() {
        super(ASTMethodDeclaration.class);
    }

    @Override
    public Object visit(ASTMethodDeclaration method, Object data) {
        ASTBlock body = method.getBody();
        if (body != null
            && TestFrameworksUtil.isJUnitMethod(method)
            && !TestFrameworksUtil.isExpectAnnotated(method)
            && body.descendants(ASTMethodCall.class)
                   .none(TestFrameworksUtil::isProbableAssertCall)) {
            addViolation(data, method);
        }
        return data;
    }

<<<<<<< HEAD
=======
    private boolean containsExpectOrAssert(Node n,
                                           Map<String, List<NameOccurrence>> expectables,
                                           Map<String, VariableNameDeclaration> variables) {
        if (n instanceof ASTStatementExpression) {
            if (isExpectStatement((ASTStatementExpression) n, expectables)
                    || isAssertOrFailStatement((ASTStatementExpression) n)
                    || isHamcrestAssert((ASTStatementExpression) n)
                    || isVerifyStatement((ASTStatementExpression) n)
                    || isSoftAssertionStatement((ASTStatementExpression) n, variables)) {
                return true;
            }
        } else {
            for (int i = 0; i < n.getNumChildren(); i++) {
                Node c = n.getChild(i);
                if (containsExpectOrAssert(c, expectables, variables)) {
                    return true;
                }
            }
        }
        return false;
    }

    private Map<String, VariableNameDeclaration> getVariables(ASTMethodDeclaration method) {
        Map<String, VariableNameDeclaration> variables = new HashMap<>();
        for (VariableNameDeclaration vnd : method.getScope().getDeclarations(VariableNameDeclaration.class).keySet()) {
            variables.put(vnd.getName(), vnd);
        }
        return variables;
    }

    /**
     * Gets a list of NameDeclarations for all the fields that have type
     * ExpectedException and have a Rule annotation.
     *
     * @param classScope
     *            The class scope to search for
     * @return See description
     */
    private Map<String, List<NameOccurrence>> getRuleAnnotatedExpectedExceptions(Scope classScope) {
        Map<String, List<NameOccurrence>> result = new HashMap<>();
        Map<NameDeclaration, List<NameOccurrence>> decls = classScope.getDeclarations();

        for (Map.Entry<NameDeclaration, List<NameOccurrence>> entry : decls.entrySet()) {
            Node parent = entry.getKey().getNode().getParent().getParent().getParent();
            if (parent.hasDescendantOfType(ASTMarkerAnnotation.class)
                    && parent.getFirstChildOfType(ASTFieldDeclaration.class) != null) {
                String annot = parent.getFirstDescendantOfType(ASTMarkerAnnotation.class).getChild(0).getImage();
                if (!"Rule".equals(annot) && !"org.junit.Rule".equals(annot)) {
                    continue;
                }

                Node type = parent.getFirstDescendantOfType(ASTReferenceType.class);
                if (!"ExpectedException".equals(type.getChild(0).getImage())) {
                    continue;
                }
                result.put(entry.getKey().getName(), entry.getValue());
            }
        }
        return result;
    }

    /**
     * Tells if the node contains a Test annotation with an expected exception.
     */
    private boolean isExpectAnnotated(Node methodParent) {
        List<ASTNormalAnnotation> annotations = methodParent.findDescendantsOfType(ASTNormalAnnotation.class);
        for (ASTNormalAnnotation annotation : annotations) {
            ASTName name = annotation.getFirstChildOfType(ASTName.class);
            if (TypeTestUtil.isA(JUNIT4_CLASS_NAME, name)) {
                List<ASTMemberValuePair> memberValues = annotation.findDescendantsOfType(ASTMemberValuePair.class);
                for (ASTMemberValuePair pair : memberValues) {
                    if ("expected".equals(pair.getImage())) {
                        return true;
                    }
                }
            }
        }
        return false;
    }

    private String getMethodCallNameOrNull(ASTStatementExpression expression) {
        if (expression != null) {
            ASTPrimaryExpression pe = expression.getFirstChildOfType(ASTPrimaryExpression.class);
            if (pe != null) {
                Node name = pe.getFirstDescendantOfType(ASTName.class);
                if (name != null) {
                    return name.getImage();
                }
            }
        }
        return null;
    }

    /**
     * Tells if the expression is an Hamcrest assert
     */
    private boolean isHamcrestAssert(ASTStatementExpression expression) {
        String img = getMethodCallNameOrNull(expression);
        return "assertThat".equals(img) || "MatcherAssert.assertThat".equals(img);
    }

    /**
     * Tells if the expression is an assert statement or not.
     */
    private boolean isAssertOrFailStatement(ASTStatementExpression expression) {
        String img = getMethodCallNameOrNull(expression);
        return img != null && (img.startsWith("assert") || img.startsWith("fail")
                || img.startsWith("Assert.assert") || img.startsWith("Assert.fail")
                || img.startsWith("Assertions.assert") || img.startsWith("Assertions.fail"));
    }

    /**
     * Tells if the expression is verify statement or not
     */
    private boolean isVerifyStatement(ASTStatementExpression expression) {
        String img = getMethodCallNameOrNull(expression);
        return img != null && (img.startsWith("verify") || img.startsWith("Mockito.verify"));
    }

    private boolean isExpectStatement(ASTStatementExpression expression,
            Map<String, List<NameOccurrence>> expectables) {
        ASTPrimaryExpression pe = expression.getFirstChildOfType(ASTPrimaryExpression.class);
        if (pe != null) {
            ASTPrimaryPrefix primaryPrefix = pe.getFirstChildOfType(ASTPrimaryPrefix.class);
            Node name = pe.getFirstDescendantOfType(ASTName.class);
            if (!primaryPrefix.usesThisModifier() && name != null) {
                String[] parts = name.getImage().split("\\.");
                if (parts.length >= 2) {
                    String varname = parts[0];
                    String methodName = parts[1];
                    if (expectables.containsKey(varname) && "expect".equals(methodName)) {
                        return true;
                    }
                }
            } else if (primaryPrefix.usesThisModifier()) {
                List<ASTPrimarySuffix> primarySuffixes = pe.findChildrenOfType(ASTPrimarySuffix.class);
                if (primarySuffixes.size() >= 2) {
                    String varname = primarySuffixes.get(0).getImage();
                    String methodName = primarySuffixes.get(1).getImage();
                    if (expectables.containsKey(varname) && "expect".equals(methodName)) {
                        return true;
                    }
                }
            }
        }
        return false;
    }

    private boolean isSoftAssertionStatement(ASTStatementExpression expression,
                                             Map<String, VariableNameDeclaration> variables) {
        if (expression != null) {
            ASTPrimaryExpression pe = expression.getFirstChildOfType(ASTPrimaryExpression.class);
            if (pe != null) {
                Node name = pe.getFirstDescendantOfType(ASTName.class);
                if (name != null) {
                    String img = name.getImage();
                    if (!img.contains(".")) {
                        return false;
                    }
                    String[] tokens = img.split("\\.");
                    String methodName = tokens[1];
                    boolean methodIsAssertAll = "assertAll".equals(methodName);

                    String varName = tokens[0];
                    boolean variableTypeIsSoftAssertion = variables.containsKey(varName)
                            && TypeTestUtil.isA("org.assertj.core.api.AbstractSoftAssertions", variables.get(varName).getDeclaratorId());

                    return methodIsAssertAll && variableTypeIsSoftAssertion;
                }
            }
        }
        return false;
    }
>>>>>>> 5dd45d09
}<|MERGE_RESOLUTION|>--- conflicted
+++ resolved
@@ -29,181 +29,4 @@
         }
         return data;
     }
-
-<<<<<<< HEAD
-=======
-    private boolean containsExpectOrAssert(Node n,
-                                           Map<String, List<NameOccurrence>> expectables,
-                                           Map<String, VariableNameDeclaration> variables) {
-        if (n instanceof ASTStatementExpression) {
-            if (isExpectStatement((ASTStatementExpression) n, expectables)
-                    || isAssertOrFailStatement((ASTStatementExpression) n)
-                    || isHamcrestAssert((ASTStatementExpression) n)
-                    || isVerifyStatement((ASTStatementExpression) n)
-                    || isSoftAssertionStatement((ASTStatementExpression) n, variables)) {
-                return true;
-            }
-        } else {
-            for (int i = 0; i < n.getNumChildren(); i++) {
-                Node c = n.getChild(i);
-                if (containsExpectOrAssert(c, expectables, variables)) {
-                    return true;
-                }
-            }
-        }
-        return false;
-    }
-
-    private Map<String, VariableNameDeclaration> getVariables(ASTMethodDeclaration method) {
-        Map<String, VariableNameDeclaration> variables = new HashMap<>();
-        for (VariableNameDeclaration vnd : method.getScope().getDeclarations(VariableNameDeclaration.class).keySet()) {
-            variables.put(vnd.getName(), vnd);
-        }
-        return variables;
-    }
-
-    /**
-     * Gets a list of NameDeclarations for all the fields that have type
-     * ExpectedException and have a Rule annotation.
-     *
-     * @param classScope
-     *            The class scope to search for
-     * @return See description
-     */
-    private Map<String, List<NameOccurrence>> getRuleAnnotatedExpectedExceptions(Scope classScope) {
-        Map<String, List<NameOccurrence>> result = new HashMap<>();
-        Map<NameDeclaration, List<NameOccurrence>> decls = classScope.getDeclarations();
-
-        for (Map.Entry<NameDeclaration, List<NameOccurrence>> entry : decls.entrySet()) {
-            Node parent = entry.getKey().getNode().getParent().getParent().getParent();
-            if (parent.hasDescendantOfType(ASTMarkerAnnotation.class)
-                    && parent.getFirstChildOfType(ASTFieldDeclaration.class) != null) {
-                String annot = parent.getFirstDescendantOfType(ASTMarkerAnnotation.class).getChild(0).getImage();
-                if (!"Rule".equals(annot) && !"org.junit.Rule".equals(annot)) {
-                    continue;
-                }
-
-                Node type = parent.getFirstDescendantOfType(ASTReferenceType.class);
-                if (!"ExpectedException".equals(type.getChild(0).getImage())) {
-                    continue;
-                }
-                result.put(entry.getKey().getName(), entry.getValue());
-            }
-        }
-        return result;
-    }
-
-    /**
-     * Tells if the node contains a Test annotation with an expected exception.
-     */
-    private boolean isExpectAnnotated(Node methodParent) {
-        List<ASTNormalAnnotation> annotations = methodParent.findDescendantsOfType(ASTNormalAnnotation.class);
-        for (ASTNormalAnnotation annotation : annotations) {
-            ASTName name = annotation.getFirstChildOfType(ASTName.class);
-            if (TypeTestUtil.isA(JUNIT4_CLASS_NAME, name)) {
-                List<ASTMemberValuePair> memberValues = annotation.findDescendantsOfType(ASTMemberValuePair.class);
-                for (ASTMemberValuePair pair : memberValues) {
-                    if ("expected".equals(pair.getImage())) {
-                        return true;
-                    }
-                }
-            }
-        }
-        return false;
-    }
-
-    private String getMethodCallNameOrNull(ASTStatementExpression expression) {
-        if (expression != null) {
-            ASTPrimaryExpression pe = expression.getFirstChildOfType(ASTPrimaryExpression.class);
-            if (pe != null) {
-                Node name = pe.getFirstDescendantOfType(ASTName.class);
-                if (name != null) {
-                    return name.getImage();
-                }
-            }
-        }
-        return null;
-    }
-
-    /**
-     * Tells if the expression is an Hamcrest assert
-     */
-    private boolean isHamcrestAssert(ASTStatementExpression expression) {
-        String img = getMethodCallNameOrNull(expression);
-        return "assertThat".equals(img) || "MatcherAssert.assertThat".equals(img);
-    }
-
-    /**
-     * Tells if the expression is an assert statement or not.
-     */
-    private boolean isAssertOrFailStatement(ASTStatementExpression expression) {
-        String img = getMethodCallNameOrNull(expression);
-        return img != null && (img.startsWith("assert") || img.startsWith("fail")
-                || img.startsWith("Assert.assert") || img.startsWith("Assert.fail")
-                || img.startsWith("Assertions.assert") || img.startsWith("Assertions.fail"));
-    }
-
-    /**
-     * Tells if the expression is verify statement or not
-     */
-    private boolean isVerifyStatement(ASTStatementExpression expression) {
-        String img = getMethodCallNameOrNull(expression);
-        return img != null && (img.startsWith("verify") || img.startsWith("Mockito.verify"));
-    }
-
-    private boolean isExpectStatement(ASTStatementExpression expression,
-            Map<String, List<NameOccurrence>> expectables) {
-        ASTPrimaryExpression pe = expression.getFirstChildOfType(ASTPrimaryExpression.class);
-        if (pe != null) {
-            ASTPrimaryPrefix primaryPrefix = pe.getFirstChildOfType(ASTPrimaryPrefix.class);
-            Node name = pe.getFirstDescendantOfType(ASTName.class);
-            if (!primaryPrefix.usesThisModifier() && name != null) {
-                String[] parts = name.getImage().split("\\.");
-                if (parts.length >= 2) {
-                    String varname = parts[0];
-                    String methodName = parts[1];
-                    if (expectables.containsKey(varname) && "expect".equals(methodName)) {
-                        return true;
-                    }
-                }
-            } else if (primaryPrefix.usesThisModifier()) {
-                List<ASTPrimarySuffix> primarySuffixes = pe.findChildrenOfType(ASTPrimarySuffix.class);
-                if (primarySuffixes.size() >= 2) {
-                    String varname = primarySuffixes.get(0).getImage();
-                    String methodName = primarySuffixes.get(1).getImage();
-                    if (expectables.containsKey(varname) && "expect".equals(methodName)) {
-                        return true;
-                    }
-                }
-            }
-        }
-        return false;
-    }
-
-    private boolean isSoftAssertionStatement(ASTStatementExpression expression,
-                                             Map<String, VariableNameDeclaration> variables) {
-        if (expression != null) {
-            ASTPrimaryExpression pe = expression.getFirstChildOfType(ASTPrimaryExpression.class);
-            if (pe != null) {
-                Node name = pe.getFirstDescendantOfType(ASTName.class);
-                if (name != null) {
-                    String img = name.getImage();
-                    if (!img.contains(".")) {
-                        return false;
-                    }
-                    String[] tokens = img.split("\\.");
-                    String methodName = tokens[1];
-                    boolean methodIsAssertAll = "assertAll".equals(methodName);
-
-                    String varName = tokens[0];
-                    boolean variableTypeIsSoftAssertion = variables.containsKey(varName)
-                            && TypeTestUtil.isA("org.assertj.core.api.AbstractSoftAssertions", variables.get(varName).getDeclaratorId());
-
-                    return methodIsAssertAll && variableTypeIsSoftAssertion;
-                }
-            }
-        }
-        return false;
-    }
->>>>>>> 5dd45d09
 }