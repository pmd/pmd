/**
 * BSD-style license; for more info see http://pmd.sourceforge.net/license.html
 */

package net.sourceforge.pmd.lang.java.symboltable;

import net.sourceforge.pmd.lang.java.ast.ASTCatchParameter;
import net.sourceforge.pmd.lang.java.ast.ASTEnumConstant;
import net.sourceforge.pmd.lang.java.ast.ASTFormalParameter;
import net.sourceforge.pmd.lang.java.ast.ASTLambdaParameter;
import net.sourceforge.pmd.lang.java.ast.ASTPrimitiveType;
import net.sourceforge.pmd.lang.java.ast.ASTRecordComponent;
import net.sourceforge.pmd.lang.java.ast.ASTReferenceType;
import net.sourceforge.pmd.lang.java.ast.ASTType;
import net.sourceforge.pmd.lang.java.ast.ASTVariableDeclaratorId;
import net.sourceforge.pmd.lang.java.ast.AccessNode;
import net.sourceforge.pmd.lang.java.ast.TypeNode;
import net.sourceforge.pmd.lang.symboltable.AbstractNameDeclaration;
import net.sourceforge.pmd.lang.symboltable.Scope;

public class VariableNameDeclaration extends AbstractNameDeclaration implements TypedNameDeclaration {

    public VariableNameDeclaration(ASTVariableDeclaratorId node) {
        super(node);
    }

    @Override
    public Scope getScope() {
        return node.getScope().getEnclosingScope(ClassScope.class);
    }

    public boolean isArray() {
        return getDeclaratorId().hasArrayType();
    }

    @Deprecated
    public int getArrayDepth() {
        return getExplicitTypeNode().getArrayDepth();
    }

    public boolean isVarargs() {
        ASTFormalParameter parameter = node.getFirstParentOfType(ASTFormalParameter.class);
        return parameter != null && parameter.isVarargs();
    }

    public boolean isExceptionBlockParameter() {
        return getDeclaratorId().isExceptionBlockParameter();
    }

    /**
     * @deprecated use {@link #isTypeInferred()}
     */
    @Deprecated
    public boolean isLambdaTypelessParameter() {
        return isTypeInferred();
    }

    public boolean isTypeInferred() {
        return getDeclaratorId().isTypeInferred();
    }

    public boolean isPrimitiveType() {
        return getExplicitTypeNode() instanceof ASTPrimitiveType;
    }

    @Override
    public String getTypeImage() {
        ASTType typeNode = getExplicitTypeNode();
        if (typeNode != null) {
            return typeNode.getTypeImage();
        }
        return null;
    }

    /**
     * Note that an array of primitive types (int[]) is a reference type.
     */
    public boolean isReferenceType() {
        return getTypeNode() instanceof ASTReferenceType;
    }

<<<<<<< HEAD
=======
    public boolean isRecordComponent() {
        return node.getParent() instanceof ASTRecordComponent;
    }
>>>>>>> fc1ef8e4

    public AccessNode getAccessNodeParent() {
        if (node.getParent() instanceof ASTFormalParameter) {
            return (ASTFormalParameter) node.getParent();
        } else if (node.getParent() instanceof ASTLambdaParameter) {
            return (ASTLambdaParameter) node.getParent();
        } else if (node.getParent() instanceof ASTEnumConstant) {
            return (ASTEnumConstant) node.getParent();
        } else if (node.getParent() instanceof ASTCatchParameter) {
            return (AccessNode) node.getParent();
        } else if (node.getParent() instanceof ASTRecordComponent) {
            return null;
        }
        return (AccessNode) node.getParent().getParent();
    }

    public ASTVariableDeclaratorId getDeclaratorId() {
        return (ASTVariableDeclaratorId) node;
    }

    @Override
    public TypeNode getTypeNode() {
        return getDeclaratorId();
    }

    private ASTType getExplicitTypeNode() {
        return getDeclaratorId().getTypeNode();
    }

    @Override
    public Class<?> getType() {
        TypeNode typeNode = getExplicitTypeNode();
        if (typeNode != null) {
            return typeNode.getType();
        }
        // if there is no type node, then return the type of the declarator id.
        // this might be a inferred type
        return getDeclaratorId().getType();
    }

    @Override
    public boolean equals(Object o) {
        if (!(o instanceof VariableNameDeclaration)) {
            return false;
        }
        VariableNameDeclaration n = (VariableNameDeclaration) o;
        return n.node.getImage().equals(node.getImage());
    }

    @Override
    public int hashCode() {
        return node.getImage().hashCode();
    }

    @Override
    public String toString() {
        return "Variable: image = '" + node.getImage() + "', line = " + node.getBeginLine();
    }
}<|MERGE_RESOLUTION|>--- conflicted
+++ resolved
@@ -79,12 +79,9 @@
         return getTypeNode() instanceof ASTReferenceType;
     }
 
-<<<<<<< HEAD
-=======
     public boolean isRecordComponent() {
         return node.getParent() instanceof ASTRecordComponent;
     }
->>>>>>> fc1ef8e4
 
     public AccessNode getAccessNodeParent() {
         if (node.getParent() instanceof ASTFormalParameter) {
