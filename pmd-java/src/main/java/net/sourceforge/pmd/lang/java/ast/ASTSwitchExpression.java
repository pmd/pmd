--- conflicted
+++ resolved
@@ -4,7 +4,6 @@
 
 package net.sourceforge.pmd.lang.java.ast;
 
-<<<<<<< HEAD
 /**
  * A switch expression, as introduced in Java 12. This node only occurs
  * in the contexts where an expression is expected. In particular, if
@@ -34,20 +33,10 @@
  */
 public final class ASTSwitchExpression extends AbstractJavaTypeNode implements ASTExpression {
 
-=======
-import net.sourceforge.pmd.annotation.InternalApi;
-
-public class ASTSwitchExpression extends AbstractJavaTypeNode {
-
-    @Deprecated
-    @InternalApi
->>>>>>> 2bcb8dcf
     ASTSwitchExpression(int id) {
         super(id);
     }
 
-    @Deprecated
-    @InternalApi
     ASTSwitchExpression(JavaParser p, int id) {
         super(p, id);
     }
@@ -56,7 +45,6 @@
     public Object jjtAccept(JavaParserVisitor visitor, Object data) {
         return visitor.visit(this, data);
     }
-<<<<<<< HEAD
 
 
     /**
@@ -67,8 +55,4 @@
         return (ASTExpression) jjtGetChild(0);
     }
 
-}
-/* JavaCC - OriginalChecksum=8b1747ca53f66203ee212a3699a9a2f3 (do not edit this line) */
-=======
-}
->>>>>>> 2bcb8dcf
+}