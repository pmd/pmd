/*
 * BSD-style license; for more info see http://pmd.sourceforge.net/license.html
 */

package net.sourceforge.pmd.lang.java.ast.internal;

import static net.sourceforge.pmd.lang.java.rule.codestyle.UselessParenthesesRule.*;
import static net.sourceforge.pmd.util.AssertionUtil.shouldNotReachHere;

import org.checkerframework.checker.nullness.qual.NonNull;
import org.checkerframework.checker.nullness.qual.Nullable;

import net.sourceforge.pmd.lang.ast.NodeStream;
import net.sourceforge.pmd.lang.java.ast.ASTAmbiguousName;
import net.sourceforge.pmd.lang.java.ast.ASTAnnotationTypeDeclaration;
import net.sourceforge.pmd.lang.java.ast.ASTArgumentList;
import net.sourceforge.pmd.lang.java.ast.ASTArrayAccess;
import net.sourceforge.pmd.lang.java.ast.ASTArrayType;
import net.sourceforge.pmd.lang.java.ast.ASTBlock;
import net.sourceforge.pmd.lang.java.ast.ASTCastExpression;
import net.sourceforge.pmd.lang.java.ast.ASTClassDeclaration;
import net.sourceforge.pmd.lang.java.ast.ASTClassLiteral;
import net.sourceforge.pmd.lang.java.ast.ASTClassType;
<<<<<<< HEAD
import net.sourceforge.pmd.lang.java.ast.ASTConditionalExpression;
=======
>>>>>>> 97bd272f
import net.sourceforge.pmd.lang.java.ast.ASTConstructorCall;
import net.sourceforge.pmd.lang.java.ast.ASTConstructorDeclaration;
import net.sourceforge.pmd.lang.java.ast.ASTEnumBody;
import net.sourceforge.pmd.lang.java.ast.ASTEnumDeclaration;
import net.sourceforge.pmd.lang.java.ast.ASTExecutableDeclaration;
import net.sourceforge.pmd.lang.java.ast.ASTExpression;
import net.sourceforge.pmd.lang.java.ast.ASTFieldAccess;
import net.sourceforge.pmd.lang.java.ast.ASTFieldDeclaration;
import net.sourceforge.pmd.lang.java.ast.ASTForInit;
import net.sourceforge.pmd.lang.java.ast.ASTFormalParameter;
import net.sourceforge.pmd.lang.java.ast.ASTFormalParameters;
import net.sourceforge.pmd.lang.java.ast.ASTGuard;
import net.sourceforge.pmd.lang.java.ast.ASTImportDeclaration;
import net.sourceforge.pmd.lang.java.ast.ASTInfixExpression;
import net.sourceforge.pmd.lang.java.ast.ASTIntersectionType;
import net.sourceforge.pmd.lang.java.ast.ASTLambdaExpression;
import net.sourceforge.pmd.lang.java.ast.ASTLambdaParameter;
import net.sourceforge.pmd.lang.java.ast.ASTLambdaParameterList;
import net.sourceforge.pmd.lang.java.ast.ASTList;
import net.sourceforge.pmd.lang.java.ast.ASTLiteral;
import net.sourceforge.pmd.lang.java.ast.ASTMethodCall;
import net.sourceforge.pmd.lang.java.ast.ASTMethodDeclaration;
import net.sourceforge.pmd.lang.java.ast.ASTMethodReference;
import net.sourceforge.pmd.lang.java.ast.ASTPrimaryExpression;
import net.sourceforge.pmd.lang.java.ast.ASTPrimitiveType;
import net.sourceforge.pmd.lang.java.ast.ASTRecordDeclaration;
import net.sourceforge.pmd.lang.java.ast.ASTReferenceType;
import net.sourceforge.pmd.lang.java.ast.ASTResource;
import net.sourceforge.pmd.lang.java.ast.ASTSuperExpression;
import net.sourceforge.pmd.lang.java.ast.ASTThisExpression;
import net.sourceforge.pmd.lang.java.ast.ASTType;
import net.sourceforge.pmd.lang.java.ast.ASTTypeArguments;
import net.sourceforge.pmd.lang.java.ast.ASTTypeDeclaration;
import net.sourceforge.pmd.lang.java.ast.ASTTypeExpression;
import net.sourceforge.pmd.lang.java.ast.ASTUnaryExpression;
import net.sourceforge.pmd.lang.java.ast.ASTUnionType;
import net.sourceforge.pmd.lang.java.ast.ASTVariableAccess;
import net.sourceforge.pmd.lang.java.ast.ASTVariableId;
import net.sourceforge.pmd.lang.java.ast.ASTVoidType;
import net.sourceforge.pmd.lang.java.ast.ASTWildcardType;
import net.sourceforge.pmd.lang.java.ast.JavaNode;
import net.sourceforge.pmd.lang.java.ast.JavaVisitorBase;
import net.sourceforge.pmd.lang.java.ast.QualifiableExpression;
import net.sourceforge.pmd.lang.java.rule.codestyle.UselessParenthesesRule;
import net.sourceforge.pmd.lang.java.symbols.JMethodSymbol;
import net.sourceforge.pmd.lang.java.types.JMethodSig;
import net.sourceforge.pmd.lang.java.types.TypePrettyPrint;
import net.sourceforge.pmd.lang.java.types.TypePrettyPrint.TypePrettyPrinter;
import net.sourceforge.pmd.util.CollectionUtil;

/**
 * @author Clément Fournier
 */
public final class PrettyPrintingUtil {

    private PrettyPrintingUtil() {
        // util class
    }

    /**
     * Returns a normalized method name. This just looks at the image of the types of the parameters.
     */
    public static String displaySignature(String methodName, ASTFormalParameters params) {

        StringBuilder sb = new StringBuilder();
        sb.append(methodName);
        sb.append('(');

        boolean first = true;
        for (ASTFormalParameter param : params) {
            if (!first) {
                sb.append(", ");
            }
            first = false;

            prettyPrintTypeNode(sb, param.getTypeNode());
            int extraDimensions = ASTList.sizeOrZero(param.getVarId().getExtraDimensions());
            while (extraDimensions-- > 0) {
                sb.append("[]");
            }
        }

        sb.append(')');

        return sb.toString();
    }

    private static void prettyPrintTypeNode(StringBuilder sb, ASTType t) {
        if (t instanceof ASTPrimitiveType) {
            sb.append(((ASTPrimitiveType) t).getKind().getSimpleName());
        } else if (t instanceof ASTClassType) {
            ASTClassType classT = (ASTClassType) t;
            sb.append(classT.getSimpleName());

            ASTTypeArguments targs = classT.getTypeArguments();
            if (targs != null) {
                sb.append("<");
                CollectionUtil.joinOn(sb, targs.toStream(), PrettyPrintingUtil::prettyPrintTypeNode, ", ");
                sb.append(">");
            }
        } else if (t instanceof ASTArrayType) {
            prettyPrintTypeNode(sb, ((ASTArrayType) t).getElementType());
            int depth = ((ASTArrayType) t).getArrayDepth();
            for (int i = 0; i < depth; i++) {
                sb.append("[]");
            }
        } else if (t instanceof ASTVoidType) {
            sb.append("void");
        } else if (t instanceof ASTWildcardType) {
            sb.append("?");
            ASTReferenceType bound = ((ASTWildcardType) t).getTypeBoundNode();
            if (bound != null) {
                sb.append(((ASTWildcardType) t).isLowerBound() ? " super " : " extends ");
                prettyPrintTypeNode(sb, bound);
            }
        } else if (t instanceof ASTUnionType) {
            CollectionUtil.joinOn(sb, ((ASTUnionType) t).getComponents(),
                PrettyPrintingUtil::prettyPrintTypeNode, " | ");
        } else if (t instanceof ASTIntersectionType) {
            CollectionUtil.joinOn(sb, ((ASTIntersectionType) t).getComponents(),
                PrettyPrintingUtil::prettyPrintTypeNode, " & ");
        } else if (t instanceof ASTAmbiguousName) {
            sb.append(((ASTAmbiguousName) t).getName());
        } else {
            throw shouldNotReachHere("Unhandled type? " + t);
        }
    }

    public static String prettyPrintType(ASTType t) {
        StringBuilder sb = new StringBuilder();
        prettyPrintTypeNode(sb, t);
        return sb.toString();
    }

    /**
     * Returns a normalized method name. This just looks at the image of the types of the parameters.
     */
    public static String displaySignature(ASTExecutableDeclaration node) {
        return displaySignature(node.getName(), node.getFormalParameters());
    }

    /**
     * Returns the generic kind of declaration this is, eg "enum" or "class".
     */
    public static String getPrintableNodeKind(ASTTypeDeclaration decl) {
        if (decl instanceof ASTClassDeclaration && decl.isInterface()) {
            return "interface";
        } else if (decl instanceof ASTAnnotationTypeDeclaration) {
            return "annotation";
        } else if (decl instanceof ASTEnumDeclaration) {
            return "enum";
        } else if (decl instanceof ASTRecordDeclaration) {
            return "record";
        }
        return "class";
    }

    /**
     * Returns the "name" of a node. For methods and constructors, this
     * may return a signature with parameters.
     */
    public static String getNodeName(JavaNode node) {
        // constructors are differentiated by their parameters, while we only use method name for methods
        if (node instanceof ASTMethodDeclaration) {
            return ((ASTMethodDeclaration) node).getName();
        } else if (node instanceof ASTExecutableDeclaration) {
            // constructors are differentiated by their parameters, while we only use method name for methods
            return displaySignature((ASTConstructorDeclaration) node);
        } else if (node instanceof ASTFieldDeclaration) {
            return ((ASTFieldDeclaration) node).getVarIds().firstOrThrow().getName();
        } else if (node instanceof ASTResource) {
            return ((ASTResource) node).getStableName();
        } else if (node instanceof ASTTypeDeclaration) {
            return ((ASTTypeDeclaration) node).getSimpleName();
        } else if (node instanceof ASTVariableId) {
            return ((ASTVariableId) node).getName();
        } else {
            throw new IllegalArgumentException("Node has no defined name: " + node);
        }
    }


    /**
     * Returns the 'kind' of node this is. For instance for a {@link ASTFieldDeclaration},
     * returns "field".
     *
     * @throws UnsupportedOperationException If unimplemented for a node kind
     * @see #getPrintableNodeKind(ASTTypeDeclaration)
     */
    public static String getPrintableNodeKind(JavaNode node) {
        if (node instanceof ASTTypeDeclaration) {
            return getPrintableNodeKind((ASTTypeDeclaration) node);
        } else if (node instanceof ASTMethodDeclaration) {
            return "method";
        } else if (node instanceof ASTConstructorDeclaration) {
            return "constructor";
        } else if (node instanceof ASTFieldDeclaration) {
            return "field";
        } else if (node instanceof ASTResource) {
            return "resource specification";
        }
        throw new UnsupportedOperationException("Node " + node + " is unaccounted for");
    }

    public static String prettyImport(ASTImportDeclaration importDecl) {
        String name = importDecl.getImportedName();
        if (importDecl.isImportOnDemand()) {
            return name + ".*";
        }
        return name;
    }

    /**
     * Pretty print the selected overload.
     */
    public static @NonNull String prettyPrintOverload(ASTMethodCall it) {
        return prettyPrintOverload(it.getOverloadSelectionInfo().getMethodType());
    }

    public static @NonNull String prettyPrintOverload(JMethodSymbol it) {
        return prettyPrintOverload(it.getTypeSystem().sigOf(it));
    }

    public static @NonNull String prettyPrintOverload(JMethodSig it) {
        return TypePrettyPrint.prettyPrint(it, overloadPrinter());
    }

    private static TypePrettyPrinter overloadPrinter() {
        return new TypePrettyPrinter().qualifyNames(false).printMethodResult(false);
    }


    public static CharSequence prettyPrint(JavaNode node) {
        StringBuilder sb = new StringBuilder();
        node.acceptVisitor(new ExprPrinter(), sb);
        return sb;
    }

    static class ExprPrinter extends JavaVisitorBase<StringBuilder, Void> {

        private static final int MAX_ARG_LENGTH = 20;

        @Override
        public Void visitJavaNode(JavaNode node, StringBuilder data) {
            data.append("<<NOT_IMPLEMENTED: ").append(node).append(">>");
            return null; // don't recurse
        }

        @Override
        public Void visit(ASTTypeExpression node, StringBuilder data) {
            node.getTypeNode().acceptVisitor(this, data);
            return null;
        }

        @Override
        public Void visit(ASTCastExpression node, StringBuilder data) {
            ppInParens(data, node.getCastType()).append(' ');
            node.getOperand().acceptVisitor(this, data);
            return null;
        }

        @Override
        public Void visit(ASTClassLiteral node, StringBuilder data) {
            node.getTypeNode().acceptVisitor(this, data);
            data.append(".class");
            return null;
        }

        @Override
        public Void visitLiteral(ASTLiteral node, StringBuilder data) {
            data.append(node.getText());
            return null;
        }

        @Override
        public Void visit(ASTFieldAccess node, StringBuilder data) {
            addQualifier(node, data);
            data.append(node.getName());
            return null;
        }

        @Override
        public Void visit(ASTVariableAccess node, StringBuilder data) {
            data.append(node.getName());
            return null;
        }

        @Override
        public Void visit(ASTThisExpression node, StringBuilder data) {
            if (node.getQualifier() != null) {
                node.getQualifier().acceptVisitor(this, data);
                data.append('.');
            }
            data.append("this");
            return null;
        }

        @Override
        public Void visit(ASTSuperExpression node, StringBuilder data) {
            if (node.getQualifier() != null) {
                node.getQualifier().acceptVisitor(this, data);
                data.append('.');
            }
            data.append("super");
            return null;
        }

        @Override
        public Void visit(ASTArrayAccess node, StringBuilder data) {
            node.getQualifier().acceptVisitor(this, data);
            data.append('[');
            node.getIndexExpression().acceptVisitor(this, data);
            data.append(']');
            return null;
        }

        @Override
        public Void visitType(ASTType node, StringBuilder data) {
            prettyPrintTypeNode(data, node);
            return null;
        }

        @Override
        public Void visit(ASTAmbiguousName node, StringBuilder data) {
            data.append(node.getName());
            return null;
        }

        @Override
<<<<<<< HEAD
        public Void visit(ASTInfixExpression node, StringBuilder sb) {
            printWithParensIfNecessary(node.getLeftOperand(), sb, node);
            sb.append(' ');
            sb.append(node.getOperator());
            sb.append(' ');
            printWithParensIfNecessary(node.getRightOperand(), sb, node);
            return null;
        }


        @Override
        public Void visit(ASTUnaryExpression node, StringBuilder sb) {
            sb.append(node.getOperator());
            printWithParensIfNecessary(node.getOperand(), sb, node);
            return null;
        }

        private void printWithParensIfNecessary(ASTExpression operand, StringBuilder sb, ASTExpression parent) {
            if (operand.isParenthesized() && needsParentheses(operand, parent) != Necessity.NEVER) {
                ppInParens(sb, operand);
            } else {
                operand.acceptVisitor(this, sb);
            }
        }

        @Override
        public Void visit(ASTConditionalExpression node, StringBuilder sb) {
            printWithParensIfNecessary(node.getCondition(), sb, node);
            sb.append(" ? ");
            printWithParensIfNecessary(node.getThenBranch(), sb, node);
            sb.append(" : ");
            printWithParensIfNecessary(node.getElseBranch(), sb, node);
            return null;
        }

        @Override
        public Void visit(ASTLambdaExpression node, StringBuilder sb) {
            node.getParameters().acceptVisitor(this, sb);
            sb.append(" -> ");
            ASTExpression exprBody = node.getExpression();
            if (exprBody != null) {
                exprBody.acceptVisitor(this, sb);
            } else {
                sb.append("{ ... }");
            }
            return null;
        }

        @Override
        public Void visit(ASTLambdaParameterList node, StringBuilder sb) {
            if (node.size() == 1) {
                sb.append(node.get(0).getVarId().getName());
                return null;
            } else if (node.isEmpty()) {
                sb.append("()");
                return null;
            }

            sb.append('(');
            sb.append(node.get(0).getVarId().getName());
            node.toStream().drop(1).forEach(it -> {
                sb.append(", ");
                sb.append(it.getVarId().getName());
            });
            sb.append(')');

            return null;
        }

        @Override
=======
>>>>>>> 97bd272f
        public Void visit(ASTMethodCall node, StringBuilder sb) {
            addQualifier(node, sb);
            ppTypeArgs(sb, node.getExplicitTypeArguments());
            sb.append(node.getMethodName());
            ppArguments(sb, node.getArguments());
            return null;
        }

        @Override
        public Void visit(ASTConstructorCall node, StringBuilder sb) {
            addQualifier(node, sb);
            sb.append("new ");
            ppTypeArgs(sb, node.getExplicitTypeArguments());
            prettyPrintTypeNode(sb, node.getTypeNode());
            ppArguments(sb, node.getArguments());
            return null;
        }

        private void ppArguments(StringBuilder sb, ASTArgumentList arguments) {
            if (arguments.isEmpty()) {
                sb.append("()");
            } else {
                final int argStart = sb.length();
                sb.append('(');
                boolean first = true;
                for (ASTExpression arg : arguments) {
                    if (sb.length() - argStart >= MAX_ARG_LENGTH) {
                        sb.append("...");
                        break;
                    } else if (!first) {
                        sb.append(", ");
                    }
                    arg.acceptVisitor(this, sb);
                    first = false;
                }
                sb.append(')');
            }
<<<<<<< HEAD
        }

        @Override
        public Void visit(ASTMethodReference node, StringBuilder sb) {
            printWithParensIfNecessary(node.getQualifier(), sb, node);
            sb.append("::");
            ppTypeArgs(sb, node.getExplicitTypeArguments());
            sb.append(node.getMethodName());
            return null;
        }
=======
        }

        @Override
        public Void visit(ASTMethodReference node, StringBuilder sb) {
            ppMaybeInParens(sb, node.getQualifier());
            sb.append("::");
            ppTypeArgs(sb, node.getExplicitTypeArguments());
            sb.append(node.getMethodName());
            return null;
        }

        private void ppMaybeInParens(StringBuilder sb, ASTExpression qualifier) {
            if (!(qualifier instanceof ASTPrimaryExpression)) {
                ppInParens(sb, qualifier);
            } else {
                qualifier.acceptVisitor(this, sb);
            }
        }

>>>>>>> 97bd272f

        private void addQualifier(QualifiableExpression node, StringBuilder data) {
            ASTExpression qualifier = node.getQualifier();
            if (qualifier != null) {
<<<<<<< HEAD
                printWithParensIfNecessary(qualifier, data, node);
=======
                ppMaybeInParens(data, qualifier);
>>>>>>> 97bd272f
                data.append('.');
            }

        }

        private StringBuilder ppInParens(StringBuilder data, JavaNode qualifier) {
            data.append('(');
            qualifier.acceptVisitor(this, data);
            return data.append(')');
        }


        private void ppTypeArgs(StringBuilder data, @Nullable ASTTypeArguments targs) {
            if (targs == null) {
                return;
            }
            data.append('<');
            prettyPrintTypeNode(data, targs.get(0));
            for (int i = 1; i < targs.size(); i++) {
                data.append(", ");
                prettyPrintTypeNode(data, targs.get(i));
            }
            data.append('>');
        }

    }


}<|MERGE_RESOLUTION|>--- conflicted
+++ resolved
@@ -21,10 +21,7 @@
 import net.sourceforge.pmd.lang.java.ast.ASTClassDeclaration;
 import net.sourceforge.pmd.lang.java.ast.ASTClassLiteral;
 import net.sourceforge.pmd.lang.java.ast.ASTClassType;
-<<<<<<< HEAD
 import net.sourceforge.pmd.lang.java.ast.ASTConditionalExpression;
-=======
->>>>>>> 97bd272f
 import net.sourceforge.pmd.lang.java.ast.ASTConstructorCall;
 import net.sourceforge.pmd.lang.java.ast.ASTConstructorDeclaration;
 import net.sourceforge.pmd.lang.java.ast.ASTEnumBody;
@@ -33,7 +30,6 @@
 import net.sourceforge.pmd.lang.java.ast.ASTExpression;
 import net.sourceforge.pmd.lang.java.ast.ASTFieldAccess;
 import net.sourceforge.pmd.lang.java.ast.ASTFieldDeclaration;
-import net.sourceforge.pmd.lang.java.ast.ASTForInit;
 import net.sourceforge.pmd.lang.java.ast.ASTFormalParameter;
 import net.sourceforge.pmd.lang.java.ast.ASTFormalParameters;
 import net.sourceforge.pmd.lang.java.ast.ASTGuard;
@@ -354,7 +350,6 @@
         }
 
         @Override
-<<<<<<< HEAD
         public Void visit(ASTInfixExpression node, StringBuilder sb) {
             printWithParensIfNecessary(node.getLeftOperand(), sb, node);
             sb.append(' ');
@@ -425,8 +420,6 @@
         }
 
         @Override
-=======
->>>>>>> 97bd272f
         public Void visit(ASTMethodCall node, StringBuilder sb) {
             addQualifier(node, sb);
             ppTypeArgs(sb, node.getExplicitTypeArguments());
@@ -464,7 +457,6 @@
                 }
                 sb.append(')');
             }
-<<<<<<< HEAD
         }
 
         @Override
@@ -475,36 +467,11 @@
             sb.append(node.getMethodName());
             return null;
         }
-=======
-        }
-
-        @Override
-        public Void visit(ASTMethodReference node, StringBuilder sb) {
-            ppMaybeInParens(sb, node.getQualifier());
-            sb.append("::");
-            ppTypeArgs(sb, node.getExplicitTypeArguments());
-            sb.append(node.getMethodName());
-            return null;
-        }
-
-        private void ppMaybeInParens(StringBuilder sb, ASTExpression qualifier) {
-            if (!(qualifier instanceof ASTPrimaryExpression)) {
-                ppInParens(sb, qualifier);
-            } else {
-                qualifier.acceptVisitor(this, sb);
-            }
-        }
-
->>>>>>> 97bd272f
 
         private void addQualifier(QualifiableExpression node, StringBuilder data) {
             ASTExpression qualifier = node.getQualifier();
             if (qualifier != null) {
-<<<<<<< HEAD
                 printWithParensIfNecessary(qualifier, data, node);
-=======
-                ppMaybeInParens(data, qualifier);
->>>>>>> 97bd272f
                 data.append('.');
             }
 
