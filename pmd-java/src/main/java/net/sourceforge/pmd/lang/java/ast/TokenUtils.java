/*
 * BSD-style license; for more info see http://pmd.sourceforge.net/license.html
 */

package net.sourceforge.pmd.lang.java.ast;

import java.util.Iterator;
import java.util.NoSuchElementException;
import java.util.Objects;

import net.sourceforge.pmd.lang.ast.GenericToken;
import net.sourceforge.pmd.lang.ast.impl.javacc.JavaccToken;

/**
 * PRIVATE FOR NOW, find out what is useful to move to the interface
 * (probably everything).
 *
 * @author Clément Fournier
 */
final class TokenUtils {

    // mind: getBeginLine and getEndLine on JavaccToken are now very slow.

    private TokenUtils() {

    }

<<<<<<< HEAD
=======
    public static <T extends GenericToken<T>> int compare(GenericToken<T> t1, GenericToken<T> t2) {
        return t1.getRegion().compareTo(t2.getRegion());
    }

    public static <T extends GenericToken<T>> boolean isBefore(GenericToken<T> t1, GenericToken<T> t2) {
        return t1.getRegion().compareTo(t2.getRegion()) < 0;
    }

    public static <T extends GenericToken<T>> boolean isAfter(GenericToken<T> t1, GenericToken<T> t2) {
        return t1.getRegion().compareTo(t2.getRegion()) > 0;
    }

>>>>>>> e5453eea

    public static <T extends GenericToken<T>> T nthFollower(T token, int n) {
        if (n < 0) {
            throw new IllegalArgumentException("Negative index?");
        }
        while (n-- > 0 && token != null) {
            token = token.getNext();
        }
        if (token == null) {
            throw new NoSuchElementException("No such token");
        }

        return token;
    }

    /**
     * This is why we need to doubly link tokens... otherwise we need a
     * start hint.
     *
     * @param startHint Token from which to start iterating,
     *                  needed because tokens are not linked to their
     *                  previous token. Must be strictly before the anchor
     *                  and as close as possible to the expected position of
     *                  the anchor.
     * @param anchor    Anchor from which to apply the shift. The n-th previous
     *                  token will be returned
     * @param n         An int > 0
     *
     * @throws NoSuchElementException If there's less than n tokens to the left of the anchor.
     */
    // test only
    public static <T extends GenericToken<T>> T nthPrevious(T startHint, T anchor, int n) {
<<<<<<< HEAD
        if (startHint.compareTo(anchor) >= 0) {
=======
        if (compare(startHint, anchor) >= 0) {
>>>>>>> e5453eea
            throw new IllegalStateException("Wrong left hint, possibly not left enough");
        }
        if (n <= 0) {
            throw new IllegalArgumentException("Offset can't be less than 1");
        }
        int numAway = 0;
        T target = startHint;
        T current = startHint;
        while (current != null && !current.equals(anchor)) {
            current = current.getNext();
            // wait "n" iterations before starting to advance the target
            // then advance "target" at the same rate as "current", but
            // "n" tokens to the left
            if (numAway == n) {
                target = target.getNext();
            } else {
                numAway++;
            }
        }
        if (!Objects.equals(current, anchor)) {
            throw new IllegalStateException("Wrong left hint, possibly not left enough");
        } else if (numAway != n) {
            // We're not "n" tokens away from the anchor
            throw new NoSuchElementException("No such token");
        }

        return target;
    }

    public static void expectKind(JavaccToken token, int kind) {
        assert token.kind == kind : "Expected " + token.getDocument().describeKind(kind) + ", got " + token;
    }

    public static Iterator<JavaccToken> tokenRange(JavaNode node) {
        return GenericToken.range(node.getFirstToken(), node.getLastToken());
    }
}<|MERGE_RESOLUTION|>--- conflicted
+++ resolved
@@ -25,8 +25,6 @@
 
     }
 
-<<<<<<< HEAD
-=======
     public static <T extends GenericToken<T>> int compare(GenericToken<T> t1, GenericToken<T> t2) {
         return t1.getRegion().compareTo(t2.getRegion());
     }
@@ -39,7 +37,6 @@
         return t1.getRegion().compareTo(t2.getRegion()) > 0;
     }
 
->>>>>>> e5453eea
 
     public static <T extends GenericToken<T>> T nthFollower(T token, int n) {
         if (n < 0) {
@@ -72,11 +69,7 @@
      */
     // test only
     public static <T extends GenericToken<T>> T nthPrevious(T startHint, T anchor, int n) {
-<<<<<<< HEAD
         if (startHint.compareTo(anchor) >= 0) {
-=======
-        if (compare(startHint, anchor) >= 0) {
->>>>>>> e5453eea
             throw new IllegalStateException("Wrong left hint, possibly not left enough");
         }
         if (n <= 0) {
