--- conflicted
+++ resolved
@@ -15,13 +15,9 @@
 import net.sourceforge.pmd.lang.java.ast.ASTForStatement;
 import net.sourceforge.pmd.lang.java.ast.ASTForeachStatement;
 import net.sourceforge.pmd.lang.java.ast.ASTIfStatement;
-<<<<<<< HEAD
 import net.sourceforge.pmd.lang.java.ast.ASTSwitchBranch;
-=======
 import net.sourceforge.pmd.lang.java.ast.ASTSwitchExpression;
-import net.sourceforge.pmd.lang.java.ast.ASTSwitchLabel;
-import net.sourceforge.pmd.lang.java.ast.ASTSwitchLabeledRule;
->>>>>>> cf6915bd
+import net.sourceforge.pmd.lang.java.ast.ASTSwitchLike;
 import net.sourceforge.pmd.lang.java.ast.ASTSwitchStatement;
 import net.sourceforge.pmd.lang.java.ast.ASTThrowStatement;
 import net.sourceforge.pmd.lang.java.ast.ASTWhileStatement;
@@ -68,44 +64,23 @@
         return handleSwitch(node, data);
     }
 
-    private Void handleSwitch(JavaNode node, MutableInt data) {
+    private Void handleSwitch(ASTSwitchLike node, MutableInt data) {
         if (considerBooleanPaths) {
             data.add(CycloMetric.booleanExpressionComplexity(node.getChild(0)));
         }
 
-<<<<<<< HEAD
         for (ASTSwitchBranch branch : node) {
             if (branch.getLabel().isDefault()) {
-=======
-        for (ASTSwitchLabel label : node.findChildrenOfType(ASTSwitchLabel.class)) {
-            if (label.isDefault()) {
->>>>>>> cf6915bd
                 // like for "else", default is not a decision point
                 continue;
             }
 
             if (considerBooleanPaths) {
-<<<<<<< HEAD
-                data.increment();
+                data.add(branch.findChildrenOfType(ASTExpression.class).size());
             } else if (node.getNumChildren() > 1 + branch.getIndexInParent()
                 && node.getChild(branch.getIndexInParent() + 1) instanceof ASTBlockStatement) {
-=======
-                data.add(label.findChildrenOfType(ASTExpression.class).size());
-            } else if (node.getNumChildren() > 1 + label.getIndexInParent()
-                && node.getChild(label.getIndexInParent() + 1) instanceof ASTBlockStatement) {
->>>>>>> cf6915bd
                 // an empty label is only counted if we count boolean paths
                 data.increment();
-            }
-        }
-
-        for (ASTSwitchLabeledRule rule : node.findChildrenOfType(ASTSwitchLabeledRule.class)) {
-            ASTSwitchLabel label = rule.getFirstChildOfType(ASTSwitchLabel.class);
-            if (label.isDefault()) {
-                continue;
-            }
-            if (considerBooleanPaths) {
-                data.add(label.findChildrenOfType(ASTExpression.class).size());
             }
         }
 
