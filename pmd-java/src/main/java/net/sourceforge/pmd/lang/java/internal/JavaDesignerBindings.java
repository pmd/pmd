/*
 * BSD-style license; for more info see http://pmd.sourceforge.net/license.html
 */

package net.sourceforge.pmd.lang.java.internal;

import static net.sourceforge.pmd.util.CollectionUtil.listOf;

import java.util.Collection;
import java.util.Collections;

import net.sourceforge.pmd.lang.ast.Node;
import net.sourceforge.pmd.lang.java.ast.ASTAnnotation;
import net.sourceforge.pmd.lang.java.ast.ASTAnyTypeDeclaration;
import net.sourceforge.pmd.lang.java.ast.ASTClassOrInterfaceType;
import net.sourceforge.pmd.lang.java.ast.ASTConstructorDeclaration;
import net.sourceforge.pmd.lang.java.ast.ASTFieldAccess;
import net.sourceforge.pmd.lang.java.ast.ASTFieldDeclaration;
import net.sourceforge.pmd.lang.java.ast.ASTInfixExpression;
import net.sourceforge.pmd.lang.java.ast.ASTLambdaExpression;
import net.sourceforge.pmd.lang.java.ast.ASTMethodCall;
import net.sourceforge.pmd.lang.java.ast.ASTMethodDeclaration;
import net.sourceforge.pmd.lang.java.ast.ASTMethodReference;
import net.sourceforge.pmd.lang.java.ast.ASTPrimitiveType;
import net.sourceforge.pmd.lang.java.ast.ASTRecordConstructorDeclaration;
import net.sourceforge.pmd.lang.java.ast.ASTVariableAccess;
import net.sourceforge.pmd.lang.java.ast.ASTVariableDeclaratorId;
import net.sourceforge.pmd.lang.java.ast.InvocationNode;
import net.sourceforge.pmd.lang.java.ast.JavaNode;
import net.sourceforge.pmd.lang.java.ast.JavaVisitorBase;
import net.sourceforge.pmd.lang.java.ast.TypeNode;
<<<<<<< HEAD
import net.sourceforge.pmd.lang.java.types.JTypeMirror;
import net.sourceforge.pmd.lang.java.types.JVariableSig;
=======
import net.sourceforge.pmd.lang.rule.xpath.Attribute;
>>>>>>> c1225326
import net.sourceforge.pmd.util.designerbindings.DesignerBindings.DefaultDesignerBindings;
import net.sourceforge.pmd.util.designerbindings.RelatedNodesSelector;

public final class JavaDesignerBindings extends DefaultDesignerBindings {

    public static final JavaDesignerBindings INSTANCE = new JavaDesignerBindings();

    private JavaDesignerBindings() {

    }

    @Override
    public Attribute getMainAttribute(Node node) {
        if (node instanceof JavaNode) {
            Attribute attr = node.acceptVisitor(MainAttrVisitor.INSTANCE, null);
            if (attr != null) {
                return attr;
            }
        }

        return super.getMainAttribute(node);
    }

    @Override
    public TreeIconId getIcon(Node node) {
        if (node instanceof ASTFieldDeclaration) {
            return TreeIconId.FIELD;
        } else if (node instanceof ASTAnyTypeDeclaration) {
            return TreeIconId.CLASS;
        } else if (node instanceof ASTMethodDeclaration) {
            return TreeIconId.METHOD;
        } else if (node instanceof ASTConstructorDeclaration
            || node instanceof ASTRecordConstructorDeclaration) {
            return TreeIconId.CONSTRUCTOR;
        } else if (node instanceof ASTVariableDeclaratorId) {
            return TreeIconId.VARIABLE;
        }
        return super.getIcon(node);
    }

    @Override
    public Collection<AdditionalInfo> getAdditionalInfo(Node node) {
        if (node instanceof ASTLambdaExpression) {
            ASTLambdaExpression lambda = (ASTLambdaExpression) node;
            return listOf(
                new AdditionalInfo("Type: " + lambda.getTypeMirror()),
                new AdditionalInfo("Function type: " + lambda.getFunctionalMethod())
            );
        } else if (node instanceof ASTMethodReference) {
            ASTMethodReference lambda = (ASTMethodReference) node;
            return listOf(
                new AdditionalInfo("Type: " + lambda.getTypeMirror()),
                new AdditionalInfo("Function type: " + lambda.getFunctionalMethod()),
                new AdditionalInfo("CTDecl: " + lambda.getReferencedMethod())
            );
        } else if (node instanceof InvocationNode) {
            InvocationNode invoc = (InvocationNode) node;
            return listOf(
                new AdditionalInfo("Type: " + invoc.getTypeMirror()),
                new AdditionalInfo("Function: " + invoc.getMethodType()),
                new AdditionalInfo("VarargsCall: " + invoc.getOverloadSelectionInfo().isVarargsCall()),
                new AdditionalInfo("Unchecked: " + invoc.getOverloadSelectionInfo().needsUncheckedConversion()),
                new AdditionalInfo("Failed: " + invoc.getOverloadSelectionInfo().isFailed())
            );
        } else if (node instanceof TypeNode) {
            JTypeMirror typeMirror = ((TypeNode) node).getTypeMirror();
            return Collections.singletonList(new AdditionalInfo("Type: " + typeMirror));
        }
        return super.getAdditionalInfo(node);
    }

    @Override
    public RelatedNodesSelector getRelatedNodesSelector() {
        return n -> {
            if (n instanceof ASTVariableAccess) {
                // poor man's reference search
                JVariableSig var = ((JavaNode) n).getSymbolTable()
                                                 .variables()
                                                 .resolveFirst(n.getImage());
                if (var != null) {
                    return n.getRoot().descendants(ASTVariableDeclaratorId.class)
                            .filter(it -> it.getSymbol().equals(var.getSymbol()))
                            .toList(it -> it);
                }
            }

            return Collections.emptyList();

        };
    }

    private static final class MainAttrVisitor extends JavaVisitorBase<Void, Attribute> {

        private static final MainAttrVisitor INSTANCE = new MainAttrVisitor();

        @Override
        public Attribute visitJavaNode(JavaNode node, Void data) {
            return null; // don't recurse
        }

        @Override
<<<<<<< HEAD
        public Attribute visit(ASTInfixExpression node, Void data) {
            return new Attribute(node, "Operator", node.getOperator().toString());
        }

        @Override
        public Attribute visit(ASTAnyTypeDeclaration node, Void data) {
=======
        public Attribute visitTypeDecl(ASTAnyTypeDeclaration node, Void data) {
>>>>>>> c1225326
            return new Attribute(node, "SimpleName", node.getSimpleName());
        }

        @Override
        public Attribute visit(ASTAnnotation node, Void data) {
            return new Attribute(node, "SimpleName", node.getSimpleName());
        }

        @Override
        public Attribute visit(ASTClassOrInterfaceType node, Void data) {
            return new Attribute(node, "SimpleName", node.getSimpleName());
        }

        @Override
        public Attribute visit(ASTPrimitiveType node, Void data) {
            return new Attribute(node, "Kind", node.getKind().getSimpleName());
        }

        @Override
        public Attribute visit(ASTMethodCall node, Void data) {
            return new Attribute(node, "MethodName", node.getMethodName());
        }

        @Override
        public Attribute visit(ASTMethodReference node, Void data) {
            return new Attribute(node, "MethodName", node.getMethodName());
        }

        @Override
        public Attribute visit(ASTFieldAccess node, Void data) {
            return new Attribute(node, "Name", node.getName());
        }

        @Override
        public Attribute visit(ASTVariableAccess node, Void data) {
            return new Attribute(node, "Name", node.getName());
        }


        @Override
        public Attribute visit(ASTMethodDeclaration node, Void data) {
            return new Attribute(node, "Name", node.getName());
        }

        @Override
        public Attribute visit(ASTVariableDeclaratorId node, Void data) {
            return new Attribute(node, "Name", node.getName());
        }
    }
}<|MERGE_RESOLUTION|>--- conflicted
+++ resolved
@@ -29,12 +29,9 @@
 import net.sourceforge.pmd.lang.java.ast.JavaNode;
 import net.sourceforge.pmd.lang.java.ast.JavaVisitorBase;
 import net.sourceforge.pmd.lang.java.ast.TypeNode;
-<<<<<<< HEAD
 import net.sourceforge.pmd.lang.java.types.JTypeMirror;
 import net.sourceforge.pmd.lang.java.types.JVariableSig;
-=======
 import net.sourceforge.pmd.lang.rule.xpath.Attribute;
->>>>>>> c1225326
 import net.sourceforge.pmd.util.designerbindings.DesignerBindings.DefaultDesignerBindings;
 import net.sourceforge.pmd.util.designerbindings.RelatedNodesSelector;
 
@@ -136,16 +133,12 @@
         }
 
         @Override
-<<<<<<< HEAD
         public Attribute visit(ASTInfixExpression node, Void data) {
             return new Attribute(node, "Operator", node.getOperator().toString());
         }
 
         @Override
-        public Attribute visit(ASTAnyTypeDeclaration node, Void data) {
-=======
         public Attribute visitTypeDecl(ASTAnyTypeDeclaration node, Void data) {
->>>>>>> c1225326
             return new Attribute(node, "SimpleName", node.getSimpleName());
         }
 
