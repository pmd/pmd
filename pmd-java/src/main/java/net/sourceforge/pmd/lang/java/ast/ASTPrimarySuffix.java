/**
 * BSD-style license; for more info see http://pmd.sourceforge.net/license.html
 */

package net.sourceforge.pmd.lang.java.ast;

@Deprecated
public class ASTPrimarySuffix extends AbstractJavaTypeNode {

    private boolean isArguments;
    private boolean isArrayDereference;

    ASTPrimarySuffix(int id) {
        super(id);
    }

<<<<<<< HEAD
    ASTPrimarySuffix(JavaParser p, int id) {
        super(p, id);
=======
    @InternalApi
    @Deprecated
    public void setIsArrayDereference() {
        isArrayDereference = true;
>>>>>>> 3c622ca1
    }

    public boolean isArrayDereference() {
        return isArrayDereference;
    }


    public boolean isArguments() {
        return this.isArguments;
    }

    /**
     * Get the number of arguments for this primary suffix. One should call
     * {@link #isArguments()} to see if there are arguments. If this method is
     * called when there are no arguments it returns <code>-1</code>.
     *
     * @return A non-negative argument number when there are arguments,
     *     <code>-1</code> otherwise.
     */
    public int getArgumentCount() {
        if (!this.isArguments()) {
            return -1;
        }
        return ((ASTArguments) getChild(getNumChildren() - 1)).getArgumentCount();
    }

    @Override
    public Object jjtAccept(JavaParserVisitor visitor, Object data) {
        return visitor.visit(this, data);
    }


    @Override
    public <T> void jjtAccept(SideEffectingVisitor<T> visitor, T data) {
        visitor.visit(this, data);
    }
}<|MERGE_RESOLUTION|>--- conflicted
+++ resolved
@@ -12,17 +12,6 @@
 
     ASTPrimarySuffix(int id) {
         super(id);
-    }
-
-<<<<<<< HEAD
-    ASTPrimarySuffix(JavaParser p, int id) {
-        super(p, id);
-=======
-    @InternalApi
-    @Deprecated
-    public void setIsArrayDereference() {
-        isArrayDereference = true;
->>>>>>> 3c622ca1
     }
 
     public boolean isArrayDereference() {
