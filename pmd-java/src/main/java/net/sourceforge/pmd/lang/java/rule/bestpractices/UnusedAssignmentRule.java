--- conflicted
+++ resolved
@@ -1087,14 +1087,9 @@
             this.reachingDefs = reachingDefs;
         }
 
-<<<<<<< HEAD
         // and produce an independent instance
         VarLocalInfo merge(VarLocalInfo other) {
-            if (other == this) {
-=======
-        VarLocalInfo absorb(VarLocalInfo other) {
             if (this.equals(other)) {
->>>>>>> 5650b720
                 return this;
             }
             Set<AssignmentEntry> merged = new HashSet<>(reachingDefs.size() + other.reachingDefs.size());
