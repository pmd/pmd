--- conflicted
+++ resolved
@@ -4,13 +4,10 @@
 
 package net.sourceforge.pmd.lang.java.rule.errorprone;
 
-<<<<<<< HEAD
+import org.checkerframework.checker.nullness.qual.NonNull;
+
 import net.sourceforge.pmd.lang.java.ast.ASTCatchClause;
 import net.sourceforge.pmd.lang.java.ast.ASTClassOrInterfaceType;
-import net.sourceforge.pmd.lang.java.ast.ASTType;
-=======
-import net.sourceforge.pmd.lang.java.ast.ASTCatchStatement;
->>>>>>> 76aec10b
 import net.sourceforge.pmd.lang.java.rule.AbstractJavaRule;
 
 /**
@@ -22,19 +19,11 @@
 public class AvoidCatchingThrowableRule extends AbstractJavaRule {
 
     @Override
-<<<<<<< HEAD
-    public Object visit(ASTCatchClause node, Object data) {
-        ASTType type = node.getFirstDescendantOfType(ASTType.class);
-        ASTClassOrInterfaceType name = type.getFirstDescendantOfType(ASTClassOrInterfaceType.class);
-        if (name.hasImageEqualTo("Throwable")) {
-            addViolation(data, name);
-=======
-    public Object visit(ASTCatchStatement catchStatement, Object data) {
-        for (Class<? extends Exception> caughtException : catchStatement.getCaughtExceptionTypes()) {
-            if (Throwable.class.equals(caughtException)) {
+    public Object visit(ASTCatchClause catchStatement, Object data) {
+        for (@NonNull ASTClassOrInterfaceType caughtException : catchStatement.getParameter().getAllExceptionTypes()) {
+            if (Throwable.class.equals(caughtException.getType())) {
                 addViolation(data, catchStatement);
             }
->>>>>>> 76aec10b
         }
         return super.visit(catchStatement, data);
     }
