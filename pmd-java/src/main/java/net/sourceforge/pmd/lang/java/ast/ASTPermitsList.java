--- conflicted
+++ resolved
@@ -17,11 +17,7 @@
  *
  * <pre class="grammar">
  *
-<<<<<<< HEAD
- *  PermittedSubclasses ::= "permits" ClassOrInterfaceType
-=======
  *  PermitsList ::= "permits" ClassOrInterfaceType
->>>>>>> a482aa3a
  *                ( "," ClassOrInterfaceType )*
  * </pre>
  */
