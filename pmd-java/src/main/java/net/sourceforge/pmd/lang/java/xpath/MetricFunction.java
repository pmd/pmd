/**
 * BSD-style license; for more info see http://pmd.sourceforge.net/license.html
 */

package net.sourceforge.pmd.lang.java.xpath;

import java.util.List;
import java.util.Map;

import org.apache.commons.lang3.EnumUtils;
import org.jaxen.Context;
import org.jaxen.Function;
import org.jaxen.SimpleFunctionContext;
import org.jaxen.XPathFunctionContext;

import net.sourceforge.pmd.lang.ast.Node;
import net.sourceforge.pmd.lang.java.ast.ASTAnyTypeDeclaration;
import net.sourceforge.pmd.lang.java.ast.MethodLike;
import net.sourceforge.pmd.lang.java.metrics.JavaMetrics;
import net.sourceforge.pmd.lang.java.metrics.api.JavaClassMetricKey;
import net.sourceforge.pmd.lang.java.metrics.api.JavaOperationMetricKey;


/**
 * Implements the {@code metric()} XPath function. Takes the
 * string name of a metric and the context node and returns
 * the result if the metric can be computed, otherwise returns
 * {@link Double#NaN}.
 *
 * @author Clément Fournier
 * @since 6.0.0
 */
public class MetricFunction implements Function {


    private static final Map<String, JavaClassMetricKey> CLASS_METRIC_KEY_MAP = EnumUtils.getEnumMap(JavaClassMetricKey.class);
    private static final Map<String, JavaOperationMetricKey> OPERATION_METRIC_KEY_MAP = EnumUtils.getEnumMap(JavaOperationMetricKey.class);


    @Override
<<<<<<< HEAD
    public Object call(Context context, List args) {

        if (args.size() == 0) {
=======
    public Object call(Context context, List args) throws FunctionCallException {

        if (args.isEmpty()) {
>>>>>>> 2909eb02
            throw new IllegalArgumentException(badMetricKeyArgMessage());
        }

        if (!(args.get(0) instanceof String)) {
            throw new IllegalArgumentException(badMetricKeyArgMessage());
        }

        String metricKeyName = (String) args.get(0);
<<<<<<< HEAD
=======

>>>>>>> 2909eb02
        Node n = (Node) context.getNodeSet().get(0);

        return getMetric(n, metricKeyName);
    }


    public static String badOperationMetricKeyMessage() {
        return "This is not the name of an operation metric";
    }


    public static String badClassMetricKeyMessage() {
        return "This is not the name of a class metric";
    }


    public static String genericBadNodeMessage() {
        return "Incorrect node type: the 'metric' function cannot be applied";
    }


    public static String badMetricKeyArgMessage() {
        return "The 'metric' function expects the name of a metric key";
    }


    public static double getMetric(Node n, String metricKeyName) {
        if (n instanceof ASTAnyTypeDeclaration) {
            return getClassMetric((ASTAnyTypeDeclaration) n, getClassMetricKey(metricKeyName));
        } else if (n instanceof MethodLike) {
            return getOpMetric((MethodLike) n, getOperationMetricKey(metricKeyName));
        } else {
            throw new IllegalStateException(genericBadNodeMessage());
        }
    }


    private static JavaClassMetricKey getClassMetricKey(String s) {
        String constantName = s.toUpperCase();
        if (!CLASS_METRIC_KEY_MAP.containsKey(constantName)) {
            throw new IllegalArgumentException(badClassMetricKeyMessage());
        }
        return CLASS_METRIC_KEY_MAP.get(constantName);
    }


    private static JavaOperationMetricKey getOperationMetricKey(String s) {
        String constantName = s.toUpperCase();
        if (!OPERATION_METRIC_KEY_MAP.containsKey(constantName)) {
            throw new IllegalArgumentException(badOperationMetricKeyMessage());
        }
        return OPERATION_METRIC_KEY_MAP.get(constantName);
    }


    private static double getOpMetric(MethodLike node, JavaOperationMetricKey key) {
        return JavaMetrics.get(key, node);
    }


    private static double getClassMetric(ASTAnyTypeDeclaration node, JavaClassMetricKey key) {
        return JavaMetrics.get(key, node);
    }


    public static void registerSelfInSimpleContext() {
        ((SimpleFunctionContext) XPathFunctionContext.getInstance()).registerFunction(null,
                                                                                      "metric",
                                                                                      new MetricFunction());
    }
}<|MERGE_RESOLUTION|>--- conflicted
+++ resolved
@@ -38,15 +38,9 @@
 
 
     @Override
-<<<<<<< HEAD
-    public Object call(Context context, List args) {
-
-        if (args.size() == 0) {
-=======
     public Object call(Context context, List args) throws FunctionCallException {
 
         if (args.isEmpty()) {
->>>>>>> 2909eb02
             throw new IllegalArgumentException(badMetricKeyArgMessage());
         }
 
@@ -55,10 +49,6 @@
         }
 
         String metricKeyName = (String) args.get(0);
-<<<<<<< HEAD
-=======
-
->>>>>>> 2909eb02
         Node n = (Node) context.getNodeSet().get(0);
 
         return getMetric(n, metricKeyName);
