--- conflicted
+++ resolved
@@ -4,7 +4,6 @@
 
 package net.sourceforge.pmd.lang.java.ast;
 
-<<<<<<< HEAD
 /**
  * Package declaration at the top of a {@linkplain ASTCompilationUnit source file}.
  * Since 7.0, there is no {@linkplain ASTName Name} node anymore. Use
@@ -18,13 +17,9 @@
  * </pre>
  *
  */
-public final class ASTPackageDeclaration extends AbstractJavaAnnotatableNode {
+public final class ASTPackageDeclaration extends AbstractJavaNode implements Annotatable {
 
     ASTPackageDeclaration(int id) {
-=======
-public class ASTPackageDeclaration extends AbstractJavaNode implements Annotatable {
-    public ASTPackageDeclaration(int id) {
->>>>>>> d5fad8f4
         super(id);
     }
 
@@ -32,10 +27,6 @@
         super(p, id);
     }
 
-
-    /**
-     * Accept the visitor. *
-     */
     @Override
     public Object jjtAccept(JavaParserVisitor visitor, Object data) {
         return visitor.visit(this, data);
