--- conflicted
+++ resolved
@@ -71,21 +71,11 @@
     }
 
     @Override
-<<<<<<< HEAD
-    protected @NonNull Object buildConstValue() {
-        if (isTextBlock()) {
-            return determineTextBlockContent(getText());
-        } else {
-            Chars image = getText();
-            Chars woDelims = image.subSequence(1, image.length() - 1);
-            return StringEscapeUtils.UNESCAPE_JAVA.translate(woDelims);
-=======
     protected @NonNull String buildConstValue() {
         if (isTextBlock()) {
             return determineTextBlockContent(getText());
         } else {
             return determineStringContent(getText());
->>>>>>> 76fe12d9
         }
     }
 
@@ -154,55 +144,6 @@
     // See https://docs.oracle.com/javase/specs/jls/se17/html/jls-3.html#jls-EscapeSequence
     private static boolean interpretEscapeSequences(Chars line, StringBuilder out, boolean isEndANewLine) {
         // we need to interpret everything in one pass, so regex replacement is inappropriate
-<<<<<<< HEAD
-        // todo octal escapes: https://docs.oracle.com/javase/specs/jls/se17/html/jls-3.html#jls-EscapeSequence
-        for (int i = 0; i < sb.length(); i++) {
-            char c = sb.charAt(i);
-            if (c == '\\' && i < sb.length() - 1) {
-                char cnext = sb.charAt(i + 1);
-                switch (cnext) {
-                case '\n':
-                    // line continuation
-                    sb.delete(i, i + 2);
-                    break;
-                case '\\':
-                    sb.deleteCharAt(i);
-                    break;
-                case 'n':
-                    sb.deleteCharAt(i);
-                    sb.setCharAt(i, '\n');
-                    break;
-                case 't':
-                    sb.deleteCharAt(i);
-                    sb.setCharAt(i, '\t');
-                    break;
-                case 'b':
-                    sb.deleteCharAt(i);
-                    sb.setCharAt(i, '\b');
-                    break;
-                case 'r':
-                    sb.deleteCharAt(i);
-                    sb.setCharAt(i, '\r');
-                    break;
-                case 'f':
-                    sb.deleteCharAt(i);
-                    sb.setCharAt(i, '\f');
-                    break;
-                case 's':
-                    sb.deleteCharAt(i);
-                    sb.setCharAt(i, ' ');
-                    break;
-                case '"':
-                    sb.deleteCharAt(i);
-                    sb.setCharAt(i, '"');
-                    break;
-                case '\'':
-                    sb.deleteCharAt(i);
-                    sb.setCharAt(i, '\'');
-                    break;
-                default:
-                    // unknown escape - do nothing - it stays
-=======
         int appended = 0;
         int i = 0;
         while (i < line.length()) {
@@ -217,7 +158,6 @@
                     // then this is a line continuation
                     line.appendChars(out, appended, i);
                     return false; // shouldn't append newline
->>>>>>> 76fe12d9
                 }
                 // otherwise we'll append the backslash when exiting the loop
                 break;
