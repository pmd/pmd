/*
 * BSD-style license; for more info see http://pmd.sourceforge.net/license.html
 */

package net.sourceforge.pmd.lang.java.rule.internal;

import static net.sourceforge.pmd.lang.java.types.JPrimitiveType.PrimitiveTypeKind.LONG;
import static net.sourceforge.pmd.util.CollectionUtil.immutableSetOf;

import java.io.InvalidObjectException;
import java.io.ObjectInputStream;
import java.io.ObjectStreamField;
import java.lang.reflect.Modifier;
import java.util.ArrayList;
import java.util.Collection;
import java.util.Collections;
import java.util.Iterator;
import java.util.List;
import java.util.Objects;
import java.util.Set;
import java.util.function.Function;
import java.util.stream.Collectors;

import org.checkerframework.checker.nullness.qual.NonNull;
import org.checkerframework.checker.nullness.qual.Nullable;

import net.sourceforge.pmd.lang.ast.GenericToken;
import net.sourceforge.pmd.lang.ast.Node;
import net.sourceforge.pmd.lang.ast.NodeStream;
import net.sourceforge.pmd.lang.ast.impl.javacc.JavaccToken;
import net.sourceforge.pmd.lang.java.ast.ASTAnyTypeDeclaration;
import net.sourceforge.pmd.lang.java.ast.ASTArgumentList;
import net.sourceforge.pmd.lang.java.ast.ASTArrayAccess;
import net.sourceforge.pmd.lang.java.ast.ASTArrayAllocation;
import net.sourceforge.pmd.lang.java.ast.ASTAssignableExpr;
import net.sourceforge.pmd.lang.java.ast.ASTAssignableExpr.ASTNamedReferenceExpr;
import net.sourceforge.pmd.lang.java.ast.ASTAssignableExpr.AccessType;
import net.sourceforge.pmd.lang.java.ast.ASTAssignmentExpression;
import net.sourceforge.pmd.lang.java.ast.ASTBodyDeclaration;
import net.sourceforge.pmd.lang.java.ast.ASTBooleanLiteral;
import net.sourceforge.pmd.lang.java.ast.ASTBreakStatement;
import net.sourceforge.pmd.lang.java.ast.ASTCastExpression;
import net.sourceforge.pmd.lang.java.ast.ASTClassOrInterfaceDeclaration;
import net.sourceforge.pmd.lang.java.ast.ASTClassOrInterfaceType;
import net.sourceforge.pmd.lang.java.ast.ASTConstructorCall;
import net.sourceforge.pmd.lang.java.ast.ASTExpression;
import net.sourceforge.pmd.lang.java.ast.ASTExpressionStatement;
import net.sourceforge.pmd.lang.java.ast.ASTFieldAccess;
import net.sourceforge.pmd.lang.java.ast.ASTFieldDeclaration;
import net.sourceforge.pmd.lang.java.ast.ASTForStatement;
import net.sourceforge.pmd.lang.java.ast.ASTFormalParameter;
import net.sourceforge.pmd.lang.java.ast.ASTFormalParameters;
import net.sourceforge.pmd.lang.java.ast.ASTInfixExpression;
import net.sourceforge.pmd.lang.java.ast.ASTInitializer;
import net.sourceforge.pmd.lang.java.ast.ASTLabeledStatement;
import net.sourceforge.pmd.lang.java.ast.ASTList;
import net.sourceforge.pmd.lang.java.ast.ASTLocalVariableDeclaration;
import net.sourceforge.pmd.lang.java.ast.ASTLoopStatement;
import net.sourceforge.pmd.lang.java.ast.ASTMethodCall;
import net.sourceforge.pmd.lang.java.ast.ASTMethodDeclaration;
import net.sourceforge.pmd.lang.java.ast.ASTMethodOrConstructorDeclaration;
import net.sourceforge.pmd.lang.java.ast.ASTNullLiteral;
import net.sourceforge.pmd.lang.java.ast.ASTNumericLiteral;
import net.sourceforge.pmd.lang.java.ast.ASTStatement;
import net.sourceforge.pmd.lang.java.ast.ASTSuperExpression;
import net.sourceforge.pmd.lang.java.ast.ASTSwitchStatement;
import net.sourceforge.pmd.lang.java.ast.ASTThisExpression;
import net.sourceforge.pmd.lang.java.ast.ASTThrowStatement;
import net.sourceforge.pmd.lang.java.ast.ASTUnaryExpression;
import net.sourceforge.pmd.lang.java.ast.ASTVariableAccess;
import net.sourceforge.pmd.lang.java.ast.ASTVariableDeclaratorId;
import net.sourceforge.pmd.lang.java.ast.AccessNode;
import net.sourceforge.pmd.lang.java.ast.AccessNode.Visibility;
import net.sourceforge.pmd.lang.java.ast.Annotatable;
import net.sourceforge.pmd.lang.java.ast.BinaryOp;
import net.sourceforge.pmd.lang.java.ast.JModifier;
import net.sourceforge.pmd.lang.java.ast.JavaNode;
import net.sourceforge.pmd.lang.java.ast.JavaTokenKinds;
import net.sourceforge.pmd.lang.java.ast.QualifiableExpression;
import net.sourceforge.pmd.lang.java.ast.TypeNode;
import net.sourceforge.pmd.lang.java.ast.UnaryOp;
import net.sourceforge.pmd.lang.java.symbols.JFieldSymbol;
import net.sourceforge.pmd.lang.java.symbols.JVariableSymbol;
import net.sourceforge.pmd.lang.java.symbols.internal.ast.AstLocalVarSym;
import net.sourceforge.pmd.lang.java.types.InvocationMatcher;
import net.sourceforge.pmd.lang.java.types.InvocationMatcher.CompoundInvocationMatcher;
import net.sourceforge.pmd.lang.java.types.JMethodSig;
import net.sourceforge.pmd.lang.java.types.JPrimitiveType.PrimitiveTypeKind;
import net.sourceforge.pmd.lang.java.types.JTypeMirror;
import net.sourceforge.pmd.lang.java.types.TypeTestUtil;
import net.sourceforge.pmd.util.CollectionUtil;
import net.sourceforge.pmd.util.OptionalBool;

/**
 * Utilities shared between rules.
 */
public final class JavaRuleUtil {

    // this is a hacky way to do it, but let's see where this goes
    private static final CompoundInvocationMatcher KNOWN_PURE_METHODS = InvocationMatcher.parseAll(
        "_#toString()",
        "_#hashCode()",
        "_#equals(java.lang.Object)",
        "java.lang.String#_(_*)",
        // actually not all of them, probs only stream of some type
        // arg which doesn't implement Closeable...
        "java.util.stream.Stream#_(_*)",
        "java.util.Collection#size()",
        "java.util.List#get(int)",
        "java.util.Map#get(_)",
        "java.lang.Iterable#iterator()",
        "java.lang.Comparable#compareTo(_)"
    );

    public static final Set<String> LOMBOK_ANNOTATIONS = immutableSetOf(
        "lombok.Data",
        "lombok.Getter",
        "lombok.Setter",
        "lombok.Value",
        "lombok.RequiredArgsConstructor",
        "lombok.AllArgsConstructor",
        "lombok.NoArgsConstructor",
        "lombok.Builder",
        "lombok.EqualsAndHashCode",
        "lombok.experimental.Delegate"
    );

    private JavaRuleUtil() {
        // utility class
    }


    /**
     * Return true if the given expression is enclosed in a zero check.
     * The expression must evaluate to a natural number (ie >= 0), so that
     * {@code e < 1} actually means {@code e == 0}.
     *
     * @param e Expression
     */
    public static boolean isZeroChecked(ASTExpression e) {
        JavaNode parent = e.getParent();
        if (parent instanceof ASTInfixExpression) {
            BinaryOp op = ((ASTInfixExpression) parent).getOperator();
            int checkLiteralAtIdx = 1 - e.getIndexInParent();
            JavaNode comparand = parent.getChild(checkLiteralAtIdx);
            int expectedValue;
            if (op == BinaryOp.NE || op == BinaryOp.EQ) {
                // e == 0, e != 0, symmetric
                expectedValue = 0;
            } else if (op == BinaryOp.LT || op == BinaryOp.GE) {
                // e < 1
                // 0 < e
                // e >= 1     (e != 0)
                // 1 >= e     (e == 0 || e == 1)
                // 0 >= e     (e == 0)
                // e >= 0     (true)
                expectedValue = checkLiteralAtIdx;
            } else if (op == BinaryOp.GT || op == BinaryOp.LE) {
                // 1 > e
                // e > 0

                // 1 <= e     (e != 0)
                // e <= 1     (e == 0 || e == 1)
                // e <= 0     (e == 0)
                // 0 <= e     (true)
                expectedValue = 1 - checkLiteralAtIdx;
            } else {
                return false;
            }

            return isLiteralInt(comparand, expectedValue);
        }
        return false;
    }


    /**
     * Returns true if this is a numeric literal with the given int value.
     * This also considers long literals.
     */
    public static boolean isLiteralInt(JavaNode e, int value) {
        return e instanceof ASTNumericLiteral
                && ((ASTNumericLiteral) e).isIntegral()
                && ((ASTNumericLiteral) e).getValueAsInt() == value;
    }

    /** This is type-aware, so will not pick up on numeric addition. */
    public static boolean isStringConcatExpr(@Nullable JavaNode e) {
        if (e instanceof ASTInfixExpression) {
            ASTInfixExpression infix = (ASTInfixExpression) e;
            return infix.getOperator() == BinaryOp.ADD && TypeTestUtil.isA(String.class, infix);
        }
        return false;
    }

    /**
     * If the parameter is an operand of a binary infix expression,
     * returns the other operand. Otherwise returns null.
     */
    public static @Nullable ASTExpression getOtherOperandIfInInfixExpr(@Nullable JavaNode e) {
        if (e != null && e.getParent() instanceof ASTInfixExpression) {
            return (ASTExpression) e.getParent().getChild(1 - e.getIndexInParent());
        }
        return null;
    }

    public static @Nullable ASTExpression getOtherOperandIfInAssignmentExpr(@Nullable JavaNode e) {
        if (e != null && e.getParent() instanceof ASTAssignmentExpression) {
            return (ASTExpression) e.getParent().getChild(1 - e.getIndexInParent());
        }
        return null;
    }

    /**
     * Returns true if the expression is a stringbuilder (or stringbuffer)
     * append call, or a constructor call for one of these classes.
     *
     * <p>If it is a constructor call, returns false if this is a call to
     * the constructor with a capacity parameter.
     */
    public static boolean isStringBuilderCtorOrAppend(@Nullable ASTExpression e) {
        if (e instanceof ASTMethodCall) {
            ASTMethodCall call = (ASTMethodCall) e;
            if ("append".equals(call.getMethodName())) {
                ASTExpression qual = ((ASTMethodCall) e).getQualifier();
                return qual != null && isStringBufferOrBuilder(qual);
            }
        } else if (e instanceof ASTConstructorCall) {
            return isStringBufferOrBuilder(((ASTConstructorCall) e).getTypeNode());
        }
        return false;
    }

    private static boolean isStringBufferOrBuilder(TypeNode node) {
        return TypeTestUtil.isExactlyA(StringBuilder.class, node)
            || TypeTestUtil.isExactlyA(StringBuffer.class, node);
    }

    /**
     * Returns true if the node is a {@link ASTMethodDeclaration} that
     * is a main method.
     */
    public static boolean isMainMethod(JavaNode node) {
        return node instanceof ASTMethodDeclaration
                && ((ASTMethodDeclaration) node).isMainMethod();
    }

    /**
     * Returns true if the node is a utility class, according to this
     * custom definition.
     */
    public static boolean isUtilityClass(ASTAnyTypeDeclaration node) {
        if (!node.isRegularClass()) {
            return false;
        }

        ASTClassOrInterfaceDeclaration classNode = (ASTClassOrInterfaceDeclaration) node;

        // A class with a superclass or interfaces should not be considered
        if (classNode.getSuperClassTypeNode() != null
            || !classNode.getSuperInterfaceTypeNodes().isEmpty()) {
            return false;
        }

        // A class without declarations shouldn't be reported
        boolean hasAny = false;

        for (ASTBodyDeclaration declNode : classNode.getDeclarations()) {
            if (declNode instanceof ASTFieldDeclaration
                || declNode instanceof ASTMethodDeclaration) {

                hasAny = isNonPrivate(declNode) && !isMainMethod(declNode);
                if (!((AccessNode) declNode).hasModifiers(JModifier.STATIC)) {
                    return false;
                }

            } else if (declNode instanceof ASTInitializer) {
                if (!((ASTInitializer) declNode).isStatic()) {
                    return false;
                }
            }
        }

        return hasAny;
    }

    private static boolean isNonPrivate(ASTBodyDeclaration decl) {
        return ((AccessNode) decl).getVisibility() != Visibility.V_PRIVATE;
    }

    /**
     * Whether the name may be ignored by unused rules like UnusedAssignment.
     */
    public static boolean isExplicitUnusedVarName(String name) {
        return name.startsWith("ignored")
            || name.startsWith("unused")
            || "_".equals(name); // before java 9 it's ok
    }

    /**
     * Returns true if the string has the given word as a strict prefix.
     * There needs to be a camelcase word boundary after the prefix.
     *
     * <code>
     * startsWithCamelCaseWord("getter", "get") == false
     * startsWithCamelCaseWord("get", "get")    == false
     * startsWithCamelCaseWord("getX", "get")   == true
     * </code>
     *
     * @param camelCaseString A string
     * @param prefixWord      A prefix
     */
    public static boolean startsWithCamelCaseWord(String camelCaseString, String prefixWord) {
        return camelCaseString.startsWith(prefixWord)
            && camelCaseString.length() > prefixWord.length()
            && Character.isUpperCase(camelCaseString.charAt(prefixWord.length()));
    }


    /**
     * Returns true if the string has the given word as a word, not at the start.
     * There needs to be a camelcase word boundary after the prefix.
     *
     * <code>
     * containsCamelCaseWord("isABoolean", "Bool") == false
     * containsCamelCaseWord("isABoolean", "A")    == true
     * containsCamelCaseWord("isABoolean", "is")   == error (not capitalized)
     * </code>
     *
     * @param camelCaseString A string
     * @param capitalizedWord A word, non-empty, capitalized
     *
     * @throws AssertionError If the word is empty or not capitalized
     */
    public static boolean containsCamelCaseWord(String camelCaseString, String capitalizedWord) {
        assert capitalizedWord.length() > 0 && Character.isUpperCase(capitalizedWord.charAt(0))
            : "Not a capitalized string \"" + capitalizedWord + "\"";

        int index = camelCaseString.indexOf(capitalizedWord);
        if (index >= 0 && camelCaseString.length() > index + capitalizedWord.length()) {
            return Character.isUpperCase(camelCaseString.charAt(index + capitalizedWord.length()));
        }
        return index >= 0 && camelCaseString.length() == index + capitalizedWord.length();
    }

    public static boolean isGetterOrSetterCall(ASTMethodCall call) {
        return isGetterCall(call) || isSetterCall(call);
    }

    private static boolean isSetterCall(ASTMethodCall call) {
        return call.getArguments().size() > 0 && startsWithCamelCaseWord(call.getMethodName(), "set");
    }

    public static boolean isGetterCall(ASTMethodCall call) {
        return call.getArguments().size() == 0
            && (startsWithCamelCaseWord(call.getMethodName(), "get")
            || startsWithCamelCaseWord(call.getMethodName(), "is"));
    }


    public static boolean isGetterOrSetter(ASTMethodDeclaration node) {
        return isGetter(node) || isSetter(node);
    }

    /** Attempts to determine if the method is a getter. */
    private static boolean isGetter(ASTMethodDeclaration node) {

        if (node.getArity() != 0 || node.isVoid()) {
            return false;
        }

        ASTAnyTypeDeclaration enclosing = node.getEnclosingType();
        if (startsWithCamelCaseWord(node.getName(), "get")) {
            return hasField(enclosing, node.getName().substring(3));
        } else if (startsWithCamelCaseWord(node.getName(), "is")
                && TypeTestUtil.isA(boolean.class, node.getResultTypeNode())) {
            return hasField(enclosing, node.getName().substring(2));
        }

        return hasField(enclosing, node.getName());
    }

    /** Attempts to determine if the method is a setter. */
    private static boolean isSetter(ASTMethodDeclaration node) {

        if (node.getArity() != 1 || !node.isVoid()) {
            return false;
        }

        ASTAnyTypeDeclaration enclosing = node.getEnclosingType();

        if (startsWithCamelCaseWord(node.getName(), "set")) {
            return hasField(enclosing, node.getName().substring(3));
        }

        return hasField(enclosing, node.getName());
    }

    private static boolean hasField(ASTAnyTypeDeclaration node, String name) {
        for (JFieldSymbol f : node.getSymbol().getDeclaredFields()) {
            String fname = f.getSimpleName();
            if (fname.startsWith("m_") || fname.startsWith("_")) {
                fname = fname.substring(fname.indexOf('_') + 1);
            }
            if (fname.equalsIgnoreCase(name)) {
                return true;
            }
        }
        return false;
    }

    /**
     * Returns true if the formal parameters of the method or constructor
     * match the given types exactly. Note that for varargs methods, the
     * last param must have an array type (but it is not checked to be varargs).
     * This will return false if we're not sure.
     *
     * @param node  Method or ctor
     * @param types List of types to match (may be empty)
     *
     * @throws NullPointerException If any of the classes is null, or the node is null
     * @see TypeTestUtil#isExactlyA(Class, TypeNode)
     */
    public static boolean hasParameters(ASTMethodOrConstructorDeclaration node, Class<?>... types) {
        ASTFormalParameters formals = node.getFormalParameters();
        if (formals.size() != types.length) {
            return false;
        }
        for (int i = 0; i < formals.size(); i++) {
            ASTFormalParameter fi = formals.get(i);
            if (!TypeTestUtil.isExactlyA(types[i], fi)) {
                return false;
            }
        }
        return true;
    }

    /**
     * Returns true if the {@code throws} declaration of the method or constructor
     * matches the given types exactly.
     *
     * @param node  Method or ctor
     * @param types List of exception types to match (may be empty)
     *
     * @throws NullPointerException If any of the classes is null, or the node is null
     * @see TypeTestUtil#isExactlyA(Class, TypeNode)
     */
    @SafeVarargs
    public static boolean hasExceptionList(ASTMethodOrConstructorDeclaration node, Class<? extends Throwable>... types) {
        @NonNull List<ASTClassOrInterfaceType> formals = ASTList.orEmpty(node.getThrowsList());
        if (formals.size() != types.length) {
            return false;
        }
        for (int i = 0; i < formals.size(); i++) {
            ASTClassOrInterfaceType fi = formals.get(i);
            if (!TypeTestUtil.isExactlyA(types[i], fi)) {
                return false;
            }
        }
        return true;
    }

    /**
     * True if the variable is never used. Note that the visibility of
     * the variable must be less than {@link Visibility#V_PRIVATE} for
     * us to be sure of it.
     */
    public static boolean isNeverUsed(ASTVariableDeclaratorId varId) {
        return CollectionUtil.none(varId.getLocalUsages(), JavaRuleUtil::isReadUsage);
    }

    private static boolean isReadUsage(ASTNamedReferenceExpr expr) {
        return expr.getAccessType() == AccessType.READ
            // x++ as a method argument or used in other expression
            || expr.getParent() instanceof ASTUnaryExpression
            && !(expr.getParent().getParent() instanceof ASTExpressionStatement);
    }

    /**
     * True if the variable is incremented or decremented via a compound
     * assignment operator, or a unary increment/decrement expression.
     */
    public static boolean isVarAccessReadAndWrite(ASTNamedReferenceExpr expr) {
        return expr.getAccessType() == AccessType.WRITE
            && (!(expr.getParent() instanceof ASTAssignmentExpression)
            || ((ASTAssignmentExpression) expr.getParent()).getOperator().isCompound());
    }

    /**
     * True if the variable access is a non-compound assignment.
     */
    public static boolean isVarAccessStrictlyWrite(ASTNamedReferenceExpr expr) {
        return expr.getParent() instanceof ASTAssignmentExpression
            && expr.getIndexInParent() == 0
            && !((ASTAssignmentExpression) expr.getParent()).getOperator().isCompound();
    }

    /**
     * Returns the set of labels on this statement.
     */
    public static Set<String> getStatementLabels(ASTStatement node) {
        if (!(node.getParent() instanceof ASTLabeledStatement)) {
            return Collections.emptySet();
        }

        return node.ancestors().takeWhile(it -> it instanceof ASTLabeledStatement)
                   .toStream()
                   .map(it -> ((ASTLabeledStatement) it).getLabel())
                   .collect(Collectors.toSet());
    }

    public static boolean isAnonymousClassCreation(@Nullable ASTExpression expression) {
        return expression instanceof ASTConstructorCall
                && ((ASTConstructorCall) expression).isAnonymousClass();
    }

    /**
     * Will cut through argument lists, except those of enum constants
     * and explicit invocation nodes.
     */
    public static @NonNull ASTExpression getTopLevelExpr(ASTExpression expr) {
        return (ASTExpression) expr.ancestorsOrSelf()
                                   .takeWhile(it -> it instanceof ASTExpression
                                       || it instanceof ASTArgumentList && it.getParent() instanceof ASTExpression)
                                   .last();
    }

    /**
     * Returns the variable IDS corresponding to variables declared in
     * the init clause of the loop.
     */
    public static NodeStream<ASTVariableDeclaratorId> getLoopVariables(ASTForStatement loop) {
        return NodeStream.of(loop.getInit())
                         .filterIs(ASTLocalVariableDeclaration.class)
                         .flatMap(ASTLocalVariableDeclaration::getVarIds);
    }

    // TODO at least UnusedPrivateMethod has some serialization-related logic.

    /**
     * Whether some variable declared by the given node is a serialPersistentFields
     * (serialization-specific field).
     */
    public static boolean isSerialPersistentFields(final ASTFieldDeclaration field) {
        return field.hasModifiers(JModifier.FINAL, JModifier.STATIC, JModifier.PRIVATE)
            && field.getVarIds().any(it -> "serialPersistentFields".equals(it.getName()) && TypeTestUtil.isA(ObjectStreamField[].class, it));
    }

    /**
     * Whether some variable declared by the given node is a serialVersionUID
     * (serialization-specific field).
     */
    public static boolean isSerialVersionUID(ASTFieldDeclaration field) {
        return field.hasModifiers(JModifier.FINAL, JModifier.STATIC)
            && field.getVarIds().any(it -> "serialVersionUID".equals(it.getName()) && it.getTypeMirror().isPrimitive(LONG));
    }

    /**
     * True if the method is a {@code readObject} method defined for serialization.
     */
    public static boolean isSerializationReadObject(ASTMethodDeclaration node) {
        return node.getVisibility() == Visibility.V_PRIVATE
            && "readObject".equals(node.getName())
            && hasExceptionList(node, InvalidObjectException.class)
            && hasParameters(node, ObjectInputStream.class);
    }

    /**
     * Whether one expression is the boolean negation of the other. Many
     * forms are not yet supported. This method is symmetric so only needs
     * to be called once.
     */
    public static boolean areComplements(ASTExpression e1, ASTExpression e2) {
        if (isBooleanNegation(e1)) {
            return areEqual(unaryOperand(e1), e2);
        } else if (isBooleanNegation(e2)) {
            return areEqual(e1, unaryOperand(e2));
        } else if (e1 instanceof ASTInfixExpression && e2 instanceof ASTInfixExpression) {
            ASTInfixExpression ifx1 = (ASTInfixExpression) e1;
            ASTInfixExpression ifx2 = (ASTInfixExpression) e2;
            if (ifx1.getOperator().getComplement() != ifx2.getOperator()) {
                return false;
            }
            if (ifx1.getOperator().hasSamePrecedenceAs(BinaryOp.EQ)) {
                // NOT(a == b, a != b)
                // NOT(a == b, b != a)
                return areEqual(ifx1.getLeftOperand(), ifx2.getLeftOperand())
                    && areEqual(ifx1.getRightOperand(), ifx2.getRightOperand())
                    || areEqual(ifx2.getLeftOperand(), ifx1.getLeftOperand())
                    && areEqual(ifx2.getRightOperand(), ifx1.getRightOperand());
            }
            // todo we could continue with de Morgan and such
        }
        return false;
    }

    private static boolean areEqual(ASTExpression e1, ASTExpression e2) {
        return tokenEquals(e1, e2);
    }

    /**
     * Returns true if both nodes have exactly the same tokens.
     *
     * @param node First node
     * @param that Other node
     */
    public static boolean tokenEquals(JavaNode node, JavaNode that) {
        return tokenEquals(node, that, null);
    }

    /**
     * Returns true if both nodes have the same tokens, modulo some renaming
     * function. The renaming function maps unqualified variables and type
     * identifiers of the first node to the other. This should be used
     * in nodes living in the same lexical scope, so that unqualified
     * names mean the same thing.
     *
     * @param node       First node
     * @param other      Other node
     * @param varRenamer A renaming function. If null, no renaming is applied.
     *                   Must not return null, if no renaming occurs, returns its argument.
     */
    public static boolean tokenEquals(@NonNull JavaNode node,
                                      @NonNull JavaNode other,
                                      @Nullable Function<String, @NonNull String> varRenamer) {
        // Since type and variable names obscure one another,
        // it's ok to use a single renaming function.

        Iterator<JavaccToken> thisIt = GenericToken.range(node.getFirstToken(), node.getLastToken());
        Iterator<JavaccToken> thatIt = GenericToken.range(other.getFirstToken(), other.getLastToken());
        int lastKind = 0;
        while (thisIt.hasNext()) {
            if (!thatIt.hasNext()) {
                return false;
            }
            JavaccToken o1 = thisIt.next();
            JavaccToken o2 = thatIt.next();
            if (o1.kind != o2.kind) {
                return false;
            }

            String mappedImage = o1.getImage();
            if (varRenamer != null
                && o1.kind == JavaTokenKinds.IDENTIFIER
                && lastKind != JavaTokenKinds.DOT
                && lastKind != JavaTokenKinds.METHOD_REF
                //method name
                && o1.getNext() != null && o1.getNext().kind != JavaTokenKinds.LPAREN) {
                mappedImage = varRenamer.apply(mappedImage);
            }

            if (!o2.getImage().equals(mappedImage)) {
                return false;
            }

            lastKind = o1.kind;
        }
        return !thatIt.hasNext();
    }

    public static boolean isNullLiteral(ASTExpression node) {
        return node instanceof ASTNullLiteral;
    }

    /** Returns true if the node is a boolean literal with any value. */
    public static boolean isBooleanLiteral(ASTExpression e) {
        return e instanceof ASTBooleanLiteral;
    }

    /** Returns true if the node is a boolean literal with the given constant value. */
    public static boolean isBooleanLiteral(ASTExpression e, boolean value) {
        return e instanceof ASTBooleanLiteral && ((ASTBooleanLiteral) e).isTrue() == value;
    }

    public static boolean isBooleanNegation(JavaNode e) {
        return e instanceof ASTUnaryExpression && ((ASTUnaryExpression) e).getOperator() == UnaryOp.NEGATION;
    }

    /**
     * If the argument is a unary expression, returns its operand, otherwise
     * returns null.
     */
    public static @Nullable ASTExpression unaryOperand(@Nullable ASTExpression e) {
        return e instanceof ASTUnaryExpression ? ((ASTUnaryExpression) e).getOperand()
                                               : null;
    }


    /**
     * Whether the expression is an access to a field of this instance,
     * not inherited, qualified or not ({@code this.field} or just {@code field}).
     */
    public static boolean isThisFieldAccess(ASTExpression e) {
        if (!(e instanceof ASTNamedReferenceExpr)) {
            return false;
        }
        JVariableSymbol sym = ((ASTNamedReferenceExpr) e).getReferencedSym();
        return sym instanceof JFieldSymbol
                && !((JFieldSymbol) sym).isStatic()
                // not inherited
                && ((JFieldSymbol) sym).getEnclosingClass().equals(e.getEnclosingType().getSymbol())
                // correct syntactic form
                && (e instanceof ASTVariableAccess || isSyntacticThisFieldAccess(e));
    }

    /**
     * Whether the expression is a {@code this.field}, with no outer
     * instance qualifier ({@code Outer.this.field}). The field symbol
     * is not checked to resolve to a field declared in this class (it
     * may be inherited)
     */
    public static boolean isSyntacticThisFieldAccess(ASTExpression e) {
        if (e instanceof ASTFieldAccess) {
            ASTExpression qualifier = ((ASTFieldAccess) e).getQualifier();
            if (qualifier instanceof ASTThisExpression) {
                // unqualified this
                return ((ASTThisExpression) qualifier).getQualifier() == null;
            }
        }
        return false;
    }

    public static boolean hasAnyAnnotation(Annotatable node, Collection<String> qualifiedNames) {
        return qualifiedNames.stream().anyMatch(node::isAnnotationPresent);
    }


    /**
     * Returns true if the expression is the default field value for
     * the given type.
     */
    public static boolean isDefaultValue(JTypeMirror type, ASTExpression expr) {
        if (type.isPrimitive()) {
            if (type.isPrimitive(PrimitiveTypeKind.BOOLEAN)) {
                return expr instanceof ASTBooleanLiteral && !((ASTBooleanLiteral) expr).isTrue();
            } else {
                Object constValue = expr.getConstValue();
                return constValue instanceof Number && ((Number) constValue).doubleValue() == 0d
                    || constValue instanceof Character && constValue.equals('\u0000');
            }
        } else {
            return expr instanceof ASTNullLiteral;
        }
    }

    /**
     * Returns true if the expression is a {@link ASTNamedReferenceExpr}
     * that references the symbol.
     */
    public static boolean isReferenceToVar(@Nullable ASTExpression expression, @NonNull JVariableSymbol symbol) {
        return expression instanceof ASTNamedReferenceExpr
            && symbol.equals(((ASTNamedReferenceExpr) expression).getReferencedSym());
    }

    public static boolean isUnqualifiedThis(ASTExpression e) {
        return e instanceof ASTThisExpression && ((ASTThisExpression) e).getQualifier() == null;
    }

    public static boolean isUnqualifiedSuper(ASTExpression e) {
        return e instanceof ASTSuperExpression && ((ASTSuperExpression) e).getQualifier() == null;
    }

    public static boolean isUnqualifiedThisOrSuper(ASTExpression e) {
        return isUnqualifiedSuper(e) || isUnqualifiedThis(e);
    }

    /**
     * Returns true if the expression is a {@link ASTNamedReferenceExpr}
     * that references any of the symbol in the set.
     */
    public static boolean isReferenceToVar(@Nullable ASTExpression expression, @NonNull Set<? extends JVariableSymbol> symbols) {
        return expression instanceof ASTNamedReferenceExpr
            && symbols.contains(((ASTNamedReferenceExpr) expression).getReferencedSym());
    }

    /**
     * Returns true if both expressions refer to the same variable.
     * A "variable" here can also means a field path, eg, {@code this.field.a}.
     * This method unifies {@code this.field} and {@code field} if possible,
     * and also considers {@code this}.
     *
     * <p>Note that while this is more useful than just checking whether
     * both expressions access the same symbol, it still does not mean that
     * they both access the same <i>value</i>. The actual value is data-flow
     * dependent.
     */
    public static boolean isReferenceToSameVar(ASTExpression e1, ASTExpression e2) {
        if (e1 instanceof ASTNamedReferenceExpr && e2 instanceof ASTNamedReferenceExpr) {
            if (OptionalBool.YES != referenceSameSymbol((ASTNamedReferenceExpr) e1, (ASTNamedReferenceExpr) e2)) {
                return false;
            }

            if (e1.getClass() != e2.getClass()) {
                // unify `this.f` and `f`
                // note, we already know that the symbol is the same so there's no scoping problem
                return isSyntacticThisFieldAccess(e1) || isSyntacticThisFieldAccess(e2);
            } else if (e1 instanceof ASTFieldAccess && e2 instanceof ASTFieldAccess) {
                return isReferenceToSameVar(((ASTFieldAccess) e1).getQualifier(),
                                            ((ASTFieldAccess) e2).getQualifier());
            }
            return e1 instanceof ASTVariableAccess && e2 instanceof ASTVariableAccess;
        } else if (e1 instanceof ASTThisExpression || e2 instanceof ASTThisExpression) {
            return e1.getClass() == e2.getClass();
        }
        return false;
    }

    private static OptionalBool referenceSameSymbol(ASTNamedReferenceExpr e1, ASTNamedReferenceExpr e2) {
        if (!e1.getName().equals(e2.getName())) {
            return OptionalBool.NO;
        }
        JVariableSymbol ref1 = e1.getReferencedSym();
        JVariableSymbol ref2 = e2.getReferencedSym();
        if (ref1 == null || ref2 == null) {
            return OptionalBool.UNKNOWN;
        }
        return OptionalBool.definitely(ref1.equals(ref2));
    }

    /**
     * Returns true if the expression is a reference to a local variable.
     */
    public static boolean isReferenceToLocal(ASTExpression expr) {
        return expr instanceof ASTVariableAccess
                && ((ASTVariableAccess) expr).getReferencedSym() instanceof AstLocalVarSym;
    }

    /**
     * Returns true if the expression has the form `field`, or `this.field`,
     * where `field` is a field declared in the enclosing class. Considers
     * inherited fields. Assumes we're not in a static context.
     */
    public static boolean isRefToFieldOfThisInstance(ASTExpression usage) {
        if (!(usage instanceof ASTNamedReferenceExpr)) {
            return false;
        }
        JVariableSymbol symbol = ((ASTNamedReferenceExpr) usage).getReferencedSym();
        if (!(symbol instanceof JFieldSymbol)) {
            return false;
        }

        if (usage instanceof ASTVariableAccess) {
            return !Modifier.isStatic(((JFieldSymbol) symbol).getModifiers());
        } else if (usage instanceof ASTFieldAccess) {
            return isUnqualifiedThisOrSuper(((ASTFieldAccess) usage).getQualifier());
        }
        return false;
    }

    /**
     * Returns true if the expression is a reference to a field declared
     * in this class (not a superclass), on any instance (not just `this`).
     */
    public static boolean isRefToFieldOfThisClass(ASTExpression usage) {
        if (!(usage instanceof ASTNamedReferenceExpr)) {
            return false;
        }
        JVariableSymbol symbol = ((ASTNamedReferenceExpr) usage).getReferencedSym();
        if (!(symbol instanceof JFieldSymbol)) {
            return false;
        }

        if (usage instanceof ASTVariableAccess) {
            return !Modifier.isStatic(((JFieldSymbol) symbol).getModifiers());
        } else if (usage instanceof ASTFieldAccess) {
            return Objects.equals(((JFieldSymbol) symbol).getEnclosingClass(),
                                  usage.getEnclosingType().getSymbol());
        }
        return false;
    }

    public static boolean isCallOnThisInstance(ASTMethodCall call) {
        // syntactic approach.
        if (call.getQualifier() != null) {
            return JavaRuleUtil.isUnqualifiedThisOrSuper(call.getQualifier());
        }

        // unqualified call
        JMethodSig mtype = call.getMethodType();
        return !mtype.getSymbol().isUnresolved()
            && mtype.getSymbol().getEnclosingClass().equals(call.getEnclosingType().getSymbol());
    }

    public static ASTClassOrInterfaceType getThisOrSuperQualifier(ASTExpression expr) {
        if (expr instanceof ASTThisExpression) {
            return ((ASTThisExpression) expr).getQualifier();
        } else if (expr instanceof ASTSuperExpression) {
            return ((ASTSuperExpression) expr).getQualifier();
        }
        return null;
    }

    public static ASTClassOrInterfaceType isUnqual(ASTExpression expr) {
        if (expr instanceof ASTThisExpression) {
            return ((ASTThisExpression) expr).getQualifier();
        } else if (expr instanceof ASTSuperExpression) {
            return ((ASTSuperExpression) expr).getQualifier();
        }
        return null;
    }

    public static boolean isThisOrSuper(ASTExpression expr) {
        return expr instanceof ASTThisExpression || expr instanceof ASTSuperExpression;
    }

    /**
     * Return a node stream containing all the operands of an addition expression.
     * For instance, {@code a+b+c} will be parsed as a tree with two levels.
     * This method will return a flat node stream containing {@code a, b, c}.
     *
     * @param e An expression, if it is not a string concatenation expression,
     *          then returns an empty node stream.
     */
    public static NodeStream<ASTExpression> flattenOperands(ASTExpression e) {
        List<ASTExpression> result = new ArrayList<>();
        flattenOperandsRec(e, result);
        return NodeStream.fromIterable(result);
    }

    private static void flattenOperandsRec(ASTExpression e, List<ASTExpression> result) {
        if (isStringConcatExpression(e)) {
            ASTInfixExpression infix = (ASTInfixExpression) e;
            flattenOperandsRec(infix.getLeftOperand(), result);
            flattenOperandsRec(infix.getRightOperand(), result);
        } else {
            result.add(e);
        }
    }

    private static boolean isStringConcatExpression(ASTExpression e) {
        return BinaryOp.isInfixExprWithOperator(e, BinaryOp.ADD) && TypeTestUtil.isA(String.class, e);
    }

    /**
     * Returns true if the node is the last child of its parent (or is the root node).
     */
    public static boolean isLastChild(Node it) {
        Node parent = it.getParent();
        return parent == null || it.getIndexInParent() == parent.getNumChildren() - 1;
    }


    /**
     * Whether the node or one of its descendants is an expression with
     * side effects. Conservatively, any method call is a potential side-effect,
     * as well as assignments to fields or array elements. We could relax
     * this assumption with (much) more data-flow logic, including a memory model.
     *
     * <p>By default assignments to locals are not counted as side-effects,
     * unless the lhs is in the given set of symbols.
     *
     * @param node             A node
     * @param localVarsToTrack Local variables to track
     */
    public static boolean hasSideEffect(@Nullable JavaNode node, Set<? extends JVariableSymbol> localVarsToTrack) {
        return node != null && node.descendantsOrSelf()
                                   .filterIs(ASTExpression.class)
                                   .any(e -> hasSideEffectNonRecursive(e, localVarsToTrack));
    }

    /**
     * Returns true if the expression has side effects we don't track.
     * Does not recurse into sub-expressions.
     */
    private static boolean hasSideEffectNonRecursive(ASTExpression e, Set<? extends JVariableSymbol> localVarsToTrack) {
        if (e instanceof ASTAssignmentExpression) {
            ASTAssignableExpr lhs = ((ASTAssignmentExpression) e).getLeftOperand();
            return isNonLocalLhs(lhs) || isReferenceToVar(lhs, localVarsToTrack);
        } else if (e instanceof ASTUnaryExpression) {
            ASTUnaryExpression unary = (ASTUnaryExpression) e;
            ASTExpression lhs = unary.getOperand();
            return !unary.getOperator().isPure()
                && (isNonLocalLhs(lhs) || isReferenceToVar(lhs, localVarsToTrack));
        }

        // when there are throw statements,
        // then this side effect can never be observed in containing code,
        // because control flow jumps out of the method
        return e.ancestors(ASTThrowStatement.class).isEmpty()
                && (e instanceof ASTMethodCall && !isPure((ASTMethodCall) e)
                        || e instanceof ASTConstructorCall);
    }

    private static boolean isNonLocalLhs(ASTExpression lhs) {
        return lhs instanceof ASTArrayAccess || !isReferenceToLocal(lhs);
    }

    /**
     * Whether the invocation has no side-effects. Very conservative.
     */
    private static boolean isPure(ASTMethodCall call) {
        return isGetterCall(call) || KNOWN_PURE_METHODS.anyMatch(call);
    }

    /**
     * Returns a node stream of enclosing expressions in the same call chain.
     * For instance in {@code a.b().c().d()}, called on {@code a}, this will
     * yield {@code a.b()}, and {@code a.b().c()}.
     */
    @SuppressWarnings({"unchecked", "rawtypes"})
    public static NodeStream<QualifiableExpression> followingCallChain(ASTExpression expr) {
        return (NodeStream) expr.ancestors().takeWhile(it -> it instanceof QualifiableExpression);
    }

    public static ASTExpression peelCasts(@Nullable ASTExpression expr) {
        while (expr instanceof ASTCastExpression) {
            expr = ((ASTCastExpression) expr).getOperand();
        }
        return expr;
    }

    public static @Nullable ASTVariableDeclaratorId getReferencedNode(ASTNamedReferenceExpr expr) {
        JVariableSymbol referencedSym = expr.getReferencedSym();
        return referencedSym == null ? null : referencedSym.tryGetNode();
    }

    /**
     * Checks whether the given node is annotated with any lombok annotation.
     * The node should be annotateable.
     *
     * @param node
     *            the Annotatable node to check
     * @return <code>true</code> if a lombok annotation has been found
     */
    public static boolean hasLombokAnnotation(Annotatable node) {
        return LOMBOK_ANNOTATIONS.stream().anyMatch(node::isAnnotationPresent);
    }

    /**
     * Returns true if the expression is a null check on the given variable.
     */
    public static boolean isNullCheck(ASTExpression expr, JVariableSymbol var) {
        return isNullCheck(expr, StablePathMatcher.matching(var));
    }

    public static boolean isNullCheck(ASTExpression expr, StablePathMatcher matcher) {
        if (expr instanceof ASTInfixExpression) {
            ASTInfixExpression condition = (ASTInfixExpression) expr;
            if (condition.getOperator().hasSamePrecedenceAs(BinaryOp.EQ)) {
                ASTNullLiteral nullLit = condition.firstChild(ASTNullLiteral.class);
                if (nullLit != null) {
                    return matcher.matches(getOtherOperandIfInInfixExpr(nullLit));
                }
            }
        }
        return false;
    }

    /**
     * Returns true if the expr is in a null check (its parent is a null check).
     */
    public static boolean isNullChecked(ASTExpression expr) {
        if (expr.getParent() instanceof ASTInfixExpression) {
            ASTInfixExpression infx = (ASTInfixExpression) expr.getParent();
            if (infx.getOperator().hasSamePrecedenceAs(BinaryOp.EQ)) {
                return getOtherOperandIfInInfixExpr(expr) instanceof ASTNullLiteral;
            }
        }
        return false;
    }

    public static boolean isArrayInitializer(ASTExpression expr) {
        return expr instanceof ASTArrayAllocation && ((ASTArrayAllocation) expr).getArrayInitializer() != null;
    }

    public static boolean isCloneMethod(ASTMethodDeclaration node) {
        // this is enough as in valid code, this signature overrides Object#clone
        // and the other things like visibility are checked by the compiler
        return "clone".equals(node.getName())
            && node.getArity() == 0
            && !node.isStatic();
    }

<<<<<<< HEAD
    public static boolean isArrayLengthFieldAccess(ASTExpression node) {
        if (node instanceof ASTFieldAccess) {
            ASTFieldAccess field = (ASTFieldAccess) node;
            return "length".equals(field.getName())
                && field.getQualifier().getTypeMirror().isArray();
        }
        return false;
    }

=======
    /**
     * @see {@link ASTBreakStatement#getTarget()}
     */
    public static boolean mayBeBreakTarget(JavaNode it) {
        return it instanceof ASTLoopStatement
            || it instanceof ASTSwitchStatement
            || it instanceof ASTLabeledStatement;
    }
>>>>>>> ed69dbd7
}<|MERGE_RESOLUTION|>--- conflicted
+++ resolved
@@ -1071,7 +1071,6 @@
             && !node.isStatic();
     }
 
-<<<<<<< HEAD
     public static boolean isArrayLengthFieldAccess(ASTExpression node) {
         if (node instanceof ASTFieldAccess) {
             ASTFieldAccess field = (ASTFieldAccess) node;
@@ -1081,7 +1080,7 @@
         return false;
     }
 
-=======
+
     /**
      * @see {@link ASTBreakStatement#getTarget()}
      */
@@ -1090,5 +1089,4 @@
             || it instanceof ASTSwitchStatement
             || it instanceof ASTLabeledStatement;
     }
->>>>>>> ed69dbd7
 }