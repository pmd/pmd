--- conflicted
+++ resolved
@@ -51,10 +51,7 @@
 import net.sourceforge.pmd.lang.java.ast.ASTNullLiteral;
 import net.sourceforge.pmd.lang.java.ast.ASTNumericLiteral;
 import net.sourceforge.pmd.lang.java.ast.ASTStatement;
-<<<<<<< HEAD
-=======
 import net.sourceforge.pmd.lang.java.ast.ASTSuperExpression;
->>>>>>> 12cec068
 import net.sourceforge.pmd.lang.java.ast.ASTThisExpression;
 import net.sourceforge.pmd.lang.java.ast.ASTUnaryExpression;
 import net.sourceforge.pmd.lang.java.ast.ASTVariableAccess;
@@ -67,10 +64,7 @@
 import net.sourceforge.pmd.lang.java.ast.JavaTokenKinds;
 import net.sourceforge.pmd.lang.java.ast.TypeNode;
 import net.sourceforge.pmd.lang.java.ast.UnaryOp;
-<<<<<<< HEAD
-=======
 import net.sourceforge.pmd.lang.java.symbols.JFieldSymbol;
->>>>>>> 12cec068
 import net.sourceforge.pmd.lang.java.symbols.JVariableSymbol;
 import net.sourceforge.pmd.lang.java.types.JPrimitiveType.PrimitiveTypeKind;
 import net.sourceforge.pmd.lang.java.types.JTypeMirror;
@@ -130,19 +124,12 @@
         return false;
     }
 
-<<<<<<< HEAD
 
     /**
      * Returns true if this is a numeric literal with the given int value.
      * This also considers long literals.
      */
     public static boolean isLiteralInt(JavaNode e, int value) {
-=======
-    /**
-     * Return true if the number is an int or long literal with the given int value.
-     */
-    public static boolean isIntLit(JavaNode e, int value) {
->>>>>>> 12cec068
         if (e instanceof ASTNumericLiteral) {
             return ((ASTNumericLiteral) e).isIntegral() && ((ASTNumericLiteral) e).getValueAsInt() == value;
         }
@@ -542,7 +529,6 @@
     }
 
     /**
-<<<<<<< HEAD
      * Returns true if the expression is a {@link ASTNamedReferenceExpr}
      * that references the symbol.
      */
@@ -589,7 +575,11 @@
     private static boolean isSyntacticThisFieldAccess(ASTExpression v1) {
         if (v1 instanceof ASTFieldAccess) {
             return ((ASTFieldAccess) v1).getQualifier() instanceof ASTThisExpression;
-=======
+        }
+        return false;
+    }
+
+    /**
      * Returns true if the expression has the form `field`, or `this.field`,
      * where `field` is a field declared in the enclosing class.
      * Assumes we're not in a static context.
@@ -612,7 +602,6 @@
             ASTExpression qualifier = ((ASTFieldAccess) usage).getQualifier();
             return qualifier instanceof ASTThisExpression
                 || qualifier instanceof ASTSuperExpression;
->>>>>>> 12cec068
         }
         return false;
     }
