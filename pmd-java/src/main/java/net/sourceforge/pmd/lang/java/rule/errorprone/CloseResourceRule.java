/**
 * BSD-style license; for more info see http://pmd.sourceforge.net/license.html
 */

package net.sourceforge.pmd.lang.java.rule.errorprone;

import static net.sourceforge.pmd.properties.PropertyFactory.booleanProperty;
import static net.sourceforge.pmd.properties.PropertyFactory.stringListProperty;

import java.util.ArrayList;
import java.util.HashMap;
import java.util.HashSet;
import java.util.List;
import java.util.Map;
import java.util.Set;

import net.sourceforge.pmd.RuleContext;
import net.sourceforge.pmd.lang.ast.Node;
import net.sourceforge.pmd.lang.java.ast.ASTAllocationExpression;
import net.sourceforge.pmd.lang.java.ast.ASTArgumentList;
import net.sourceforge.pmd.lang.java.ast.ASTAssignmentOperator;
import net.sourceforge.pmd.lang.java.ast.ASTBlock;
import net.sourceforge.pmd.lang.java.ast.ASTBlockStatement;
import net.sourceforge.pmd.lang.java.ast.ASTClassOrInterfaceType;
import net.sourceforge.pmd.lang.java.ast.ASTConstructorDeclaration;
import net.sourceforge.pmd.lang.java.ast.ASTExpression;
import net.sourceforge.pmd.lang.java.ast.ASTFinallyClause;
import net.sourceforge.pmd.lang.java.ast.ASTFormalParameters;
import net.sourceforge.pmd.lang.java.ast.ASTIfStatement;
import net.sourceforge.pmd.lang.java.ast.ASTLocalVariableDeclaration;
import net.sourceforge.pmd.lang.java.ast.ASTMethodDeclaration;
import net.sourceforge.pmd.lang.java.ast.ASTMethodOrConstructorDeclaration;
import net.sourceforge.pmd.lang.java.ast.ASTName;
import net.sourceforge.pmd.lang.java.ast.ASTNullLiteral;
import net.sourceforge.pmd.lang.java.ast.ASTPrimaryExpression;
import net.sourceforge.pmd.lang.java.ast.ASTPrimaryPrefix;
import net.sourceforge.pmd.lang.java.ast.ASTPrimarySuffix;
import net.sourceforge.pmd.lang.java.ast.ASTResourceList;
import net.sourceforge.pmd.lang.java.ast.ASTReturnStatement;
import net.sourceforge.pmd.lang.java.ast.ASTStatementExpression;
import net.sourceforge.pmd.lang.java.ast.ASTTryStatement;
import net.sourceforge.pmd.lang.java.ast.ASTVariableDeclarator;
import net.sourceforge.pmd.lang.java.ast.ASTVariableDeclaratorId;
import net.sourceforge.pmd.lang.java.ast.JavaNode;
import net.sourceforge.pmd.lang.java.ast.TypeNode;
import net.sourceforge.pmd.lang.java.rule.AbstractJavaRule;
import net.sourceforge.pmd.lang.java.types.TypeTestUtil;
import net.sourceforge.pmd.lang.symboltable.NameDeclaration;
import net.sourceforge.pmd.properties.PropertyDescriptor;

/**
 * Makes sure you close your database connections. It does this by looking for
 * code patterned like this:
 *
 * <pre>
 *  Connection c = X;
 *  try {
 *   // do stuff, and maybe catch something
 *  } finally {
 *   c.close();
 *  }
 * </pre>
 *
 *  @author original author unknown
 *  @author Contribution from Pierre Mathien
 */
public class CloseResourceRule extends AbstractJavaRule {

    private static final String WRAPPING_TRY_WITH_RES_VAR_MESSAGE = "it is recommended to wrap resource in try-with-resource declaration directly";
    private static final String REASSIGN_BEFORE_CLOSED_MESSAGE = "'' is reassigned, but the original instance is not closed";
    private static final String CLOSE_IN_FINALLY_BLOCK_MESSAGE = "'' is not closed within a finally block, thus might not be closed at all in case of exceptions";

    private static final PropertyDescriptor<List<String>> CLOSE_TARGETS_DESCRIPTOR =
            stringListProperty("closeTargets")
                           .desc("Methods which may close this resource")
                           .emptyDefaultValue()
                           .delim(',').build();

    private static final PropertyDescriptor<List<String>> TYPES_DESCRIPTOR =
            stringListProperty("types")
                    .desc("Affected types")
                    .defaultValues("java.lang.AutoCloseable", "java.sql.Connection", "java.sql.Statement", "java.sql.ResultSet")
                    .delim(',').build();

    private static final PropertyDescriptor<Boolean> USE_CLOSE_AS_DEFAULT_TARGET =
            booleanProperty("closeAsDefaultTarget")
                    .desc("Consider 'close' as a target by default").defaultValue(true).build();

    private static final PropertyDescriptor<List<String>> ALLOWED_RESOURCE_TYPES =
            stringListProperty("allowedResourceTypes")
            .desc("Exact class names that do not need to be closed")
            .defaultValues("java.io.ByteArrayOutputStream", "java.io.ByteArrayInputStream", "java.io.StringWriter",
                    "java.io.CharArrayWriter", "java.util.stream.Stream", "java.util.stream.IntStream", "java.util.stream.LongStream",
                    "java.util.stream.DoubleStream")
            .build();

    private static final PropertyDescriptor<Boolean> DETECT_CLOSE_NOT_IN_FINALLY =
            booleanProperty("closeNotInFinally")
                .desc("Detect if 'close' (or other closeTargets) is called outside of a finally-block").defaultValue(false).build();

    private final Set<String> types = new HashSet<>();
    private final Set<String> simpleTypes = new HashSet<>();
    private final Set<String> closeTargets = new HashSet<>();

    // keeps track of already reported violations to avoid duplicated violations for the same variable
    private final Set<String> reportedVarNames = new HashSet<>();


    public CloseResourceRule() {
        definePropertyDescriptor(CLOSE_TARGETS_DESCRIPTOR);
        definePropertyDescriptor(TYPES_DESCRIPTOR);
        definePropertyDescriptor(USE_CLOSE_AS_DEFAULT_TARGET);
        definePropertyDescriptor(ALLOWED_RESOURCE_TYPES);
        definePropertyDescriptor(DETECT_CLOSE_NOT_IN_FINALLY);
    }

    @Override
    public void start(RuleContext ctx) {
        closeTargets.clear();
        simpleTypes.clear();
        types.clear();

        if (getProperty(CLOSE_TARGETS_DESCRIPTOR) != null) {
            closeTargets.addAll(getProperty(CLOSE_TARGETS_DESCRIPTOR));
        }
        if (getProperty(USE_CLOSE_AS_DEFAULT_TARGET)) {
            closeTargets.add("close");
        }
        if (getProperty(TYPES_DESCRIPTOR) != null) {
            types.addAll(getProperty(TYPES_DESCRIPTOR));
            for (String type : getProperty(TYPES_DESCRIPTOR)) {
                simpleTypes.add(toSimpleType(type));
            }
        }
    }

    private static String toSimpleType(String fullyQualifiedClassName) {
        int lastIndexOf = fullyQualifiedClassName.lastIndexOf('.');
        if (lastIndexOf > -1) {
            return fullyQualifiedClassName.substring(lastIndexOf + 1);
        } else {
            return fullyQualifiedClassName;
        }
    }

    @Override
    public Object visit(ASTConstructorDeclaration node, Object data) {
        checkForResources(node, data);
        return super.visit(node, data);
    }

    @Override
    public Object visit(ASTMethodDeclaration node, Object data) {
        checkForResources(node, data);
        return super.visit(node, data);
    }

    private void checkForResources(ASTMethodOrConstructorDeclaration methodOrConstructor, Object data) {
        reportedVarNames.clear();
        Map<ASTVariableDeclarator, TypeNode> resVars = getResourceVariables(methodOrConstructor);
        for (Map.Entry<ASTVariableDeclarator, TypeNode> resVarEntry : resVars.entrySet()) {
            ASTVariableDeclarator resVar = resVarEntry.getKey();
            TypeNode resVarType = resVarEntry.getValue();
            if (isWrappingResourceSpecifiedInTry(resVar)) {
                reportedVarNames.add(resVar.getVarId().getName());
                addViolationWithMessage(data, resVar, WRAPPING_TRY_WITH_RES_VAR_MESSAGE);
            } else if (shouldVarOfTypeBeClosedInMethod(resVar, resVarType, methodOrConstructor)) {
<<<<<<< HEAD
                reportedVarNames.add(resVar.getVarId().getName());
                addCloseResourceViolation(resVar.getVarId(), resVarType, data);
            } else {
=======
                reportedVarNames.add(resVar.getVariableId().getName());
                addCloseResourceViolation(resVar.getVariableId(), resVarType, data);
            } else if (isNotAllowedResourceType(resVarType)) {
>>>>>>> 360283fd
                ASTStatementExpression reassigningStatement = getFirstReassigningStatementBeforeBeingClosed(resVar, methodOrConstructor);
                if (reassigningStatement != null) {
                    reportedVarNames.add(resVar.getVarId().getName());
                    addViolationWithMessage(data, reassigningStatement, reassignBeforeClosedMessageForVar(resVar.getName()));
                }
            }
        }
    }

    private Map<ASTVariableDeclarator, TypeNode> getResourceVariables(ASTMethodOrConstructorDeclaration method) {
        List<ASTVariableDeclarator> vars = method.findDescendantsOfType(ASTVariableDeclarator.class);
        Map<ASTVariableDeclarator, TypeNode> resVars = new HashMap<>();
        for (ASTVariableDeclarator var : vars) {
            TypeNode varType = getTypeOfVariable(var);
            if (varType != null && isResourceTypeOrSubtype(varType)) {
                resVars.put(var, wrappedResourceTypeOrReturn(var, varType));
            }
        }
        return resVars;
    }

    private TypeNode getTypeOfVariable(ASTVariableDeclarator var) {
        TypeNode runtimeType = getRuntimeTypeOfVariable(var);
        return runtimeType != null ? runtimeType : getDeclaredTypeOfVariable(var);
    }

    private TypeNode getDeclaredTypeOfVariable(ASTVariableDeclarator var) {
        ASTLocalVariableDeclaration localVar = (ASTLocalVariableDeclaration) var.getParent();
        return localVar.getTypeNode(); // note: can be null, if type is inferred (var)
    }

    private TypeNode getRuntimeTypeOfVariable(ASTVariableDeclarator var) {
        ASTExpression initExpr = initializerExpressionOf(var);
        return isRuntimeType(initExpr) ? initExpr : null;
    }

    private boolean isRuntimeType(ASTExpression expr) {
        return expr != null && isNotMethodCall(expr) && expr.getType() != null;
    }

    private TypeNode wrappedResourceTypeOrReturn(ASTVariableDeclarator var, TypeNode defaultVal) {
        TypeNode wrappedResType = getWrappedResourceType(var);
        return wrappedResType != null ? wrappedResType : defaultVal;
    }

    private TypeNode getWrappedResourceType(ASTVariableDeclarator var) {
        ASTExpression initExpr = initializerExpressionOf(var);
        if (initExpr != null) {
            ASTAllocationExpression resAlloc = getLastResourceAllocation(initExpr);
            if (resAlloc != null) {
                ASTExpression firstArgRes = getFirstArgumentVariableIfResource(resAlloc);
                return firstArgRes != null ? firstArgRes : resAlloc;
            }
        }
        return null;
    }

    private ASTExpression initializerExpressionOf(ASTVariableDeclarator var) {
        return var.hasInitializer()
                ? var.getInitializer().getFirstChildOfType(ASTExpression.class)
                : null;
    }

    private ASTAllocationExpression getLastResourceAllocation(ASTExpression expr) {
        List<ASTAllocationExpression> allocations = expr.findDescendantsOfType(ASTAllocationExpression.class);
        int lastAllocIndex = allocations.size() - 1;
        for (int allocIndex = lastAllocIndex; allocIndex >= 0; allocIndex--) {
            ASTAllocationExpression allocation = allocations.get(allocIndex);
            if (isResourceTypeOrSubtype(allocation)) {
                return allocation;
            }
        }
        return null;
    }

    private ASTExpression getFirstArgumentVariableIfResource(ASTAllocationExpression allocation) {
        ASTArgumentList argsList = allocation.getFirstDescendantOfType(ASTArgumentList.class);
        if (argsList != null) {
            ASTExpression firstArg = argsList.getFirstChildOfType(ASTExpression.class);
            return firstArg != null && isNotMethodCall(firstArg) && isResourceTypeOrSubtype(firstArg)
                    ? firstArg
                    : null;
        }
        return null;
    }

    private boolean isNotMethodCall(ASTExpression expr) {
        return !isMethodCall(expr);
    }

    private boolean isMethodCall(ASTExpression expression) {
        if (expression != null) {
            ASTPrimaryExpression primaryExpression = expression.getFirstChildOfType(ASTPrimaryExpression.class);
            return primaryExpression != null && primaryExpression.getFirstChildOfType(ASTPrimarySuffix.class) != null;
        }
        return false;
    }

    private boolean isWrappingResourceSpecifiedInTry(ASTVariableDeclarator var) {
        String wrappedVarName = getWrappedVariableName(var);
        if (wrappedVarName != null) {
            List<ASTTryStatement> tryContainers = var.getParentsOfType(ASTTryStatement.class);
            for (ASTTryStatement tryContainer : tryContainers) {
                if (isTryWithResourceSpecifyingVariable(tryContainer, wrappedVarName)) {
                    return true;
                }
            }
        }
        return false;
    }

    private boolean shouldVarOfTypeBeClosedInMethod(ASTVariableDeclarator var, TypeNode type,
            ASTMethodOrConstructorDeclaration method) {
        return isNotAllowedResourceType(type) && isNotWrappingResourceMethodParameter(var, method)
                && isResourceVariableUnclosed(var);
    }

    private boolean isNotAllowedResourceType(TypeNode varType) {
        return !isAllowedResourceType(varType);
    }

    private boolean isAllowedResourceType(TypeNode refType) {
        List<String> allowedResourceTypes = getProperty(ALLOWED_RESOURCE_TYPES);
        if (allowedResourceTypes != null) {
            for (String type : allowedResourceTypes) {
                // the check here must be a exact type match, since subclasses may override close()
                // and actually require closing
                if (TypeTestUtil.isExactlyA(type, refType)) {
                    return true;
                }
            }
        }
        return false;
    }

    private boolean isNotWrappingResourceMethodParameter(ASTVariableDeclarator var,
            ASTMethodOrConstructorDeclaration method) {
        return !isWrappingResourceMethodParameter(var, method);
    }

    /**
     * Checks whether the variable is resource and initialized from a method parameter.
     * @param var the resource variable that is being initialized
     * @param method the method or constructor in which the variable is declared
     * @return <code>true</code> if the variable is resource and initialized from a method parameter. <code>false</code>
     *         otherwise.
     */
    private boolean isWrappingResourceMethodParameter(ASTVariableDeclarator var, ASTMethodOrConstructorDeclaration method) {
        String wrappedVarName = getWrappedVariableName(var);
        if (wrappedVarName != null) {
            ASTFormalParameters methodParams = method.getFirstDescendantOfType(ASTFormalParameters.class);
            if (methodParams != null) {
                List<ASTVariableDeclaratorId> ids = methodParams.findDescendantsOfType(ASTVariableDeclaratorId.class);
                for (ASTVariableDeclaratorId id : ids) {
                    if (id.hasImageEqualTo(wrappedVarName) && isResourceTypeOrSubtype(id)) {
                        return true;
                    }
                }
            }
        }
        return false;
    }

    private String getWrappedVariableName(ASTVariableDeclarator var) {
        if (var.hasInitializer()) {
            ASTName varName = var.getInitializer().getFirstDescendantOfType(ASTName.class);
            return varName != null ? varName.getImage() : null;
        }
        return null;
    }

    private boolean isResourceTypeOrSubtype(TypeNode refType) {
        return refType.getType() != null
                ? isNodeInstanceOfResourceType(refType)
                : nodeHasReferenceToResourceType(refType);
    }

    private boolean isNodeInstanceOfResourceType(TypeNode refType) {
        for (String resType : types) {
            if (TypeTestUtil.isA(resType, refType)) {
                return true;
            }
        }
        return false;
    }

    private boolean nodeHasReferenceToResourceType(TypeNode refType) {
        ASTClassOrInterfaceType type = refType.getFirstDescendantOfType(ASTClassOrInterfaceType.class);
        return type != null && isResourceTypeName(type.getImage()) && !type.isReferenceToClassSameCompilationUnit();
    }

    private boolean isResourceTypeName(String typeName) {
        String simpleTypeName = toSimpleType(typeName);
        return types.contains(typeName) || simpleTypes.contains(simpleTypeName);
    }

    private boolean isResourceVariableUnclosed(ASTVariableDeclarator var) {
        return !isResourceVariableClosed(var);
    }

    private boolean isResourceVariableClosed(ASTVariableDeclarator var) {
        Node methodOfVar = getMethodOfNode(var);
        return hasTryStatementClosingResourceVariable(methodOfVar, var)
                || isReturnedByMethod(var.getName(), methodOfVar);
    }

    private Node getMethodOfNode(Node node) {
        Node parent = node.getParent();
        while (isNotMethod(parent)) {
            parent = parent.getParent();
        }
        return parent;
    }

    private boolean isNotMethod(Node node) {
        return !(node instanceof ASTBlock || node instanceof ASTConstructorDeclaration);
    }

    private boolean hasTryStatementClosingResourceVariable(Node node, ASTVariableDeclarator var) {
        List<ASTTryStatement> tryStatements = node.findDescendantsOfType(ASTTryStatement.class, true);
        for (ASTTryStatement tryStatement : tryStatements) {
            if (tryStatementClosesResourceVariable(tryStatement, var)) {
                return true;
            }
        }
        return false;
    }

    private boolean tryStatementClosesResourceVariable(ASTTryStatement tryStatement, ASTVariableDeclarator var) {
        if (tryStatement.getBeginLine() >= var.getBeginLine() && noneCriticalStatementsBetween(var, tryStatement)) {
            if (isTryWithResourceSpecifyingVariable(tryStatement, var.getName())) {
                return true;
            }
            if (hasFinallyClause(tryStatement)) {
                ASTBlock finallyBody = tryStatement.getFinallyClause().getBody();
                return blockClosesResourceVariable(finallyBody, var.getName());
            }
        }
        return false;
    }

    private boolean noneCriticalStatementsBetween(ASTVariableDeclarator var, ASTTryStatement tryStatement) {
        return !anyCriticalStatementBetween(var, tryStatement);
    }

    private boolean anyCriticalStatementBetween(ASTVariableDeclarator var, ASTTryStatement tryStatement) {
        ASTBlockStatement varBlockStatement = var.getFirstParentOfType(ASTBlockStatement.class);
        ASTBlockStatement tryBlockStatement = tryStatement.getFirstParentOfType(ASTBlockStatement.class);
        if (isNotNullInitialized(var) && areStatementsOfSameBlock(varBlockStatement, tryBlockStatement)) {
            for (ASTBlockStatement bsBetween : getBlockStatementsBetween(varBlockStatement, tryBlockStatement)) {
                if (isCriticalStatement(bsBetween)) {
                    return true;
                }
            }
        }
        return false;
    }

    private boolean isNotNullInitialized(ASTVariableDeclarator var) {
        return !hasNullInitializer(var);
    }

    private boolean hasNullInitializer(ASTVariableDeclarator var) {
        if (var.hasInitializer()) {
            ASTPrimaryPrefix primaryPrefix = var.getInitializer().getFirstDescendantOfType(ASTPrimaryPrefix.class);
            return primaryPrefix != null && primaryPrefix.hasDescendantOfType(ASTNullLiteral.class);
        }
        return false;
    }

    private boolean areStatementsOfSameBlock(ASTBlockStatement bs0, ASTBlockStatement bs1) {
        return bs0.getParent() == bs1.getParent();
    }

    private List<ASTBlockStatement> getBlockStatementsBetween(ASTBlockStatement top, ASTBlockStatement bottom) {
        List<ASTBlockStatement> blockStatements = top.getParent().findChildrenOfType(ASTBlockStatement.class);
        int topBSIndex = blockStatements.indexOf(top);
        int bottomBSIndex = blockStatements.indexOf(bottom);
        return blockStatements.subList(topBSIndex + 1, bottomBSIndex);
    }

    private boolean isCriticalStatement(ASTBlockStatement blockStatement) {
        boolean isVarDeclaration = blockStatement.hasDescendantOfType(ASTLocalVariableDeclaration.class);
        boolean isAssignmentOperator = blockStatement.hasDescendantOfType(ASTAssignmentOperator.class);
        return !isVarDeclaration && !isAssignmentOperator;
    }

    private boolean isTryWithResourceSpecifyingVariable(ASTTryStatement tryStatement, String varName) {
        return tryStatement.isTryWithResources() && isVariableSpecifiedInTryWithResource(varName, tryStatement);
    }

    private boolean isVariableSpecifiedInTryWithResource(String varName, ASTTryStatement tryWithResource) {
        List<JavaNode> specifiedResources = getResourcesSpecifiedInTryWith(tryWithResource);
        for (JavaNode res : specifiedResources) {
            if (res.hasImageEqualTo(varName)) {
                return true;
            }
        }
        return false;
    }

    private List<JavaNode> getResourcesSpecifiedInTryWith(ASTTryStatement tryWithResource) {
        ASTResourceList resSpecification = tryWithResource.getFirstChildOfType(ASTResourceList.class);
        List<ASTVariableDeclaratorId> initializedVars = resSpecification
                .findDescendantsOfType(ASTVariableDeclaratorId.class);
        List<ASTName> specifiedVars = resSpecification.findDescendantsOfType(ASTName.class);
        return combineNodeLists(initializedVars, specifiedVars);
    }

    private List<JavaNode> combineNodeLists(List<? extends JavaNode> list0, List<? extends JavaNode> list1) {
        List<JavaNode> nodeList = new ArrayList<>(list0);
        nodeList.addAll(list1);
        return nodeList;
    }

    private boolean hasFinallyClause(ASTTryStatement tryStatement) {
        return tryStatement.getFinallyClause() != null;
    }

    private boolean blockClosesResourceVariable(ASTBlock block, String variableToClose) {
        return hasNotConditionalCloseCallOnVariable(block, variableToClose)
                || hasMethodCallClosingResourceVariable(block, variableToClose);
    }

    private boolean hasNotConditionalCloseCallOnVariable(ASTBlock block, String variableToClose) {
        List<ASTName> operations = block.findDescendantsOfType(ASTName.class);
        for (ASTName operation : operations) {
            if (isCloseCallOnVariable(operation, variableToClose)
                    && isNotConditional(block, operation, variableToClose)) {
                return true;
            }
        }
        return false;
    }

    private boolean isCloseCallOnVariable(ASTName op, String variableToClose) {
        String closedVar = getVariableClosedByMethodCall(op);
        return variableToClose.equals(closedVar);
    }

    /**
     * Checks, whether the given node is inside an if condition, and if so,
     * whether this is a null check for the given varName.
     *
     * @param enclosingBlock
     *            where to search for if statements
     * @param node
     *            the node, where the call for the close is done
     * @param varName
     *            the variable, that is maybe null-checked
     * @return <code>true</code> if no if condition is involved or if the if
     *         condition is a null-check.
     */
    private boolean isNotConditional(ASTBlock enclosingBlock, Node node, String varName) {
        ASTIfStatement ifStatement = findIfStatement(enclosingBlock, node);
        if (ifStatement != null) {
            // find expressions like: varName != null or null != varName
            List<?> nodes = ifStatement.findChildNodesWithXPath("Expression/EqualityExpression[@Image='!=']"
                    + "  [PrimaryExpression/PrimaryPrefix/Name[@Image='" + varName + "']]"
                    + "  [PrimaryExpression/PrimaryPrefix/Literal/NullLiteral]");
            return !nodes.isEmpty();
        }
        return true;
    }

    private ASTIfStatement findIfStatement(ASTBlock enclosingBlock, Node node) {
        ASTIfStatement ifStatement = node.getFirstParentOfType(ASTIfStatement.class);
        List<ASTIfStatement> allIfStatements = enclosingBlock.findDescendantsOfType(ASTIfStatement.class);
        if (ifStatement != null && allIfStatements.contains(ifStatement)) {
            return ifStatement;
        }
        return null;
    }

    private boolean hasMethodCallClosingResourceVariable(ASTBlock block, String variableToClose) {
        List<ASTPrimaryExpression> expressions = block.findDescendantsOfType(ASTPrimaryExpression.class, true);
        for (ASTPrimaryExpression expression : expressions) {
            if (isMethodCallClosingResourceVariable(expression, variableToClose)) {
                return true;
            }
        }
        return false;
    }

    private boolean isMethodCallClosingResourceVariable(ASTPrimaryExpression expression, String variableToClose) {
        ASTPrimaryPrefix prefix = expression.getFirstDescendantOfType(ASTPrimaryPrefix.class);
        ASTPrimarySuffix suffix = expression.getFirstDescendantOfType(ASTPrimarySuffix.class);
        if (prefix != null && suffix != null) {
            return (isCloseTargetMethodCall(prefix, suffix) || hasChainedCloseTargetMethodCall(expression))
                    && variableIsPassedToMethod(variableToClose, expression);
        }
        return false;
    }

    private boolean isCloseTargetMethodCall(ASTPrimaryPrefix prefix, ASTPrimarySuffix suffix) {
        String methodCall = getMethodCallStr(prefix, suffix);
        return methodCall != null && closeTargets.contains(methodCall);
    }

    private String getMethodCallStr(ASTPrimaryPrefix prefix, ASTPrimarySuffix suffix) {
        if (prefix.getImage() == null) {
            ASTName name = prefix.getFirstDescendantOfType(ASTName.class);
            return name != null ? name.getImage() : null;
        } else if (suffix.getImage() != null) {
            return prefix.getImage() + "." + suffix.getImage();
        }
        return null;
    }

    private boolean hasChainedCloseTargetMethodCall(ASTPrimaryExpression expr) {
        List<ASTPrimarySuffix> methodCalls = expr.findDescendantsOfType(ASTPrimarySuffix.class, true);
        for (ASTPrimarySuffix methodCall : methodCalls) {
            if (closeTargets.contains(methodCall.getImage())) {
                return true;
            }
        }
        return false;
    }

    private boolean variableIsPassedToMethod(String varName, ASTPrimaryExpression methodCall) {
        List<ASTName> methodCallArgs = methodCall.findDescendantsOfType(ASTName.class, true);
        for (ASTName methodCallArg : methodCallArgs) {
            if (isMethodCallArgument(methodCallArg) && methodCallArg.hasImageEqualTo(varName)) {
                return true;
            }
        }
        return false;
    }

    private boolean isMethodCallArgument(ASTName varName) {
        return varName.getFirstParentOfType(ASTArgumentList.class) != null;
    }

    private boolean isReturnedByMethod(String varName, Node method) {
        List<ASTReturnStatement> returns = method.findDescendantsOfType(ASTReturnStatement.class, true);
        for (ASTReturnStatement returnStatement : returns) {
            ASTName name = returnStatement.getFirstDescendantOfType(ASTName.class);
            if (name != null && name.hasImageEqualTo(varName)) {
                return true;
            }
        }
        return false;
    }

    private void addCloseResourceViolation(ASTVariableDeclaratorId id, TypeNode type, Object data) {
        String resTypeName = getResourceTypeName(id, type);
        addViolation(data, id, resTypeName);
    }

    private String getResourceTypeName(ASTVariableDeclaratorId varId, TypeNode type) {
        Class<?> typeClass = type.getType();
        if (typeClass == null) {
            ASTLocalVariableDeclaration localVarDecl = varId.getFirstParentOfType(ASTLocalVariableDeclaration.class);
            return localVarDecl != null && localVarDecl.getTypeNode() != null
                    ? localVarDecl.getTypeNode().getTypeImage()
                    : varId.getName();
        }
        return typeClass.getSimpleName();
    }

    @Override
    public Object visit(ASTPrimaryPrefix prefix, Object data) {
        if (!getProperty(DETECT_CLOSE_NOT_IN_FINALLY)) {
            return super.visit(prefix, data);
        }

        ASTName methodCall = prefix.getFirstChildOfType(ASTName.class);
        if (methodCall != null && isNodeInstanceOfResourceType(methodCall)) {
            String closedVar = getVariableClosedByMethodCall(methodCall);
            if (closedVar != null && isNotInFinallyBlock(prefix) && !reportedVarNames.contains(closedVar)) {
                String violationMsg = closeInFinallyBlockMessageForVar(closedVar);
                addViolationWithMessage(data, prefix, violationMsg);
            }
        }
        return super.visit(prefix, data);
    }

    private String getVariableClosedByMethodCall(ASTName methodCall) {
        String[] callParts = getMethodCallParts(methodCall);
        if (callParts != null) {
            String varName = callParts[0];
            String methodName = callParts[1];
            return closeTargets.contains(methodName) ? varName : null;
        }
        return null;
    }

    private String[] getMethodCallParts(ASTName methodCall) {
        String methodCallStr = methodCall.getImage();
        return methodCallStr != null && methodCallStr.contains(".")
                ? methodCallStr.split("\\.")
                : null;
    }

    private boolean isNotInFinallyBlock(ASTPrimaryPrefix prefix) {
        return prefix.getFirstParentOfType(ASTFinallyClause.class) == null;
    }

    private String closeInFinallyBlockMessageForVar(String var) {
        return "''" + var + CLOSE_IN_FINALLY_BLOCK_MESSAGE;
    }

    private String reassignBeforeClosedMessageForVar(String var) {
        return "''" + var + REASSIGN_BEFORE_CLOSED_MESSAGE;
    }

    private ASTStatementExpression getFirstReassigningStatementBeforeBeingClosed(ASTVariableDeclarator variable, ASTMethodOrConstructorDeclaration methodOrConstructor) {
        List<ASTStatementExpression> statements = methodOrConstructor.findDescendantsOfType(ASTStatementExpression.class);
        boolean variableClosed = false;
        boolean isInitialized = !hasNullInitializer(variable);
        ASTExpression initializingExpression = initializerExpressionOf(variable);
        for (ASTStatementExpression statement : statements) {
            if (isClosingVariableStatement(statement, variable)) {
                variableClosed = true;
            }

            if (isAssignmentForVariable(statement, variable)) {
                if (isInitialized && !variableClosed) {
                    if (initializingExpression != null && !inSameIfBlock(statement, initializingExpression)) {
                        return statement;
                    }
                }

                if (variableClosed) {
                    variableClosed = false;
                } 
                if (!isInitialized) {
                    isInitialized = true;
                    initializingExpression = statement.getFirstDescendantOfType(ASTExpression.class);
                }                
            }
        }
        return null;
    }

    private boolean inSameIfBlock(ASTStatementExpression statement1, ASTExpression statement2) {
        List<ASTIfStatement> parents1 = statement1.getParentsOfType(ASTIfStatement.class);
        List<ASTIfStatement> parents2 = statement2.getParentsOfType(ASTIfStatement.class);
        parents1.retainAll(parents2);
        return !parents1.isEmpty();
    }

    private boolean isClosingVariableStatement(ASTStatementExpression statement, ASTVariableDeclarator variable) {
        List<ASTPrimaryExpression> expressions = statement.findDescendantsOfType(ASTPrimaryExpression.class);
        for (ASTPrimaryExpression expression : expressions) {
            if (isMethodCallClosingResourceVariable(expression, variable.getName())) {
                return true;
            }
        }
        List<ASTName> names = statement.findDescendantsOfType(ASTName.class);
        for (ASTName name : names) {
            if (isCloseCallOnVariable(name, variable.getName())) {
                return true;
            }
        }
        return false;
    }

    private boolean isAssignmentForVariable(ASTStatementExpression statement, ASTVariableDeclarator variable) {
        if (statement == null || variable == null) {
            return false;
        }
        ASTName name = statement.getFirstDescendantOfType(ASTName.class);
        if (name == null) {
            return false;
        }
        NameDeclaration statementVariable = name.getNameDeclaration();
        if (statementVariable == null) {
            return false;
        }

        return statement.hasDescendantOfType(ASTAssignmentOperator.class)
                && statementVariable.equals(variable.getVarId().getNameDeclaration());
    }
}<|MERGE_RESOLUTION|>--- conflicted
+++ resolved
@@ -165,15 +165,9 @@
                 reportedVarNames.add(resVar.getVarId().getName());
                 addViolationWithMessage(data, resVar, WRAPPING_TRY_WITH_RES_VAR_MESSAGE);
             } else if (shouldVarOfTypeBeClosedInMethod(resVar, resVarType, methodOrConstructor)) {
-<<<<<<< HEAD
                 reportedVarNames.add(resVar.getVarId().getName());
                 addCloseResourceViolation(resVar.getVarId(), resVarType, data);
-            } else {
-=======
-                reportedVarNames.add(resVar.getVariableId().getName());
-                addCloseResourceViolation(resVar.getVariableId(), resVarType, data);
             } else if (isNotAllowedResourceType(resVarType)) {
->>>>>>> 360283fd
                 ASTStatementExpression reassigningStatement = getFirstReassigningStatementBeforeBeingClosed(resVar, methodOrConstructor);
                 if (reassigningStatement != null) {
                     reportedVarNames.add(resVar.getVarId().getName());
