/**
 * BSD-style license; for more info see http://pmd.sourceforge.net/license.html
 */

package net.sourceforge.pmd.lang.java.ast;

import net.sourceforge.pmd.annotation.InternalApi;

public class ASTModuleDirective extends AbstractJavaNode {

    public enum DirectiveType {
        REQUIRES, EXPORTS, OPENS, USES, PROVIDES;
    }

    public enum RequiresModifier {
        STATIC, TRANSITIVE;
    }

    private DirectiveType type;

    private RequiresModifier requiresModifier;

    @InternalApi
    @Deprecated
    public ASTModuleDirective(int id) {
        super(id);
    }

    @InternalApi
    @Deprecated
    public ASTModuleDirective(JavaParser p, int id) {
        super(p, id);
    }

    @Override
    public Object jjtAccept(JavaParserVisitor visitor, Object data) {
        return visitor.visit(this, data);
    }

<<<<<<< HEAD

    @Override
    public <T> void jjtAccept(SideEffectingVisitor<T> visitor, T data) {
        visitor.visit(this, data);
    }


=======
    @InternalApi
    @Deprecated
>>>>>>> 2bcb8dcf
    public void setType(DirectiveType type) {
        this.type = type;
    }

    public String getType() {
        return String.valueOf(type);
    }

    @InternalApi
    @Deprecated
    public void setRequiresModifier(RequiresModifier requiresModifier) {
        this.requiresModifier = requiresModifier;
    }

    public String getRequiresModifier() {
        return requiresModifier == null ? null : requiresModifier.name();
    }
}<|MERGE_RESOLUTION|>--- conflicted
+++ resolved
@@ -4,31 +4,25 @@
 
 package net.sourceforge.pmd.lang.java.ast;
 
-import net.sourceforge.pmd.annotation.InternalApi;
-
-public class ASTModuleDirective extends AbstractJavaNode {
+public final class ASTModuleDirective extends AbstractJavaNode {
 
     public enum DirectiveType {
-        REQUIRES, EXPORTS, OPENS, USES, PROVIDES;
+        REQUIRES, EXPORTS, OPENS, USES, PROVIDES
     }
 
     public enum RequiresModifier {
-        STATIC, TRANSITIVE;
+        STATIC, TRANSITIVE
     }
 
     private DirectiveType type;
 
     private RequiresModifier requiresModifier;
 
-    @InternalApi
-    @Deprecated
-    public ASTModuleDirective(int id) {
+    ASTModuleDirective(int id) {
         super(id);
     }
 
-    @InternalApi
-    @Deprecated
-    public ASTModuleDirective(JavaParser p, int id) {
+    ASTModuleDirective(JavaParser p, int id) {
         super(p, id);
     }
 
@@ -37,7 +31,6 @@
         return visitor.visit(this, data);
     }
 
-<<<<<<< HEAD
 
     @Override
     public <T> void jjtAccept(SideEffectingVisitor<T> visitor, T data) {
@@ -45,11 +38,7 @@
     }
 
 
-=======
-    @InternalApi
-    @Deprecated
->>>>>>> 2bcb8dcf
-    public void setType(DirectiveType type) {
+    void setType(DirectiveType type) {
         this.type = type;
     }
 
@@ -57,9 +46,7 @@
         return String.valueOf(type);
     }
 
-    @InternalApi
-    @Deprecated
-    public void setRequiresModifier(RequiresModifier requiresModifier) {
+    void setRequiresModifier(RequiresModifier requiresModifier) {
         this.requiresModifier = requiresModifier;
     }
 
