/**
 * BSD-style license; for more info see http://pmd.sourceforge.net/license.html
 */

package net.sourceforge.pmd.lang.java.typeresolution;

import org.apache.commons.lang3.ClassUtils;

import net.sourceforge.pmd.lang.java.ast.ASTAnnotationTypeDeclaration;
import net.sourceforge.pmd.lang.java.ast.ASTClassOrInterfaceDeclaration;
import net.sourceforge.pmd.lang.java.ast.ASTClassOrInterfaceType;
import net.sourceforge.pmd.lang.java.ast.ASTEnumDeclaration;
import net.sourceforge.pmd.lang.java.ast.ASTImplementsList;
import net.sourceforge.pmd.lang.java.ast.TypeNode;
import net.sourceforge.pmd.lang.java.symboltable.TypedNameDeclaration;

public final class TypeHelper {

    private TypeHelper() {
        // utility class
    }

    /**
     * Checks whether the resolved type of the given {@link TypeNode} n is of the type
     * given by the clazzName. If the clazzName is on the auxclasspath, then also subclasses
     * are considered.
     *
     * <p>If clazzName is not on the auxclasspath (so it can't be resolved), then a string
     * comparison of the class names are performed. This might result in comparing only
     * the simple name of the classes.
     *
     * @param n the type node to check
     * @param clazzName the class name to compare to
     * @return <code>true</code> if type node n is of type clazzName or a subtype of clazzName
     */
    public static boolean isA(final TypeNode n, final String clazzName) {
        final Class<?> clazz = loadClassWithNodeClassloader(n, clazzName);

        if (clazz != null || n.getType() != null) {
            return isA(n, clazz);
        }

<<<<<<< HEAD
        // FIXME checking against the image is for the most part meaningless.
        //   Many type nodes don't have an image or have one that has no relation
        //   to their type. The TypeNode interface should have a method getTypeImage,
        //   or better, we could use symbols instead.
        return clazzName.equals(n.getImage()) || clazzName.endsWith("." + n.getImage());
=======
        return fallbackIsA(n, clazzName);
    }

    private static boolean fallbackIsA(TypeNode n, String clazzName) {
        if (clazzName.equals(n.getImage()) || clazzName.endsWith("." + n.getImage())) {
            return true;
        }

        if (n instanceof ASTClassOrInterfaceDeclaration) {
            ASTClassOrInterfaceType superClass = ((ASTClassOrInterfaceDeclaration) n).getSuperClassTypeNode();
            if (superClass != null) {
                return isA(superClass, clazzName);
            }

            for (ASTClassOrInterfaceType itf : ((ASTClassOrInterfaceDeclaration) n).getSuperInterfacesTypeNodes()) {
                if (isA(itf, clazzName)) {
                    return true;
                }
            }
        } else if (n instanceof ASTEnumDeclaration) {

            ASTImplementsList implemented = n.getFirstChildOfType(ASTImplementsList.class);
            if (implemented != null) {
                for (ASTClassOrInterfaceType itf : implemented) {
                    if (isA(itf, clazzName)) {
                        return true;
                    }
                }
            }

            return "java.lang.Enum".equals(clazzName)
                // supertypes of Enum
                || "java.lang.Comparable".equals(clazzName)
                || "java.io.Serializable".equals(clazzName);
        } else if (n instanceof ASTAnnotationTypeDeclaration) {
            return "java.lang.annotation.Annotation".equals(clazzName);
        }

        return false;
>>>>>>> 934691c1
    }

    /**
     * Checks whether the resolved type of the given {@link TypeNode} n is exactly of the type
     * given by the clazzName.
     *
     * @param n the type node to check
     * @param clazzName the class name to compare to
     * @return <code>true</code> if type node n is exactly of type clazzName.
     *
     * @throws NullPointerException if n is null
     */
    public static boolean isExactlyA(final TypeNode n, final String clazzName) {
        final Class<?> clazz = loadClassWithNodeClassloader(n, clazzName);

        if (clazz != null) {
            return n.getType() == clazz;
        }

        return clazzName.equals(n.getImage()) || clazzName.endsWith("." + n.getImage());
    }

    private static Class<?> loadClassWithNodeClassloader(final TypeNode n, final String clazzName) {
        if (n.getType() != null) {
            return loadClass(n.getType().getClassLoader(), clazzName);
        }

        return null;
    }

    private static Class<?> loadClass(final ClassLoader nullableClassLoader, final String clazzName) {
        try {
            ClassLoader classLoader = nullableClassLoader;
            if (classLoader == null) {
                // Using the system classloader then
                classLoader = ClassLoader.getSystemClassLoader();
            }

            // If the requested type is in the classpath, using the same classloader should work
            return ClassUtils.getClass(classLoader, clazzName);
        } catch (ClassNotFoundException ignored) {
            // The requested type is not on the auxclasspath. This might happen, if the type node
            // is probed for a specific type (e.g. is is a JUnit5 Test Annotation class).
            // Failing to resolve clazzName does not necessarily indicate an incomplete auxclasspath.
        } catch (final LinkageError expected) {
            // We found the class but it's invalid / incomplete. This may be an incomplete auxclasspath
            // if it was a NoClassDefFoundError. TODO : Report it?
        }

        return null;
    }

    /** @see #isA(TypeNode, String) */
    public static boolean isA(TypeNode n, Class<?> clazz) {
        return subclasses(n, clazz);
    }

    public static boolean isEither(TypeNode n, Class<?> class1, Class<?> class2) {
        return subclasses(n, class1) || subclasses(n, class2);
    }

    public static boolean isExactlyAny(TypedNameDeclaration vnd, Class<?>... clazzes) {
        Class<?> type = vnd.getType();
        for (final Class<?> clazz : clazzes) {
            if (type != null && type.equals(clazz) || type == null
                    && (clazz.getSimpleName().equals(vnd.getTypeImage()) || clazz.getName().equals(vnd.getTypeImage()))) {
                return true;
            }
        }

        return false;
    }

    public static boolean isExactlyNone(TypedNameDeclaration vnd, Class<?>... clazzes) {
        return !isExactlyAny(vnd, clazzes);
    }

    /**
     * @deprecated use {@link #isExactlyAny(TypedNameDeclaration, Class...)}
     */
    @Deprecated
    public static boolean isA(TypedNameDeclaration vnd, Class<?> clazz) {
        return isExactlyAny(vnd, clazz);
    }

    /**
     * @deprecated use {@link #isExactlyAny(TypedNameDeclaration, Class...)}
     */
    @Deprecated
    public static boolean isEither(TypedNameDeclaration vnd, Class<?> class1, Class<?> class2) {
        return isExactlyAny(vnd, class1, class2);
    }

    /**
     * @deprecated use {@link #isExactlyNone(TypedNameDeclaration, Class...)}
     */
    @Deprecated
    public static boolean isNeither(TypedNameDeclaration vnd, Class<?> class1, Class<?> class2) {
        return !isA(vnd, class1) && !isA(vnd, class2);
    }

    public static boolean subclasses(TypeNode n, Class<?> clazz) {
        Class<?> type = n.getType();
        if (clazz == null) {
            return false; // If in auxclasspath, both should be resolvable, or are not the same
        } else if (type == null) {
            return fallbackIsA(n, clazz.getName());
        }

        return clazz.isAssignableFrom(type);
    }

    public static boolean isA(TypedNameDeclaration vnd, String className) {
        Class<?> type = vnd.getType();
        if (type != null) {
            Class<?> clazz = loadClass(type.getClassLoader(), className);
            if (clazz != null) {
                return clazz.isAssignableFrom(type);
            }
        }
        return false;
    }
}<|MERGE_RESOLUTION|>--- conflicted
+++ resolved
@@ -40,13 +40,10 @@
             return isA(n, clazz);
         }
 
-<<<<<<< HEAD
         // FIXME checking against the image is for the most part meaningless.
         //   Many type nodes don't have an image or have one that has no relation
         //   to their type. The TypeNode interface should have a method getTypeImage,
         //   or better, we could use symbols instead.
-        return clazzName.equals(n.getImage()) || clazzName.endsWith("." + n.getImage());
-=======
         return fallbackIsA(n, clazzName);
     }
 
@@ -86,7 +83,6 @@
         }
 
         return false;
->>>>>>> 934691c1
     }
 
     /**
