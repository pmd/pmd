/**
 * BSD-style license; for more info see http://pmd.sourceforge.net/license.html
 */

package net.sourceforge.pmd.lang.java.ast;

import net.sourceforge.pmd.annotation.InternalApi;

/**
 * Represents a unary postfix operation on a value.
 * This is one of the {@linkplain ASTUnaryExpression PrefixExpression}
 * and has the same precedence.
 *
 * <pre class="grammar">
 *
 * PostfixExpression ::= {@linkplain ASTPrimaryExpression PrimaryExpression} ( "++" | "--" )
 *
 * </pre>
 */
public final class ASTPostfixExpression extends AbstractJavaTypeNode implements ASTExpression {

<<<<<<< HEAD
    ASTPostfixExpression(int id) {
        super(id);
    }

    ASTPostfixExpression(JavaParser p, int id) {
=======
    @InternalApi
    @Deprecated
    public ASTPostfixExpression(int id) {
        super(id);
    }

    @InternalApi
    @Deprecated
    public ASTPostfixExpression(JavaParser p, int id) {
>>>>>>> 2bcb8dcf
        super(p, id);
    }

    @Override
    public Object jjtAccept(JavaParserVisitor visitor, Object data) {
        return visitor.visit(this, data);
    }


    @Override
    public <T> void jjtAccept(SideEffectingVisitor<T> visitor, T data) {
        visitor.visit(this, data);
    }


    /**
     * Returns the image of this unary operator, i.e. "++" or "--".
     */
    public String getOperator() {
        return getImage();
    }

    /**
     * Returns the operator of this postfix expression.
     */
    public UnaryOp getOp() {
        return UnaryOp.fromImage(getImage());
    }

    public ASTPrimaryExpression getBaseExpression() {
        return (ASTPrimaryExpression) jjtGetChild(0);
    }

}<|MERGE_RESOLUTION|>--- conflicted
+++ resolved
@@ -3,8 +3,6 @@
  */
 
 package net.sourceforge.pmd.lang.java.ast;
-
-import net.sourceforge.pmd.annotation.InternalApi;
 
 /**
  * Represents a unary postfix operation on a value.
@@ -19,23 +17,11 @@
  */
 public final class ASTPostfixExpression extends AbstractJavaTypeNode implements ASTExpression {
 
-<<<<<<< HEAD
     ASTPostfixExpression(int id) {
         super(id);
     }
 
     ASTPostfixExpression(JavaParser p, int id) {
-=======
-    @InternalApi
-    @Deprecated
-    public ASTPostfixExpression(int id) {
-        super(id);
-    }
-
-    @InternalApi
-    @Deprecated
-    public ASTPostfixExpression(JavaParser p, int id) {
->>>>>>> 2bcb8dcf
         super(p, id);
     }
 
