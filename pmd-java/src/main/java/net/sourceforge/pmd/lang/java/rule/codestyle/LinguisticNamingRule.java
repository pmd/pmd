/**
 * BSD-style license; for more info see http://pmd.sourceforge.net/license.html
 */

package net.sourceforge.pmd.lang.java.rule.codestyle;

<<<<<<< HEAD
import static net.sourceforge.pmd.properties.PropertyFactory.stringListProperty;
=======
import static net.sourceforge.pmd.properties.PropertyFactory.booleanProperty;
>>>>>>> af0019c0

import java.util.List;
import java.util.Locale;

import org.apache.commons.lang3.StringUtils;

import net.sourceforge.pmd.lang.java.ast.ASTFieldDeclaration;
import net.sourceforge.pmd.lang.java.ast.ASTLocalVariableDeclaration;
import net.sourceforge.pmd.lang.java.ast.ASTMethodDeclaration;
import net.sourceforge.pmd.lang.java.ast.ASTResultType;
import net.sourceforge.pmd.lang.java.ast.ASTType;
import net.sourceforge.pmd.lang.java.ast.ASTVariableDeclarator;
import net.sourceforge.pmd.lang.java.rule.AbstractJavaRule;
import net.sourceforge.pmd.lang.java.typeresolution.TypeHelper;
<<<<<<< HEAD
import net.sourceforge.pmd.properties.BooleanProperty;
import net.sourceforge.pmd.properties.PropertyDescriptor;

public class LinguisticNamingRule extends AbstractJavaRule {
    private static final BooleanProperty CHECK_BOOLEAN_METHODS = BooleanProperty.named("checkBooleanMethod")
            .defaultValue(true).desc("Check method names and types for inconsistent naming.").uiOrder(1.0f).build();
    private static final BooleanProperty CHECK_GETTERS = BooleanProperty.named("checkGetters").defaultValue(true)
            .desc("Check return type of getters.").uiOrder(2.0f).build();
    private static final BooleanProperty CHECK_SETTERS = BooleanProperty.named("checkSetters").defaultValue(true)
            .desc("Check return type of setters.").uiOrder(3.0f).build();
    private static final BooleanProperty CHECK_PREFIXED_TRANSFORM_METHODS = BooleanProperty
            .named("checkPrefixedTransformMethods").defaultValue(true)
            .desc("Check return type of methods whose names start with the configured prefix (see transformMethodNames property).")
            .uiOrder(4.0f).build();
    private static final BooleanProperty CHECK_TRANSFORM_METHODS = BooleanProperty.named("checkTransformMethods")
            .defaultValue(false)
            .desc("Check return type of methods which contain the configured infix in their name (see transformMethodNames property).")
            .uiOrder(4.0f).build();

    private static final BooleanProperty CHECK_FIELDS = BooleanProperty.named("checkFields").defaultValue(true)
            .desc("Check field names and types for inconsistent naming.").uiOrder(7.0f).build();
    private static final BooleanProperty CHECK_VARIABLES = BooleanProperty.named("checkVariables").defaultValue(true)
            .desc("Check local variable names and types for inconsistent naming.").uiOrder(8.0f).build();

    private static final PropertyDescriptor<List<String>> BOOLEAN_METHOD_PREFIXES_PROPERTY =
            stringListProperty("booleanMethodPrefixes")
                    .desc("The prefixes of methods that return boolean.")
                    .defaultValues("is", "has", "can", "have", "will", "should").build();
    private static final PropertyDescriptor<List<String>> TRANSFORM_METHOD_NAMES_PROPERTY =
            stringListProperty("transformMethodNames")
                    .desc("The prefixes and infixes that indicate a transform method.")
                    .defaultValues("to", "as").build();
    private static final PropertyDescriptor<List<String>> BOOLEAN_FIELD_PREFIXES_PROPERTY =
            stringListProperty("booleanFieldPrefixes")
                    .desc("The prefixes of fields and variables that indicate boolean.")
                    .defaultValues("is", "has", "can", "have", "will", "should").build();

=======
import net.sourceforge.pmd.properties.PropertyDescriptor;
import net.sourceforge.pmd.properties.StringMultiProperty;

public class LinguisticNamingRule extends AbstractJavaRule {
    private static final PropertyDescriptor<Boolean> CHECK_BOOLEAN_METHODS =
            booleanProperty("checkBooleanMethod").defaultValue(true).desc("Check method names and types for inconsistent naming.").build();
    private static final PropertyDescriptor<Boolean> CHECK_GETTERS =
            booleanProperty("checkGetters").defaultValue(true).desc("Check return type of getters.").build();
    private static final PropertyDescriptor<Boolean> CHECK_SETTERS =
            booleanProperty("checkSetters").defaultValue(true).desc("Check return type of setters.").build();
    private static final PropertyDescriptor<Boolean> CHECK_PREFIXED_TRANSFORM_METHODS =
            booleanProperty("checkPrefixedTransformMethods")
                    .desc("Check return type of methods whose names start with the configured prefix (see transformMethodNames property).")
                    .defaultValue(true).build();
    private static final PropertyDescriptor<Boolean> CHECK_TRANSFORM_METHODS =
            booleanProperty("checkTransformMethods")
                    .desc("Check return type of methods which contain the configured infix in their name (see transformMethodNames property).")
                    .defaultValue(false).build();
    private static final StringMultiProperty BOOLEAN_METHOD_PREFIXES_PROPERTY = StringMultiProperty
            .named("booleanMethodPrefixes").defaultValues("is", "has", "can", "have", "will", "should")
            .desc("The prefixes of methods that return boolean.").build();
    private static final StringMultiProperty TRANSFORM_METHOD_NAMES_PROPERTY = StringMultiProperty
            .named("transformMethodNames").defaultValues("to", "as")
            .desc("The prefixes and infixes that indicate a transform method.").build();

    private static final PropertyDescriptor<Boolean> CHECK_FIELDS =
            booleanProperty("checkFields").defaultValue(true).desc("Check field names and types for inconsistent naming.").build();
    private static final PropertyDescriptor<Boolean> CHECK_VARIABLES =
            booleanProperty("checkVariables").defaultValue(true).desc("Check local variable names and types for inconsistent naming.").build();
    private static final StringMultiProperty BOOLEAN_FIELD_PREFIXES_PROPERTY = StringMultiProperty
            .named("booleanFieldPrefixes").defaultValues("is", "has", "can", "have", "will", "should")
            .desc("The prefixes of fields and variables that indicate boolean.").build();
>>>>>>> af0019c0

    public LinguisticNamingRule() {
        definePropertyDescriptor(CHECK_BOOLEAN_METHODS);
        definePropertyDescriptor(CHECK_GETTERS);
        definePropertyDescriptor(CHECK_SETTERS);
        definePropertyDescriptor(CHECK_PREFIXED_TRANSFORM_METHODS);
        definePropertyDescriptor(CHECK_TRANSFORM_METHODS);
        definePropertyDescriptor(BOOLEAN_METHOD_PREFIXES_PROPERTY);
        definePropertyDescriptor(TRANSFORM_METHOD_NAMES_PROPERTY);
        definePropertyDescriptor(CHECK_FIELDS);
        definePropertyDescriptor(CHECK_VARIABLES);
        definePropertyDescriptor(BOOLEAN_FIELD_PREFIXES_PROPERTY);
        addRuleChainVisit(ASTMethodDeclaration.class);
        addRuleChainVisit(ASTFieldDeclaration.class);
        addRuleChainVisit(ASTLocalVariableDeclaration.class);
    }

    @Override
    public Object visit(ASTMethodDeclaration node, Object data) {
        String nameOfMethod = node.getMethodName();

        if (getProperty(CHECK_BOOLEAN_METHODS)) {
            checkBooleanMethods(node, data, nameOfMethod);
        }

        if (getProperty(CHECK_SETTERS)) {
            checkSetters(node, data, nameOfMethod);
        }

        if (getProperty(CHECK_GETTERS)) {
            checkGetters(node, data, nameOfMethod);
        }

        if (getProperty(CHECK_PREFIXED_TRANSFORM_METHODS)) {
            checkPrefixedTransformMethods(node, data, nameOfMethod);
        }

        if (getProperty(CHECK_TRANSFORM_METHODS)) {
            checkTransformMethods(node, data, nameOfMethod);
        }

        return data;
    }

    private void checkPrefixedTransformMethods(ASTMethodDeclaration node, Object data, String nameOfMethod) {
        ASTResultType resultType = node.getResultType();
        List<String> prefixes = getProperty(TRANSFORM_METHOD_NAMES_PROPERTY);
        String[] splitMethodName = StringUtils.splitByCharacterTypeCamelCase(nameOfMethod);
        if (resultType.isVoid() && splitMethodName.length > 0
                && prefixes.contains(splitMethodName[0].toLowerCase(Locale.ROOT))) {
            // "To" or any other configured prefix found
            addViolationWithMessage(data, node, "Linguistics Antipattern - The transform method ''{0}'' should not return void linguistically",
                    new Object[] { nameOfMethod });
        }
    }

    private void checkTransformMethods(ASTMethodDeclaration node, Object data, String nameOfMethod) {
        ASTResultType resultType = node.getResultType();
        List<String> infixes = getProperty(TRANSFORM_METHOD_NAMES_PROPERTY);
        for (String infix : infixes) {
            if (resultType.isVoid() && containsWord(nameOfMethod, StringUtils.capitalize(infix))) {
                // "To" or any other configured infix in the middle somewhere
                addViolationWithMessage(data, node, "Linguistics Antipattern - The transform method ''{0}'' should not return void linguistically",
                        new Object[] { nameOfMethod });
                // the first violation is sufficient - it is still the same method we are analyzing here
                break;
            }
        }
    }

    private void checkGetters(ASTMethodDeclaration node, Object data, String nameOfMethod) {
        ASTResultType resultType = node.getResultType();
        if (hasPrefix(nameOfMethod, "get") && resultType.isVoid()) {
            addViolationWithMessage(data, node, "Linguistics Antipattern - The getter ''{0}'' should not return void linguistically",
                    new Object[] { nameOfMethod });
        }
    }

    private void checkSetters(ASTMethodDeclaration node, Object data, String nameOfMethod) {
        ASTResultType resultType = node.getResultType();
        if (hasPrefix(nameOfMethod, "set") && !resultType.isVoid()) {
            addViolationWithMessage(data, node, "Linguistics Antipattern - The setter ''{0}'' should not return any type except void linguistically",
                    new Object[] { nameOfMethod });
        }
    }

    private boolean isBooleanType(ASTType node) {
        return "boolean".equalsIgnoreCase(node.getTypeImage()) || TypeHelper.isA(node, "java.util.concurrent.atomic.AtomicBoolean");
    }

    private void checkBooleanMethods(ASTMethodDeclaration node, Object data, String nameOfMethod) {
        ASTResultType resultType = node.getResultType();
        ASTType t = node.getResultType().getFirstChildOfType(ASTType.class);
        if (!resultType.isVoid() && t != null) {
            for (String prefix : getProperty(BOOLEAN_METHOD_PREFIXES_PROPERTY)) {
                if (hasPrefix(nameOfMethod, prefix) && !isBooleanType(t)) {
                    addViolationWithMessage(data, node, "Linguistics Antipattern - The method ''{0}'' indicates linguistically it returns a boolean, but it returns ''{1}''",
                            new Object[] { nameOfMethod, t.getTypeImage() });
                }
            }
        }
    }

    private void checkField(ASTType typeNode, ASTVariableDeclarator node, Object data) {
        for (String prefix : getProperty(BOOLEAN_FIELD_PREFIXES_PROPERTY)) {
            if (hasPrefix(node.getName(), prefix) && !isBooleanType(typeNode)) {
                addViolationWithMessage(data, node, "Linguistics Antipattern - The field ''{0}'' indicates linguistically it is a boolean, but it is ''{1}''",
                        new Object[] { node.getName(), typeNode.getTypeImage() });
            }
        }
    }

    private void checkVariable(ASTType typeNode, ASTVariableDeclarator node, Object data) {
        for (String prefix : getProperty(BOOLEAN_FIELD_PREFIXES_PROPERTY)) {
            if (hasPrefix(node.getName(), prefix) && !isBooleanType(typeNode)) {
                addViolationWithMessage(data, node, "Linguistics Antipattern - The variable ''{0}'' indicates linguistically it is a boolean, but it is ''{1}''",
                        new Object[] { node.getName(), typeNode.getTypeImage() });
            }
        }
    }

    @Override
    public Object visit(ASTFieldDeclaration node, Object data) {
        ASTType type = node.getFirstChildOfType(ASTType.class);
        if (type != null && getProperty(CHECK_FIELDS)) {
            List<ASTVariableDeclarator> fields = node.findChildrenOfType(ASTVariableDeclarator.class);
            for (ASTVariableDeclarator field : fields) {
                checkField(type, field, data);
            }
        }
        return data;
    }

    @Override
    public Object visit(ASTLocalVariableDeclaration node, Object data) {
        ASTType type = node.getFirstChildOfType(ASTType.class);
        if (type != null && getProperty(CHECK_VARIABLES)) {
            List<ASTVariableDeclarator> variables = node.findChildrenOfType(ASTVariableDeclarator.class);
            for (ASTVariableDeclarator variable : variables) {
                checkVariable(type, variable, data);
            }
        }
        return data;
    }

    private static boolean hasPrefix(String name, String prefix) {
        return name.startsWith(prefix) && name.length() > prefix.length()
                && Character.isUpperCase(name.charAt(prefix.length()));
    }

    private static boolean containsWord(String name, String word) {
        int index = name.indexOf(word);
        if (index >= 0 && name.length() > index + word.length()) {
            return Character.isUpperCase(name.charAt(index + word.length()));
        }
        return false;
    }
}<|MERGE_RESOLUTION|>--- conflicted
+++ resolved
@@ -4,11 +4,8 @@
 
 package net.sourceforge.pmd.lang.java.rule.codestyle;
 
-<<<<<<< HEAD
+import static net.sourceforge.pmd.properties.PropertyFactory.booleanProperty;
 import static net.sourceforge.pmd.properties.PropertyFactory.stringListProperty;
-=======
-import static net.sourceforge.pmd.properties.PropertyFactory.booleanProperty;
->>>>>>> af0019c0
 
 import java.util.List;
 import java.util.Locale;
@@ -23,47 +20,7 @@
 import net.sourceforge.pmd.lang.java.ast.ASTVariableDeclarator;
 import net.sourceforge.pmd.lang.java.rule.AbstractJavaRule;
 import net.sourceforge.pmd.lang.java.typeresolution.TypeHelper;
-<<<<<<< HEAD
-import net.sourceforge.pmd.properties.BooleanProperty;
 import net.sourceforge.pmd.properties.PropertyDescriptor;
-
-public class LinguisticNamingRule extends AbstractJavaRule {
-    private static final BooleanProperty CHECK_BOOLEAN_METHODS = BooleanProperty.named("checkBooleanMethod")
-            .defaultValue(true).desc("Check method names and types for inconsistent naming.").uiOrder(1.0f).build();
-    private static final BooleanProperty CHECK_GETTERS = BooleanProperty.named("checkGetters").defaultValue(true)
-            .desc("Check return type of getters.").uiOrder(2.0f).build();
-    private static final BooleanProperty CHECK_SETTERS = BooleanProperty.named("checkSetters").defaultValue(true)
-            .desc("Check return type of setters.").uiOrder(3.0f).build();
-    private static final BooleanProperty CHECK_PREFIXED_TRANSFORM_METHODS = BooleanProperty
-            .named("checkPrefixedTransformMethods").defaultValue(true)
-            .desc("Check return type of methods whose names start with the configured prefix (see transformMethodNames property).")
-            .uiOrder(4.0f).build();
-    private static final BooleanProperty CHECK_TRANSFORM_METHODS = BooleanProperty.named("checkTransformMethods")
-            .defaultValue(false)
-            .desc("Check return type of methods which contain the configured infix in their name (see transformMethodNames property).")
-            .uiOrder(4.0f).build();
-
-    private static final BooleanProperty CHECK_FIELDS = BooleanProperty.named("checkFields").defaultValue(true)
-            .desc("Check field names and types for inconsistent naming.").uiOrder(7.0f).build();
-    private static final BooleanProperty CHECK_VARIABLES = BooleanProperty.named("checkVariables").defaultValue(true)
-            .desc("Check local variable names and types for inconsistent naming.").uiOrder(8.0f).build();
-
-    private static final PropertyDescriptor<List<String>> BOOLEAN_METHOD_PREFIXES_PROPERTY =
-            stringListProperty("booleanMethodPrefixes")
-                    .desc("The prefixes of methods that return boolean.")
-                    .defaultValues("is", "has", "can", "have", "will", "should").build();
-    private static final PropertyDescriptor<List<String>> TRANSFORM_METHOD_NAMES_PROPERTY =
-            stringListProperty("transformMethodNames")
-                    .desc("The prefixes and infixes that indicate a transform method.")
-                    .defaultValues("to", "as").build();
-    private static final PropertyDescriptor<List<String>> BOOLEAN_FIELD_PREFIXES_PROPERTY =
-            stringListProperty("booleanFieldPrefixes")
-                    .desc("The prefixes of fields and variables that indicate boolean.")
-                    .defaultValues("is", "has", "can", "have", "will", "should").build();
-
-=======
-import net.sourceforge.pmd.properties.PropertyDescriptor;
-import net.sourceforge.pmd.properties.StringMultiProperty;
 
 public class LinguisticNamingRule extends AbstractJavaRule {
     private static final PropertyDescriptor<Boolean> CHECK_BOOLEAN_METHODS =
@@ -80,21 +37,22 @@
             booleanProperty("checkTransformMethods")
                     .desc("Check return type of methods which contain the configured infix in their name (see transformMethodNames property).")
                     .defaultValue(false).build();
-    private static final StringMultiProperty BOOLEAN_METHOD_PREFIXES_PROPERTY = StringMultiProperty
-            .named("booleanMethodPrefixes").defaultValues("is", "has", "can", "have", "will", "should")
-            .desc("The prefixes of methods that return boolean.").build();
-    private static final StringMultiProperty TRANSFORM_METHOD_NAMES_PROPERTY = StringMultiProperty
-            .named("transformMethodNames").defaultValues("to", "as")
-            .desc("The prefixes and infixes that indicate a transform method.").build();
-
     private static final PropertyDescriptor<Boolean> CHECK_FIELDS =
             booleanProperty("checkFields").defaultValue(true).desc("Check field names and types for inconsistent naming.").build();
     private static final PropertyDescriptor<Boolean> CHECK_VARIABLES =
             booleanProperty("checkVariables").defaultValue(true).desc("Check local variable names and types for inconsistent naming.").build();
-    private static final StringMultiProperty BOOLEAN_FIELD_PREFIXES_PROPERTY = StringMultiProperty
-            .named("booleanFieldPrefixes").defaultValues("is", "has", "can", "have", "will", "should")
-            .desc("The prefixes of fields and variables that indicate boolean.").build();
->>>>>>> af0019c0
+    private static final PropertyDescriptor<List<String>> BOOLEAN_METHOD_PREFIXES_PROPERTY =
+            stringListProperty("booleanMethodPrefixes")
+                    .desc("The prefixes of methods that return boolean.")
+                    .defaultValues("is", "has", "can", "have", "will", "should").build();
+    private static final PropertyDescriptor<List<String>> TRANSFORM_METHOD_NAMES_PROPERTY =
+            stringListProperty("transformMethodNames")
+                    .desc("The prefixes and infixes that indicate a transform method.")
+                    .defaultValues("to", "as").build();
+    private static final PropertyDescriptor<List<String>> BOOLEAN_FIELD_PREFIXES_PROPERTY =
+            stringListProperty("booleanFieldPrefixes")
+                    .desc("The prefixes of fields and variables that indicate boolean.")
+                    .defaultValues("is", "has", "can", "have", "will", "should").build();
 
     public LinguisticNamingRule() {
         definePropertyDescriptor(CHECK_BOOLEAN_METHODS);
