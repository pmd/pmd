--- conflicted
+++ resolved
@@ -6,11 +6,7 @@
 
 import org.checkerframework.checker.nullness.qual.NonNull;
 
-<<<<<<< HEAD
-=======
-import net.sourceforge.pmd.annotation.InternalApi;
 import net.sourceforge.pmd.lang.ast.AstVisitor;
->>>>>>> a9996ab4
 import net.sourceforge.pmd.lang.ast.impl.javacc.AbstractJjtreeNode;
 import net.sourceforge.pmd.lang.ast.impl.javacc.JavaccToken;
 import net.sourceforge.pmd.lang.java.symbols.table.JSymbolTable;
@@ -38,8 +34,6 @@
     // override those to make them accessible in this package
 
     @Override
-<<<<<<< HEAD
-=======
     public final <P, R> R acceptVisitor(AstVisitor<? super P, ? extends R> visitor, P data) {
         if (visitor instanceof JavaVisitor) {
             return this.acceptVisitor((JavaVisitor<? super P, ? extends R>) visitor, data);
@@ -52,7 +46,6 @@
     // override those to make them accessible in this package
 
     @Override // override to make it accessible to tests that build nodes (which have been removed on java-grammar)
->>>>>>> a9996ab4
     protected void addChild(AbstractJavaNode child, int index) {
         super.addChild(child, index);
     }
