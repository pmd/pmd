--- conflicted
+++ resolved
@@ -7,13 +7,10 @@
 import org.checkerframework.checker.nullness.qual.NonNull;
 
 import net.sourceforge.pmd.annotation.InternalApi;
-<<<<<<< HEAD
 import net.sourceforge.pmd.lang.ast.AbstractNode;
 import net.sourceforge.pmd.lang.ast.Node;
 import net.sourceforge.pmd.lang.ast.impl.javacc.JavaccToken;
-=======
 import net.sourceforge.pmd.lang.ast.impl.javacc.AbstractJjtreeNode;
->>>>>>> b801cf62
 import net.sourceforge.pmd.lang.symboltable.Scope;
 
 @Deprecated
@@ -76,7 +73,7 @@
      */
     @Override
     public Object childrenAccept(JavaParserVisitor visitor, Object data) {
-        for (Node child : children) {
+        for (Node child : children()) {
             ((JavaNode) child).jjtAccept(visitor, data);
         }
 
@@ -86,7 +83,7 @@
 
     @Override
     public <T> void childrenAccept(SideEffectingVisitor<T> visitor, T data) {
-        for (Node child : children) {
+        for (Node child : children()) {
             ((JavaNode) child).jjtAccept(visitor, data);
         }
 
