/**
 * BSD-style license; for more info see http://pmd.sourceforge.net/license.html
 */

package net.sourceforge.pmd.lang.java.ast;

import net.sourceforge.pmd.annotation.InternalApi;
import net.sourceforge.pmd.lang.ast.AbstractNode;
import net.sourceforge.pmd.lang.ast.Node;
import net.sourceforge.pmd.lang.symboltable.Scope;

@Deprecated
@InternalApi
public abstract class AbstractJavaNode extends AbstractNode implements JavaNode {

    protected JavaParser parser;
    private Scope scope;
    private Comment comment;

    @InternalApi
    @Deprecated
    public AbstractJavaNode(int id) {
        super(id);
    }

    @InternalApi
    @Deprecated
    public AbstractJavaNode(JavaParser parser, int id) {
        super(id);
        this.parser = parser;
    }

    @Override
    public void jjtOpen() {
        if (beginLine == -1 && parser.token.next != null) {
            beginLine = parser.token.next.beginLine;
            beginColumn = parser.token.next.beginColumn;
        }
    }

    @Override
    public void jjtClose() {
        if (beginLine == -1 && children.length == 0) {
            beginColumn = parser.token.beginColumn;
        }
        if (beginLine == -1) {
            beginLine = parser.token.beginLine;
        }
        endLine = parser.token.endLine;
        endColumn = parser.token.endColumn;
    }

    @Override
    public Object jjtAccept(JavaParserVisitor visitor, Object data) {
        return visitor.visit(this, data);
    }

<<<<<<< HEAD

    @Override
    public <T> void jjtAccept(SideEffectingVisitor<T> visitor, T data) {
        visitor.visit(this, data);
    }


    /**
     * Accept the visitor. *
     */
=======
>>>>>>> 4ae973ed
    @Override
    public Object childrenAccept(JavaParserVisitor visitor, Object data) {
        for (Node child : children) {
            ((JavaNode) child).jjtAccept(visitor, data);
        }

        return data;
    }


    @Override
    public <T> void childrenAccept(SideEffectingVisitor<T> visitor, T data) {
        for (Node child : children) {
            ((JavaNode) child).jjtAccept(visitor, data);
        }

    }


    @Override
    public Scope getScope() {
        if (scope == null) {
            return ((JavaNode) parent).getScope();
        }
        return scope;
    }

    @InternalApi
    @Deprecated
    @Override
    public void setScope(Scope scope) {
        this.scope = scope;
    }

    @InternalApi
    @Deprecated
    public void comment(Comment theComment) {
        comment = theComment;
    }

    public Comment comment() {
        return comment;
    }


    @Override
    public final String getXPathNodeName() {
        return JavaParserTreeConstants.jjtNodeName[id];
    }
}<|MERGE_RESOLUTION|>--- conflicted
+++ resolved
@@ -55,7 +55,6 @@
         return visitor.visit(this, data);
     }
 
-<<<<<<< HEAD
 
     @Override
     public <T> void jjtAccept(SideEffectingVisitor<T> visitor, T data) {
@@ -66,8 +65,6 @@
     /**
      * Accept the visitor. *
      */
-=======
->>>>>>> 4ae973ed
     @Override
     public Object childrenAccept(JavaParserVisitor visitor, Object data) {
         for (Node child : children) {
