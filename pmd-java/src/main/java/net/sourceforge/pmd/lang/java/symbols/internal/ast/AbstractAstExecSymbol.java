/*
 * BSD-style license; for more info see http://pmd.sourceforge.net/license.html
 */

package net.sourceforge.pmd.lang.java.symbols.internal.ast;

import java.util.ArrayList;
import java.util.Collections;
import java.util.List;

import org.checkerframework.checker.nullness.qual.NonNull;
import org.checkerframework.checker.nullness.qual.Nullable;

import net.sourceforge.pmd.lang.ast.NodeStream;
import net.sourceforge.pmd.lang.java.ast.ASTAnnotation;
import net.sourceforge.pmd.lang.java.ast.ASTList;
import net.sourceforge.pmd.lang.java.ast.ASTMethodOrConstructorDeclaration;
import net.sourceforge.pmd.lang.java.ast.ASTReceiverParameter;
import net.sourceforge.pmd.lang.java.symbols.JClassSymbol;
import net.sourceforge.pmd.lang.java.symbols.JExecutableSymbol;
import net.sourceforge.pmd.lang.java.symbols.JFormalParamSymbol;
import net.sourceforge.pmd.lang.java.symbols.SymbolicValue.SymAnnot;
import net.sourceforge.pmd.lang.java.types.JTypeMirror;
import net.sourceforge.pmd.lang.java.types.Substitution;
import net.sourceforge.pmd.util.CollectionUtil;

/**
 * @author Clément Fournier
 */
abstract class AbstractAstExecSymbol<T extends ASTMethodOrConstructorDeclaration>
    extends AbstractAstTParamOwner<T>
    implements JExecutableSymbol {

    private final JClassSymbol owner;
    private final List<JFormalParamSymbol> formals;
    private final List<SymAnnot> declaredAnnotations;

    protected AbstractAstExecSymbol(T node, AstSymFactory factory, JClassSymbol owner) {
        super(node, factory);
        this.owner = owner;

        formals = CollectionUtil.map(
            node.getFormalParameters(),
            p -> new AstFormalParamSym(p.getVarId(), factory, this)
        );
        
        NodeStream<ASTAnnotation> annotStream = node.getDeclaredAnnotations();
        if (annotStream.isEmpty()) {
            declaredAnnotations = Collections.emptyList();
        } else {
            final List<SymAnnot> annotations = new ArrayList<>();
            annotStream.forEach(n -> annotations.add(new AstSymbolicAnnot(n)));
            declaredAnnotations = Collections.unmodifiableList(annotations);
        }
    }

    @Override
    public List<JFormalParamSymbol> getFormalParameters() {
        return formals;
    }


    @Override
    public List<JTypeMirror> getFormalParameterTypes(Substitution subst) {
        return CollectionUtil.map(getFormalParameters(), i -> i.getTypeMirror(subst));
    }

    @Override
    public List<JTypeMirror> getThrownExceptionTypes(Substitution subst) {
        return CollectionUtil.map(
            ASTList.orEmpty(node.getThrowsList()),
            t -> t.getTypeMirror().subst(subst)
        );
    }
<<<<<<< HEAD

    @Override
    public @Nullable JTypeMirror getAnnotatedReceiverType(Substitution subst) {
        if (!this.hasReceiver()) {
            return null;
        }
        ASTReceiverParameter receiver = node.getFormalParameters().getReceiverParameter();
        if (receiver == null) {
            return getTypeSystem().declaration(getEnclosingClass()).subst(subst);
        }
        return receiver.getReceiverType().getTypeMirror().subst(subst);
    }
=======
    
    @Override
    public List<SymAnnot> getDeclaredAnnotations() {
        return declaredAnnotations;
    }
    
>>>>>>> cc4da08d

    @Override
    public @NonNull JClassSymbol getEnclosingClass() {
        return owner;
    }


    @Override
    public boolean isVarargs() {
        return node.isVarargs();
    }

    @Override
    public int getArity() {
        return formals.size();
    }

}<|MERGE_RESOLUTION|>--- conflicted
+++ resolved
@@ -43,7 +43,7 @@
             node.getFormalParameters(),
             p -> new AstFormalParamSym(p.getVarId(), factory, this)
         );
-        
+
         NodeStream<ASTAnnotation> annotStream = node.getDeclaredAnnotations();
         if (annotStream.isEmpty()) {
             declaredAnnotations = Collections.emptyList();
@@ -72,7 +72,12 @@
             t -> t.getTypeMirror().subst(subst)
         );
     }
-<<<<<<< HEAD
+
+    @Override
+    public List<SymAnnot> getDeclaredAnnotations() {
+        return declaredAnnotations;
+    }
+
 
     @Override
     public @Nullable JTypeMirror getAnnotatedReceiverType(Substitution subst) {
@@ -85,14 +90,6 @@
         }
         return receiver.getReceiverType().getTypeMirror().subst(subst);
     }
-=======
-    
-    @Override
-    public List<SymAnnot> getDeclaredAnnotations() {
-        return declaredAnnotations;
-    }
-    
->>>>>>> cc4da08d
 
     @Override
     public @NonNull JClassSymbol getEnclosingClass() {
