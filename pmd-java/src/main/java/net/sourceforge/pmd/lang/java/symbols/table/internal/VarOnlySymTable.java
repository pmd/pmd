/*
 * BSD-style license; for more info see http://pmd.sourceforge.net/license.html
 */

package net.sourceforge.pmd.lang.java.symbols.table.internal;

import java.util.Collections;
import java.util.HashMap;
import java.util.List;
import java.util.Map;
import java.util.stream.Collector;
import java.util.stream.Collectors;

import org.checkerframework.checker.nullness.qual.NonNull;
import org.checkerframework.checker.nullness.qual.Nullable;

import net.sourceforge.pmd.lang.ast.NodeStream;
import net.sourceforge.pmd.lang.java.ast.ASTForStatement;
import net.sourceforge.pmd.lang.java.ast.ASTFormalParameter;
import net.sourceforge.pmd.lang.java.ast.ASTLambdaExpression;
import net.sourceforge.pmd.lang.java.ast.ASTLambdaParameter;
import net.sourceforge.pmd.lang.java.ast.ASTLocalVariableDeclaration;
import net.sourceforge.pmd.lang.java.ast.ASTMethodOrConstructorDeclaration;
<<<<<<< HEAD
import net.sourceforge.pmd.lang.java.ast.ASTRecordComponent;
import net.sourceforge.pmd.lang.java.ast.ASTRecordConstructorDeclaration;
import net.sourceforge.pmd.lang.java.ast.ASTResource;
import net.sourceforge.pmd.lang.java.ast.ASTResourceList;
import net.sourceforge.pmd.lang.java.ast.ASTSwitchFallthroughBranch;
import net.sourceforge.pmd.lang.java.ast.ASTSwitchLike;
=======
>>>>>>> b223a9db
import net.sourceforge.pmd.lang.java.ast.ASTVariableDeclaratorId;
import net.sourceforge.pmd.lang.java.ast.JavaNode;
import net.sourceforge.pmd.lang.java.symbols.JConstructorSymbol;
import net.sourceforge.pmd.lang.java.symbols.JFormalParamSymbol;
import net.sourceforge.pmd.lang.java.symbols.JVariableSymbol;
import net.sourceforge.pmd.lang.java.symbols.table.JSymbolTable;
import net.sourceforge.pmd.lang.java.symbols.table.ResolveResult;
import net.sourceforge.pmd.lang.java.symbols.table.internal.ResolveResultImpl.VarResolveResult;

/**
 * Member types of a type declaration, also types declared in a
 * compilation unit.
 */
final class VarOnlySymTable extends AbstractSymbolTable {

    private final Map<String, ResolveResult<JVariableSymbol>> varResults;

    VarOnlySymTable(JSymbolTable parent,
                    SymbolTableHelper helper,
                    NodeStream<ASTVariableDeclaratorId> stream) {
        super(parent, helper);
        this.varResults = stream.collect(varIdCollector());
    }

    /**
     * For formal parameters of a record constructor.
     */
    VarOnlySymTable(JSymbolTable parent,
                    SymbolTableHelper helper,
                    ASTRecordConstructorDeclaration recordCtor) {
        super(parent, helper);

        List<JFormalParamSymbol> formals = recordCtor.getSymbol().getFormalParameters();
        List<ASTRecordComponent> components = recordCtor.getEnclosingType().getRecordComponentList().toList();
        assert components.size() == formals.size()
            : "Mismatched formals " + formals + " for record components " + components;

        this.varResults = new HashMap<>(formals.size());
        for (int i = 0; i < formals.size(); i++) {
            JFormalParamSymbol formalSym = formals.get(i);
            ASTVariableDeclaratorId comp = components.get(i).getVarId();

            assert comp.getVariableName().equals(formalSym.getSimpleName());

            varResults.put(formalSym.getSimpleName(), new VarResolveResult(formalSym, this, comp));
        }
    }

    VarOnlySymTable(JSymbolTable parent,
                    SymbolTableHelper helper,
                    ASTVariableDeclaratorId varId) {
        super(parent, helper);
        this.varResults = Collections.singletonMap(varId.getVariableName(), makeResult(varId));
    }

    @Override
    protected @Nullable ResolveResult<JVariableSymbol> resolveValueNameImpl(String simpleName) {
        return varResults.get(simpleName);
    }

    @Override
    boolean isPrunable() {
        return varResults.isEmpty();
    }


    @NonNull
    protected Collector<@NonNull ASTVariableDeclaratorId, ?, Map<String, ResolveResult<JVariableSymbol>>> varIdCollector() {
        return Collectors.toMap(ASTVariableDeclaratorId::getVariableName, this::makeResult);
    }

    @NonNull
    protected ResolveResultImpl<JVariableSymbol> makeResult(@NonNull ASTVariableDeclaratorId it) {
        return new VarResolveResult(it.getSymbol(), this, it);
    }

<<<<<<< HEAD
    @NonNull
    protected ResolveResultImpl<JVariableSymbol> makeResult(@NonNull JVariableSymbol it, JavaNode contributor) {
        return new VarResolveResult(it, this, contributor);
    }

    static NodeStream<ASTVariableDeclaratorId> varsOfBlock(ASTBlock node) {
        return node.children(ASTLocalVariableDeclaration.class)
                   .flatMap(ASTLocalVariableDeclaration::getVarIds);
    }

    static NodeStream<ASTVariableDeclaratorId> varsOfSwitchBlock(ASTSwitchLike node) {
        return node.getBranches()
                   .filterIs(ASTSwitchFallthroughBranch.class)
                   .flatMap(ASTSwitchFallthroughBranch::getStatements)
                   .filterIs(ASTLocalVariableDeclaration.class)
                   .flatMap(ASTLocalVariableDeclaration::getVarIds);
    }

=======
>>>>>>> b223a9db
    static NodeStream<ASTVariableDeclaratorId> varsOfInit(ASTForStatement node) {
        return NodeStream.of(node.getInit())
                         .filterIs(ASTLocalVariableDeclaration.class)
                         .flatMap(ASTLocalVariableDeclaration::getVarIds);
    }

    static NodeStream<ASTVariableDeclaratorId> formalsOf(ASTLambdaExpression node) {
        return node.getParameters().toStream().map(ASTLambdaParameter::getVarId);
    }

    static List<JFormalParamSymbol> formalsOf(ASTRecordConstructorDeclaration node) {
        JConstructorSymbol symbol = node.getSymbol();
        assert symbol != null : "Null symbol for " + node;
        return symbol.getFormalParameters();
    }

    static NodeStream<ASTVariableDeclaratorId> formalsOf(ASTMethodOrConstructorDeclaration node) {
        return node.getFormalParameters().toStream().map(ASTFormalParameter::getVarId);
    }
}<|MERGE_RESOLUTION|>--- conflicted
+++ resolved
@@ -21,17 +21,9 @@
 import net.sourceforge.pmd.lang.java.ast.ASTLambdaParameter;
 import net.sourceforge.pmd.lang.java.ast.ASTLocalVariableDeclaration;
 import net.sourceforge.pmd.lang.java.ast.ASTMethodOrConstructorDeclaration;
-<<<<<<< HEAD
 import net.sourceforge.pmd.lang.java.ast.ASTRecordComponent;
 import net.sourceforge.pmd.lang.java.ast.ASTRecordConstructorDeclaration;
-import net.sourceforge.pmd.lang.java.ast.ASTResource;
-import net.sourceforge.pmd.lang.java.ast.ASTResourceList;
-import net.sourceforge.pmd.lang.java.ast.ASTSwitchFallthroughBranch;
-import net.sourceforge.pmd.lang.java.ast.ASTSwitchLike;
-=======
->>>>>>> b223a9db
 import net.sourceforge.pmd.lang.java.ast.ASTVariableDeclaratorId;
-import net.sourceforge.pmd.lang.java.ast.JavaNode;
 import net.sourceforge.pmd.lang.java.symbols.JConstructorSymbol;
 import net.sourceforge.pmd.lang.java.symbols.JFormalParamSymbol;
 import net.sourceforge.pmd.lang.java.symbols.JVariableSymbol;
@@ -106,27 +98,6 @@
         return new VarResolveResult(it.getSymbol(), this, it);
     }
 
-<<<<<<< HEAD
-    @NonNull
-    protected ResolveResultImpl<JVariableSymbol> makeResult(@NonNull JVariableSymbol it, JavaNode contributor) {
-        return new VarResolveResult(it, this, contributor);
-    }
-
-    static NodeStream<ASTVariableDeclaratorId> varsOfBlock(ASTBlock node) {
-        return node.children(ASTLocalVariableDeclaration.class)
-                   .flatMap(ASTLocalVariableDeclaration::getVarIds);
-    }
-
-    static NodeStream<ASTVariableDeclaratorId> varsOfSwitchBlock(ASTSwitchLike node) {
-        return node.getBranches()
-                   .filterIs(ASTSwitchFallthroughBranch.class)
-                   .flatMap(ASTSwitchFallthroughBranch::getStatements)
-                   .filterIs(ASTLocalVariableDeclaration.class)
-                   .flatMap(ASTLocalVariableDeclaration::getVarIds);
-    }
-
-=======
->>>>>>> b223a9db
     static NodeStream<ASTVariableDeclaratorId> varsOfInit(ASTForStatement node) {
         return NodeStream.of(node.getInit())
                          .filterIs(ASTLocalVariableDeclaration.class)
