/*
 * BSD-style license; for more info see http://pmd.sourceforge.net/license.html
 */

package net.sourceforge.pmd.lang.java.rule.performance;

import java.util.Objects;

import net.sourceforge.pmd.lang.ast.Node;
import net.sourceforge.pmd.lang.java.ast.ASTArgumentList;
import net.sourceforge.pmd.lang.java.ast.ASTAssignmentOperator;
import net.sourceforge.pmd.lang.java.ast.ASTConditionalExpression;
import net.sourceforge.pmd.lang.java.ast.ASTDoStatement;
import net.sourceforge.pmd.lang.java.ast.ASTEqualityExpression;
import net.sourceforge.pmd.lang.java.ast.ASTFieldDeclaration;
import net.sourceforge.pmd.lang.java.ast.ASTForStatement;
import net.sourceforge.pmd.lang.java.ast.ASTFormalParameter;
import net.sourceforge.pmd.lang.java.ast.ASTName;
import net.sourceforge.pmd.lang.java.ast.ASTPrimaryExpression;
import net.sourceforge.pmd.lang.java.ast.ASTStatementExpression;
import net.sourceforge.pmd.lang.java.ast.ASTVariableDeclaratorId;
import net.sourceforge.pmd.lang.java.ast.ASTWhileStatement;
import net.sourceforge.pmd.lang.java.rule.AbstractJavaRule;
import net.sourceforge.pmd.lang.java.typeresolution.TypeHelper;
import net.sourceforge.pmd.lang.symboltable.NameOccurrence;

public class UseStringBufferForStringAppendsRule extends AbstractJavaRule {

    public UseStringBufferForStringAppendsRule() {
        addRuleChainVisit(ASTVariableDeclaratorId.class);
    }

    @Override
    public Object visit(ASTVariableDeclaratorId node, Object data) {
<<<<<<< HEAD
        if (!TypeHelper.isA(node, String.class) || node.hasArrayType()) {
            return data;
        }
        Node parent = node.getParent().getParent();
        if (!(parent instanceof ASTLocalVariableDeclaration)) {
=======
        if (!TypeHelper.isA(node, String.class) || node.isArray()
                || node.getNthParent(3) instanceof ASTForStatement) {
>>>>>>> dc207a04
            return data;
        }

        for (NameOccurrence no : node.getUsages()) {
            Node name = no.getLocation();
            ASTStatementExpression statement = name.getFirstParentOfType(ASTStatementExpression.class);
            if (statement == null) {
                continue;
            }
            ASTArgumentList argList = name.getFirstParentOfType(ASTArgumentList.class);
            if (argList != null && argList.getFirstParentOfType(ASTStatementExpression.class) == statement) {
                // used in method call
                continue;
            }
            ASTEqualityExpression equality = name.getFirstParentOfType(ASTEqualityExpression.class);
            if (equality != null && equality.getFirstParentOfType(ASTStatementExpression.class) == statement) {
                // used in condition
                continue;
            }
            if ((node.getNthParent(2) instanceof ASTFieldDeclaration
                    || node.getParent() instanceof ASTFormalParameter)
                    && isNotWithinLoop(name)) {
                // ignore if the field or formal parameter is *not* used within loops
                continue;
            }
            ASTConditionalExpression conditional = name.getFirstParentOfType(ASTConditionalExpression.class);

            if (conditional != null) {
                Node thirdParent = name.getNthParent(3);
                Node fourthParent = name.getNthParent(4);
                if ((Objects.equals(thirdParent, conditional) || Objects.equals(fourthParent, conditional))
                        && conditional.getFirstParentOfType(ASTStatementExpression.class) == statement) {
                    // is used in ternary as only option (not appended to other
                    // string)
                    continue;
                }
            }
            if (statement.getNumChildren() > 0 && statement.getChild(0) instanceof ASTPrimaryExpression) {
                ASTName astName = statement.getChild(0).getFirstDescendantOfType(ASTName.class);
                if (astName != null) {
                    if (astName.equals(name)) {
                        ASTAssignmentOperator assignmentOperator = statement
                                .getFirstDescendantOfType(ASTAssignmentOperator.class);
                        if (assignmentOperator != null && assignmentOperator.isCompound()) {
                            addViolation(data, assignmentOperator);
                        }
                    } else if (astName.getImage().equals(name.getImage())) {
                        ASTAssignmentOperator assignmentOperator = statement
                                .getFirstDescendantOfType(ASTAssignmentOperator.class);
                        if (assignmentOperator != null && !assignmentOperator.isCompound()) {
                            addViolation(data, astName);
                        }
                    }
                }
            }
        }
        return data;
    }

    private boolean isNotWithinLoop(Node name) {
        return name.getFirstParentOfType(ASTForStatement.class) == null
                && name.getFirstParentOfType(ASTWhileStatement.class) == null
                && name.getFirstParentOfType(ASTDoStatement.class) == null;
    }
}<|MERGE_RESOLUTION|>--- conflicted
+++ resolved
@@ -32,16 +32,8 @@
 
     @Override
     public Object visit(ASTVariableDeclaratorId node, Object data) {
-<<<<<<< HEAD
-        if (!TypeHelper.isA(node, String.class) || node.hasArrayType()) {
-            return data;
-        }
-        Node parent = node.getParent().getParent();
-        if (!(parent instanceof ASTLocalVariableDeclaration)) {
-=======
-        if (!TypeHelper.isA(node, String.class) || node.isArray()
+        if (!TypeHelper.isA(node, String.class) || node.hasArrayType()
                 || node.getNthParent(3) instanceof ASTForStatement) {
->>>>>>> dc207a04
             return data;
         }
 
