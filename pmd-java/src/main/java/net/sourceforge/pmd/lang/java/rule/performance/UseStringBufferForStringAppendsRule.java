--- conflicted
+++ resolved
@@ -38,11 +38,7 @@
      */
     @Override
     public Object visit(ASTVariableDeclaratorId node, Object data) {
-<<<<<<< HEAD
-        if (!TypeHelper.isA(node, String.class) || node.hasArrayType()
-=======
-        if (!TypeTestUtil.isA(String.class, node) || node.isArray()
->>>>>>> 9c82dd11
+        if (!TypeTestUtil.isA(String.class, node) || node.hasArrayType()
                 || node.getNthParent(3) instanceof ASTForStatement) {
             return data;
         }
