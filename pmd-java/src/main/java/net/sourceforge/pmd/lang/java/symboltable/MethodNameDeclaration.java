/**
 * BSD-style license; for more info see http://pmd.sourceforge.net/license.html
 */

package net.sourceforge.pmd.lang.java.symboltable;

import java.util.List;
import java.util.Objects;

import net.sourceforge.pmd.internal.util.IteratorUtil;
import net.sourceforge.pmd.lang.java.ast.ASTFormalParameter;
import net.sourceforge.pmd.lang.java.ast.ASTFormalParameters;
import net.sourceforge.pmd.lang.java.ast.ASTMethodDeclaration;
import net.sourceforge.pmd.lang.java.ast.ASTType;
import net.sourceforge.pmd.lang.symboltable.AbstractNameDeclaration;

public class MethodNameDeclaration extends AbstractNameDeclaration {

    public MethodNameDeclaration(ASTMethodDeclaration node) {
        super(node);
    }

    public int getParameterCount() {
        return getDeclarator().getArity();
    }

    public boolean isVarargs() {
        ASTFormalParameters params = (ASTFormalParameters) node.getChild(0);
        if (params.getParameterCount() == 0) {
            return false;
        }

        // If it's a varargs, it HAS to be the last parameter
        ASTFormalParameter p = (ASTFormalParameter) params.getChild(params.getParameterCount() - 1);
        return p.isVarargs();
    }

    public String getParameterDisplaySignature() {
        StringBuilder sb = new StringBuilder("(");
<<<<<<< HEAD
        // TODO - this can be written with Streams and Collectors::joining
        for (ASTFormalParameter p : getDeclarator().getFormalParameters()) {
=======
        ASTFormalParameters params = (ASTFormalParameters) node.getChild(0);
        // TODO - this can be optimized - add [0] then ,[n] in a loop.
        // no need to trim at the end
        for (int i = 0; i < ((ASTMethodDeclarator) node).getParameterCount(); i++) {
            ASTFormalParameter p = (ASTFormalParameter) params.getChild(i);
>>>>>>> 240b1fe6
            sb.append(p.getTypeNode().getTypeImage());
            if (p.isVarargs()) {
                sb.append("...");
            }
            sb.append(',');
        }
        if (sb.charAt(sb.length() - 1) == ',') {
            sb.deleteCharAt(sb.length() - 1);
        }
        sb.append(')');
        return sb.toString();
    }

    public ASTMethodDeclaration getDeclarator() {
        return (ASTMethodDeclaration) node;
    }

    @Override
    public boolean equals(Object o) {
        if (!(o instanceof MethodNameDeclaration)) {
            return false;
        }

        MethodNameDeclaration other = (MethodNameDeclaration) o;

        // compare name
        if (!other.getName().equals(getName())) {
            return false;
        }

        // compare parameter count - this catches the case where there are no
        // params, too
        if (other.getParameterCount() != this.getParameterCount()) {
            return false;
        }

        // compare parameter types
<<<<<<< HEAD

        List<ASTFormalParameter> myParams = IteratorUtil.toList(getDeclarator().getFormalParameters().iterator());
        List<ASTFormalParameter> otherParams = IteratorUtil.toList(other.getDeclarator().getFormalParameters().iterator());

        for (int i = 0; i < myParams.size(); i++) {
            ASTFormalParameter myParam = myParams.get(i);
            ASTFormalParameter otherParam = otherParams.get(i);
=======
        ASTFormalParameters myParams = (ASTFormalParameters) node.getChild(0);
        ASTFormalParameters otherParams = (ASTFormalParameters) other.node.getChild(0);
        for (int i = 0; i < ((ASTMethodDeclarator) node).getParameterCount(); i++) {
            ASTFormalParameter myParam = (ASTFormalParameter) myParams.getChild(i);
            ASTFormalParameter otherParam = (ASTFormalParameter) otherParams.getChild(i);
>>>>>>> 240b1fe6

            // Compare vararg
            if (myParam.isVarargs() != otherParam.isVarargs()) {
                return false;
            }

<<<<<<< HEAD
            ASTType myTypeNode = myParam.getTypeNode();
            ASTType otherTypeNode = otherParam.getTypeNode();
=======
            Node myTypeNode = myParam.getTypeNode().getChild(0);
            Node otherTypeNode = otherParam.getTypeNode().getChild(0);
>>>>>>> 240b1fe6

            // compare primitive vs reference type
            if (myTypeNode.getClass() != otherTypeNode.getClass()) {
                return false;
            }

            // if we could resolve the first one, assume we could resolve the second
            if (myTypeNode.getTypeDefinition() != null
                && !myTypeNode.getTypeDefinition().equals(otherTypeNode.getTypeDefinition())) {
                return false;
            }

            // fallback on simple comparison of type images
            // this can be fooled by one method using "String"
            // and the other method using "java.lang.String"
            // once we get real types in here that should get fixed
<<<<<<< HEAD
            if (!Objects.equals(myTypeNode.getTypeImage(), otherTypeNode.getTypeImage())) {
=======
            String myTypeImg;
            String otherTypeImg;
            if (myTypeNode instanceof ASTPrimitiveType) {
                myTypeImg = myTypeNode.getImage();
                otherTypeImg = otherTypeNode.getImage();
            } else {
                myTypeImg = myTypeNode.getChild(0).getImage();
                otherTypeImg = otherTypeNode.getChild(0).getImage();
            }

            if (!myTypeImg.equals(otherTypeImg)) {
>>>>>>> 240b1fe6
                return false;
            }
        }
        return true;
    }

    @Override
    public int hashCode() {
<<<<<<< HEAD
        ASTMethodDeclaration declaration = getDeclarator();
        int hash = declaration.getName().hashCode() * 31 + declaration.getArity();
=======
        int hash = node.getImage().hashCode() * 31 + ((ASTMethodDeclarator) node).getParameterCount();

        ASTFormalParameters myParams = (ASTFormalParameters) node.getChild(0);
        for (int i = 0; i < ((ASTMethodDeclarator) node).getParameterCount(); i++) {
            ASTFormalParameter myParam = (ASTFormalParameter) myParams.getChild(i);
            Node myTypeNode = myParam.getTypeNode().getChild(0);

            String myTypeImg;
            if (myTypeNode instanceof ASTPrimitiveType) {
                myTypeImg = myTypeNode.getImage();
            } else {
                myTypeImg = myTypeNode.getChild(0).getImage();
            }
>>>>>>> 240b1fe6

        for (ASTFormalParameter myParam : declaration.getFormalParameters()) {
            String myTypeImg = myParam.getTypeNode().getTypeImage();
            hash = hash * 31 + myTypeImg.hashCode();
        }

        return hash;
    }

    @Override
    public String toString() {
        return "Method " + node.getImage() + ", line " + node.getBeginLine() + ", params = "
                + getDeclarator().getArity();
    }
}<|MERGE_RESOLUTION|>--- conflicted
+++ resolved
@@ -37,16 +37,8 @@
 
     public String getParameterDisplaySignature() {
         StringBuilder sb = new StringBuilder("(");
-<<<<<<< HEAD
         // TODO - this can be written with Streams and Collectors::joining
         for (ASTFormalParameter p : getDeclarator().getFormalParameters()) {
-=======
-        ASTFormalParameters params = (ASTFormalParameters) node.getChild(0);
-        // TODO - this can be optimized - add [0] then ,[n] in a loop.
-        // no need to trim at the end
-        for (int i = 0; i < ((ASTMethodDeclarator) node).getParameterCount(); i++) {
-            ASTFormalParameter p = (ASTFormalParameter) params.getChild(i);
->>>>>>> 240b1fe6
             sb.append(p.getTypeNode().getTypeImage());
             if (p.isVarargs()) {
                 sb.append("...");
@@ -84,7 +76,6 @@
         }
 
         // compare parameter types
-<<<<<<< HEAD
 
         List<ASTFormalParameter> myParams = IteratorUtil.toList(getDeclarator().getFormalParameters().iterator());
         List<ASTFormalParameter> otherParams = IteratorUtil.toList(other.getDeclarator().getFormalParameters().iterator());
@@ -92,26 +83,14 @@
         for (int i = 0; i < myParams.size(); i++) {
             ASTFormalParameter myParam = myParams.get(i);
             ASTFormalParameter otherParam = otherParams.get(i);
-=======
-        ASTFormalParameters myParams = (ASTFormalParameters) node.getChild(0);
-        ASTFormalParameters otherParams = (ASTFormalParameters) other.node.getChild(0);
-        for (int i = 0; i < ((ASTMethodDeclarator) node).getParameterCount(); i++) {
-            ASTFormalParameter myParam = (ASTFormalParameter) myParams.getChild(i);
-            ASTFormalParameter otherParam = (ASTFormalParameter) otherParams.getChild(i);
->>>>>>> 240b1fe6
 
             // Compare vararg
             if (myParam.isVarargs() != otherParam.isVarargs()) {
                 return false;
             }
 
-<<<<<<< HEAD
             ASTType myTypeNode = myParam.getTypeNode();
             ASTType otherTypeNode = otherParam.getTypeNode();
-=======
-            Node myTypeNode = myParam.getTypeNode().getChild(0);
-            Node otherTypeNode = otherParam.getTypeNode().getChild(0);
->>>>>>> 240b1fe6
 
             // compare primitive vs reference type
             if (myTypeNode.getClass() != otherTypeNode.getClass()) {
@@ -128,21 +107,7 @@
             // this can be fooled by one method using "String"
             // and the other method using "java.lang.String"
             // once we get real types in here that should get fixed
-<<<<<<< HEAD
             if (!Objects.equals(myTypeNode.getTypeImage(), otherTypeNode.getTypeImage())) {
-=======
-            String myTypeImg;
-            String otherTypeImg;
-            if (myTypeNode instanceof ASTPrimitiveType) {
-                myTypeImg = myTypeNode.getImage();
-                otherTypeImg = otherTypeNode.getImage();
-            } else {
-                myTypeImg = myTypeNode.getChild(0).getImage();
-                otherTypeImg = otherTypeNode.getChild(0).getImage();
-            }
-
-            if (!myTypeImg.equals(otherTypeImg)) {
->>>>>>> 240b1fe6
                 return false;
             }
         }
@@ -151,24 +116,8 @@
 
     @Override
     public int hashCode() {
-<<<<<<< HEAD
         ASTMethodDeclaration declaration = getDeclarator();
         int hash = declaration.getName().hashCode() * 31 + declaration.getArity();
-=======
-        int hash = node.getImage().hashCode() * 31 + ((ASTMethodDeclarator) node).getParameterCount();
-
-        ASTFormalParameters myParams = (ASTFormalParameters) node.getChild(0);
-        for (int i = 0; i < ((ASTMethodDeclarator) node).getParameterCount(); i++) {
-            ASTFormalParameter myParam = (ASTFormalParameter) myParams.getChild(i);
-            Node myTypeNode = myParam.getTypeNode().getChild(0);
-
-            String myTypeImg;
-            if (myTypeNode instanceof ASTPrimitiveType) {
-                myTypeImg = myTypeNode.getImage();
-            } else {
-                myTypeImg = myTypeNode.getChild(0).getImage();
-            }
->>>>>>> 240b1fe6
 
         for (ASTFormalParameter myParam : declaration.getFormalParameters()) {
             String myTypeImg = myParam.getTypeNode().getTypeImage();
