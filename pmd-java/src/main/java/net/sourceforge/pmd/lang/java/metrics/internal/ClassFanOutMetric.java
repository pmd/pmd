/**
 * BSD-style license; for more info see http://pmd.sourceforge.net/license.html
 */

package net.sourceforge.pmd.lang.java.metrics.internal;

import org.apache.commons.lang3.mutable.MutableInt;

import net.sourceforge.pmd.lang.java.ast.ASTAnyTypeDeclaration;
import net.sourceforge.pmd.lang.java.ast.MethodLikeNode;
import net.sourceforge.pmd.lang.java.metrics.AbstractJavaClassMetric;
import net.sourceforge.pmd.lang.java.metrics.AbstractJavaOperationMetric;
import net.sourceforge.pmd.lang.java.metrics.internal.visitors.ClassFanOutVisitor;
import net.sourceforge.pmd.lang.metrics.MetricOption;
import net.sourceforge.pmd.lang.metrics.MetricOptions;


/**
 * The ClassFanOutComplexity counts the usage of other classes within this class.
 *
 * @author Andreas Pabst
 * @since October 2019
 */
public final class ClassFanOutMetric {

    public enum ClassFanOutOption implements MetricOption {
        /** Whether to include Classes in the java.lang package. */
        INCLUDE_JAVA_LANG("includeJavaLang");

        private final String vName;

        ClassFanOutOption(String valueName) {
            this.vName = valueName;
        }

        @Override
        public String valueName() {
            return vName;
        }
    }

    public static final class ClassFanOutClassMetric extends AbstractJavaClassMetric {

        @Override
        public double computeFor(ASTAnyTypeDeclaration node, MetricOptions options) {
            MutableInt cfo = (MutableInt) node.acceptVisitor(new ClassFanOutVisitor(options, node), new MutableInt(0));
            return (double) cfo.getValue();
        }
    }

    public static final class ClassFanOutOperationMetric extends AbstractJavaOperationMetric {

        @Override
        public boolean supports(MethodLikeNode node) {
            return true;
        }

        @Override
        public double computeFor(MethodLikeNode node, MetricOptions options) {
<<<<<<< HEAD
            MutableInt cfo = (MutableInt) node.jjtAccept(new ClassFanOutVisitor(options, node), new MutableInt(0));
=======
            MutableInt cfo;
            // look at the parent to catch annotations
            if (node.getParent() instanceof ASTClassOrInterfaceBodyDeclaration) {
                ASTClassOrInterfaceBodyDeclaration parent = (ASTClassOrInterfaceBodyDeclaration) node.getParent();
                cfo = (MutableInt) parent.acceptVisitor(new ClassFanOutVisitor(options, node), new MutableInt(0));
            } else {
                cfo = (MutableInt) node.acceptVisitor(new ClassFanOutVisitor(options, node), new MutableInt(0));
            }
>>>>>>> 9cfe4858

            return (double) cfo.getValue();
        }
    }
}<|MERGE_RESOLUTION|>--- conflicted
+++ resolved
@@ -57,19 +57,7 @@
 
         @Override
         public double computeFor(MethodLikeNode node, MetricOptions options) {
-<<<<<<< HEAD
-            MutableInt cfo = (MutableInt) node.jjtAccept(new ClassFanOutVisitor(options, node), new MutableInt(0));
-=======
-            MutableInt cfo;
-            // look at the parent to catch annotations
-            if (node.getParent() instanceof ASTClassOrInterfaceBodyDeclaration) {
-                ASTClassOrInterfaceBodyDeclaration parent = (ASTClassOrInterfaceBodyDeclaration) node.getParent();
-                cfo = (MutableInt) parent.acceptVisitor(new ClassFanOutVisitor(options, node), new MutableInt(0));
-            } else {
-                cfo = (MutableInt) node.acceptVisitor(new ClassFanOutVisitor(options, node), new MutableInt(0));
-            }
->>>>>>> 9cfe4858
-
+            MutableInt cfo = (MutableInt) node.acceptVisitor(new ClassFanOutVisitor(options, node), new MutableInt(0));
             return (double) cfo.getValue();
         }
     }
