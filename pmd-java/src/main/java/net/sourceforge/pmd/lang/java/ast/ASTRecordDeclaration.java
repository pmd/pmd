--- conflicted
+++ resolved
@@ -45,28 +45,8 @@
     }
 
     @Override
-<<<<<<< HEAD
     @NonNull
-    public ASTRecordComponentList getRecordComponentList() {
-=======
-    public TypeKind getTypeKind() {
-        return TypeKind.RECORD;
-    }
-
-    @Override
-    public NodeStream<ASTAnyTypeBodyDeclaration> getDeclarations() {
-        return getFirstChildOfType(ASTRecordBody.class).children(ASTAnyTypeBodyDeclaration.class);
-    }
-
-    @Override
-    public boolean isFindBoundary() {
-        return isNested();
-    }
-
-    @NonNull
-    @Override
     public ASTRecordComponentList getRecordComponents() {
->>>>>>> 66612aeb
         return getFirstChildOfType(ASTRecordComponentList.class);
     }
 }