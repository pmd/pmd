/**
 * BSD-style license; for more info see http://pmd.sourceforge.net/license.html
 */

package net.sourceforge.pmd.lang.java.rule.bestpractices;

import java.util.HashSet;
import java.util.Iterator;
import java.util.Set;
import java.util.regex.Matcher;
import java.util.regex.Pattern;

import net.sourceforge.pmd.lang.ast.Node;
import net.sourceforge.pmd.lang.java.ast.ASTClassOrInterfaceType;
import net.sourceforge.pmd.lang.java.ast.ASTCompilationUnit;
import net.sourceforge.pmd.lang.java.ast.ASTImportDeclaration;
import net.sourceforge.pmd.lang.java.ast.ASTName;
import net.sourceforge.pmd.lang.java.ast.ASTPackageDeclaration;
import net.sourceforge.pmd.lang.java.ast.ASTPrimaryExpression;
import net.sourceforge.pmd.lang.java.ast.ASTPrimaryPrefix;
import net.sourceforge.pmd.lang.java.ast.ASTPrimarySuffix;
import net.sourceforge.pmd.lang.java.ast.Comment;
import net.sourceforge.pmd.lang.java.ast.DummyJavaNode;
import net.sourceforge.pmd.lang.java.ast.FormalComment;
import net.sourceforge.pmd.lang.java.ast.TypeNode;
import net.sourceforge.pmd.lang.java.rule.AbstractJavaRule;
import net.sourceforge.pmd.lang.rule.ImportWrapper;

public class UnusedImportsRule extends AbstractJavaRule {

    protected Set<ImportWrapper> imports = new HashSet<>();

    /*
     * Patterns to match the following constructs:
     *
     * @see package.class#member(param, param) label {@linkplain
     * package.class#member(param, param) label} {@link
     * package.class#member(param, param) label} {@link package.class#field}
     * {@value package.class#field}
     * 
     * @throws package.class label
     */
    private static final Pattern SEE_PATTERN = Pattern
<<<<<<< HEAD
            .compile("@see\\s+(\\p{Alpha}?+\\w*)(?:#\\w*(?:\\(([\\w\\s,]*)\\))?)?");
=======
            .compile("@see\\s+(\\p{Alpha}?+\\w*)(?:#\\w*(?:\\(([\\w\\s,\\[\\]]*)\\))?)?");
>>>>>>> 0b650f6a

    private static final Pattern LINK_PATTERNS = Pattern
            .compile("\\{@link(?:plain)?\\s+(\\p{Alpha}\\w*)(?:#\\w*(?:\\(([.\\w\\s,\\[\\]]*)\\))?)?[\\s\\}]");

    private static final Pattern VALUE_PATTERN = Pattern.compile("\\{@value\\s+(\\p{Alpha}\\w*)[\\s#\\}]");

    private static final Pattern THROWS_PATTERN = Pattern.compile("@throws\\s+(\\p{Alpha}\\w*)");

    private static final Pattern[] PATTERNS = { SEE_PATTERN, LINK_PATTERNS, VALUE_PATTERN, THROWS_PATTERN };

    @Override
    public Object visit(ASTCompilationUnit node, Object data) {
        imports.clear();
        super.visit(node, data);
        visitComments(node);

        /*
         * special handling for Bug 2606609 : False "UnusedImports" positive in
         * package-info.java package annotations are processed before the import
         * clauses so they need to be examined again later on.
         */
        if (node.jjtGetNumChildren() > 0 && node.jjtGetChild(0) instanceof ASTPackageDeclaration) {
            visit((ASTPackageDeclaration) node.jjtGetChild(0), data);
        }
        for (ImportWrapper wrapper : imports) {
            addViolation(data, wrapper.getNode(), wrapper.getFullName());
        }
        return data;
    }

    private void visitComments(ASTCompilationUnit node) {
        if (imports.isEmpty()) {
            return;
        }
        for (Comment comment : node.getComments()) {
            if (!(comment instanceof FormalComment)) {
                continue;
            }
            for (Pattern p : PATTERNS) {
                Matcher m = p.matcher(comment.getImage());
                while (m.find()) {
                    String s = m.group(1);
                    imports.remove(new ImportWrapper(s, s, new DummyJavaNode(-1)));

                    if (m.groupCount() > 1) {
                        s = m.group(2);
                        if (s != null) {
                            String[] params = s.split("\\s*,\\s*");
                            for (String param : params) {
                                final int firstDot = param.indexOf('.');
                                final String expectedImportName;
                                if (firstDot == -1) {
                                    expectedImportName = param;
                                } else {
                                    expectedImportName = param.substring(0, firstDot);
                                }
                                imports.remove(new ImportWrapper(param, expectedImportName, new DummyJavaNode(-1)));
                            }
                        }
                    }

                    if (imports.isEmpty()) {
                        return;
                    }
                }
            }
        }
    }

    @Override
    public Object visit(ASTImportDeclaration node, Object data) {
        if (node.isImportOnDemand()) {
            ASTName importedType = (ASTName) node.jjtGetChild(0);
            imports.add(new ImportWrapper(importedType.getImage(), null, node, node.getType(), node.isStatic()));
        } else {
            if (!node.isImportOnDemand()) {
                ASTName importedType = (ASTName) node.jjtGetChild(0);
                String className;
                if (isQualifiedName(importedType)) {
                    int lastDot = importedType.getImage().lastIndexOf('.') + 1;
                    className = importedType.getImage().substring(lastDot);
                } else {
                    className = importedType.getImage();
                }
                imports.add(new ImportWrapper(importedType.getImage(), className, node));
            }
        }
        return data;
    }

    @Override
    public Object visit(ASTClassOrInterfaceType node, Object data) {
        check(node);
        return super.visit(node, data);
    }

    @Override
    public Object visit(ASTName node, Object data) {
        check(node);
        return data;
    }

    protected void check(Node node) {
        if (imports.isEmpty()) {
            return;
        }
        ImportWrapper candidate = getImportWrapper(node);
        Iterator<ImportWrapper> it = imports.iterator();
        while (it.hasNext()) {
            ImportWrapper i = it.next();
            if (i.matches(candidate)) {
                it.remove();
                return;
            }
        }
        if (TypeNode.class.isAssignableFrom(node.getClass()) && ((TypeNode) node).getType() != null) {
            Class<?> c = ((TypeNode) node).getType();
            if (c.getPackage() != null) {
                candidate = new ImportWrapper(c.getPackage().getName(), null);
                if (imports.contains(candidate)) {
                    imports.remove(candidate);
                }
            }
        }
    }

    protected ImportWrapper getImportWrapper(Node node) {
        String fullName = node.getImage();

        String name;
        if (!isQualifiedName(node)) {
            name = node.getImage();
        } else {
            // ASTName could be: MyClass.MyConstant
            // name -> MyClass
            // fullName -> MyClass.MyConstant
            name = node.getImage().substring(0, node.getImage().indexOf('.'));
            if (isMethodCall(node)) {
                // ASTName could be: MyClass.MyConstant.method(a, b)
                // name -> MyClass
                // fullName -> MyClass.MyConstant
                fullName = node.getImage().substring(0, node.getImage().lastIndexOf('.'));
            }
        }

        return new ImportWrapper(fullName, name);
    }

    private boolean isMethodCall(Node node) {
        // PrimaryExpression
        //     PrimaryPrefix
        //         Name
        //     PrimarySuffix

        if (node.jjtGetParent() instanceof ASTPrimaryPrefix && node.getNthParent(2) instanceof ASTPrimaryExpression) {
            Node primaryPrefix = node.jjtGetParent();
            Node expression = primaryPrefix.jjtGetParent();

            boolean hasNextSibling = expression.jjtGetNumChildren() > primaryPrefix.jjtGetChildIndex() + 1;
            if (hasNextSibling) {
                Node nextSibling = expression.jjtGetChild(primaryPrefix.jjtGetChildIndex() + 1);
                if (nextSibling instanceof ASTPrimarySuffix) {
                    return true;
                }
            }
        }
        return false;
    }
}<|MERGE_RESOLUTION|>--- conflicted
+++ resolved
@@ -41,11 +41,7 @@
      * @throws package.class label
      */
     private static final Pattern SEE_PATTERN = Pattern
-<<<<<<< HEAD
-            .compile("@see\\s+(\\p{Alpha}?+\\w*)(?:#\\w*(?:\\(([\\w\\s,]*)\\))?)?");
-=======
             .compile("@see\\s+(\\p{Alpha}?+\\w*)(?:#\\w*(?:\\(([\\w\\s,\\[\\]]*)\\))?)?");
->>>>>>> 0b650f6a
 
     private static final Pattern LINK_PATTERNS = Pattern
             .compile("\\{@link(?:plain)?\\s+(\\p{Alpha}\\w*)(?:#\\w*(?:\\(([.\\w\\s,\\[\\]]*)\\))?)?[\\s\\}]");
