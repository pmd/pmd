--- conflicted
+++ resolved
@@ -153,13 +153,9 @@
         if (imports.isEmpty()) {
             return;
         }
-<<<<<<< HEAD
         ImportWrapper candidate = getImportWrapper(node, image);
-=======
-        ImportWrapper candidate = getImportWrapper(node);
 
         // check exact imports
->>>>>>> 8ab362c0
         Iterator<ImportWrapper> it = imports.iterator();
         while (it.hasNext()) {
             ImportWrapper i = it.next();
