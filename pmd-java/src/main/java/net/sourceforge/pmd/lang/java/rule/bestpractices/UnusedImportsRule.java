--- conflicted
+++ resolved
@@ -18,207 +18,8 @@
     @Deprecated
     protected Set<ImportWrapper> imports = new HashSet<>();
 
-<<<<<<< HEAD
-    /*
-     * Patterns to match the following constructs:
-     *
-     * @see package.class#member(param, param) label {@linkplain
-     * package.class#member(param, param) label} {@link
-     * package.class#member(param, param) label} {@link package.class#field}
-     * {@value package.class#field}
-     *
-     * @throws package.class label
-     */
-    private static final Pattern SEE_PATTERN = Pattern
-            .compile("@see\\s+((?:\\p{Alpha}\\w*\\.)*(?:\\p{Alpha}\\w*))?(?:#\\w*(?:\\(([.\\w\\s,\\[\\]]*)\\))?)?");
-
-    private static final Pattern LINK_PATTERNS = Pattern
-            .compile("\\{@link(?:plain)?\\s+((?:\\p{Alpha}\\w*\\.)*(?:\\p{Alpha}\\w*))?(?:#\\w*(?:\\(([.\\w\\s,\\[\\]]*)\\))?)?[\\s\\}]");
-
-    private static final Pattern VALUE_PATTERN = Pattern.compile("\\{@value\\s+(\\p{Alpha}\\w*)[\\s#\\}]");
-
-    private static final Pattern THROWS_PATTERN = Pattern.compile("@throws\\s+(\\p{Alpha}\\w*)");
-
-    private static final Pattern[] PATTERNS = { SEE_PATTERN, LINK_PATTERNS, VALUE_PATTERN, THROWS_PATTERN };
-
-    @Override
-    public Object visit(ASTCompilationUnit node, Object data) {
-        imports.clear();
-        super.visit(node, data);
-        visitComments(node);
-
-        /*
-         * special handling for Bug 2606609 : False "UnusedImports" positive in
-         * package-info.java package annotations are processed before the import
-         * clauses so they need to be examined again later on.
-         */
-        if (node.getNumChildren() > 0 && node.getChild(0) instanceof ASTPackageDeclaration) {
-            visit((ASTPackageDeclaration) node.getChild(0), data);
-        }
-        for (ImportWrapper wrapper : imports) {
-            addViolation(data, wrapper.getNode(), wrapper.getFullName());
-        }
-        return data;
-    }
-
-    private void visitComments(ASTCompilationUnit node) {
-        if (imports.isEmpty()) {
-            return;
-        }
-        for (Comment comment : node.getComments()) {
-            if (!(comment instanceof FormalComment)) {
-                continue;
-            }
-            for (Pattern p : PATTERNS) {
-                Matcher m = p.matcher(comment.getImage());
-                while (m.find()) {
-                    String fullname = m.group(1);
-
-                    if (fullname != null) { // may be null for "@see #" and "@link #"
-                        imports.remove(new ImportWrapper(fullname, fullname));
-                    }
-
-                    if (m.groupCount() > 1) {
-                        fullname = m.group(2);
-                        if (fullname != null) {
-                            String[] params = fullname.split("\\s*,\\s*");
-                            for (String param : params) {
-                                final int firstDot = param.indexOf('.');
-                                final String expectedImportName;
-                                if (firstDot == -1) {
-                                    expectedImportName = param;
-                                } else {
-                                    expectedImportName = param.substring(0, firstDot);
-                                }
-                                imports.remove(new ImportWrapper(param, expectedImportName));
-                            }
-                        }
-                    }
-
-                    if (imports.isEmpty()) {
-                        return;
-                    }
-                }
-            }
-        }
-    }
-
-    @Override
-    public Object visit(ASTImportDeclaration node, Object data) {
-        // This was edited during the grammar updating process, because
-        // ImportDeclaration is not a TypeNode anymore, and there is no Name anymore.
-        // If tests are failing, refer to the history of this file to get the
-        // previously working version.
-        if (node.isImportOnDemand()) {
-            imports.add(new ImportWrapper(node.getImportedName(), null, node, node.isStatic()));
-        } else {
-            String importedType = node.getImportedName();
-            String className;
-            if (isQualifiedName(importedType)) {
-                int lastDot = importedType.lastIndexOf('.') + 1;
-                className = importedType.substring(lastDot);
-            } else {
-                className = importedType;
-            }
-            imports.add(new ImportWrapper(importedType, className, node));
-        }
-        return data;
-    }
-
-    @Override
-    public Object visit(ASTClassOrInterfaceType node, Object data) {
-        check(node, node.getTypeImage());
-        return super.visit(node, data);
-    }
-
-    @Override
-    public Object visit(ASTName node, Object data) {
-        check(node, node.getImage());
-        return data;
-    }
-
-    protected void check(Node node, String image) {
-        if (imports.isEmpty()) {
-            return;
-        }
-        ImportWrapper candidate = getImportWrapper(node, image);
-
-        // check exact imports
-        Iterator<ImportWrapper> it = imports.iterator();
-        while (it.hasNext()) {
-            ImportWrapper i = it.next();
-            if (!i.isStaticOnDemand() && i.matches(candidate)) {
-                it.remove();
-                return;
-            }
-        }
-
-        // check static on-demand imports
-        it = imports.iterator();
-        while (it.hasNext()) {
-            ImportWrapper i = it.next();
-            if (i.isStaticOnDemand() && i.matches(candidate)) {
-                it.remove();
-                return;
-            }
-        }
-
-        if (TypeNode.class.isAssignableFrom(node.getClass()) && ((TypeNode) node).getType() != null) {
-            Class<?> c = ((TypeNode) node).getType();
-            if (c.getPackage() != null) {
-                candidate = new ImportWrapper(c.getPackage().getName(), null);
-                if (imports.contains(candidate)) {
-                    imports.remove(candidate);
-                }
-            }
-        }
-    }
-
-    protected ImportWrapper getImportWrapper(Node node, String image) {
-        String fullName = image;
-
-        String name;
-        if (!isQualifiedName(image)) {
-            name = image;
-        } else {
-            // ASTName could be: MyClass.MyConstant
-            // name -> MyClass
-            // fullName -> MyClass.MyConstant
-            name = fullName.substring(0, node.getImage().indexOf('.'));
-            if (isMethodCall(node)) {
-                // ASTName could be: MyClass.MyConstant.method(a, b)
-                // name -> MyClass
-                // fullName -> MyClass.MyConstant
-                fullName = fullName.substring(0, fullName.lastIndexOf('.'));
-            }
-        }
-
-        return new ImportWrapper(fullName, name);
-    }
-
-    private boolean isMethodCall(Node node) {
-        // PrimaryExpression
-        //     PrimaryPrefix
-        //         Name
-        //     PrimarySuffix
-
-        if (node.getParent() instanceof ASTPrimaryPrefix && node.getNthParent(2) instanceof ASTPrimaryExpression) {
-            Node primaryPrefix = node.getParent();
-            Node expression = primaryPrefix.getParent();
-
-            boolean hasNextSibling = expression.getNumChildren() > primaryPrefix.getIndexInParent() + 1;
-            if (hasNextSibling) {
-                Node nextSibling = expression.getChild(primaryPrefix.getIndexInParent() + 1);
-                if (nextSibling instanceof ASTPrimarySuffix) {
-                    return true;
-                }
-            }
-        }
-        return false;
-=======
     @Override
     protected boolean justReportUnusedImports() {
         return true;
->>>>>>> fc1ef8e4
     }
 }