/**
 * BSD-style license; for more info see http://pmd.sourceforge.net/license.html
 */

package net.sourceforge.pmd.lang.java.rule.bestpractices;

import java.util.HashSet;
import java.util.Iterator;
import java.util.Set;
import java.util.regex.Matcher;
import java.util.regex.Pattern;

import net.sourceforge.pmd.lang.ast.Node;
import net.sourceforge.pmd.lang.java.ast.ASTClassOrInterfaceType;
import net.sourceforge.pmd.lang.java.ast.ASTCompilationUnit;
import net.sourceforge.pmd.lang.java.ast.ASTImportDeclaration;
import net.sourceforge.pmd.lang.java.ast.ASTName;
import net.sourceforge.pmd.lang.java.ast.ASTPackageDeclaration;
import net.sourceforge.pmd.lang.java.ast.ASTPrimaryExpression;
import net.sourceforge.pmd.lang.java.ast.ASTPrimaryPrefix;
import net.sourceforge.pmd.lang.java.ast.ASTPrimarySuffix;
import net.sourceforge.pmd.lang.java.ast.Comment;
import net.sourceforge.pmd.lang.java.ast.DummyJavaNode;
import net.sourceforge.pmd.lang.java.ast.FormalComment;
import net.sourceforge.pmd.lang.java.ast.TypeNode;
import net.sourceforge.pmd.lang.java.rule.AbstractJavaRule;
import net.sourceforge.pmd.lang.rule.ImportWrapper;

public class UnusedImportsRule extends AbstractJavaRule {

    protected Set<ImportWrapper> imports = new HashSet<>();

    /*
     * Patterns to match the following constructs:
     *
     * @see package.class#member(param, param) label {@linkplain
     * package.class#member(param, param) label} {@link
     * package.class#member(param, param) label} {@link package.class#field}
     * {@value package.class#field}
     *
     * @throws package.class label
     */
    private static final Pattern SEE_PATTERN = Pattern
            .compile("@see\\s+((?:\\p{Alpha}\\w*\\.)*(?:\\p{Alpha}\\w*))?(?:#\\w*(?:\\(([.\\w\\s,\\[\\]]*)\\))?)?");

    private static final Pattern LINK_PATTERNS = Pattern
            .compile("\\{@link(?:plain)?\\s+((?:\\p{Alpha}\\w*\\.)*(?:\\p{Alpha}\\w*))?(?:#\\w*(?:\\(([.\\w\\s,\\[\\]]*)\\))?)?[\\s\\}]");

    private static final Pattern VALUE_PATTERN = Pattern.compile("\\{@value\\s+(\\p{Alpha}\\w*)[\\s#\\}]");

    private static final Pattern THROWS_PATTERN = Pattern.compile("@throws\\s+(\\p{Alpha}\\w*)");

    private static final Pattern[] PATTERNS = { SEE_PATTERN, LINK_PATTERNS, VALUE_PATTERN, THROWS_PATTERN };

    @Override
    public Object visit(ASTCompilationUnit node, Object data) {
        imports.clear();
        super.visit(node, data);
        visitComments(node);

        /*
         * special handling for Bug 2606609 : False "UnusedImports" positive in
         * package-info.java package annotations are processed before the import
         * clauses so they need to be examined again later on.
         */
        if (node.getNumChildren() > 0 && node.getChild(0) instanceof ASTPackageDeclaration) {
            visit((ASTPackageDeclaration) node.getChild(0), data);
        }
        for (ImportWrapper wrapper : imports) {
            addViolation(data, wrapper.getNode(), wrapper.getFullName());
        }
        return data;
    }

    private void visitComments(ASTCompilationUnit node) {
        if (imports.isEmpty()) {
            return;
        }
        for (Comment comment : node.getComments()) {
            if (!(comment instanceof FormalComment)) {
                continue;
            }
            for (Pattern p : PATTERNS) {
                Matcher m = p.matcher(comment.getImage());
                while (m.find()) {
                    String s = m.group(1);

                    if (s != null) { // may be null for "@see #" and "@link #"
                        imports.remove(new ImportWrapper(s, s, new DummyJavaNode(-1)));
                    }

                    if (m.groupCount() > 1) {
                        s = m.group(2);
                        if (s != null) {
                            String[] params = s.split("\\s*,\\s*");
                            for (String param : params) {
                                final int firstDot = param.indexOf('.');
                                final String expectedImportName;
                                if (firstDot == -1) {
                                    expectedImportName = param;
                                } else {
                                    expectedImportName = param.substring(0, firstDot);
                                }
                                imports.remove(new ImportWrapper(param, expectedImportName, new DummyJavaNode(-1)));
                            }
                        }
                    }

                    if (imports.isEmpty()) {
                        return;
                    }
                }
            }
        }
    }

    @Override
    public Object visit(ASTImportDeclaration node, Object data) {
        // This was edited during the grammar updating process, because
        // ImportDeclaration is not a TypeNode anymore, and there is no Name anymore.
        // If tests are failing, refer to the history of this file to get the
        // previously working version.
        if (node.isImportOnDemand()) {
<<<<<<< HEAD
            Class<?> importedType = node.getRoot().getClassTypeResolver().loadClass(node.getImportedName());
            imports.add(new ImportWrapper(node.getImportedName(), null, node, importedType, node.isStatic()));
        } else {
            String importedType = node.getImportedName();
            String className;
            if (isQualifiedName(importedType)) {
                int lastDot = importedType.lastIndexOf('.') + 1;
                className = importedType.substring(lastDot);
            } else {
                className = importedType;
=======
            ASTName importedType = (ASTName) node.getChild(0);
            imports.add(new ImportWrapper(importedType.getImage(), null, node, node.getType(), node.isStatic()));
        } else {
            if (!node.isImportOnDemand()) {
                ASTName importedType = (ASTName) node.getChild(0);
                String className;
                if (isQualifiedName(importedType)) {
                    int lastDot = importedType.getImage().lastIndexOf('.') + 1;
                    className = importedType.getImage().substring(lastDot);
                } else {
                    className = importedType.getImage();
                }
                imports.add(new ImportWrapper(importedType.getImage(), className, node));
>>>>>>> 240b1fe6
            }
            imports.add(new ImportWrapper(importedType, className, node));
        }
        return data;
    }

    @Override
    public Object visit(ASTClassOrInterfaceType node, Object data) {
        check(node, node.getTypeImage());
        return super.visit(node, data);
    }

    @Override
    public Object visit(ASTName node, Object data) {
        check(node, node.getImage());
        return data;
    }

    protected void check(Node node, String image) {
        if (imports.isEmpty()) {
            return;
        }
        ImportWrapper candidate = getImportWrapper(node, image);
        Iterator<ImportWrapper> it = imports.iterator();
        while (it.hasNext()) {
            ImportWrapper i = it.next();
            if (i.matches(candidate)) {
                it.remove();
                return;
            }
        }
        if (TypeNode.class.isAssignableFrom(node.getClass()) && ((TypeNode) node).getType() != null) {
            Class<?> c = ((TypeNode) node).getType();
            if (c.getPackage() != null) {
                candidate = new ImportWrapper(c.getPackage().getName(), null);
                if (imports.contains(candidate)) {
                    imports.remove(candidate);
                }
            }
        }
    }

    protected ImportWrapper getImportWrapper(Node node, String image) {
        String fullName = image;

        String name;
        if (!isQualifiedName(image)) {
            name = image;
        } else {
            // ASTName could be: MyClass.MyConstant
            // name -> MyClass
            // fullName -> MyClass.MyConstant
            name = fullName.substring(0, node.getImage().indexOf('.'));
            if (isMethodCall(node)) {
                // ASTName could be: MyClass.MyConstant.method(a, b)
                // name -> MyClass
                // fullName -> MyClass.MyConstant
                fullName = fullName.substring(0, fullName.lastIndexOf('.'));
            }
        }

        return new ImportWrapper(fullName, name);
    }

    private boolean isMethodCall(Node node) {
        // PrimaryExpression
        //     PrimaryPrefix
        //         Name
        //     PrimarySuffix

        if (node.getParent() instanceof ASTPrimaryPrefix && node.getNthParent(2) instanceof ASTPrimaryExpression) {
            Node primaryPrefix = node.getParent();
            Node expression = primaryPrefix.getParent();

            boolean hasNextSibling = expression.getNumChildren() > primaryPrefix.getIndexInParent() + 1;
            if (hasNextSibling) {
                Node nextSibling = expression.getChild(primaryPrefix.getIndexInParent() + 1);
                if (nextSibling instanceof ASTPrimarySuffix) {
                    return true;
                }
            }
        }
        return false;
    }
}<|MERGE_RESOLUTION|>--- conflicted
+++ resolved
@@ -121,7 +121,6 @@
         // If tests are failing, refer to the history of this file to get the
         // previously working version.
         if (node.isImportOnDemand()) {
-<<<<<<< HEAD
             Class<?> importedType = node.getRoot().getClassTypeResolver().loadClass(node.getImportedName());
             imports.add(new ImportWrapper(node.getImportedName(), null, node, importedType, node.isStatic()));
         } else {
@@ -132,21 +131,6 @@
                 className = importedType.substring(lastDot);
             } else {
                 className = importedType;
-=======
-            ASTName importedType = (ASTName) node.getChild(0);
-            imports.add(new ImportWrapper(importedType.getImage(), null, node, node.getType(), node.isStatic()));
-        } else {
-            if (!node.isImportOnDemand()) {
-                ASTName importedType = (ASTName) node.getChild(0);
-                String className;
-                if (isQualifiedName(importedType)) {
-                    int lastDot = importedType.getImage().lastIndexOf('.') + 1;
-                    className = importedType.getImage().substring(lastDot);
-                } else {
-                    className = importedType.getImage();
-                }
-                imports.add(new ImportWrapper(importedType.getImage(), className, node));
->>>>>>> 240b1fe6
             }
             imports.add(new ImportWrapper(importedType, className, node));
         }
