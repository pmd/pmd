--- conflicted
+++ resolved
@@ -14,12 +14,8 @@
  *
  * @deprecated Use {@link NcssCountRule} instead.
  */
-<<<<<<< HEAD
+@Deprecated
 public class ExcessiveMethodLengthRule extends AbstractJavaCounterCheckRule.AbstractLineLengthCheckRule<ASTMethodOrConstructorDeclaration> {
-=======
-@Deprecated
-public class ExcessiveMethodLengthRule extends ExcessiveLengthRule {
->>>>>>> f0e113c3
     public ExcessiveMethodLengthRule() {
         super(ASTMethodOrConstructorDeclaration.class);
     }
