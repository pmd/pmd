/**
 * BSD-style license; for more info see http://pmd.sourceforge.net/license.html
 */

package net.sourceforge.pmd.lang.java.ast;

import net.sourceforge.pmd.annotation.InternalApi;

/**
 * Represents an annotation using the shorthand syntax for the default member.
 *
 * <pre class="grammar">
 *
 * SingleMemberAnnotation ::=  "@" Name "(" {@linkplain ASTMemberValue MemberValue} ")"
 *
 * </pre>
 *
 * @see ASTMarkerAnnotation
 * @see ASTNormalAnnotation
 */
<<<<<<< HEAD
public final class ASTSingleMemberAnnotation extends AbstractJavaTypeNode implements ASTAnnotation {
    ASTSingleMemberAnnotation(int id) {
        super(id);
    }

    ASTSingleMemberAnnotation(JavaParser p, int id) {
=======
public class ASTSingleMemberAnnotation extends AbstractJavaTypeNode {

    @InternalApi
    @Deprecated
    public ASTSingleMemberAnnotation(int id) {
        super(id);
    }

    @InternalApi
    @Deprecated
    public ASTSingleMemberAnnotation(JavaParser p, int id) {
>>>>>>> 2bcb8dcf
        super(p, id);
    }

    @Override
    public Object jjtAccept(JavaParserVisitor visitor, Object data) {
        return visitor.visit(this, data);
    }


    @Override
    public <T> void jjtAccept(SideEffectingVisitor<T> visitor, T data) {
        visitor.visit(this, data);
    }


    /**
     * Returns the value of the default member
     * set by this annotation.
     */
    public ASTMemberValue getMemberValue() {
        return (ASTMemberValue) jjtGetChild(0);
    }

}<|MERGE_RESOLUTION|>--- conflicted
+++ resolved
@@ -3,8 +3,6 @@
  */
 
 package net.sourceforge.pmd.lang.java.ast;
-
-import net.sourceforge.pmd.annotation.InternalApi;
 
 /**
  * Represents an annotation using the shorthand syntax for the default member.
@@ -18,26 +16,12 @@
  * @see ASTMarkerAnnotation
  * @see ASTNormalAnnotation
  */
-<<<<<<< HEAD
 public final class ASTSingleMemberAnnotation extends AbstractJavaTypeNode implements ASTAnnotation {
     ASTSingleMemberAnnotation(int id) {
         super(id);
     }
 
     ASTSingleMemberAnnotation(JavaParser p, int id) {
-=======
-public class ASTSingleMemberAnnotation extends AbstractJavaTypeNode {
-
-    @InternalApi
-    @Deprecated
-    public ASTSingleMemberAnnotation(int id) {
-        super(id);
-    }
-
-    @InternalApi
-    @Deprecated
-    public ASTSingleMemberAnnotation(JavaParser p, int id) {
->>>>>>> 2bcb8dcf
         super(p, id);
     }
 
