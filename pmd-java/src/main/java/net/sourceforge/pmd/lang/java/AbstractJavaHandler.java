--- conflicted
+++ resolved
@@ -42,11 +42,7 @@
  */
 public abstract class AbstractJavaHandler extends AbstractPmdLanguageVersionHandler {
 
-<<<<<<< HEAD
-    protected AbstractJavaHandler() {
-=======
     AbstractJavaHandler() {
->>>>>>> 12b647c5
         super(JavaProcessingStage.class);
     }
 
