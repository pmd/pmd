/**
 * BSD-style license; for more info see http://pmd.sourceforge.net/license.html
 */

package net.sourceforge.pmd.lang.java;

import java.util.Arrays;
import java.util.List;

import net.sourceforge.pmd.lang.AbstractPmdLanguageVersionHandler;
import net.sourceforge.pmd.lang.DataFlowHandler;
import net.sourceforge.pmd.lang.LanguageRegistry;
import net.sourceforge.pmd.lang.VisitorStarter;
import net.sourceforge.pmd.lang.XPathHandler;
import net.sourceforge.pmd.lang.ast.Node;
import net.sourceforge.pmd.lang.ast.xpath.DefaultASTXPathHandler;
import net.sourceforge.pmd.lang.dfa.DFAGraphRule;
import net.sourceforge.pmd.lang.java.ast.ASTAnyTypeDeclaration;
import net.sourceforge.pmd.lang.java.ast.ASTCompilationUnit;
import net.sourceforge.pmd.lang.java.ast.MethodLikeNode;
import net.sourceforge.pmd.lang.java.dfa.DataFlowFacade;
import net.sourceforge.pmd.lang.java.dfa.JavaDFAGraphRule;
import net.sourceforge.pmd.lang.java.metrics.JavaMetricsComputer;
import net.sourceforge.pmd.lang.java.metrics.api.JavaClassMetricKey;
import net.sourceforge.pmd.lang.java.metrics.api.JavaOperationMetricKey;
import net.sourceforge.pmd.lang.java.multifile.MultifileVisitorFacade;
import net.sourceforge.pmd.lang.java.qname.QualifiedNameResolver;
import net.sourceforge.pmd.lang.java.rule.JavaRuleViolationFactory;
import net.sourceforge.pmd.lang.java.symboltable.SymbolFacade;
import net.sourceforge.pmd.lang.java.typeresolution.TypeResolutionFacade;
import net.sourceforge.pmd.lang.java.xpath.GetCommentOnFunction;
import net.sourceforge.pmd.lang.java.xpath.JavaFunctions;
import net.sourceforge.pmd.lang.java.xpath.MetricFunction;
import net.sourceforge.pmd.lang.java.xpath.TypeIsExactlyFunction;
import net.sourceforge.pmd.lang.java.xpath.TypeIsFunction;
import net.sourceforge.pmd.lang.java.xpath.TypeOfFunction;
import net.sourceforge.pmd.lang.metrics.LanguageMetricsProvider;
import net.sourceforge.pmd.lang.metrics.MetricKey;
import net.sourceforge.pmd.lang.metrics.internal.AbstractLanguageMetricsProvider;
import net.sourceforge.pmd.lang.rule.RuleViolationFactory;

import net.sf.saxon.sxpath.IndependentContext;

/**
 * Implementation of LanguageVersionHandler for the Java AST. It uses anonymous
 * classes as adapters of the visitors to the VisitorStarter interface.
 *
 * @author pieter_van_raemdonck - Application Engineers NV/SA - www.ae.be
 *
 * @deprecated For removal, the abstraction is not useful.
 */
<<<<<<< HEAD
public abstract class AbstractJavaHandler extends AbstractPmdLanguageVersionHandler {

    AbstractJavaHandler() {
        super(JavaProcessingStage.class);
    }

=======
@Deprecated
public abstract class AbstractJavaHandler extends AbstractLanguageVersionHandler {
>>>>>>> 3833d8c1

    private final LanguageMetricsProvider<ASTAnyTypeDeclaration, MethodLikeNode> myMetricsProvider = new JavaMetricsProvider();

    @Override
    public DataFlowHandler getDataFlowHandler() {
        return new JavaDataFlowHandler();
    }

    @Override
    public XPathHandler getXPathHandler() {
        return new DefaultASTXPathHandler() {
            @Override
            public void initialize() {
                TypeOfFunction.registerSelfInSimpleContext();
                GetCommentOnFunction.registerSelfInSimpleContext();
                MetricFunction.registerSelfInSimpleContext();
                TypeIsFunction.registerSelfInSimpleContext();
                TypeIsExactlyFunction.registerSelfInSimpleContext();
            }

            @Override
            public void initialize(IndependentContext context) {
                super.initialize(context, LanguageRegistry.getLanguage(JavaLanguageModule.NAME), JavaFunctions.class);
            }
        };
    }

    @Override
    public RuleViolationFactory getRuleViolationFactory() {
        return JavaRuleViolationFactory.INSTANCE;
    }

    @Override
    public VisitorStarter getDataFlowFacade() {
        return new VisitorStarter() {
            @Override
            public void start(Node rootNode) {
                new DataFlowFacade().initializeWith(getDataFlowHandler(), (ASTCompilationUnit) rootNode);
            }
        };
    }

    @Override
    public VisitorStarter getSymbolFacade() {
        return new VisitorStarter() {
            @Override
            public void start(Node rootNode) {
                new SymbolFacade().initializeWith(null, (ASTCompilationUnit) rootNode);
            }
        };
    }

    @Override
    public VisitorStarter getSymbolFacade(final ClassLoader classLoader) {
        return new VisitorStarter() {
            @Override
            public void start(Node rootNode) {
                new SymbolFacade().initializeWith(classLoader, (ASTCompilationUnit) rootNode);
            }
        };
    }

    @Override
    public VisitorStarter getTypeResolutionFacade(final ClassLoader classLoader) {
        return new VisitorStarter() {
            @Override
            public void start(Node rootNode) {
                new TypeResolutionFacade().initializeWith(classLoader, (ASTCompilationUnit) rootNode);
            }
        };
    }

    @Deprecated
    @Override
    public VisitorStarter getMultifileFacade() {
        return new VisitorStarter() {
            @Override
            public void start(Node rootNode) {
                new MultifileVisitorFacade().initializeWith((ASTCompilationUnit) rootNode);
            }
        };
    }


    @Override
    public VisitorStarter getQualifiedNameResolutionFacade(final ClassLoader classLoader) {
        return new VisitorStarter() {
            @Override
            public void start(Node rootNode) {
                new QualifiedNameResolver().initializeWith(classLoader, (ASTCompilationUnit) rootNode);
            }
        };
    }


    @Override
    public DFAGraphRule getDFAGraphRule() {
        return new JavaDFAGraphRule();
    }


    @Override
    public LanguageMetricsProvider<ASTAnyTypeDeclaration, MethodLikeNode> getLanguageMetricsProvider() {
        return myMetricsProvider;
    }


    private static class JavaMetricsProvider extends AbstractLanguageMetricsProvider<ASTAnyTypeDeclaration, MethodLikeNode> {


        JavaMetricsProvider() {
            super(ASTAnyTypeDeclaration.class, MethodLikeNode.class, JavaMetricsComputer.getInstance());
        }


        @Override
        public List<? extends MetricKey<ASTAnyTypeDeclaration>> getAvailableTypeMetrics() {
            return Arrays.asList(JavaClassMetricKey.values());
        }


        @Override
        public List<? extends MetricKey<MethodLikeNode>> getAvailableOperationMetrics() {
            return Arrays.asList(JavaOperationMetricKey.values());
        }
    }
}<|MERGE_RESOLUTION|>--- conflicted
+++ resolved
@@ -49,17 +49,13 @@
  *
  * @deprecated For removal, the abstraction is not useful.
  */
-<<<<<<< HEAD
+@Deprecated
 public abstract class AbstractJavaHandler extends AbstractPmdLanguageVersionHandler {
 
     AbstractJavaHandler() {
         super(JavaProcessingStage.class);
     }
 
-=======
-@Deprecated
-public abstract class AbstractJavaHandler extends AbstractLanguageVersionHandler {
->>>>>>> 3833d8c1
 
     private final LanguageMetricsProvider<ASTAnyTypeDeclaration, MethodLikeNode> myMetricsProvider = new JavaMetricsProvider();
 
