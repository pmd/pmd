/**
 * BSD-style license; for more info see http://pmd.sourceforge.net/license.html
 */

package net.sourceforge.pmd.lang.java.symboltable;

import java.util.ArrayDeque;
import java.util.Deque;

import net.sourceforge.pmd.lang.ast.Node;
import net.sourceforge.pmd.lang.java.ast.ASTAnnotationTypeDeclaration;
import net.sourceforge.pmd.lang.java.ast.ASTBlock;
import net.sourceforge.pmd.lang.java.ast.ASTBlockStatement;
import net.sourceforge.pmd.lang.java.ast.ASTCatchStatement;
import net.sourceforge.pmd.lang.java.ast.ASTClassOrInterfaceBody;
import net.sourceforge.pmd.lang.java.ast.ASTClassOrInterfaceDeclaration;
import net.sourceforge.pmd.lang.java.ast.ASTCompilationUnit;
import net.sourceforge.pmd.lang.java.ast.ASTConstructorDeclaration;
import net.sourceforge.pmd.lang.java.ast.ASTEnumDeclaration;
import net.sourceforge.pmd.lang.java.ast.ASTFinallyStatement;
import net.sourceforge.pmd.lang.java.ast.ASTForStatement;
import net.sourceforge.pmd.lang.java.ast.ASTFormalParameters;
import net.sourceforge.pmd.lang.java.ast.ASTIfStatement;
import net.sourceforge.pmd.lang.java.ast.ASTImportDeclaration;
import net.sourceforge.pmd.lang.java.ast.ASTLambdaExpression;
import net.sourceforge.pmd.lang.java.ast.ASTMethodDeclaration;
import net.sourceforge.pmd.lang.java.ast.ASTMethodDeclarator;
import net.sourceforge.pmd.lang.java.ast.ASTPackageDeclaration;
import net.sourceforge.pmd.lang.java.ast.ASTSwitchStatement;
import net.sourceforge.pmd.lang.java.ast.ASTTryStatement;
import net.sourceforge.pmd.lang.java.ast.ASTTypeParameters;
import net.sourceforge.pmd.lang.java.ast.ASTVariableDeclaratorId;
import net.sourceforge.pmd.lang.java.ast.AbstractJavaNode;
import net.sourceforge.pmd.lang.java.ast.JavaNode;
import net.sourceforge.pmd.lang.java.ast.JavaParserVisitorAdapter;
import net.sourceforge.pmd.lang.symboltable.Scope;

/**
 * Visitor for scope creation. Visits all nodes of an AST and creates scope
 * objects for nodes representing syntactic entities which may contain
 * declarations. For example, a block may contain variable definitions (which
 * are declarations) and therefore needs a scope object where these declarations
 * can be associated, whereas an expression can't contain declarations and
 * therefore doesn't need a scope object. With the exception of global scopes,
 * each scope object is linked to its parent scope, which is the scope object of
 * the next embedding syntactic entity that has a scope.
 */
public class ScopeAndDeclarationFinder extends JavaParserVisitorAdapter {

    private ClassLoader classLoader;

    /**
     * A stack of scopes reflecting the scope hierarchy when a node is visited.
     * This is used to set the parents of the created scopes correctly.
     */
    private Deque<Scope> scopes = new ArrayDeque<>();

    /**
<<<<<<< HEAD
     * Creates a new {@link ScopeAndDeclarationFinder} using the current class
     * loader.
=======
     * Creates a new {@link ScopeAndDeclarationFinder} using the current class loader.
>>>>>>> 44120bb8
     */
    public ScopeAndDeclarationFinder() {
        this(ScopeAndDeclarationFinder.class.getClassLoader());
    }

    /**
     * Creates a new {@link ScopeAndDeclarationFinder}.
     * 
     * @param classLoader
     *            the class loader to use to resolve types, see
     *            {@link SourceFileScope} and {@link TypeSet}
     */
    public ScopeAndDeclarationFinder(ClassLoader classLoader) {
        this.classLoader = classLoader;
    }

    /**
<<<<<<< HEAD
     * Sets the scope of a node and adjusts the scope stack accordingly. The
     * scope on top of the stack is set as the parent of the given scope, which
     * is then also stored on the scope stack.
=======
     * Sets the scope of a node and adjusts the scope stack accordingly.
     * The scope on top of the stack is set as the parent of the given scope,
     * which is then also stored on the scope stack.
>>>>>>> 44120bb8
     *
     * @param newScope
     *            the scope for the node.
     * @param node
     *            the AST node for which the scope is to be set.
     * @throws java.util.EmptyStackException
     *             if the scope stack is empty.
     */
    private void addScope(Scope newScope, JavaNode node) {
        newScope.setParent(scopes.peek());
        scopes.push(newScope);
        node.setScope(newScope);
    }

    /**
     * Creates a new local scope for an AST node. The scope on top of the stack
     * is set as the parent of the new scope, which is then also stored on the
     * scope stack.
     *
     * @param node
     *            the AST node for which the scope has to be created.
     * @throws java.util.EmptyStackException
     *             if the scope stack is empty.
     */
    private void createLocalScope(JavaNode node) {
        addScope(new LocalScope(), node);
    }

    /**
     * Creates a new method scope for an AST node. The scope on top of the stack
     * is set as the parent of the new scope, which is then also stored on the
     * scope stack.
     *
     * @param node
     *            the AST node for which the scope has to be created.
     * @throws java.util.EmptyStackException
     *             if the scope stack is empty.
     */
    private void createMethodScope(JavaNode node) {
        addScope(new MethodScope(node), node);
    }

    /**
     * Creates a new class scope for an AST node. The scope on top of the stack
     * is set as the parent of the new scope, which is then also stored on the
     * scope stack.
     *
     * @param node
     *            the AST node for which the scope has to be created.
     * @throws java.util.EmptyStackException
     *             if the scope stack is empty.
     */
    private void createClassScope(JavaNode node) {
        Scope s = ((JavaNode) node.jjtGetParent()).getScope();
        ClassNameDeclaration classNameDeclaration = new ClassNameDeclaration(node);
        s.addDeclaration(classNameDeclaration);

<<<<<<< HEAD
        if (node instanceof ASTClassOrInterfaceBodyDeclaration) {
=======
        if (node instanceof ASTClassOrInterfaceBody) {
>>>>>>> 44120bb8
            addScope(new ClassScope(classNameDeclaration), node);
        } else {
            addScope(new ClassScope(node.getImage(), classNameDeclaration), node);
        }
    }

    /**
     * Creates a new global scope for an AST node. The new scope is stored on
     * the scope stack.
     *
     * @param node
     *            the AST node for which the scope has to be created.
     */
    private void createSourceFileScope(ASTCompilationUnit node) {
        // When we do full symbol resolution, we'll need to add a truly
        // top-level GlobalScope.
        SourceFileScope scope;
        ASTPackageDeclaration n = node.getPackageDeclaration();
        if (n != null) {
            scope = new SourceFileScope(classLoader, n.jjtGetChild(0).getImage());
        } else {
            scope = new SourceFileScope(classLoader);
        }
        scope.configureImports(node.findChildrenOfType(ASTImportDeclaration.class));

        scopes.push(scope);
        node.setScope(scope);
    }

    @Override
    public Object visit(ASTCompilationUnit node, Object data) {
        createSourceFileScope(node);
        cont(node);
        return data;
    }

    @Override
    public Object visit(ASTClassOrInterfaceDeclaration node, Object data) {
        createClassScope(node);
        cont(node);
        return data;
    }

    @Override
    public Object visit(ASTEnumDeclaration node, Object data) {
        createClassScope(node);
        ((ClassScope) node.getScope()).setIsEnum(true);
        cont(node);
        return data;
    }

    @Override
    public Object visit(ASTAnnotationTypeDeclaration node, Object data) {
        createClassScope(node);
        cont(node);
        return data;
    }

    @Override
<<<<<<< HEAD
    public Object visit(ASTClassOrInterfaceBodyDeclaration node, Object data) {
=======
    public Object visit(ASTClassOrInterfaceBody node, Object data) {
>>>>>>> 44120bb8
        if (node.isAnonymousInnerClass() || node.isEnumChild()) {
            createClassScope(node);
            cont(node);
        } else {
            super.visit(node, data);
        }
        return data;
    }

    @Override
    public Object visit(ASTBlock node, Object data) {
        createLocalScope(node);
        cont(node);
        return data;
    }

    @Override
    public Object visit(ASTCatchStatement node, Object data) {
        createLocalScope(node);
        cont(node);
        return data;
    }

    @Override
    public Object visit(ASTFinallyStatement node, Object data) {
        createLocalScope(node);
        cont(node);
        return data;
    }

    @Override
    public Object visit(ASTConstructorDeclaration node, Object data) {
        /*
         * Local variables declared inside the constructor need to be in a
         * different scope so special handling is needed
         */
        createMethodScope(node);

        Scope methodScope = node.getScope();

        Node formalParameters = node.jjtGetChild(0);
        int i = 1;
        int n = node.jjtGetNumChildren();
        if (!(formalParameters instanceof ASTFormalParameters)) {
            visit((ASTTypeParameters) formalParameters, data);
            formalParameters = node.jjtGetChild(1);
            i++;
        }
        visit((ASTFormalParameters) formalParameters, data);

        Scope localScope = null;
        for (; i < n; i++) {
            JavaNode b = (JavaNode) node.jjtGetChild(i);
            if (b instanceof ASTBlockStatement) {
                if (localScope == null) {
                    createLocalScope(node);
                    localScope = node.getScope();
                }
                b.setScope(localScope);
                visit(b, data);
            } else {
                visit(b, data);
            }
        }
        if (localScope != null) {
            // pop the local scope
            scopes.pop();

            // reset the correct scope for the constructor
            node.setScope(methodScope);
        }
        // pop the method scope
        scopes.pop();

        return data;
    }

    @Override
    public Object visit(ASTMethodDeclaration node, Object data) {
        createMethodScope(node);
        ASTMethodDeclarator md = node.getFirstChildOfType(ASTMethodDeclarator.class);
        node.getScope().getEnclosingScope(ClassScope.class).addDeclaration(new MethodNameDeclaration(md));
        cont(node);
        return data;
    }

    @Override
    public Object visit(ASTLambdaExpression node, Object data) {
        createLocalScope(node);
        cont(node);
        return data;
    }

    @Override
    public Object visit(ASTTryStatement node, Object data) {
        createLocalScope(node);
        cont(node);
        return data;
    }

    // TODO - what about while loops and do loops?
    @Override
    public Object visit(ASTForStatement node, Object data) {
        createLocalScope(node);
        cont(node);
        return data;
    }

    @Override
    public Object visit(ASTIfStatement node, Object data) {
        createLocalScope(node);
        cont(node);
        return data;
    }

    @Override
    public Object visit(ASTVariableDeclaratorId node, Object data) {
        VariableNameDeclaration decl = new VariableNameDeclaration(node);
        node.getScope().addDeclaration(decl);
        node.setNameDeclaration(decl);
        return super.visit(node, data);
    }

    @Override
    public Object visit(ASTSwitchStatement node, Object data) {
        createLocalScope(node);
        cont(node);
        return data;
    }

    private void cont(AbstractJavaNode node) {
        super.visit(node, null);
        scopes.pop();
    }
}<|MERGE_RESOLUTION|>--- conflicted
+++ resolved
@@ -56,12 +56,8 @@
     private Deque<Scope> scopes = new ArrayDeque<>();
 
     /**
-<<<<<<< HEAD
      * Creates a new {@link ScopeAndDeclarationFinder} using the current class
      * loader.
-=======
-     * Creates a new {@link ScopeAndDeclarationFinder} using the current class loader.
->>>>>>> 44120bb8
      */
     public ScopeAndDeclarationFinder() {
         this(ScopeAndDeclarationFinder.class.getClassLoader());
@@ -79,15 +75,9 @@
     }
 
     /**
-<<<<<<< HEAD
      * Sets the scope of a node and adjusts the scope stack accordingly. The
      * scope on top of the stack is set as the parent of the given scope, which
      * is then also stored on the scope stack.
-=======
-     * Sets the scope of a node and adjusts the scope stack accordingly.
-     * The scope on top of the stack is set as the parent of the given scope,
-     * which is then also stored on the scope stack.
->>>>>>> 44120bb8
      *
      * @param newScope
      *            the scope for the node.
@@ -145,11 +135,7 @@
         ClassNameDeclaration classNameDeclaration = new ClassNameDeclaration(node);
         s.addDeclaration(classNameDeclaration);
 
-<<<<<<< HEAD
-        if (node instanceof ASTClassOrInterfaceBodyDeclaration) {
-=======
         if (node instanceof ASTClassOrInterfaceBody) {
->>>>>>> 44120bb8
             addScope(new ClassScope(classNameDeclaration), node);
         } else {
             addScope(new ClassScope(node.getImage(), classNameDeclaration), node);
@@ -209,11 +195,7 @@
     }
 
     @Override
-<<<<<<< HEAD
-    public Object visit(ASTClassOrInterfaceBodyDeclaration node, Object data) {
-=======
     public Object visit(ASTClassOrInterfaceBody node, Object data) {
->>>>>>> 44120bb8
         if (node.isAnonymousInnerClass() || node.isEnumChild()) {
             createClassScope(node);
             cont(node);
