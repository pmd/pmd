/*
 * BSD-style license; for more info see http://pmd.sourceforge.net/license.html
 */

package net.sourceforge.pmd.lang.java.symbols.internal.asm;


import java.io.IOException;
import java.io.InputStream;
<<<<<<< HEAD
import java.net.URL;
import java.net.URLConnection;
=======
>>>>>>> b4781ada

import org.checkerframework.checker.nullness.qual.NonNull;
import org.checkerframework.checker.nullness.qual.Nullable;

abstract class Loader {


    @Nullable
    abstract InputStream getInputStream() throws IOException;


    static class FailedLoader extends Loader {

        static final FailedLoader INSTANCE = new FailedLoader();

        @Override
        @Nullable InputStream getInputStream() {
            return null;
        }

        @Override
        public String toString() {
            return "(failed loader)";
        }

    }

    static class StreamLoader extends Loader {
        private final @NonNull String name;
        private final @NonNull InputStream stream;

        StreamLoader(@NonNull String name, @NonNull InputStream stream) {
            this.name = name;
            this.stream = stream;
        }

        @Override
<<<<<<< HEAD
        @Nullable
        InputStream getInputStream() throws IOException {
            URLConnection connection = url.openConnection();
            // disable the cache, so that the underlying JarFile (if any) is closed, when
            // the returned stream is closed - leaving no open files behind.
            connection.setUseCaches(false);
            return connection.getInputStream();
=======
        @NonNull InputStream getInputStream() {
            return stream;
>>>>>>> b4781ada
        }

        @Override
        public String toString() {
            return "(StreamLoader for " + name + ")";
        }
    }
}<|MERGE_RESOLUTION|>--- conflicted
+++ resolved
@@ -7,11 +7,6 @@
 
 import java.io.IOException;
 import java.io.InputStream;
-<<<<<<< HEAD
-import java.net.URL;
-import java.net.URLConnection;
-=======
->>>>>>> b4781ada
 
 import org.checkerframework.checker.nullness.qual.NonNull;
 import org.checkerframework.checker.nullness.qual.Nullable;
@@ -49,18 +44,8 @@
         }
 
         @Override
-<<<<<<< HEAD
-        @Nullable
-        InputStream getInputStream() throws IOException {
-            URLConnection connection = url.openConnection();
-            // disable the cache, so that the underlying JarFile (if any) is closed, when
-            // the returned stream is closed - leaving no open files behind.
-            connection.setUseCaches(false);
-            return connection.getInputStream();
-=======
         @NonNull InputStream getInputStream() {
             return stream;
->>>>>>> b4781ada
         }
 
         @Override
