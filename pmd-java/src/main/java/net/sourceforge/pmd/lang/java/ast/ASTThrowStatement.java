--- conflicted
+++ resolved
@@ -49,12 +49,8 @@
      * @deprecated This method is too specific and doesn't support all cases.
      *             It will be removed with PMD 7.
      */
-<<<<<<< HEAD
-    public String getFirstClassOrInterfaceTypeImage() {
-=======
     @Deprecated
     public final String getFirstClassOrInterfaceTypeImage() {
->>>>>>> c8bc39a9
         final ASTClassOrInterfaceType t = getFirstDescendantOfType(ASTClassOrInterfaceType.class);
         return t == null ? null : t.getImage();
     }
