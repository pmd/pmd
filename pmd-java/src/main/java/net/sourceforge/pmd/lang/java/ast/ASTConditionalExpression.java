/**
 * BSD-style license; for more info see http://pmd.sourceforge.net/license.html
 */

package net.sourceforge.pmd.lang.java.ast;

/**
 * Represents a conditional expression, aka ternary expression.
 *
 * <pre class="grammar">
 *
 * ConditionalExpression ::= {@linkplain ASTExpression Expression} "?"  {@linkplain ASTExpression Expression} ":" {@linkplain ASTExpression Expression}
 *
 * </pre>
 */
public final class ASTConditionalExpression extends AbstractJavaExpr implements ASTExpression {


    ASTConditionalExpression(int id) {
        super(id);
    }

<<<<<<< HEAD
    ASTConditionalExpression(JavaParser p, int id) {
        super(p, id);
    }

=======
>>>>>>> 3c622ca1

    /**
     * Returns the node that represents the guard of this conditional.
     * That is the expression before the '?'.
     */
    public ASTExpression getCondition() {
        return (ASTExpression) getChild(0);
    }


    /**
     * Returns the node that represents the expression that will be evaluated
     * if the guard evaluates to true.
     */
    public ASTExpression getThenBranch() {
        return (ASTExpression) getChild(1);
    }


    /**
     * Returns the node that represents the expression that will be evaluated
     * if the guard evaluates to false.
     */
    public ASTExpression getElseBranch() {
        return (ASTExpression) getChild(2);
    }


    @Override
    public Object jjtAccept(JavaParserVisitor visitor, Object data) {
        return visitor.visit(this, data);
    }


    @Override
    public <T> void jjtAccept(SideEffectingVisitor<T> visitor, T data) {
        visitor.visit(this, data);
    }
}<|MERGE_RESOLUTION|>--- conflicted
+++ resolved
@@ -20,13 +20,6 @@
         super(id);
     }
 
-<<<<<<< HEAD
-    ASTConditionalExpression(JavaParser p, int id) {
-        super(p, id);
-    }
-
-=======
->>>>>>> 3c622ca1
 
     /**
      * Returns the node that represents the guard of this conditional.
