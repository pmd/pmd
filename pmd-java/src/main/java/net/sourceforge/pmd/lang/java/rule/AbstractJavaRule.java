--- conflicted
+++ resolved
@@ -160,13 +160,8 @@
         return null;
     }
 
-<<<<<<< HEAD
-
-
-=======
     @Deprecated
     public Object visit(ASTArguments node, Object data) {
         return null;
     }
->>>>>>> 25040c21
 }