/**
 * BSD-style license; for more info see http://pmd.sourceforge.net/license.html
 */

package net.sourceforge.pmd.lang.java.ast;

/**
 * Represents a type test on an object.
 *
 * <pre class="grammar">
 *
 * InstanceOfExpression ::= {@linkplain ASTExpression Expression} "instanceof" ({@linkplain ASTTypeExpression TypeExpression} | {@link ASTPattern Pattern})
 *
 * </pre>
 *
 * @deprecated Replaced with {@link ASTInfixExpression}
 */
@Deprecated
public class ASTInstanceOfExpression extends AbstractJavaExpr implements ASTExpression {

    ASTInstanceOfExpression(int id) {
        super(id);
    }


    public BinaryOp getOperator() {
        return BinaryOp.INSTANCEOF;
    }

    @Override
    public <P, R> R acceptVisitor(JavaVisitor<? super P, ? extends R> visitor, P data) {
        return visitor.visit(this, data);
    }


<<<<<<< HEAD
    @Override
    public <T> void jjtAccept(SideEffectingVisitor<T> visitor, T data) {
        visitor.visit(this, data);
    }

    public ASTTypeExpression getRightOperand() {
        return (ASTTypeExpression) getChild(1);
    }

    /** Gets the wrapped type node. */
=======
    /**
     * Gets the type against which the expression is tested.
     */
>>>>>>> a9996ab4
    public ASTType getTypeNode() {
        return getRightOperand().getTypeNode();
    }

}<|MERGE_RESOLUTION|>--- conflicted
+++ resolved
@@ -33,22 +33,14 @@
     }
 
 
-<<<<<<< HEAD
-    @Override
-    public <T> void jjtAccept(SideEffectingVisitor<T> visitor, T data) {
-        visitor.visit(this, data);
-    }
 
     public ASTTypeExpression getRightOperand() {
         return (ASTTypeExpression) getChild(1);
     }
 
-    /** Gets the wrapped type node. */
-=======
     /**
      * Gets the type against which the expression is tested.
      */
->>>>>>> a9996ab4
     public ASTType getTypeNode() {
         return getRightOperand().getTypeNode();
     }
