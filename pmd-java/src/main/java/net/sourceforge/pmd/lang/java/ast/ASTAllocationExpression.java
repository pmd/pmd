/**
 * BSD-style license; for more info see http://pmd.sourceforge.net/license.html
 */

package net.sourceforge.pmd.lang.java.ast;

import net.sourceforge.pmd.annotation.InternalApi;
import net.sourceforge.pmd.lang.java.qname.JavaTypeQualifiedName;


/**
 * @deprecated Replaced with {@link ASTArrayAllocation} and {@link ASTConstructorCall}
 */
@Deprecated
public class ASTAllocationExpression extends AbstractJavaTypeNode implements JavaQualifiableNode {

    private JavaTypeQualifiedName qualifiedName;

<<<<<<< HEAD

=======
    @InternalApi
    @Deprecated
>>>>>>> 2bcb8dcf
    public ASTAllocationExpression(int id) {
        super(id);
    }

<<<<<<< HEAD

=======
    @InternalApi
    @Deprecated
>>>>>>> 2bcb8dcf
    public ASTAllocationExpression(JavaParser p, int id) {
        super(p, id);
    }

    @Override
    public Object jjtAccept(JavaParserVisitor visitor, Object data) {
        return visitor.visit(this, data);
    }


    @Override
    public <T> void jjtAccept(SideEffectingVisitor<T> visitor, T data) {
        visitor.visit(this, data);
    }


    /**
     * Returns true if this expression defines a body,
     * which is compiled to an anonymous class. If this
     * method returns false, then {@link #getQualifiedName()}
     * returns {@code null}.
     */
    public boolean isAnonymousClass() {
        if (jjtGetNumChildren() > 1) {
            // check the last child
            return jjtGetChild(jjtGetNumChildren() - 1) instanceof ASTClassOrInterfaceBody;
        }
        return false;
    }

    /**
     * Gets the qualified name of the anonymous class
     * declared by this node, or null if this node
     * doesn't declare any.
     *
     * @see #isAnonymousClass()
     */
    @Override
    public JavaTypeQualifiedName getQualifiedName() {
        return qualifiedName;
    }

    @InternalApi
    @Deprecated
    public void setQualifiedName(JavaTypeQualifiedName qname) {
        this.qualifiedName = qname;
    }

}<|MERGE_RESOLUTION|>--- conflicted
+++ resolved
@@ -16,22 +16,14 @@
 
     private JavaTypeQualifiedName qualifiedName;
 
-<<<<<<< HEAD
-
-=======
     @InternalApi
     @Deprecated
->>>>>>> 2bcb8dcf
     public ASTAllocationExpression(int id) {
         super(id);
     }
 
-<<<<<<< HEAD
-
-=======
     @InternalApi
     @Deprecated
->>>>>>> 2bcb8dcf
     public ASTAllocationExpression(JavaParser p, int id) {
         super(p, id);
     }
