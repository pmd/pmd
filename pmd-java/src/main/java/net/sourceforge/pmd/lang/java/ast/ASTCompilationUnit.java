--- conflicted
+++ resolved
@@ -14,19 +14,12 @@
 import net.sourceforge.pmd.annotation.InternalApi;
 import net.sourceforge.pmd.lang.ast.NodeStream;
 import net.sourceforge.pmd.lang.ast.RootNode;
-<<<<<<< HEAD
+import net.sourceforge.pmd.lang.ast.impl.GenericNode;
 import net.sourceforge.pmd.lang.java.symbols.table.JSymbolTable;
 import net.sourceforge.pmd.lang.java.typeresolution.ClassTypeResolver;
 
 // FUTURE Change this class to extend from SimpleJavaNode, as TypeNode is not appropriate (unless I'm wrong)
-public final class ASTCompilationUnit extends AbstractJavaTypeNode implements RootNode {
-=======
-import net.sourceforge.pmd.lang.ast.impl.GenericNode;
-import net.sourceforge.pmd.lang.java.typeresolution.ClassTypeResolver;
-
-// FUTURE Change this class to extend from SimpleJavaNode, as TypeNode is not appropriate (unless I'm wrong)
-public class ASTCompilationUnit extends AbstractJavaTypeNode implements JavaNode, GenericNode<JavaNode>, RootNode {
->>>>>>> a9996ab4
+public final class ASTCompilationUnit extends AbstractJavaTypeNode implements JavaNode, GenericNode<JavaNode>, RootNode {
 
     private ClassTypeResolver classTypeResolver;
     private List<Comment> comments;
@@ -50,16 +43,6 @@
         return visitor.visit(this, data);
     }
 
-<<<<<<< HEAD
-
-    @Override
-    public <T> void jjtAccept(SideEffectingVisitor<T> visitor, T data) {
-        visitor.visit(this, data);
-    }
-
-
-    @Nullable
-=======
     /**
      * @deprecated Use {@code getPackageName().isEmpty()}
      */
@@ -68,7 +51,7 @@
         return getPackageDeclaration() == null;
     }
 
->>>>>>> a9996ab4
+    @Nullable
     public ASTPackageDeclaration getPackageDeclaration() {
         return AstImplUtil.getChildAs(this, 0, ASTPackageDeclaration.class);
     }
