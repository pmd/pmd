--- conflicted
+++ resolved
@@ -7,8 +7,6 @@
 
 import java.util.Iterator;
 import java.util.List;
-
-import net.sourceforge.pmd.lang.ast.Node;
 
 
 public class ASTFormalParameters extends AbstractJavaNode implements Iterable<ASTFormalParameter> {
@@ -26,6 +24,20 @@
                 ? parameters.size() - 1 : parameters.size();
     }
 
+    // override to specialize the return type
+
+    @Override
+    public ASTFormalParameter jjtGetChild(int index) {
+        return (ASTFormalParameter) super.jjtGetChild(index);
+    }
+
+
+    @Override
+    public ASTFormalParameter getLastChild() {
+        return (ASTFormalParameter) super.getLastChild();
+    }
+
+
     /**
      * Accept the visitor. *
      */
@@ -35,20 +47,10 @@
     }
 
 
-    @Override
-<<<<<<< HEAD
-    public ASTFormalParameter jjtGetChild(int index) {
-        return (ASTFormalParameter) super.jjtGetChild(index);
-    }
-
 
     @Override
-    public ASTFormalParameter getLastChild() {
-        return (ASTFormalParameter) super.getLastChild();
-=======
     public <T> void jjtAccept(SideEffectingVisitor<T> visitor, T data) {
         visitor.visit(this, data);
->>>>>>> 82aa8041
     }
 
 
