--- conflicted
+++ resolved
@@ -37,17 +37,10 @@
      * Returns the number of formal parameters.
      * This excludes the receiver parameter, if any.
      */
-<<<<<<< HEAD
     @Override
     public int size() {
         return getFirstChild() instanceof ASTReceiverParameter ? getNumChildren() - 1
                                                                : getNumChildren();
-=======
-    @Deprecated
-    @DeprecatedAttribute(replaceWith = "@Size")
-    public int getParameterCount() {
-        return size();
->>>>>>> bb9341ed
     }
 
     @Override
