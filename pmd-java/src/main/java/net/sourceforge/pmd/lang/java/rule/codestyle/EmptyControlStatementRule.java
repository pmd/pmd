/**
 * BSD-style license; for more info see http://pmd.sourceforge.net/license.html
 */

package net.sourceforge.pmd.lang.java.rule.codestyle;

import net.sourceforge.pmd.lang.java.ast.ASTBlock;
import net.sourceforge.pmd.lang.java.ast.ASTDoStatement;
import net.sourceforge.pmd.lang.java.ast.ASTEmptyStatement;
import net.sourceforge.pmd.lang.java.ast.ASTFinallyClause;
import net.sourceforge.pmd.lang.java.ast.ASTForStatement;
import net.sourceforge.pmd.lang.java.ast.ASTForeachStatement;
import net.sourceforge.pmd.lang.java.ast.ASTIfStatement;
import net.sourceforge.pmd.lang.java.ast.ASTInitializer;
import net.sourceforge.pmd.lang.java.ast.ASTResource;
import net.sourceforge.pmd.lang.java.ast.ASTResourceList;
import net.sourceforge.pmd.lang.java.ast.ASTSwitchStatement;
import net.sourceforge.pmd.lang.java.ast.ASTSynchronizedStatement;
import net.sourceforge.pmd.lang.java.ast.ASTTryStatement;
import net.sourceforge.pmd.lang.java.ast.ASTVariableDeclaratorId;
import net.sourceforge.pmd.lang.java.ast.ASTWhileStatement;
import net.sourceforge.pmd.lang.java.ast.JavaNode;
import net.sourceforge.pmd.lang.java.rule.AbstractJavaRulechainRule;
import net.sourceforge.pmd.lang.java.rule.internal.JavaRuleUtil;

public class EmptyControlStatementRule extends AbstractJavaRulechainRule {

    public EmptyControlStatementRule() {
        super(ASTFinallyClause.class, ASTSynchronizedStatement.class, ASTTryStatement.class, ASTDoStatement.class,
                ASTBlock.class, ASTForStatement.class, ASTForeachStatement.class, ASTWhileStatement.class,
                ASTIfStatement.class, ASTSwitchStatement.class, ASTInitializer.class);
    }

    @Override
    public Object visit(ASTFinallyClause node, Object data) {
        if (isEmpty(node.getBody())) {
            asCtx(data).addViolationWithMessage(node, "Empty finally clause");
        }
        return null;
    }

    @Override
    public Object visit(ASTSynchronizedStatement node, Object data) {
        if (isEmpty(node.getBody())) {
            asCtx(data).addViolationWithMessage(node, "Empty synchronized statement");
        }
        return null;
    }

    @Override
    public Object visit(ASTSwitchStatement node, Object data) {
        if (node.getNumChildren() == 1) {
            asCtx(data).addViolationWithMessage(node, "Empty switch statement");
        }
        return null;
    }

    @Override
    public Object visit(ASTBlock node, Object data) {
<<<<<<< HEAD
        if (isEmpty(node) && node.getParent() instanceof ASTBlock) {
            addViolation(data, node, "Empty block");
=======
        if (isEmpty(node) && node.getNthParent(3) instanceof ASTBlock) {
            asCtx(data).addViolationWithMessage(node, "Empty block");
>>>>>>> e41ac3d2
        }
        return null;
    }

    @Override
    public Object visit(ASTIfStatement node, Object data) {
<<<<<<< HEAD
        if (isEmpty(node.getThenBranch())) {
            addViolation(data, node, "Empty if statement");
        }
        if (node.hasElse() && isEmpty(node.getElseBranch())) {
            addViolation(data, node.getElseBranch(), "Empty else statement");
=======
        if (isEmpty(node.getThenBranch().getChild(0))) {
            asCtx(data).addViolationWithMessage(node, "Empty if statement");
        }
        if (node.hasElse() && isEmpty(node.getElseBranch().getChild(0))) {
            asCtx(data).addViolationWithMessage(node.getElseBranch(), "Empty else statement");
>>>>>>> e41ac3d2
        }
        return null;
    }

    @Override
    public Object visit(ASTWhileStatement node, Object data) {
        if (isEmpty(node.getBody())) {
            asCtx(data).addViolationWithMessage(node, "Empty while statement");
        }
        return null;
    }

    @Override
    public Object visit(ASTForStatement node, Object data) {
<<<<<<< HEAD
        if (isEmpty(node.getBody())) {
            addViolation(data, node, "Empty for statement");
        }
        return null;
    }

    @Override
    public Object visit(ASTForeachStatement node, Object data) {
        if (JavaRuleUtil.isExplicitUnusedVarName(node.getVarId().getName())) {
=======
        if (node.isForeach() && JavaRuleUtil.isExplicitUnusedVarName(node.getFirstChildOfType(ASTLocalVariableDeclaration.class)
                .getFirstDescendantOfType(ASTVariableDeclaratorId.class).getName())) {
>>>>>>> e41ac3d2
            // allow `for (ignored : iterable) {}`
            return null;
        }
        if (isEmpty(node.getBody())) {
<<<<<<< HEAD
            addViolation(data, node, "Empty for-each statement");
=======
            asCtx(data).addViolationWithMessage(node, "Empty for statement");
>>>>>>> e41ac3d2
        }
        return null;
    }

    @Override
    public Object visit(ASTDoStatement node, Object data) {
        if (isEmpty(node.getBody())) {
            asCtx(data).addViolationWithMessage(node, "Empty do..while statement");
        }
        return null;
    }

    @Override
    public Object visit(ASTInitializer node, Object data) {
        if (isEmpty(node.getBody())) {
            asCtx(data).addViolationWithMessage(node, "Empty initializer statement");
        }
        return null;
    }

    @Override
    public Object visit(ASTTryStatement node, Object data) {
        if (isEmpty(node.getBody())) {
            // all resources must be explicitly ignored
            boolean allResourcesIgnored = true;
            boolean hasResource = false;
            ASTResourceList resources = node.getResources();
            if (resources != null) {
                for (ASTResource resource : resources) {
                    hasResource = true;
                    String name = resource.getStableName();
                    if (!JavaRuleUtil.isExplicitUnusedVarName(name)) {
                        allResourcesIgnored = false;
                        break;
                    }
                }
            }

            if (hasResource && !allResourcesIgnored) {
                asCtx(data).addViolationWithMessage(node, "Empty try body - you could rename the resource to ''ignored''");
            } else if (!hasResource) {
                asCtx(data).addViolationWithMessage(node, "Empty try body");
            }
        }
        return null;
    }

    private boolean isEmpty(JavaNode node) {
        return node instanceof ASTBlock && node.getNumChildren() == 0
            || node instanceof ASTEmptyStatement;
    }
}<|MERGE_RESOLUTION|>--- conflicted
+++ resolved
@@ -17,7 +17,6 @@
 import net.sourceforge.pmd.lang.java.ast.ASTSwitchStatement;
 import net.sourceforge.pmd.lang.java.ast.ASTSynchronizedStatement;
 import net.sourceforge.pmd.lang.java.ast.ASTTryStatement;
-import net.sourceforge.pmd.lang.java.ast.ASTVariableDeclaratorId;
 import net.sourceforge.pmd.lang.java.ast.ASTWhileStatement;
 import net.sourceforge.pmd.lang.java.ast.JavaNode;
 import net.sourceforge.pmd.lang.java.rule.AbstractJavaRulechainRule;
@@ -57,32 +56,19 @@
 
     @Override
     public Object visit(ASTBlock node, Object data) {
-<<<<<<< HEAD
         if (isEmpty(node) && node.getParent() instanceof ASTBlock) {
-            addViolation(data, node, "Empty block");
-=======
-        if (isEmpty(node) && node.getNthParent(3) instanceof ASTBlock) {
             asCtx(data).addViolationWithMessage(node, "Empty block");
->>>>>>> e41ac3d2
         }
         return null;
     }
 
     @Override
     public Object visit(ASTIfStatement node, Object data) {
-<<<<<<< HEAD
         if (isEmpty(node.getThenBranch())) {
-            addViolation(data, node, "Empty if statement");
+            asCtx(data).addViolationWithMessage(node, "Empty if statement");
         }
         if (node.hasElse() && isEmpty(node.getElseBranch())) {
-            addViolation(data, node.getElseBranch(), "Empty else statement");
-=======
-        if (isEmpty(node.getThenBranch().getChild(0))) {
-            asCtx(data).addViolationWithMessage(node, "Empty if statement");
-        }
-        if (node.hasElse() && isEmpty(node.getElseBranch().getChild(0))) {
             asCtx(data).addViolationWithMessage(node.getElseBranch(), "Empty else statement");
->>>>>>> e41ac3d2
         }
         return null;
     }
@@ -97,9 +83,8 @@
 
     @Override
     public Object visit(ASTForStatement node, Object data) {
-<<<<<<< HEAD
         if (isEmpty(node.getBody())) {
-            addViolation(data, node, "Empty for statement");
+            asCtx(data).addViolationWithMessage(node, "Empty for statement");
         }
         return null;
     }
@@ -107,19 +92,11 @@
     @Override
     public Object visit(ASTForeachStatement node, Object data) {
         if (JavaRuleUtil.isExplicitUnusedVarName(node.getVarId().getName())) {
-=======
-        if (node.isForeach() && JavaRuleUtil.isExplicitUnusedVarName(node.getFirstChildOfType(ASTLocalVariableDeclaration.class)
-                .getFirstDescendantOfType(ASTVariableDeclaratorId.class).getName())) {
->>>>>>> e41ac3d2
             // allow `for (ignored : iterable) {}`
             return null;
         }
         if (isEmpty(node.getBody())) {
-<<<<<<< HEAD
-            addViolation(data, node, "Empty for-each statement");
-=======
-            asCtx(data).addViolationWithMessage(node, "Empty for statement");
->>>>>>> e41ac3d2
+            asCtx(data).addViolationWithMessage(node, "Empty foreach statement");
         }
         return null;
     }
