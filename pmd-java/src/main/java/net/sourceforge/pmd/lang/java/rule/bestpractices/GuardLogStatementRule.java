/**
 * BSD-style license; for more info see http://pmd.sourceforge.net/license.html
 */

package net.sourceforge.pmd.lang.java.rule.bestpractices;

import static net.sourceforge.pmd.properties.PropertyFactory.stringListProperty;

import java.util.ArrayList;
import java.util.HashMap;
import java.util.List;
import java.util.Locale;
import java.util.Map;
import java.util.logging.Level;

import org.checkerframework.checker.nullness.qual.Nullable;

import net.sourceforge.pmd.Rule;
import net.sourceforge.pmd.lang.java.ast.ASTAssignableExpr.ASTNamedReferenceExpr;
import net.sourceforge.pmd.lang.java.ast.ASTClassOrInterfaceDeclaration;
import net.sourceforge.pmd.lang.java.ast.ASTCompilationUnit;
import net.sourceforge.pmd.lang.java.ast.ASTExpression;
import net.sourceforge.pmd.lang.java.ast.ASTExpressionStatement;
import net.sourceforge.pmd.lang.java.ast.ASTIfStatement;
<<<<<<< HEAD
import net.sourceforge.pmd.lang.java.ast.ASTLambdaExpression;
import net.sourceforge.pmd.lang.java.ast.ASTMethodCall;
import net.sourceforge.pmd.lang.java.ast.ASTStringLiteral;
=======
import net.sourceforge.pmd.lang.java.ast.ASTName;
import net.sourceforge.pmd.lang.java.ast.ASTPrimaryExpression;
import net.sourceforge.pmd.lang.java.ast.ASTPrimaryPrefix;
import net.sourceforge.pmd.lang.java.ast.ASTPrimarySuffix;
import net.sourceforge.pmd.lang.java.ast.ASTStatementExpression;
import net.sourceforge.pmd.lang.java.ast.JavaNode;
>>>>>>> 342dc1d0
import net.sourceforge.pmd.lang.java.rule.AbstractJavaRule;
import net.sourceforge.pmd.lang.java.types.TypeTestUtil;
import net.sourceforge.pmd.properties.PropertyDescriptor;

/**
 * Check that log.debug, log.trace, log.error, etc... statements are guarded by
 * some test expression on log.isDebugEnabled() or log.isTraceEnabled().
 *
 * @author Romain Pelisse - &lt;belaran@gmail.com&gt;
 * @author Heiko Rupp - &lt;hwr@pilhuhn.de&gt;
 * @author Tammo van Lessen - provided original XPath expression
 *
 */
public class GuardLogStatementRule extends AbstractJavaRule implements Rule {
    /*
     * guard methods and log levels:
     *
     * log4j + apache commons logging (jakarta):
     * trace -> isTraceEnabled
     * debug -> isDebugEnabled
     * info  -> isInfoEnabled
     * warn  -> isWarnEnabled
     * error -> isErrorEnabled
     *
     *
     * java util:
     * log(Level.FINE) ->  isLoggable
     * finest ->  isLoggable
     * finer  ->  isLoggable
     * fine   ->  isLoggable
     * info   ->  isLoggable
     * warning -> isLoggable
     * severe  -> isLoggable
     */
    private static final PropertyDescriptor<List<String>> LOG_LEVELS =
            stringListProperty("logLevels")
                    .desc("LogLevels to guard")
                    .defaultValues("trace", "debug", "info", "warn", "error",
                                   "log", "finest", "finer", "fine", "info", "warning", "severe")
                    .delim(',')
                    .build();

    private static final PropertyDescriptor<List<String>> GUARD_METHODS =
            stringListProperty("guardsMethods")
                    .desc("Method use to guard the log statement")
                    .defaultValues("isTraceEnabled", "isDebugEnabled", "isInfoEnabled", "isWarnEnabled", "isErrorEnabled", "isLoggable")
                    .delim(',').build();

    private Map<String, String> guardStmtByLogLevel = new HashMap<>(12);

    /*
     * java util methods, that need special handling, e.g. they require an argument, which
     * determines the log level
     */
    private static final String JAVA_UTIL_LOG_METHOD = "log";
    private static final String JAVA_UTIL_LOG_GUARD_METHOD = "isLoggable";

    public GuardLogStatementRule() {
        definePropertyDescriptor(LOG_LEVELS);
        definePropertyDescriptor(GUARD_METHODS);
    }

    @Override
    public Object visit(ASTCompilationUnit unit, Object data) {
        extractProperties();
        return super.visit(unit, data);
    }

    @Override
    public Object visit(ASTClassOrInterfaceDeclaration node, Object data) {
        if (node.isInterface()) {
            return data; // don't consider interfaces
        }
        return super.visit(node, data);
    }

    @Override
    public Object visit(ASTExpressionStatement node, Object data) {
        ASTExpression expr = node.getExpr();
        if (!(expr instanceof ASTMethodCall)) {
            return null;
        }

<<<<<<< HEAD
        ASTMethodCall methodCall = (ASTMethodCall) expr;
        String logLevel = getLogLevelName(methodCall);
        if (logLevel != null && guardStmtByLogLevel.containsKey(logLevel)) {
            if (!hasGuard(methodCall, logLevel)) {
                addViolation(data, node);
=======
        ASTPrimaryExpression primary = (ASTPrimaryExpression) node.getChild(0);
        if (primary.getNumChildren() >= 2 && primary.getChild(0) instanceof ASTPrimaryPrefix) {
            ASTPrimaryPrefix prefix = (ASTPrimaryPrefix) primary.getChild(0);
            String methodCall = getMethodCallName(prefix);
            String logLevel = getLogLevelName(primary, methodCall);

            if (guardStmtByLogLevel.containsKey(methodCall) && logLevel != null
                    && primary.getChild(1) instanceof ASTPrimarySuffix
                    && !hasGuard(primary, methodCall, logLevel)) {

                ASTPrimarySuffix primarySuffix = (ASTPrimarySuffix) primary.getChild(1);
                if (primarySuffix.hasDescendantOfType(ASTAdditiveExpression.class)
                        || hasArgumentWithMethodCall(primarySuffix)) {
                    addViolation(data, node);
                }
>>>>>>> 342dc1d0
            }
        }
        return null;
    }

<<<<<<< HEAD
    private boolean hasGuard(ASTMethodCall node, String logLevel) {
        ASTIfStatement ifStatement = node.ancestors(ASTIfStatement.class).first();
=======
    private boolean hasArgumentWithMethodCall(ASTPrimarySuffix node) {
        if (!node.isArguments()) {
            return false;
        }

        ASTArgumentList arguments = node.getFirstDescendantOfType(ASTArgumentList.class);
        for (int i = 0; i < arguments.getNumChildren(); i++) {
            JavaNode expression = arguments.getChild(i);
            if (expression.getNumChildren() > 0) {
                JavaNode primaryExpr = expression.getChild(0);
                if (primaryExpr instanceof ASTPrimaryExpression && primaryExpr.getNumChildren() > 1) {
                    JavaNode lastChild = primaryExpr.getChild(primaryExpr.getNumChildren() - 1);
                    if (lastChild instanceof ASTPrimarySuffix) {
                        return ((ASTPrimarySuffix) lastChild).isArguments();
                    }
                }
            }
        }

        return false;
    }

    private boolean hasGuard(ASTPrimaryExpression node, String methodCall, String logLevel) {
        ASTIfStatement ifStatement = node.getFirstParentOfType(ASTIfStatement.class);
>>>>>>> 342dc1d0
        if (ifStatement == null) {
            return false;
        }

        for (ASTMethodCall maybeAGuardCall : ifStatement.getCondition().descendantsOrSelf().filterIs(ASTMethodCall.class)) {
            String guardMethodName = maybeAGuardCall.getMethodName();
            // the guard is adapted to the actual log statement

            if (!guardStmtByLogLevel.get(logLevel).contains(guardMethodName)) {
                continue;
            }

            if (JAVA_UTIL_LOG_GUARD_METHOD.equals(guardMethodName)) {
                // java.util.logging: guard method with argument. Verify the log level
                if (logLevel.equals(getJutilLogLevelInFirstArg(maybeAGuardCall))) {
                    return true;
                }
            } else {
                return true;
            }

        }
        return false;
    }

    /**
     * Determines the log level, that is used. It is either the called method name
     * itself or - in case java util logging is used, then it is the first argument of
     * the method call (if it exists).
     *
     * @param methodCall the method call
     *
     * @return the log level or <code>null</code> if it could not be determined
     */
    private @Nullable String getLogLevelName(ASTMethodCall methodCall) {
        String methodName = methodCall.getMethodName();
        if (!JAVA_UTIL_LOG_METHOD.equals(methodName) && !JAVA_UTIL_LOG_GUARD_METHOD.equals(methodName)) {
            if (isUnguardedAccessOk(methodCall, 0)) {
                return null;
            }
            return methodName; // probably logger.warn(...)
        }

        // else it's java.util.logging, eg
        // LOGGER.log(Level.FINE, "m")
        if (isUnguardedAccessOk(methodCall, 1)) {
            return null;
        }

        return getJutilLogLevelInFirstArg(methodCall);
    }

    private @Nullable String getJutilLogLevelInFirstArg(ASTMethodCall methodCall) {
        ASTExpression firstArg = methodCall.getArguments().toStream().get(0);
        if (TypeTestUtil.isA(Level.class, firstArg) && firstArg instanceof ASTNamedReferenceExpr) {
            return ((ASTNamedReferenceExpr) firstArg).getName().toLowerCase(Locale.ROOT);
        }
        return null;
    }

    private boolean isUnguardedAccessOk(ASTMethodCall call, int messageArgIndex) {
        // return true if the statement has limited overhead even if unguarded,
        // so that we can ignore it
        ASTExpression messageArg = call.getArguments().toStream().get(messageArgIndex);
        return messageArg instanceof ASTStringLiteral || messageArg instanceof ASTLambdaExpression;
    }

    private void extractProperties() {
        if (guardStmtByLogLevel.isEmpty()) {

            List<String> logLevels = new ArrayList<>(super.getProperty(LOG_LEVELS));
            List<String> guardMethods = new ArrayList<>(super.getProperty(GUARD_METHODS));

            if (guardMethods.isEmpty() && !logLevels.isEmpty()) {
                throw new IllegalArgumentException("Can't specify logLevels without specifying guardMethods.");
            }
            if (logLevels.size() > guardMethods.size()) {
                // reuse the last guardMethod for the remaining log levels
                int needed = logLevels.size() - guardMethods.size();
                String lastGuard = guardMethods.get(guardMethods.size() - 1);
                for (int i = 0; i < needed; i++) {
                    guardMethods.add(lastGuard);
                }
            }
            if (logLevels.size() != guardMethods.size()) {
                throw new IllegalArgumentException("For each logLevel a guardMethod must be specified.");
            }

            buildGuardStatementMap(logLevels, guardMethods);
        }
    }

    private void buildGuardStatementMap(List<String> logLevels, List<String> guardMethods) {
        for (int i = 0; i < logLevels.size(); i++) {
            String logLevel = logLevels.get(i);
            if (guardStmtByLogLevel.containsKey(logLevel)) {
                String combinedGuard = guardStmtByLogLevel.get(logLevel);
                combinedGuard += "|" + guardMethods.get(i);
                guardStmtByLogLevel.put(logLevel, combinedGuard);
            } else {
                guardStmtByLogLevel.put(logLevel, guardMethods.get(i));
            }
        }
    }
}<|MERGE_RESOLUTION|>--- conflicted
+++ resolved
@@ -22,18 +22,10 @@
 import net.sourceforge.pmd.lang.java.ast.ASTExpression;
 import net.sourceforge.pmd.lang.java.ast.ASTExpressionStatement;
 import net.sourceforge.pmd.lang.java.ast.ASTIfStatement;
-<<<<<<< HEAD
 import net.sourceforge.pmd.lang.java.ast.ASTLambdaExpression;
 import net.sourceforge.pmd.lang.java.ast.ASTMethodCall;
 import net.sourceforge.pmd.lang.java.ast.ASTStringLiteral;
-=======
-import net.sourceforge.pmd.lang.java.ast.ASTName;
-import net.sourceforge.pmd.lang.java.ast.ASTPrimaryExpression;
-import net.sourceforge.pmd.lang.java.ast.ASTPrimaryPrefix;
-import net.sourceforge.pmd.lang.java.ast.ASTPrimarySuffix;
-import net.sourceforge.pmd.lang.java.ast.ASTStatementExpression;
 import net.sourceforge.pmd.lang.java.ast.JavaNode;
->>>>>>> 342dc1d0
 import net.sourceforge.pmd.lang.java.rule.AbstractJavaRule;
 import net.sourceforge.pmd.lang.java.types.TypeTestUtil;
 import net.sourceforge.pmd.properties.PropertyDescriptor;
@@ -117,38 +109,16 @@
             return null;
         }
 
-<<<<<<< HEAD
         ASTMethodCall methodCall = (ASTMethodCall) expr;
         String logLevel = getLogLevelName(methodCall);
         if (logLevel != null && guardStmtByLogLevel.containsKey(logLevel)) {
             if (!hasGuard(methodCall, logLevel)) {
                 addViolation(data, node);
-=======
-        ASTPrimaryExpression primary = (ASTPrimaryExpression) node.getChild(0);
-        if (primary.getNumChildren() >= 2 && primary.getChild(0) instanceof ASTPrimaryPrefix) {
-            ASTPrimaryPrefix prefix = (ASTPrimaryPrefix) primary.getChild(0);
-            String methodCall = getMethodCallName(prefix);
-            String logLevel = getLogLevelName(primary, methodCall);
-
-            if (guardStmtByLogLevel.containsKey(methodCall) && logLevel != null
-                    && primary.getChild(1) instanceof ASTPrimarySuffix
-                    && !hasGuard(primary, methodCall, logLevel)) {
-
-                ASTPrimarySuffix primarySuffix = (ASTPrimarySuffix) primary.getChild(1);
-                if (primarySuffix.hasDescendantOfType(ASTAdditiveExpression.class)
-                        || hasArgumentWithMethodCall(primarySuffix)) {
-                    addViolation(data, node);
-                }
->>>>>>> 342dc1d0
             }
         }
         return null;
     }
 
-<<<<<<< HEAD
-    private boolean hasGuard(ASTMethodCall node, String logLevel) {
-        ASTIfStatement ifStatement = node.ancestors(ASTIfStatement.class).first();
-=======
     private boolean hasArgumentWithMethodCall(ASTPrimarySuffix node) {
         if (!node.isArguments()) {
             return false;
@@ -171,9 +141,8 @@
         return false;
     }
 
-    private boolean hasGuard(ASTPrimaryExpression node, String methodCall, String logLevel) {
-        ASTIfStatement ifStatement = node.getFirstParentOfType(ASTIfStatement.class);
->>>>>>> 342dc1d0
+    private boolean hasGuard(ASTMethodCall node, String logLevel) {
+        ASTIfStatement ifStatement = node.ancestors(ASTIfStatement.class).first();
         if (ifStatement == null) {
             return false;
         }
