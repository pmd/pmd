/**
 * BSD-style license; for more info see http://pmd.sourceforge.net/license.html
 */

package net.sourceforge.pmd.lang.java.ast;

<<<<<<< HEAD
/**
 * Marker interface for nodes that can occur as the initializer of a variable or field declaration.
 *
 * <pre class="grammar">
 *
 * VariableInitializer ::= {@link ASTExpression Expression} | {@link ASTArrayInitializer ArrayInitializer}
 *
 * </pre>
 *
 * @deprecated Array initializers behave exactly as expressions, except they're restricted to one specific
 * syntactic context. Such a syntactic distinction is not useful for analysis. This also simplifies the type
 * hierarchy. This interface can be completely substituted by {@link ASTExpression}
 */
@Deprecated
public interface ASTVariableInitializer extends JavaNode {

=======
import net.sourceforge.pmd.annotation.InternalApi;

public class ASTVariableInitializer extends AbstractJavaNode {

    @InternalApi
    @Deprecated
    public ASTVariableInitializer(int id) {
        super(id);
    }

    @Override
    protected <P, R> R acceptVisitor(JavaVisitor<? super P, ? extends R> visitor, P data) {
        return visitor.visit(this, data);
    }
>>>>>>> a9996ab4
}<|MERGE_RESOLUTION|>--- conflicted
+++ resolved
@@ -4,7 +4,6 @@
 
 package net.sourceforge.pmd.lang.java.ast;
 
-<<<<<<< HEAD
 /**
  * Marker interface for nodes that can occur as the initializer of a variable or field declaration.
  *
@@ -20,21 +19,4 @@
  */
 @Deprecated
 public interface ASTVariableInitializer extends JavaNode {
-
-=======
-import net.sourceforge.pmd.annotation.InternalApi;
-
-public class ASTVariableInitializer extends AbstractJavaNode {
-
-    @InternalApi
-    @Deprecated
-    public ASTVariableInitializer(int id) {
-        super(id);
-    }
-
-    @Override
-    protected <P, R> R acceptVisitor(JavaVisitor<? super P, ? extends R> visitor, P data) {
-        return visitor.visit(this, data);
-    }
->>>>>>> a9996ab4
 }