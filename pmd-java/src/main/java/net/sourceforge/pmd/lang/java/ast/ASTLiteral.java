--- conflicted
+++ resolved
@@ -41,7 +41,6 @@
         return visitor.visit(this, data);
     }
 
-<<<<<<< HEAD
 
     @Override
     public <T> void jjtAccept(SideEffectingVisitor<T> visitor, T data) {
@@ -49,10 +48,8 @@
     }
 
 
-=======
-    @InternalApi
-    @Deprecated
->>>>>>> 4ae973ed
+    @InternalApi
+    @Deprecated
     public void setIntLiteral() {
         this.isInt = true;
     }
