--- conflicted
+++ resolved
@@ -41,13 +41,6 @@
         super(id);
     }
 
-<<<<<<< HEAD
-    ASTAdditiveExpression(JavaParser p, int id) {
-        super(p, id);
-    }
-
-=======
->>>>>>> 3c622ca1
     @Override
     public Object jjtAccept(JavaParserVisitor visitor, Object data) {
         return visitor.visit(this, data);
