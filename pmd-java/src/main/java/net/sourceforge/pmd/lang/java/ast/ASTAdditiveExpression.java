--- conflicted
+++ resolved
@@ -48,15 +48,6 @@
         return visitor.visit(this, data);
     }
 
-<<<<<<< HEAD
-
-    @Override
-    public <T> void jjtAccept(SideEffectingVisitor<T> visitor, T data) {
-        visitor.visit(this, data);
-    }
-
-=======
->>>>>>> 545aa338
     /**
      * @deprecated Use {@link #getOperator()}
      */
