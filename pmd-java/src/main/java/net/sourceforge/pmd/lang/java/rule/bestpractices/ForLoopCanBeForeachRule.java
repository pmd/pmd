/**
 * BSD-style license; for more info see http://pmd.sourceforge.net/license.html
 */

package net.sourceforge.pmd.lang.java.rule.bestpractices;

import java.util.Iterator;
import java.util.List;
import java.util.Map;
import java.util.Map.Entry;
import java.util.Objects;
import java.util.Optional;

import net.sourceforge.pmd.lang.ast.Node;
import net.sourceforge.pmd.lang.ast.NodeStream;
import net.sourceforge.pmd.lang.java.ast.ASTAssignmentOperator;
import net.sourceforge.pmd.lang.java.ast.ASTExpression;
import net.sourceforge.pmd.lang.java.ast.ASTForInit;
import net.sourceforge.pmd.lang.java.ast.ASTForStatement;
import net.sourceforge.pmd.lang.java.ast.ASTForUpdate;
import net.sourceforge.pmd.lang.java.ast.ASTLiteral;
import net.sourceforge.pmd.lang.java.ast.ASTLocalVariableDeclaration;
import net.sourceforge.pmd.lang.java.ast.ASTName;
import net.sourceforge.pmd.lang.java.ast.ASTPrimaryExpression;
import net.sourceforge.pmd.lang.java.ast.ASTPrimaryPrefix;
import net.sourceforge.pmd.lang.java.ast.ASTPrimarySuffix;
import net.sourceforge.pmd.lang.java.ast.ASTRelationalExpression;
import net.sourceforge.pmd.lang.java.ast.ASTStatementExpression;
import net.sourceforge.pmd.lang.java.ast.ASTStatementExpressionList;
import net.sourceforge.pmd.lang.java.ast.ASTUnaryExpression;
import net.sourceforge.pmd.lang.java.ast.ASTVariableAccess;
import net.sourceforge.pmd.lang.java.ast.ASTVariableDeclarator;
import net.sourceforge.pmd.lang.java.ast.ASTVariableInitializer;
import net.sourceforge.pmd.lang.java.rule.AbstractJavaRule;
import net.sourceforge.pmd.lang.java.symboltable.VariableNameDeclaration;
import net.sourceforge.pmd.lang.java.typeresolution.TypeHelper;
import net.sourceforge.pmd.lang.symboltable.NameOccurrence;
import net.sourceforge.pmd.lang.symboltable.Scope;

/**
 * @author Clément Fournier
 * @since 6.0.0
 */
public class ForLoopCanBeForeachRule extends AbstractJavaRule {

    public ForLoopCanBeForeachRule() {
        addRuleChainVisit(ASTForStatement.class);
    }

    @Override
    public Object visit(ASTForStatement node, Object data) {

        final ASTForInit init = node.getFirstChildOfType(ASTForInit.class);
        final ASTForUpdate update = node.getFirstChildOfType(ASTForUpdate.class);
        final ASTExpression guardCondition = node.getFirstChildOfType(ASTExpression.class);

        if (init == null && update == null || guardCondition == null) {
            return data;
        }

        Optional<Entry<VariableNameDeclaration, List<NameOccurrence>>> indexDecl = getIndexVarDeclaration(init, update);

        if (!indexDecl.isPresent()) {
            return data;
        }

        final List<NameOccurrence> occurrences = indexDecl.get().getValue();
        final VariableNameDeclaration index = indexDecl.get().getKey();

        if (TypeHelper.isExactlyAny(index, Iterator.class)) {
            getIterableDeclOfIteratorLoop(index, node.getScope())
                .filter(iterableInfo -> isReplaceableIteratorLoop(indexDecl.get(), guardCondition, iterableInfo, node))
                .ifPresent(ignored -> addViolation(data, node));

            return data;
        }

        if (occurrences == null
            || !"int".equals(index.getTypeImage())
            || !indexStartsAtZero(index)
            || !isForUpdateSimpleEnough(update)) {

            return data;
        }

        findIterableName(guardCondition, index.getName())
            .flatMap(iterableName -> findDeclaration(iterableName, node.getScope()))
            .map(Entry::getKey)
            .filter(iterableDecl ->
                        isReplaceableArrayLoop(node, occurrences, iterableDecl)
                            || isReplaceableListLoop(node, occurrences, iterableDecl))
            .ifPresent(decl -> addViolation(data, node));

        return data;
    }


    /* Finds the declaration of the index variable and its occurrences, null to abort */
    private Optional<Entry<VariableNameDeclaration, List<NameOccurrence>>> getIndexVarDeclaration(ASTForInit init, ASTForUpdate update) {
        if (init == null) {
            return guessIndexVarFromUpdate(update);
        }

        return init.children(ASTLocalVariableDeclaration.class)
                   .filter(it -> it.children(ASTVariableDeclarator.class).count() == 1)
                   .firstOpt()
                   .flatMap(decl -> getInfoAboutForIndexVar(init));
    }



    /** Does a best guess to find the index variable, gives up if the update has several statements */
    private Optional<Entry<VariableNameDeclaration, List<NameOccurrence>>> guessIndexVarFromUpdate(ASTForUpdate update) {
        return simpleForUpdateVarName(update).flatMap(name -> findDeclaration(name, update.getScope().getParent()));
    }


    private boolean isForUpdateSimpleEnough(ASTForUpdate update) {
        return simpleForUpdateVarName(update).isPresent();
    }


    /**
     * @return the variable name if there's only one update statement of the form i++ or ++i.
     */
    private Optional<String> simpleForUpdateVarName(ASTForUpdate base) {
        return NodeStream.of(base)
                         .children(ASTStatementExpressionList.class)
                         .filter(it -> it.getNumChildren() == 1)
                         .children(ASTStatementExpression.class)
                         .children(ASTUnaryExpression.class)
                         .filter(it -> it.getOperator().isIncrement())
                         .map(ASTUnaryExpression::getOperand)
                         .filterIs(ASTVariableAccess.class)
                         .firstOpt()
                         .map(Node::getImage);
    }


    /* We only report loops with int initializers starting at zero. */
    private boolean indexStartsAtZero(VariableNameDeclaration index) {

        return NodeStream.of(index.getNode())
                         .parents()
                         .filterIs(ASTVariableDeclarator.class)
                         .children(ASTVariableInitializer.class)
                         .children(ASTExpression.class)
                         .children(ASTPrimaryExpression.class)
                         .children(ASTPrimaryPrefix.class)
                         .children(ASTLiteral.class)
                         .filterMatching(Node::getImage, "0")
                         .filterNot(ASTLiteral::isStringLiteral)
                         .nonEmpty();
    }


    private static Optional<Entry<VariableNameDeclaration, List<NameOccurrence>>> getInfoAboutForIndexVar(ASTForInit init) {
        Map<VariableNameDeclaration, List<NameOccurrence>> decls = init.getScope().getDeclarations(VariableNameDeclaration.class);

        return decls.entrySet().stream()
                    .filter(e -> e.getKey().getNode()
                                  .ancestors(ASTForInit.class)
                                  .filterMatching(n -> n, init)
                                  .nonEmpty())
                    .findFirst();
    }


    /**
     * Gets the name of the iterable array or list.
     *
     * @param itName The name of the iterator variable
     *
     * @return The name, or null if it couldn't be found or the guard condition is not safe to refactor (then abort)
     */
    @SuppressWarnings("unchecked")
    private Optional<String> findIterableName(ASTExpression guardCondition, String itName) {


        if (guardCondition.getNumChildren() > 0
            && guardCondition.getChild(0) instanceof ASTRelationalExpression) {

            ASTRelationalExpression relationalExpression = (ASTRelationalExpression) guardCondition.getChild(0);

            if (relationalExpression.hasImageEqualTo("<") || relationalExpression.hasImageEqualTo("<=")) {

                boolean leftIsIndexVarName =
                    guardCondition.children(ASTRelationalExpression.class)
                                  .children(ASTPrimaryExpression.class)
                                  .children(ASTPrimaryPrefix.class)
                                  .children(ASTName.class)
                                  .filterMatching(Node::getImage, itName)
                                  .nonEmpty();

                if (!leftIsIndexVarName) {
                    return Optional.empty();
                }

                return guardCondition.children(ASTRelationalExpression.class)
<<<<<<< HEAD
                                     // TODO - fix ForLoopCanBeForeachRule
                                     // .forkJoin(
                                     //     rel -> NodeStream.of(rel).filterMatching(Node::getImage, "<"),
                                     //     rel -> NodeStream.of(rel)
                                     //                      .filterMatching(Node::getImage, "<=")
                                     //                      .children(ASTAdditiveExpression.class)
                                     //                      .filter(expr ->
                                     //                           expr.jjtGetNumChildren() == 2
                                     //                               && expr.getOperator().equals("-")
                                     //                               && expr.children(ASTPrimaryExpression.class)
                                     //                                      .children(ASTPrimaryPrefix.class)
                                     //                                      .children(ASTLiteral.class)
                                     //                                      .filterMatching(Node::getImage, "1")
                                     //                                      .nonEmpty()
                                     //               )
                                     // )
=======
                                     .forkJoin(
                                         rel -> NodeStream.of(rel).filterMatching(Node::getImage, "<"),
                                         rel -> NodeStream.of(rel)
                                                          .filterMatching(Node::getImage, "<=")
                                                          .children(ASTAdditiveExpression.class)
                                                          .filter(expr ->
                                                               expr.getNumChildren() == 2
                                                                   && expr.getOperator().equals("-")
                                                                   && expr.children(ASTPrimaryExpression.class)
                                                                          .children(ASTPrimaryPrefix.class)
                                                                          .children(ASTLiteral.class)
                                                                          .filterMatching(Node::getImage, "1")
                                                                          .nonEmpty()
                                                   )
                                     )
>>>>>>> 240b1fe6
                                     .children(ASTPrimaryExpression.class)
                                     .children(ASTPrimaryPrefix.class)
                                     .children(ASTName.class)
                                     .filter(n -> n.getImage().matches("\\w+\\.(size|length)"))
                                     .firstOpt()
                                     .map(astName -> astName.getImage().split("\\.")[0]);

            }
        }
        return Optional.empty();
    }


    private Optional<Entry<VariableNameDeclaration, List<NameOccurrence>>> getIterableDeclOfIteratorLoop(VariableNameDeclaration indexDecl, Scope scope) {

        return NodeStream.of(indexDecl.getNode())
                         .followingSiblings()
                         .filterIs(ASTVariableInitializer.class)
                         .descendants(ASTName.class)
                         .firstOpt()             // TODO : This can return null if we are calling a local / statically imported method that returns the iterable - currently unhandled
                         .flatMap(nameNode -> {

                             String name = nameNode.getImage();
                             int dotIndex = name.indexOf('.');

                             if (dotIndex > 0) {
                                 name = name.substring(0, dotIndex);
                             }

                             return findDeclaration(name, scope);
                         });
    }


    private boolean isReplaceableArrayLoop(ASTForStatement stmt, List<NameOccurrence> occurrences,
                                           VariableNameDeclaration arrayDeclaration) {

        if (!arrayDeclaration.isArray()) {
            return false;
        }

        String arrayName = arrayDeclaration.getName();


        for (NameOccurrence occ : occurrences) {

            if (occ.getLocation().getFirstParentOfType(ASTForUpdate.class) == null
                && occ.getLocation().getFirstParentOfType(ASTExpression.class)
                != stmt.getFirstChildOfType(ASTExpression.class)
                && !occurenceIsArrayAccess(occ, arrayName)) {
                return false;
            }
        }
        return true;
    }


    private boolean occurenceIsArrayAccess(NameOccurrence occ, String arrayName) {
        if (occ.getLocation() instanceof ASTName) {
            ASTPrimarySuffix suffix = occ.getLocation().getFirstParentOfType(ASTPrimarySuffix.class);

            if (suffix == null || !suffix.isArrayDereference()) {
                return false;
            }

            return suffix.descendants(ASTExpression.class)
                         .children(ASTPrimaryExpression.class)
                         .filter(it -> it.getNumChildren() == 1)
                         .children(ASTPrimaryPrefix.class)
                         .children(ASTName.class)
                         .filterMatching(Node::getImage, occ.getImage())
                         .nonEmpty()
                && suffix.asStream()
                         .precedingSiblings()
                         .filterIs(ASTPrimaryPrefix.class)
                         .children(ASTName.class)
                         .filterMatching(Node::getImage, arrayName)
                         .nonEmpty()

                && suffix.getParent()
                         .getParent()
                         .children(ASTAssignmentOperator.class)
                         .isEmpty();
        }
        return false;
    }


    private boolean isReplaceableListLoop(ASTForStatement stmt, List<NameOccurrence> occurrences,
                                          VariableNameDeclaration listDeclaration) {

        if (listDeclaration.getTypeImage() == null
            || !listDeclaration.getTypeImage().matches("List|ArrayList|LinkedList")) {
            return false;
        }

        String listName = listDeclaration.getName();


        for (NameOccurrence occ : occurrences) {

            if (occ.getLocation().getFirstParentOfType(ASTForUpdate.class) == null
                && occ.getLocation().getFirstParentOfType(ASTExpression.class)
                != stmt.getFirstChildOfType(ASTExpression.class)
                && !occurenceIsListGet(occ, listName)) {
                return false;
            }
        }

        return true;
    }


    /** @return true if this occurence is as an argument to List.get on the correct list */
    private static boolean occurenceIsListGet(NameOccurrence occ, String listName) {
        if (occ.getLocation() instanceof ASTName) {
            ASTPrimarySuffix suffix = occ.getLocation().getFirstParentOfType(ASTPrimarySuffix.class);

            if (suffix == null) {
                return false;
            }

            Node prefix = suffix.getParent().getChild(0);

            if (!(prefix instanceof ASTPrimaryPrefix) || prefix.getNumChildren() != 1
                || !(prefix.getChild(0) instanceof ASTName)) {
                // it's either not a primary prefix, doesn't have children (can happen with this./super.)
                // or first child is not a name
                return false;
            }

            String callImage = prefix.getChild(0).getImage();

            return (listName + ".get").equals(callImage);

        }
        return false;
    }


    private static Optional<Entry<VariableNameDeclaration, List<NameOccurrence>>> findDeclaration(String varName, Scope innermost) {
        Scope currentScope = innermost;

        while (currentScope != null) {
            for (Entry<VariableNameDeclaration, List<NameOccurrence>> e : currentScope.getDeclarations(VariableNameDeclaration.class).entrySet()) {
                if (e.getKey().getName().equals(varName)) {
                    return Optional.of(e);
                }
            }
            currentScope = currentScope.getParent();
        }

        return Optional.empty();
    }


    private static boolean isReplaceableIteratorLoop(Entry<VariableNameDeclaration, List<NameOccurrence>> indexInfo,
                                                     ASTExpression guardCondition,
                                                     Entry<VariableNameDeclaration, List<NameOccurrence>> iterableInfo,
                                                     ASTForStatement stmt) {

        List<NameOccurrence> occurrences = indexInfo.getValue();

        if (isIterableModifiedInsideLoop(iterableInfo, stmt) || occurrences.size() > 2) {
            return false;
        }

        return Optional.ofNullable(indexInfo.getKey().getName())
                       .filter(indexName -> guardCondition.children(ASTPrimaryExpression.class)
                                                          .children(ASTPrimaryPrefix.class)
                                                          .children(ASTName.class)
                                                          .filterMatching(Node::getImage, indexName + ".hasNext")
                                                          .nonEmpty())
                       .map(indexName -> occurrences.stream()
                                                    .map(NameOccurrence::getLocation)
                                                    .allMatch(n -> isCallingNext(n, indexName)))
                       .orElse(false);
    }


    private static boolean isCallingNext(Node node, String indexName) {
        return node instanceof ASTName
            && (node.hasImageEqualTo(indexName + ".hasNext")
            || node.hasImageEqualTo(indexName + ".next"));
    }


    private static boolean isIterableModifiedInsideLoop(Entry<VariableNameDeclaration, List<NameOccurrence>> iterableInfo,
                                                        ASTForStatement stmt) {

        return iterableInfo.getValue().stream()
                           .map(NameOccurrence::getLocation)
                           .filter(n -> n.ancestors(ASTForStatement.class)
                                         .firstOpt()
                                         .filter(forParent -> Objects.equals(forParent, stmt))
                                         .isPresent())
                           .anyMatch(it -> it.hasImageEqualTo(iterableInfo.getKey().getName() + ".remove"));
    }


}<|MERGE_RESOLUTION|>--- conflicted
+++ resolved
@@ -197,7 +197,6 @@
                 }
 
                 return guardCondition.children(ASTRelationalExpression.class)
-<<<<<<< HEAD
                                      // TODO - fix ForLoopCanBeForeachRule
                                      // .forkJoin(
                                      //     rel -> NodeStream.of(rel).filterMatching(Node::getImage, "<"),
@@ -205,7 +204,7 @@
                                      //                      .filterMatching(Node::getImage, "<=")
                                      //                      .children(ASTAdditiveExpression.class)
                                      //                      .filter(expr ->
-                                     //                           expr.jjtGetNumChildren() == 2
+                                     //                           expr.getNumChildren() == 2
                                      //                               && expr.getOperator().equals("-")
                                      //                               && expr.children(ASTPrimaryExpression.class)
                                      //                                      .children(ASTPrimaryPrefix.class)
@@ -214,23 +213,6 @@
                                      //                                      .nonEmpty()
                                      //               )
                                      // )
-=======
-                                     .forkJoin(
-                                         rel -> NodeStream.of(rel).filterMatching(Node::getImage, "<"),
-                                         rel -> NodeStream.of(rel)
-                                                          .filterMatching(Node::getImage, "<=")
-                                                          .children(ASTAdditiveExpression.class)
-                                                          .filter(expr ->
-                                                               expr.getNumChildren() == 2
-                                                                   && expr.getOperator().equals("-")
-                                                                   && expr.children(ASTPrimaryExpression.class)
-                                                                          .children(ASTPrimaryPrefix.class)
-                                                                          .children(ASTLiteral.class)
-                                                                          .filterMatching(Node::getImage, "1")
-                                                                          .nonEmpty()
-                                                   )
-                                     )
->>>>>>> 240b1fe6
                                      .children(ASTPrimaryExpression.class)
                                      .children(ASTPrimaryPrefix.class)
                                      .children(ASTName.class)
