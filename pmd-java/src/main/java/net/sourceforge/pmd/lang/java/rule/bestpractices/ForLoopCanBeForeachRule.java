/**
 * BSD-style license; for more info see http://pmd.sourceforge.net/license.html
 */

package net.sourceforge.pmd.lang.java.rule.bestpractices;

import static net.sourceforge.pmd.lang.ast.NodeStream.forkJoin;

import java.util.Iterator;
import java.util.List;
import java.util.Map;
import java.util.Map.Entry;
import java.util.Objects;
import java.util.Optional;

import net.sourceforge.pmd.lang.ast.Node;
import net.sourceforge.pmd.lang.ast.NodeStream;
import net.sourceforge.pmd.lang.java.ast.ASTAdditiveExpression;
import net.sourceforge.pmd.lang.java.ast.ASTAssignmentOperator;
import net.sourceforge.pmd.lang.java.ast.ASTExpression;
import net.sourceforge.pmd.lang.java.ast.ASTForInit;
import net.sourceforge.pmd.lang.java.ast.ASTForStatement;
import net.sourceforge.pmd.lang.java.ast.ASTForUpdate;
import net.sourceforge.pmd.lang.java.ast.ASTLiteral;
import net.sourceforge.pmd.lang.java.ast.ASTLocalVariableDeclaration;
import net.sourceforge.pmd.lang.java.ast.ASTName;
import net.sourceforge.pmd.lang.java.ast.ASTPostfixExpression;
import net.sourceforge.pmd.lang.java.ast.ASTPreIncrementExpression;
import net.sourceforge.pmd.lang.java.ast.ASTPrimaryExpression;
import net.sourceforge.pmd.lang.java.ast.ASTPrimaryPrefix;
import net.sourceforge.pmd.lang.java.ast.ASTPrimarySuffix;
import net.sourceforge.pmd.lang.java.ast.ASTRelationalExpression;
import net.sourceforge.pmd.lang.java.ast.ASTStatementExpression;
import net.sourceforge.pmd.lang.java.ast.ASTStatementExpressionList;
import net.sourceforge.pmd.lang.java.ast.ASTVariableDeclarator;
import net.sourceforge.pmd.lang.java.ast.ASTVariableInitializer;
import net.sourceforge.pmd.lang.java.rule.AbstractJavaRule;
import net.sourceforge.pmd.lang.java.symboltable.VariableNameDeclaration;
import net.sourceforge.pmd.lang.java.typeresolution.TypeHelper;
import net.sourceforge.pmd.lang.symboltable.NameOccurrence;
import net.sourceforge.pmd.lang.symboltable.Scope;

/**
 * @author Clément Fournier
 * @since 6.0.0
 */
public class ForLoopCanBeForeachRule extends AbstractJavaRule {

    public ForLoopCanBeForeachRule() {
        addRuleChainVisit(ASTForStatement.class);
    }

    @Override
    public Object visit(ASTForStatement node, Object data) {

        if (node.isForeach()) {
            return data;
        }

        final ASTForInit init = node.getFirstChildOfType(ASTForInit.class);
        final ASTForUpdate update = node.getFirstChildOfType(ASTForUpdate.class);
        final ASTExpression guardCondition = node.getFirstChildOfType(ASTExpression.class);

        if (init == null && update == null || guardCondition == null) {
            return data;
        }

        Optional<Entry<VariableNameDeclaration, List<NameOccurrence>>> indexDecl = getIndexVarDeclaration(init, update);

        if (!indexDecl.isPresent()) {
            return data;
        }

        final List<NameOccurrence> occurrences = indexDecl.get().getValue();
        final VariableNameDeclaration index = indexDecl.get().getKey();

        if (TypeHelper.isExactlyAny(index, Iterator.class)) {
            getIterableDeclOfIteratorLoop(index, node.getScope())
                .filter(iterableInfo -> isReplaceableIteratorLoop(indexDecl.get(), guardCondition, iterableInfo, node))
                .ifPresent(ignored -> addViolation(data, node));

            return data;
        }

        if (occurrences == null
            || !"int".equals(index.getTypeImage())
            || !indexStartsAtZero(index)
            || !isForUpdateSimpleEnough(update)) {

            return data;
        }

        findIterableName(guardCondition, index.getName())
            .flatMap(iterableName -> findDeclaration(iterableName, node.getScope()))
            .map(Entry::getKey)
            .filter(iterableDecl ->
                        isReplaceableArrayLoop(node, occurrences, iterableDecl)
                            || isReplaceableListLoop(node, occurrences, iterableDecl))
            .ifPresent(decl -> addViolation(data, node));

        return data;
    }


    /* Finds the declaration of the index variable and its occurrences, null to abort */
    private Optional<Entry<VariableNameDeclaration, List<NameOccurrence>>> getIndexVarDeclaration(ASTForInit init, ASTForUpdate update) {
        if (init == null) {
            return guessIndexVarFromUpdate(update);
        }

        return init.children(ASTLocalVariableDeclaration.class)
                   .filter(it -> it.children(ASTVariableDeclarator.class).count() == 1)
                   .firstOpt()
                   .flatMap(decl -> getInfoAboutForIndexVar(init));
    }



    /** Does a best guess to find the index variable, gives up if the update has several statements */
    private Optional<Entry<VariableNameDeclaration, List<NameOccurrence>>> guessIndexVarFromUpdate(ASTForUpdate update) {
        return simpleForUpdateVarName(update).flatMap(name -> findDeclaration(name, update.getScope().getParent()));
    }


    private boolean isForUpdateSimpleEnough(ASTForUpdate update) {
        return simpleForUpdateVarName(update).isPresent();
    }


    /**
     * @return the variable name if there's only one update statement of the form i++ or ++i.
     */
    private Optional<String> simpleForUpdateVarName(ASTForUpdate base) {
        return NodeStream.of(base)
                         .children(ASTStatementExpressionList.class)
                         .filter(it -> it.getNumChildren() == 1)
                         .children(ASTStatementExpression.class)
                         .children()
                         .filter(
                             it -> it instanceof ASTPostfixExpression && it.hasImageEqualTo("++")
                                 || it instanceof ASTPreIncrementExpression
                         )
                         .children(ASTPrimaryExpression.class)
                         .children(ASTPrimaryPrefix.class)
                         .children(ASTName.class)
                         .firstOpt()
                         .map(Node::getImage);
    }


    /* We only report loops with int initializers starting at zero. */
    private boolean indexStartsAtZero(VariableNameDeclaration index) {

        return NodeStream.of(index.getNode())
                         .parents()
                         .filterIs(ASTVariableDeclarator.class)
                         .children(ASTVariableInitializer.class)
                         .children(ASTExpression.class)
                         .children(ASTPrimaryExpression.class)
                         .children(ASTPrimaryPrefix.class)
                         .children(ASTLiteral.class)
                         .filterMatching(Node::getImage, "0")
                         .filterNot(ASTLiteral::isStringLiteral)
                         .nonEmpty();
    }


    private static Optional<Entry<VariableNameDeclaration, List<NameOccurrence>>> getInfoAboutForIndexVar(ASTForInit init) {
        Map<VariableNameDeclaration, List<NameOccurrence>> decls = init.getScope().getDeclarations(VariableNameDeclaration.class);

        return decls.entrySet().stream()
                    .filter(e -> e.getKey().getNode()
                                  .ancestors(ASTForInit.class)
                                  .filterMatching(n -> n, init)
                                  .nonEmpty())
                    .findFirst();
    }


    /**
     * Gets the name of the iterable array or list.
     *
     * @param itName The name of the iterator variable
     *
     * @return The name, or null if it couldn't be found or the guard condition is not safe to refactor (then abort)
     */
    private Optional<String> findIterableName(ASTExpression guardCondition, String itName) {


        if (guardCondition.getNumChildren() > 0
            && guardCondition.getChild(0) instanceof ASTRelationalExpression) {

            ASTRelationalExpression relationalExpression = (ASTRelationalExpression) guardCondition.getChild(0);

            if (relationalExpression.hasImageEqualTo("<") || relationalExpression.hasImageEqualTo("<=")) {

                boolean leftIsIndexVarName =
                    guardCondition.children(ASTRelationalExpression.class)
                                  .children(ASTPrimaryExpression.class)
                                  .children(ASTPrimaryPrefix.class)
                                  .children(ASTName.class)
                                  .filterMatching(Node::getImage, itName)
                                  .nonEmpty();

                if (!leftIsIndexVarName) {
                    return Optional.empty();
                }

<<<<<<< HEAD
                return forkJoin(
                    guardCondition.children(ASTRelationalExpression.class),
                    rel -> NodeStream.of(rel).filterMatching(Node::getImage, "<"),
                    rel -> NodeStream.of(rel)
                                     .filterMatching(Node::getImage, "<=")
                                     .children(ASTAdditiveExpression.class)
                                     .filter(expr ->
                                                 expr.jjtGetNumChildren() == 2
                                                     && expr.getOperator().equals("-")
                                                     && expr.children(ASTPrimaryExpression.class)
                                                            .children(ASTPrimaryPrefix.class)
                                                            .children(ASTLiteral.class)
                                                            .filterMatching(Node::getImage, "1")
                                                            .nonEmpty()
=======
                return guardCondition.children(ASTRelationalExpression.class)
                                     .forkJoin(
                                         rel -> NodeStream.of(rel).filterMatching(Node::getImage, "<"),
                                         rel -> NodeStream.of(rel)
                                                          .filterMatching(Node::getImage, "<=")
                                                          .children(ASTAdditiveExpression.class)
                                                          .filter(expr ->
                                                               expr.getNumChildren() == 2
                                                                   && expr.getOperator().equals("-")
                                                                   && expr.children(ASTPrimaryExpression.class)
                                                                          .children(ASTPrimaryPrefix.class)
                                                                          .children(ASTLiteral.class)
                                                                          .filterMatching(Node::getImage, "1")
                                                                          .nonEmpty()
                                                   )
>>>>>>> 560f9127
                                     )
                    )
                    .children(ASTPrimaryExpression.class)
                    .children(ASTPrimaryPrefix.class)
                    .children(ASTName.class)
                    .filter(n -> n.getImage().matches("\\w+\\.(size|length)"))
                    .firstOpt()
                    .map(astName -> astName.getImage().split("\\.")[0]);

            }
        }
        return Optional.empty();
    }


    private Optional<Entry<VariableNameDeclaration, List<NameOccurrence>>> getIterableDeclOfIteratorLoop(VariableNameDeclaration indexDecl, Scope scope) {

        return NodeStream.of(indexDecl.getNode())
                         .followingSiblings()
                         .filterIs(ASTVariableInitializer.class)
                         .descendants(ASTName.class)
                         .firstOpt()             // TODO : This can return null if we are calling a local / statically imported method that returns the iterable - currently unhandled
                         .flatMap(nameNode -> {

                             String name = nameNode.getImage();
                             int dotIndex = name.indexOf('.');

                             if (dotIndex > 0) {
                                 name = name.substring(0, dotIndex);
                             }

                             return findDeclaration(name, scope);
                         });
    }


    private boolean isReplaceableArrayLoop(ASTForStatement stmt, List<NameOccurrence> occurrences,
                                           VariableNameDeclaration arrayDeclaration) {

        if (!arrayDeclaration.isArray()) {
            return false;
        }

        String arrayName = arrayDeclaration.getName();


        for (NameOccurrence occ : occurrences) {

            if (occ.getLocation().getFirstParentOfType(ASTForUpdate.class) == null
                && occ.getLocation().getFirstParentOfType(ASTExpression.class)
                != stmt.getFirstChildOfType(ASTExpression.class)
                && !occurenceIsArrayAccess(occ, arrayName)) {
                return false;
            }
        }
        return true;
    }


    private boolean occurenceIsArrayAccess(NameOccurrence occ, String arrayName) {
        if (occ.getLocation() instanceof ASTName) {
            ASTPrimarySuffix suffix = occ.getLocation().getFirstParentOfType(ASTPrimarySuffix.class);

            if (suffix == null || !suffix.isArrayDereference()) {
                return false;
            }

            return suffix.descendants(ASTExpression.class)
                         .children(ASTPrimaryExpression.class)
                         .filter(it -> it.getNumChildren() == 1)
                         .children(ASTPrimaryPrefix.class)
                         .children(ASTName.class)
                         .filterMatching(Node::getImage, occ.getImage())
                         .nonEmpty()
                && suffix.asStream()
                         .precedingSiblings()
                         .filterIs(ASTPrimaryPrefix.class)
                         .children(ASTName.class)
                         .filterMatching(Node::getImage, arrayName)
                         .nonEmpty()

                && suffix.getParent()
                         .getParent()
                         .children(ASTAssignmentOperator.class)
                         .isEmpty();
        }
        return false;
    }


    private boolean isReplaceableListLoop(ASTForStatement stmt, List<NameOccurrence> occurrences,
                                          VariableNameDeclaration listDeclaration) {

        if (listDeclaration.getTypeImage() == null
            || !listDeclaration.getTypeImage().matches("List|ArrayList|LinkedList")) {
            return false;
        }

        String listName = listDeclaration.getName();


        for (NameOccurrence occ : occurrences) {

            if (occ.getLocation().getFirstParentOfType(ASTForUpdate.class) == null
                && occ.getLocation().getFirstParentOfType(ASTExpression.class)
                != stmt.getFirstChildOfType(ASTExpression.class)
                && !occurenceIsListGet(occ, listName)) {
                return false;
            }
        }

        return true;
    }


    /** @return true if this occurence is as an argument to List.get on the correct list */
    private static boolean occurenceIsListGet(NameOccurrence occ, String listName) {
        if (occ.getLocation() instanceof ASTName) {
            ASTPrimarySuffix suffix = occ.getLocation().getFirstParentOfType(ASTPrimarySuffix.class);

            if (suffix == null) {
                return false;
            }

            Node prefix = suffix.getParent().getChild(0);

            if (!(prefix instanceof ASTPrimaryPrefix) || prefix.getNumChildren() != 1
                || !(prefix.getChild(0) instanceof ASTName)) {
                // it's either not a primary prefix, doesn't have children (can happen with this./super.)
                // or first child is not a name
                return false;
            }

            String callImage = prefix.getChild(0).getImage();

            return (listName + ".get").equals(callImage);

        }
        return false;
    }


    private static Optional<Entry<VariableNameDeclaration, List<NameOccurrence>>> findDeclaration(String varName, Scope innermost) {
        Scope currentScope = innermost;

        while (currentScope != null) {
            for (Entry<VariableNameDeclaration, List<NameOccurrence>> e : currentScope.getDeclarations(VariableNameDeclaration.class).entrySet()) {
                if (e.getKey().getName().equals(varName)) {
                    return Optional.of(e);
                }
            }
            currentScope = currentScope.getParent();
        }

        return Optional.empty();
    }


    private static boolean isReplaceableIteratorLoop(Entry<VariableNameDeclaration, List<NameOccurrence>> indexInfo,
                                                     ASTExpression guardCondition,
                                                     Entry<VariableNameDeclaration, List<NameOccurrence>> iterableInfo,
                                                     ASTForStatement stmt) {

        List<NameOccurrence> occurrences = indexInfo.getValue();

        if (isIterableModifiedInsideLoop(iterableInfo, stmt) || occurrences.size() > 2) {
            return false;
        }

        return Optional.ofNullable(indexInfo.getKey().getName())
                       .filter(indexName -> guardCondition.children(ASTPrimaryExpression.class)
                                                          .children(ASTPrimaryPrefix.class)
                                                          .children(ASTName.class)
                                                          .filterMatching(Node::getImage, indexName + ".hasNext")
                                                          .nonEmpty())
                       .map(indexName -> occurrences.stream()
                                                    .map(NameOccurrence::getLocation)
                                                    .allMatch(n -> isCallingNext(n, indexName)))
                       .orElse(false);
    }


    private static boolean isCallingNext(Node node, String indexName) {
        return node instanceof ASTName
            && (node.hasImageEqualTo(indexName + ".hasNext")
            || node.hasImageEqualTo(indexName + ".next"));
    }


    private static boolean isIterableModifiedInsideLoop(Entry<VariableNameDeclaration, List<NameOccurrence>> iterableInfo,
                                                        ASTForStatement stmt) {

        return iterableInfo.getValue().stream()
                           .map(NameOccurrence::getLocation)
                           .filter(n -> n.ancestors(ASTForStatement.class)
                                         .firstOpt()
                                         .filter(forParent -> Objects.equals(forParent, stmt))
                                         .isPresent())
                           .anyMatch(it -> it.hasImageEqualTo(iterableInfo.getKey().getName() + ".remove"));
    }


}<|MERGE_RESOLUTION|>--- conflicted
+++ resolved
@@ -206,7 +206,6 @@
                     return Optional.empty();
                 }
 
-<<<<<<< HEAD
                 return forkJoin(
                     guardCondition.children(ASTRelationalExpression.class),
                     rel -> NodeStream.of(rel).filterMatching(Node::getImage, "<"),
@@ -214,30 +213,13 @@
                                      .filterMatching(Node::getImage, "<=")
                                      .children(ASTAdditiveExpression.class)
                                      .filter(expr ->
-                                                 expr.jjtGetNumChildren() == 2
+                                                 expr.getNumChildren() == 2
                                                      && expr.getOperator().equals("-")
                                                      && expr.children(ASTPrimaryExpression.class)
                                                             .children(ASTPrimaryPrefix.class)
                                                             .children(ASTLiteral.class)
                                                             .filterMatching(Node::getImage, "1")
                                                             .nonEmpty()
-=======
-                return guardCondition.children(ASTRelationalExpression.class)
-                                     .forkJoin(
-                                         rel -> NodeStream.of(rel).filterMatching(Node::getImage, "<"),
-                                         rel -> NodeStream.of(rel)
-                                                          .filterMatching(Node::getImage, "<=")
-                                                          .children(ASTAdditiveExpression.class)
-                                                          .filter(expr ->
-                                                               expr.getNumChildren() == 2
-                                                                   && expr.getOperator().equals("-")
-                                                                   && expr.children(ASTPrimaryExpression.class)
-                                                                          .children(ASTPrimaryPrefix.class)
-                                                                          .children(ASTLiteral.class)
-                                                                          .filterMatching(Node::getImage, "1")
-                                                                          .nonEmpty()
-                                                   )
->>>>>>> 560f9127
                                      )
                     )
                     .children(ASTPrimaryExpression.class)
