/**
 * BSD-style license; for more info see http://pmd.sourceforge.net/license.html
 */

package net.sourceforge.pmd.lang.java.ast;

import org.checkerframework.checker.nullness.qual.Nullable;

import net.sourceforge.pmd.annotation.InternalApi;
import net.sourceforge.pmd.lang.ast.Node;
import net.sourceforge.pmd.lang.dfa.DFAGraphMethod;


/**
 * A method declaration, in a class or interface declaration. Since 7.0,
 * this also represents annotation methods. Annotation methods have a
 * much more restricted grammar though, in particular:
 * <ul>
 * <li>They can't declare a {@linkplain #getThrows() throws clause}
 * <li>They can't declare {@linkplain #getTypeParameters() type parameters}
 * <li>Their {@linkplain #getFormalParameters() formal parameters} must be empty
 * <li>They can't be declared void
 * <li>They must be abstract
 * </ul>
 * They can however declare a {@link #getDefaultClause() default value}.
 *
 * <pre class="grammar">
 *
 * MethodDeclaration ::= MethodModifier*
 *                       {@link ASTTypeParameters TypeParameters}?
 *                       {@link ASTResultType ResultType}
 *                       &lt;IDENTIFIER&gt;
 *                       {@link ASTFormalParameters FormalParameters}
 *                       ( "[" "]" )*
 *                       ({@link ASTThrowsList ThrowsList})?
 *                       ({@link ASTBlock Block} | ";" )
 *
 *
 * MethodModifier ::= "public" | "private"  | "protected" | "static"
 *                  | "final"  | "abstract" | "native"
 *                  | {@linkplain ASTAnnotation Annotation}
 *
 * </pre>
 */
public final class ASTMethodDeclaration extends AbstractMethodOrConstructorDeclaration implements DFAGraphMethod {


    @InternalApi
    @Deprecated
    public ASTMethodDeclaration(int id) {
        super(id);
    }

    ASTMethodDeclaration(JavaParser p, int id) {
        super(p, id);
    }

    @Override
    public Object jjtAccept(JavaParserVisitor visitor, Object data) {
        return visitor.visit(this, data);
    }


    @Override
    public <T> void jjtAccept(SideEffectingVisitor<T> visitor, T data) {
        visitor.visit(this, data);
    }


    /**
     * Returns the simple name of the method.
     *
     * @deprecated Use {@link #getName()}
     */
    @Deprecated
    public String getMethodName() {
        return getName();
    }

<<<<<<< HEAD
    @Override
    public String getName() {
        return getImage();
=======
    /** Returns the simple name of the method. */
    @Override
    public String getName() {
        return getFirstChildOfType(ASTMethodDeclarator.class).getImage();
>>>>>>> 6d9c4b3d
    }


    /**
     * Returns true if this method is explicitly modified by
     * the {@code public} modifier.
     */
    public boolean isSyntacticallyPublic() {
        return super.isPublic();
    }


    /**
     * Returns true if this method is explicitly modified by
     * the {@code abstract} modifier.
     */
    public boolean isSyntacticallyAbstract() {
        return super.isAbstract();
    }


    /**
     * Returns true if this method has public visibility.
     * Non-private interface members are implicitly public,
     * whether they declare the {@code public} modifier or
     * not.
     */
    @Override
    public boolean isPublic() {
        // interface methods are public by default, but could be private since java9
        return isInterfaceMember() && !isPrivate() || super.isPublic();
    }


    /**
     * Returns true if this method is abstract, so doesn't
     * declare a body. Interface members are
     * implicitly abstract, whether they declare the
     * {@code abstract} modifier or not. Default interface
     * methods are not abstract though, consistently with the
     * standard reflection API.
     */
    @Override
    public boolean isAbstract() {
        return isInterfaceMember() && !isDefault() || super.isAbstract();
    }


    /**
     * Returns true if this method declaration is a member of an interface type.
     */
    public boolean isInterfaceMember() {
        // for a real class/interface the 3rd parent is a ClassOrInterfaceDeclaration,
        // for anonymous classes, the parent is e.g. a AllocationExpression
        Node potentialTypeDeclaration = getNthParent(3);

        return potentialTypeDeclaration instanceof ASTClassOrInterfaceDeclaration
            && ((ASTClassOrInterfaceDeclaration) potentialTypeDeclaration).isInterface()
            || potentialTypeDeclaration instanceof ASTAnnotationTypeDeclaration;
    }


    /**
     * Returns true if the result type of this method is {@code void}.
     */
    public boolean isVoid() {
        return getResultType().isVoid();
    }


    /**
<<<<<<< HEAD
     * Returns the default clause, if this is an annotation method declaration
     * that features one. Otherwise returns null.
     */
    @Nullable
    public ASTDefaultValue getDefaultClause() {
        return AstImplUtil.getChildAs(this, jjtGetNumChildren() - 1, ASTDefaultValue.class);
    }

=======
     * Returns the result type node of the method.
     */
    public ASTResultType getResultType() {
        return getFirstChildOfType(ASTResultType.class);
    }


    /**
     * Returns the block defined by this method, or
     * null if the method is abstract.
     *
     * @deprecated Use {@link #getBody()}
     */
    @Deprecated
    public ASTBlock getBlock() {
        return getBody();
    }

    /**
     * Returns the block defined by this method, or
     * null if the method is abstract.
     */
    public ASTBlock getBody() {
        return getFirstChildOfType(ASTBlock.class);
    }

    /**
     * Returns the number of formal parameters expected by this method
     * (excluding any receiver parameter). A varargs parameter counts as one.
     */
    public int getArity() {
        return getFormalParameters().getParameterCount();
    }


>>>>>>> 6d9c4b3d
    /**
     * Returns the result type node of the method.
     */
    public ASTResultType getResultType() {
        return getFirstChildOfType(ASTResultType.class);
    }

    @Override
    public MethodLikeKind getKind() {
        return MethodLikeKind.METHOD;
    }


<<<<<<< HEAD
=======
    //@Override // enable this with PMD 7.0.0 - see interface ASTMethodOrConstructorDeclaration
    public ASTFormalParameters getFormalParameters() {
        return getFirstChildOfType(ASTMethodDeclarator.class).getFirstChildOfType(ASTFormalParameters.class);
    }


    /**
     * Returns the method declarator. Never null.
     *
     * @deprecated Method declarator nodes will be removed with 7.0.0
     */
    @Deprecated
    public ASTMethodDeclarator getMethodDeclarator() {
        return getFirstChildOfType(ASTMethodDeclarator.class);
    }
>>>>>>> 6d9c4b3d
}<|MERGE_RESOLUTION|>--- conflicted
+++ resolved
@@ -77,16 +77,11 @@
         return getName();
     }
 
-<<<<<<< HEAD
+
+    /** Returns the simple name of the method. */
     @Override
     public String getName() {
         return getImage();
-=======
-    /** Returns the simple name of the method. */
-    @Override
-    public String getName() {
-        return getFirstChildOfType(ASTMethodDeclarator.class).getImage();
->>>>>>> 6d9c4b3d
     }
 
 
@@ -158,7 +153,6 @@
 
 
     /**
-<<<<<<< HEAD
      * Returns the default clause, if this is an annotation method declaration
      * that features one. Otherwise returns null.
      */
@@ -167,43 +161,6 @@
         return AstImplUtil.getChildAs(this, jjtGetNumChildren() - 1, ASTDefaultValue.class);
     }
 
-=======
-     * Returns the result type node of the method.
-     */
-    public ASTResultType getResultType() {
-        return getFirstChildOfType(ASTResultType.class);
-    }
-
-
-    /**
-     * Returns the block defined by this method, or
-     * null if the method is abstract.
-     *
-     * @deprecated Use {@link #getBody()}
-     */
-    @Deprecated
-    public ASTBlock getBlock() {
-        return getBody();
-    }
-
-    /**
-     * Returns the block defined by this method, or
-     * null if the method is abstract.
-     */
-    public ASTBlock getBody() {
-        return getFirstChildOfType(ASTBlock.class);
-    }
-
-    /**
-     * Returns the number of formal parameters expected by this method
-     * (excluding any receiver parameter). A varargs parameter counts as one.
-     */
-    public int getArity() {
-        return getFormalParameters().getParameterCount();
-    }
-
-
->>>>>>> 6d9c4b3d
     /**
      * Returns the result type node of the method.
      */
@@ -217,22 +174,4 @@
     }
 
 
-<<<<<<< HEAD
-=======
-    //@Override // enable this with PMD 7.0.0 - see interface ASTMethodOrConstructorDeclaration
-    public ASTFormalParameters getFormalParameters() {
-        return getFirstChildOfType(ASTMethodDeclarator.class).getFirstChildOfType(ASTFormalParameters.class);
-    }
-
-
-    /**
-     * Returns the method declarator. Never null.
-     *
-     * @deprecated Method declarator nodes will be removed with 7.0.0
-     */
-    @Deprecated
-    public ASTMethodDeclarator getMethodDeclarator() {
-        return getFirstChildOfType(ASTMethodDeclarator.class);
-    }
->>>>>>> 6d9c4b3d
 }