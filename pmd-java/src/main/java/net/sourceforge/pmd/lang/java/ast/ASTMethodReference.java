--- conflicted
+++ resolved
@@ -24,18 +24,10 @@
     public Object jjtAccept(JavaParserVisitor visitor, Object data) {
         return visitor.visit(this, data);
     }
-<<<<<<< HEAD
 
 
     @Override
     public <T> void jjtAccept(SideEffectingVisitor<T> visitor, T data) {
         visitor.visit(this, data);
     }
-}
-/*
- * JavaCC - OriginalChecksum=e706de031abe9a22c368b7cb52802f1b (do not edit this
- * line)
- */
-=======
-}
->>>>>>> 4ae973ed
+}