/*
 * BSD-style license; for more info see http://pmd.sourceforge.net/license.html
 */

package net.sourceforge.pmd.lang.java.ast;

import org.checkerframework.checker.nullness.qual.NonNull;
import org.checkerframework.checker.nullness.qual.Nullable;

import net.sourceforge.pmd.lang.java.ast.InternalInterfaces.QualifierOwner;

/**
 * Method or constructor reference expression.
 *
 * <pre class="grammar">
 *
 * MethodReference ::= {@link ASTExpression Expression} "::" {@link ASTTypeArguments TypeArguments}? &lt;IDENTIFIER&gt;
 *                   | {@link ASTTypeExpression TypeExpression} "::" {@link ASTTypeArguments TypeArguments}? "new"
 *
 * </pre>
 */
public final class ASTMethodReference extends AbstractJavaExpr implements ASTPrimaryExpression, QualifierOwner, LeftRecursiveNode {

    ASTMethodReference(int id) {
        super(id);
    }


    @Override
<<<<<<< HEAD
    public void jjtClose() {
        super.jjtClose();
        JavaNode lhs = getChild(0);
        // if constructor ref, then the LHS is unambiguously a type.
        if (lhs instanceof ASTAmbiguousName) {
            if (isConstructorReference()) {
                setChild(new ASTTypeExpression(((ASTAmbiguousName) lhs).forceTypeContext()), 0);
            }
        } else if (lhs instanceof ASTType) {
            setChild(new ASTTypeExpression((ASTType) lhs), 0);
        }
    }

    /**
     * Returns true if this is a constructor reference,
     * e.g. {@code ArrayList::new}.
     */
    public boolean isConstructorReference() {
        return "new".equals(getImage());
    }

    /**
     * Returns the node to the left of the "::". This may be a
     * {@link ASTTypeExpression type expression}, or an
     * {@link ASTAmbiguousName ambiguous name}.
     *
     * <p>Note that if this is a {@linkplain #isConstructorReference() constructor reference},
     * then this can only return a {@linkplain ASTTypeExpression type expression}.
     */
    @NonNull
    @Override
    public ASTExpression getQualifier() {
        return (ASTExpression) getChild(0);
    }


    /**
     * Returns the explicit type arguments mentioned after the "::" if they exist.
     * Type arguments mentioned before the "::", if any, are contained within
     * the {@linkplain #getQualifier() lhs type}.
     */
    @Nullable
    public ASTTypeArguments getExplicitTypeArguments() {
        return getFirstChildOfType(ASTTypeArguments.class);
    }


    /**
     * Returns the method name, or an empty optional if this is a
     * {@linkplain #isConstructorReference() constructor reference}.
     */
    @Nullable
    public String getMethodName() {
        return getImage().equals("new") ? null : getImage();
    }


    @Override
    public <T> void jjtAccept(SideEffectingVisitor<T> visitor, T data) {
        visitor.visit(this, data);
=======
    protected <P, R> R acceptVisitor(JavaVisitor<? super P, ? extends R> visitor, P data) {
        return visitor.visit(this, data);
>>>>>>> a9996ab4
    }
}<|MERGE_RESOLUTION|>--- conflicted
+++ resolved
@@ -27,7 +27,6 @@
 
 
     @Override
-<<<<<<< HEAD
     public void jjtClose() {
         super.jjtClose();
         JavaNode lhs = getChild(0);
@@ -86,11 +85,7 @@
 
 
     @Override
-    public <T> void jjtAccept(SideEffectingVisitor<T> visitor, T data) {
-        visitor.visit(this, data);
-=======
     protected <P, R> R acceptVisitor(JavaVisitor<? super P, ? extends R> visitor, P data) {
         return visitor.visit(this, data);
->>>>>>> a9996ab4
     }
 }