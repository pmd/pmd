--- conflicted
+++ resolved
@@ -7,14 +7,10 @@
 import org.checkerframework.checker.nullness.qual.NonNull;
 import org.checkerframework.checker.nullness.qual.Nullable;
 
-<<<<<<< HEAD
-import net.sourceforge.pmd.lang.java.ast.InternalInterfaces.QualifierOwner;
+import net.sourceforge.pmd.lang.java.symbols.JConstructorSymbol;
 import net.sourceforge.pmd.lang.java.symbols.JConstructorSymbol;
 import net.sourceforge.pmd.lang.java.types.JMethodSig;
 import net.sourceforge.pmd.lang.java.types.JTypeMirror;
-=======
-import net.sourceforge.pmd.lang.java.symbols.JConstructorSymbol;
->>>>>>> e2906b02
 
 /**
  * Method or constructor reference expression.
@@ -91,19 +87,11 @@
 
 
     /**
-<<<<<<< HEAD
-     * Returns the method name, or {@link JConstructorSymbol#CTOR_NAME "new"}
-     * if this is a {@linkplain #isConstructorReference() constructor reference}.
-     */
-    public @NonNull String getMethodName() {
-        return getImage();
-=======
      * Returns the method name, or an {@link JConstructorSymbol#CTOR_NAME}
      * if this is a {@linkplain #isConstructorReference() constructor reference}.
      */
     public @NonNull String getMethodName() {
         return super.getImage();
->>>>>>> e2906b02
     }
 
     @Deprecated
