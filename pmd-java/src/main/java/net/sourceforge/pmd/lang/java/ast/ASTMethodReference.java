--- conflicted
+++ resolved
@@ -4,7 +4,6 @@
 
 package net.sourceforge.pmd.lang.java.ast;
 
-<<<<<<< HEAD
 import org.checkerframework.checker.nullness.qual.Nullable;
 /**
  * Method or constructor reference expression.
@@ -25,21 +24,6 @@
     }
 
     ASTMethodReference(JavaParser p, int id) {
-=======
-import net.sourceforge.pmd.annotation.InternalApi;
-
-public class ASTMethodReference extends AbstractJavaNode {
-
-    @InternalApi
-    @Deprecated
-    public ASTMethodReference(int id) {
-        super(id);
-    }
-
-    @InternalApi
-    @Deprecated
-    public ASTMethodReference(JavaParser p, int id) {
->>>>>>> 2bcb8dcf
         super(p, id);
     }
 
@@ -47,7 +31,6 @@
     public Object jjtAccept(JavaParserVisitor visitor, Object data) {
         return visitor.visit(this, data);
     }
-<<<<<<< HEAD
 
 
     /**
@@ -107,11 +90,4 @@
     public <T> void jjtAccept(SideEffectingVisitor<T> visitor, T data) {
         visitor.visit(this, data);
     }
-}
-/*
- * JavaCC - OriginalChecksum=e706de031abe9a22c368b7cb52802f1b (do not edit this
- * line)
- */
-=======
-}
->>>>>>> 2bcb8dcf
+}