--- conflicted
+++ resolved
@@ -4,19 +4,11 @@
 
 package net.sourceforge.pmd.lang.java.ast;
 
-<<<<<<< HEAD
-import net.sourceforge.pmd.lang.ast.GenericToken;
-
-public class MultiLineComment extends Comment {
-
-    public MultiLineComment(GenericToken t) {
-=======
 import net.sourceforge.pmd.lang.ast.impl.javacc.JavaccToken;
 
 public class MultiLineComment extends Comment {
 
     public MultiLineComment(JavaccToken t) {
->>>>>>> 99700d75
         super(t);
     }
 
