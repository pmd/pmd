--- conflicted
+++ resolved
@@ -52,23 +52,15 @@
     PolyResolution(Infer infer) {
         this.infer = infer;
         this.ts = infer.getTypeSystem();
-<<<<<<< HEAD
         this.exprMirrors = JavaExprMirrors.forTypeResolution(infer);
-        JClassType stringType = (JClassType) TypesFromReflection.fromReflect(String.class, ts);
-        booleanCtx = ExprContext.newNonPolyContext(ts.BOOLEAN);
-        stringCtx = ExprContext.newNonPolyContext(stringType);
-        intCtx = ExprContext.newNumericContext(ts.INT);
-    }
-
-    private boolean isPreJava8() {
-        return infer.isPreJava8();
-=======
-        this.exprMirrors = new JavaExprMirrors(infer);
 
         this.stringCtx = ExprContext.newStringCtx(ts);
         this.booleanCtx = ExprContext.newNonPolyContext(ts.BOOLEAN);
         this.intCtx = ExprContext.newNumericContext(ts.INT);
->>>>>>> a5c2bbda
+    }
+
+    private boolean isPreJava8() {
+        return infer.isPreJava8();
     }
 
     JTypeMirror computePolyType(final TypeNode e) {
@@ -101,9 +93,11 @@
             if (isPreJava8()) {
                 // safe cast because ASTSwitchExpression doesn't exist pre java 13
                 ASTConditionalExpression conditional = (ASTConditionalExpression) e;
-                return computeStandaloneConditionalType(this.ts,
-                                                        conditional.getThenBranch().getTypeMirror(),
-                                                        conditional.getElseBranch().getTypeMirror());
+                return computeStandaloneConditionalType(
+                    this.ts,
+                    conditional.getThenBranch().getTypeMirror(),
+                    conditional.getElseBranch().getTypeMirror()
+                );
             }
 
             // Note that this creates expr mirrors for all subexpressions,
@@ -489,23 +483,17 @@
 
             return booleanCtx; // condition
 
-<<<<<<< HEAD
-        } else if (papa instanceof ASTConditionalExpression && node.getIndexInParent() != 0) {
-            if (isPreJava8()) {
-                return RegularCtx.NO_CTX;
-            }
-            assert ((ASTConditionalExpression) papa).isStandalone()
-                : "Expected standalone ternary, otherwise doesCascadeContext(..) would have returned true";
-=======
         } else if (papa instanceof ASTConditionalExpression) {
 
             if (node.getIndexInParent() == 0) {
                 return booleanCtx; // the condition
             } else {
                 // a branch
+                if (isPreJava8()) {
+                    return RegularCtx.NO_CTX;
+                }
                 assert ((ASTConditionalExpression) papa).isStandalone()
                     : "Expected standalone ternary, otherwise doesCascadeContext(..) would have returned true";
->>>>>>> a5c2bbda
 
                 return ExprContext.newStandaloneTernaryCtx(((ASTConditionalExpression) papa).getTypeMirror());
             }
@@ -567,17 +555,13 @@
         if (child.getParent() != node) {
             // means the "node" is a "stop recursion because no context" result in contextOf
             return false;
-<<<<<<< HEAD
         } else if (isPreJava8()) {
             // in java < 8, context doesn't go flow through ternaries
             return false;
-        } else if (!internalUse && node instanceof ASTConditionalExpression) {
-=======
         } else if (!internalUse
             && node instanceof ASTConditionalExpression
             && child.getIndexInParent() != 0) {
             // conditional branch
->>>>>>> a5c2bbda
             ((ASTConditionalExpression) node).getTypeMirror(); // force resolution
             return !((ASTConditionalExpression) node).isStandalone();
         }
