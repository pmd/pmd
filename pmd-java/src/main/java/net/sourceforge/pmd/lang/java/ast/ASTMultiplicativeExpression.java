/**
 * BSD-style license; for more info see http://pmd.sourceforge.net/license.html
 */

package net.sourceforge.pmd.lang.java.ast;

/**
 * Represents a multiplication, division, or modulo operation on
 * two or more values. This has a precedence greater than {@link ASTAdditiveExpression},
 * and lower than {@linkplain ASTUnaryExpression UnaryExpression}.
 *
 * <pre class="grammar">
 *
 * MultiplicativeExpression ::= {@linkplain ASTMultiplicativeExpression MultiplicativeExpression} ( ( "*" | "/" | "%" ) {@linkplain ASTUnaryExpression UnaryExpression} )+
 *
 * </pre>
 *
 * <p>Note that the children of this node are not necessarily {@link ASTUnaryExpression}s,
 * rather, they are expressions with an operator precedence greater or equal to UnaryExpression.
 *
 * <p>The first child may be another MultiplicativeExpression only
 * if its operator is different. For example, if parentheses represent
 * nesting:
 * <table summary="Nesting examples">
 * <tr><th></th><th>Parses as</th></tr>
 *     <tr><td>{@code 1 * 2 * 3}</td><td>{@code (1 * 2 * 3)}</td></tr>
 *     <tr><td>{@code 1 * 2 / 3}</td><td>{@code ((1 * 2) / 3)}</td></tr>
 *     <tr><td>{@code 1 * 2 / 3 / 4}</td><td>{@code ((1 * 2) / 3 / 4)}</td></tr>
 * </table>
 *
 *
 * @deprecated Replaced with {@link ASTInfixExpression}
 */
@Deprecated
public final class ASTMultiplicativeExpression extends AbstractJavaExpr {


    ASTMultiplicativeExpression(int id) {
        super(id);
    }


    @Override
    protected <P, R> R acceptVisitor(JavaVisitor<? super P, ? extends R> visitor, P data) {
        return visitor.visit(this, data);
    }


<<<<<<< HEAD
    @Override
    public <T> void jjtAccept(SideEffectingVisitor<T> visitor, T data) {
        visitor.visit(this, data);
    }


=======
    /**
     * Returns the image of the operator, i.e. "*", "/" or "%".
     */
    public String getOperator() {
        return getImage();
    }
>>>>>>> a9996ab4
}<|MERGE_RESOLUTION|>--- conflicted
+++ resolved
@@ -46,19 +46,10 @@
     }
 
 
-<<<<<<< HEAD
-    @Override
-    public <T> void jjtAccept(SideEffectingVisitor<T> visitor, T data) {
-        visitor.visit(this, data);
-    }
-
-
-=======
     /**
      * Returns the image of the operator, i.e. "*", "/" or "%".
      */
     public String getOperator() {
         return getImage();
     }
->>>>>>> a9996ab4
 }