--- conflicted
+++ resolved
@@ -5,8 +5,6 @@
 package net.sourceforge.pmd.lang.java.ast;
 
 import java.util.Iterator;
-
-import net.sourceforge.pmd.annotation.InternalApi;
 
 
 /**
@@ -18,21 +16,13 @@
  *                  | "&lt;" "&gt;"
  * </pre>
  */
-<<<<<<< HEAD
-public class ASTTypeArguments extends AbstractJavaNode implements Iterable<ASTType> {
-=======
-public class ASTTypeArguments extends AbstractJavaNode implements Iterable<ASTTypeArgument> {
+public final class ASTTypeArguments extends AbstractJavaNode implements Iterable<ASTType> {
 
-    @InternalApi
-    @Deprecated
->>>>>>> 2bcb8dcf
-    public ASTTypeArguments(int id) {
+    ASTTypeArguments(int id) {
         super(id);
     }
 
-    @InternalApi
-    @Deprecated
-    public ASTTypeArguments(JavaParser p, int id) {
+    ASTTypeArguments(JavaParser p, int id) {
         super(p, id);
     }
 
