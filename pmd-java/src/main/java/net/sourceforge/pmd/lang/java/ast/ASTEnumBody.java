/**
 * BSD-style license; for more info see http://pmd.sourceforge.net/license.html
 */

package net.sourceforge.pmd.lang.java.ast;

/**
 * Body of an {@linkplain ASTEnumDeclaration enum declaration}.
 *
 * <pre class="grammar">
 *
 * EnumBody ::= "{"
 *              [( {@link ASTAnnotation Annotation} )* {@link ASTEnumConstant EnumConstant} ( "," ( {@link ASTAnnotation Annotation} )* {@link ASTEnumConstant EnumConstant} )* ]
 *              [ "," ]
 *              [ ";" ( {@link ASTClassOrInterfaceBodyDeclaration ClassOrInterfaceBodyDeclaration} )* ]
 *              "}"
 *
 * </pre>
 *
 *
 */
public final class ASTEnumBody extends AbstractJavaNode implements ASTTypeBody {

    ASTEnumBody(int id) {
        super(id);
    }

<<<<<<< HEAD
    ASTEnumBody(JavaParser p, int id) {
        super(p, id);
    }

=======
>>>>>>> 3c622ca1
    @Override
    public Object jjtAccept(JavaParserVisitor visitor, Object data) {
        return visitor.visit(this, data);
    }


    @Override
    public <T> void jjtAccept(SideEffectingVisitor<T> visitor, T data) {
        visitor.visit(this, data);
    }
}<|MERGE_RESOLUTION|>--- conflicted
+++ resolved
@@ -25,13 +25,6 @@
         super(id);
     }
 
-<<<<<<< HEAD
-    ASTEnumBody(JavaParser p, int id) {
-        super(p, id);
-    }
-
-=======
->>>>>>> 3c622ca1
     @Override
     public Object jjtAccept(JavaParserVisitor visitor, Object data) {
         return visitor.visit(this, data);
