/**
 * BSD-style license; for more info see http://pmd.sourceforge.net/license.html
 */

package net.sourceforge.pmd.lang.java.rule.documentation;

import static net.sourceforge.pmd.properties.constraints.NumericConstraints.positive;
import static net.sourceforge.pmd.util.CollectionUtil.setOf;

import java.util.ArrayList;
import java.util.List;
import java.util.Set;

import org.apache.commons.lang3.StringUtils;

import net.sourceforge.pmd.lang.java.ast.ASTCompilationUnit;
import net.sourceforge.pmd.lang.java.ast.Comment;
import net.sourceforge.pmd.lang.java.rule.AbstractJavaRulechainRule;
import net.sourceforge.pmd.properties.PropertyDescriptor;
import net.sourceforge.pmd.properties.PropertyFactory;
import net.sourceforge.pmd.util.document.Chars;

/**
 * A rule to manage those who just can't shut up...
 *
 * @author Brian Remedios
 */
public class CommentSizeRule extends AbstractJavaRulechainRule {

    public static final PropertyDescriptor<Integer> MAX_LINES
            = PropertyFactory.intProperty("maxLines")
                             .desc("Maximum lines")
                             .require(positive()).defaultValue(6).build();

    public static final PropertyDescriptor<Integer> MAX_LINE_LENGTH
        = PropertyFactory.intProperty("maxLineLength")
                         .desc("Maximum line length")
                         .require(positive()).defaultValue(80).build();

    static final Set<Chars> IGNORED_LINES = setOf(Chars.wrap("//"),
                                                  Chars.wrap("/*"),
                                                  Chars.wrap("/**"),
                                                  Chars.wrap("*"),
                                                  Chars.wrap("*/"));

    public CommentSizeRule() {
        super(ASTCompilationUnit.class);
        definePropertyDescriptor(MAX_LINES);
        definePropertyDescriptor(MAX_LINE_LENGTH);
    }

<<<<<<< HEAD

    @Override
    public Object visit(ASTCompilationUnit cUnit, Object data) {
=======
    private static boolean hasRealText(String line) {
        return !StringUtils.isBlank(line) && !IGNORED_LINES.contains(line.trim());
    }

    private boolean hasTooManyLines(Comment comment) {
>>>>>>> b0b7f694

        for (Comment comment : cUnit.getComments()) {
            if (hasTooManyLines(comment)) {
                addViolationWithMessage(data, cUnit, this.getMessage()
                    + ": Too many lines", comment.getBeginLine(), comment.getEndLine());
            }

            List<Integer> lineNumbers = overLengthLineIndicesIn(comment);
            if (lineNumbers.isEmpty()) {
                continue;
            }

            int offset = comment.getBeginLine();
            for (int lineNum : lineNumbers) {
                int lineNumWithOff = lineNum + offset;
                addViolationWithMessage(
                    data,
                    cUnit,
                    this.getMessage() + ": Line too long",
                    lineNumWithOff,
                    lineNum
                );
            }
        }

        return null;
    }

    private static boolean hasRealText(Chars line) {

        if (StringUtils.isBlank(line)) {
            return false;
        }

        return !IGNORED_LINES.contains(line.trim());
    }

    private boolean hasTooManyLines(Comment comment) {

        int firstLineWithText = -1;
        int lastLineWithText;
        int i = 0;
        int maxLines = getProperty(MAX_LINES);
        for (Chars line : comment.getText().lines()) {
            boolean real = hasRealText(line);
            if (real) {
                lastLineWithText = i;
                if (firstLineWithText == -1) {
                    firstLineWithText = i;
                }
                if (lastLineWithText - firstLineWithText + 1 > maxLines) {
                    return true;
                }
            }
            i++;
        }
        return false;
    }

    private List<Integer> overLengthLineIndicesIn(Comment comment) {

        int maxLength = getProperty(MAX_LINE_LENGTH);

        List<Integer> indices = new ArrayList<>();
        int i = 0;
        for (Chars line : comment.filteredLines(true)) {
            if (line.length() > maxLength) {
                indices.add(i);
            }
        }
        return indices;
    }

}<|MERGE_RESOLUTION|>--- conflicted
+++ resolved
@@ -13,12 +13,12 @@
 
 import org.apache.commons.lang3.StringUtils;
 
+import net.sourceforge.pmd.lang.document.Chars;
 import net.sourceforge.pmd.lang.java.ast.ASTCompilationUnit;
 import net.sourceforge.pmd.lang.java.ast.Comment;
 import net.sourceforge.pmd.lang.java.rule.AbstractJavaRulechainRule;
 import net.sourceforge.pmd.properties.PropertyDescriptor;
 import net.sourceforge.pmd.properties.PropertyFactory;
-import net.sourceforge.pmd.util.document.Chars;
 
 /**
  * A rule to manage those who just can't shut up...
@@ -49,17 +49,9 @@
         definePropertyDescriptor(MAX_LINE_LENGTH);
     }
 
-<<<<<<< HEAD
 
     @Override
     public Object visit(ASTCompilationUnit cUnit, Object data) {
-=======
-    private static boolean hasRealText(String line) {
-        return !StringUtils.isBlank(line) && !IGNORED_LINES.contains(line.trim());
-    }
-
-    private boolean hasTooManyLines(Comment comment) {
->>>>>>> b0b7f694
 
         for (Comment comment : cUnit.getComments()) {
             if (hasTooManyLines(comment)) {
@@ -89,12 +81,7 @@
     }
 
     private static boolean hasRealText(Chars line) {
-
-        if (StringUtils.isBlank(line)) {
-            return false;
-        }
-
-        return !IGNORED_LINES.contains(line.trim());
+        return !StringUtils.isBlank(line) && !IGNORED_LINES.contains(line.trim());
     }
 
     private boolean hasTooManyLines(Comment comment) {
