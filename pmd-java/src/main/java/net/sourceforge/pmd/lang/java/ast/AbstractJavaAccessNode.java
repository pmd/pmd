/**
 * BSD-style license; for more info see http://pmd.sourceforge.net/license.html
 */

package net.sourceforge.pmd.lang.java.ast;

abstract class AbstractJavaAccessNode extends AbstractJavaNode implements AccessNode {

    private int modifiers;

    AbstractJavaAccessNode(int i) {
        super(i);
    }

<<<<<<< HEAD
    AbstractJavaAccessNode(JavaParser parser, int i) {
        super(parser, i);
    }

=======
>>>>>>> 3c622ca1
    @Override
    public int getModifiers() {
        return this.modifiers;
    }

    void setModifiers(int modifiers) {
        this.modifiers = modifiers;
    }

    @Override
    public boolean isPublic() {
        return isModifier(PUBLIC);
    }

    @Override
    public boolean isProtected() {
        return isModifier(PROTECTED);
    }

    @Override
    public boolean isPrivate() {
        return isModifier(PRIVATE);
    }


    @Override
    public boolean isAbstract() {
        return isModifier(ABSTRACT);
    }


    @Override
    public boolean isStatic() {
        return isModifier(STATIC);
    }


    @Override
    public boolean isFinal() {
        return isModifier(FINAL);
    }

    void setFinal(boolean enable) {
        setModifier(enable, FINAL);
    }

    @Override
    public boolean isSynchronized() {
        return isModifier(SYNCHRONIZED);
    }


    @Override
    public boolean isNative() {
        return isModifier(NATIVE);
    }


    @Override
    public boolean isTransient() {
        return isModifier(TRANSIENT);
    }


    @Override
    public boolean isVolatile() {
        return isModifier(VOLATILE);
    }


    @Override
    public boolean isStrictfp() {
        return isModifier(STRICTFP);
    }


    @Override
    public boolean isDefault() {
        return isModifier(DEFAULT);
    }


    private boolean isModifier(int mask) {
        return (modifiers & mask) == mask;
    }

    void setModifier(boolean enable, int mask) {
        if (enable) {
            this.modifiers |= mask;
        } else {
            this.modifiers &= ~mask;
        }
    }

    @Override
    public boolean isPackagePrivate() {
        return !isPrivate() && !isPublic() && !isProtected();
    }
}
<|MERGE_RESOLUTION|>--- conflicted
+++ resolved
@@ -12,13 +12,6 @@
         super(i);
     }
 
-<<<<<<< HEAD
-    AbstractJavaAccessNode(JavaParser parser, int i) {
-        super(parser, i);
-    }
-
-=======
->>>>>>> 3c622ca1
     @Override
     public int getModifiers() {
         return this.modifiers;
