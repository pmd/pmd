/**
 * BSD-style license; for more info see http://pmd.sourceforge.net/license.html
 */

package net.sourceforge.pmd.lang.java.symboltable;

import java.util.ArrayList;
import java.util.Collections;
import java.util.HashSet;
import java.util.List;
import java.util.Map;
import java.util.Objects;
import java.util.Set;

import net.sourceforge.pmd.lang.ast.Node;
import net.sourceforge.pmd.lang.java.ast.ASTAllocationExpression;
import net.sourceforge.pmd.lang.java.ast.ASTArgumentList;
import net.sourceforge.pmd.lang.java.ast.ASTBooleanLiteral;
import net.sourceforge.pmd.lang.java.ast.ASTClassOrInterfaceBodyDeclaration;
import net.sourceforge.pmd.lang.java.ast.ASTClassOrInterfaceDeclaration;
import net.sourceforge.pmd.lang.java.ast.ASTClassOrInterfaceType;
import net.sourceforge.pmd.lang.java.ast.ASTExtendsList;
import net.sourceforge.pmd.lang.java.ast.ASTFormalParameter;
import net.sourceforge.pmd.lang.java.ast.ASTFormalParameters;
import net.sourceforge.pmd.lang.java.ast.ASTImplementsList;
import net.sourceforge.pmd.lang.java.ast.ASTLiteral;
import net.sourceforge.pmd.lang.java.ast.ASTMethodDeclaration;
import net.sourceforge.pmd.lang.java.ast.ASTMethodDeclarator;
import net.sourceforge.pmd.lang.java.ast.ASTName;
import net.sourceforge.pmd.lang.java.ast.ASTPrimarySuffix;
import net.sourceforge.pmd.lang.java.ast.ASTPrimitiveType;
import net.sourceforge.pmd.lang.java.ast.ASTReferenceType;
import net.sourceforge.pmd.lang.java.ast.ASTType;
import net.sourceforge.pmd.lang.java.ast.ASTTypeParameter;
import net.sourceforge.pmd.lang.java.ast.ASTTypeParameters;
import net.sourceforge.pmd.lang.java.ast.ASTVariableDeclaratorId;
import net.sourceforge.pmd.lang.java.ast.JavaParserTreeConstants;
import net.sourceforge.pmd.lang.symboltable.Applier;
import net.sourceforge.pmd.lang.symboltable.ImageFinderFunction;
import net.sourceforge.pmd.lang.symboltable.NameDeclaration;
import net.sourceforge.pmd.lang.symboltable.NameOccurrence;
import net.sourceforge.pmd.lang.symboltable.Scope;

/**
 * This scope represents one Java class. It can have variable declarations,
 * method declarations and inner class declarations.
 */
public class ClassScope extends AbstractJavaScope {

    private static final Set<String> PRIMITIVE_TYPES;

    static {
        PRIMITIVE_TYPES = new HashSet<>();
        PRIMITIVE_TYPES.add("boolean");
        PRIMITIVE_TYPES.add("char");
        PRIMITIVE_TYPES.add("byte");
        PRIMITIVE_TYPES.add("short");
        PRIMITIVE_TYPES.add("int");
        PRIMITIVE_TYPES.add("long");
        PRIMITIVE_TYPES.add("float");
        PRIMITIVE_TYPES.add("double");
    }

    // FIXME - this breaks given sufficiently nested code
    private static ThreadLocal<Integer> anonymousInnerClassCounter = new ThreadLocal<Integer>() {
        protected Integer initialValue() {
            return Integer.valueOf(1);
        }
    };

    private final String className;

    private boolean isEnum;

    /**
     * The current class scope declaration. Technically it belongs to out parent scope,
     * but knowing it we can better resolve this, super and direct class references such as Foo.X
     */
    private final ClassNameDeclaration classDeclaration;

    public ClassScope(final String className, final ClassNameDeclaration classNameDeclaration) {
        this.className = Objects.requireNonNull(className);
        anonymousInnerClassCounter.set(Integer.valueOf(1));
        this.classDeclaration = classNameDeclaration;
    }

    /**
     * This is only for anonymous inner classes.
     *
     * <p>FIXME - should have name like Foo$1, not Anonymous$1 to get this working
     * right, the parent scope needs to be passed in when instantiating a
<<<<<<< HEAD
     * ClassScope</p>
=======
     * ClassScope
     * 
     * @param classNameDeclaration The declaration of this class, as known to the parent scope.
>>>>>>> 4ee4f598
     */
    public ClassScope(final ClassNameDeclaration classNameDeclaration) {
        // this.className = getParent().getEnclosingClassScope().getClassName()
        // + "$" + String.valueOf(anonymousInnerClassCounter);
        int v = anonymousInnerClassCounter.get().intValue();
        this.className = "Anonymous$" + v;
        anonymousInnerClassCounter.set(v + 1);
        classDeclaration = classNameDeclaration;
    }

    public void setIsEnum(boolean isEnum) {
        this.isEnum = isEnum;
    }

    public Map<ClassNameDeclaration, List<NameOccurrence>> getClassDeclarations() {
        return getDeclarations(ClassNameDeclaration.class);
    }

    public Map<MethodNameDeclaration, List<NameOccurrence>> getMethodDeclarations() {
        return getDeclarations(MethodNameDeclaration.class);
    }

    public Map<VariableNameDeclaration, List<NameOccurrence>> getVariableDeclarations() {
        return getDeclarations(VariableNameDeclaration.class);
    }

    public Set<NameDeclaration> addNameOccurrence(NameOccurrence occurrence) {
        JavaNameOccurrence javaOccurrence = (JavaNameOccurrence) occurrence;
        Set<NameDeclaration> declarations = findVariableHere(javaOccurrence);
        if (!declarations.isEmpty()
                && (javaOccurrence.isMethodOrConstructorInvocation() || javaOccurrence.isMethodReference())) {
            for (NameDeclaration decl : declarations) {
                List<NameOccurrence> nameOccurrences = getMethodDeclarations().get(decl);
                if (nameOccurrences == null) {
                    // TODO may be a class name: Foo.this.super();
                } else {
                    nameOccurrences.add(javaOccurrence);
                    Node n = javaOccurrence.getLocation();
                    if (n instanceof ASTName) {
                        ((ASTName) n).setNameDeclaration(decl);
                    } // TODO what to do with PrimarySuffix case?
                }
            }
        } else if (!declarations.isEmpty() && !javaOccurrence.isThisOrSuper()) {
            for (NameDeclaration decl : declarations) {
                List<NameOccurrence> nameOccurrences = getVariableDeclarations().get(decl);
                if (nameOccurrences == null) {
                    // TODO may be a class name

                    // search inner classes
                    for (ClassNameDeclaration innerClass : getClassDeclarations().keySet()) {
                        Scope innerClassScope = innerClass.getScope();
                        if (innerClassScope.contains(javaOccurrence)) {
                            innerClassScope.addNameOccurrence(javaOccurrence);
                        }
                    }
                } else {
                    nameOccurrences.add(javaOccurrence);
                    Node n = javaOccurrence.getLocation();
                    if (n instanceof ASTName) {
                        ((ASTName) n).setNameDeclaration(decl);
                    } // TODO what to do with PrimarySuffix case?
                }
            }
        }
        return declarations;
    }

    public String getClassName() {
        return this.className;
    }

    protected Set<NameDeclaration> findVariableHere(JavaNameOccurrence occurrence) {
        if (occurrence.isThisOrSuper() || className.equals(occurrence.getImage())) {
            // Reference to ourselves!
            return Collections.<NameDeclaration>singleton(classDeclaration);
        }

        Map<MethodNameDeclaration, List<NameOccurrence>> methodDeclarations = getMethodDeclarations();
        Set<NameDeclaration> result = new HashSet<>();
        if (occurrence.isMethodOrConstructorInvocation()) {
            final boolean hasAuxclasspath = getEnclosingScope(SourceFileScope.class).hasAuxclasspath();
            for (MethodNameDeclaration mnd : methodDeclarations.keySet()) {
                if (mnd.getImage().equals(occurrence.getImage())) {
                    List<TypedNameDeclaration> parameterTypes = determineParameterTypes(mnd);
                    List<TypedNameDeclaration> argumentTypes = determineArgumentTypes(occurrence, parameterTypes);

                    if (!mnd.isVarargs() && occurrence.getArgumentCount() == mnd.getParameterCount()
                            && (!hasAuxclasspath || parameterTypes.equals(argumentTypes))) {
                        result.add(mnd);
                    } else if (mnd.isVarargs()) {
                        int varArgIndex = parameterTypes.size() - 1;
                        TypedNameDeclaration varArgType = parameterTypes.get(varArgIndex);

                        // first parameter is varArg, calling method might have
                        // 0 or more arguments
                        // or the calling method has enough arguments to fill in
                        // the parameters before the vararg
                        if ((varArgIndex == 0 || argumentTypes.size() >= varArgIndex)
                                && (!hasAuxclasspath || parameterTypes
                                        .subList(0, varArgIndex).equals(argumentTypes.subList(0, varArgIndex)))) {

                            if (!hasAuxclasspath) {
                                result.add(mnd);
                                continue;
                            }

                            boolean sameType = true;
                            for (int i = varArgIndex; i < argumentTypes.size(); i++) {
                                if (!varArgType.equals(argumentTypes.get(i))) {
                                    sameType = false;
                                    break;
                                }
                            }
                            if (sameType) {
                                result.add(mnd);
                            }
                        }
                    }
                }
            }
            if (isEnum && "valueOf".equals(occurrence.getImage())) {
                result.add(createBuiltInMethodDeclaration("valueOf", "String"));
            }
            return result;
        }
        if (occurrence.isMethodReference()) {
            for (MethodNameDeclaration mnd : methodDeclarations.keySet()) {
                if (mnd.getImage().equals(occurrence.getImage())) {
                    result.add(mnd);
                }
            }
            return result;
        }

        List<String> images = new ArrayList<>();
        if (occurrence.getImage() != null) {
            images.add(occurrence.getImage());
            if (occurrence.getImage().startsWith(className)) {
                images.add(clipClassName(occurrence.getImage()));
            }
        }

        Map<VariableNameDeclaration, List<NameOccurrence>> variableDeclarations = getVariableDeclarations();
        ImageFinderFunction finder = new ImageFinderFunction(images);
        Applier.apply(finder, variableDeclarations.keySet().iterator());
        if (finder.getDecl() != null) {
            result.add(finder.getDecl());
        }

        // search inner classes
        Map<ClassNameDeclaration, List<NameOccurrence>> classDeclarations = getClassDeclarations();
        if (result.isEmpty() && !classDeclarations.isEmpty()) {
            for (ClassNameDeclaration innerClass : getClassDeclarations().keySet()) {
                Applier.apply(finder, innerClass.getScope().getDeclarations(VariableNameDeclaration.class).keySet().iterator());
                if (finder.getDecl() != null) {
                    result.add(finder.getDecl());
                }
            }
        }
        return result;
    }

    /**
     * Creates a fake method name declaration for built-in methods from Java
     * like the Enum Method "valueOf".
     *
     * @param methodName
     *            the method name
     * @param parameterTypes
     *            the reference types of each parameter of the method
     * @return a method name declaration
     */
    private MethodNameDeclaration createBuiltInMethodDeclaration(final String methodName,
            final String... parameterTypes) {
        ASTMethodDeclaration methodDeclaration = new ASTMethodDeclaration(JavaParserTreeConstants.JJTMETHODDECLARATION);
        methodDeclaration.setPublic(true);
        methodDeclaration.setScope(this);

        ASTMethodDeclarator methodDeclarator = new ASTMethodDeclarator(JavaParserTreeConstants.JJTMETHODDECLARATOR);
        methodDeclarator.setImage(methodName);
        methodDeclarator.setScope(this);

        ASTFormalParameters formalParameters = new ASTFormalParameters(JavaParserTreeConstants.JJTFORMALPARAMETERS);
        formalParameters.setScope(this);

        methodDeclaration.jjtAddChild(methodDeclarator, 0);
        methodDeclarator.jjtSetParent(methodDeclaration);
        methodDeclarator.jjtAddChild(formalParameters, 0);
        formalParameters.jjtSetParent(methodDeclarator);

        /*
         * jjtAddChild resizes it's child node list according to known indexes.
         * Going backwards makes sure the first time it gets the right size avoiding copies.
         */
        for (int i = parameterTypes.length - 1; i >= 0; i--) {
            ASTFormalParameter formalParameter = new ASTFormalParameter(JavaParserTreeConstants.JJTFORMALPARAMETER);
            formalParameters.jjtAddChild(formalParameter, i);
            formalParameter.jjtSetParent(formalParameters);

            ASTVariableDeclaratorId variableDeclaratorId = new ASTVariableDeclaratorId(
                    JavaParserTreeConstants.JJTVARIABLEDECLARATORID);
            variableDeclaratorId.setImage("arg" + i);
            formalParameter.jjtAddChild(variableDeclaratorId, 1);
            variableDeclaratorId.jjtSetParent(formalParameter);
            
            ASTType type = new ASTType(JavaParserTreeConstants.JJTTYPE);
            formalParameter.jjtAddChild(type, 0);
            type.jjtSetParent(formalParameter);

            if (PRIMITIVE_TYPES.contains(parameterTypes[i])) {
                ASTPrimitiveType primitiveType = new ASTPrimitiveType(JavaParserTreeConstants.JJTPRIMITIVETYPE);
                primitiveType.setImage(parameterTypes[i]);
                type.jjtAddChild(primitiveType, 0);
                primitiveType.jjtSetParent(type);
            } else {
                ASTReferenceType referenceType = new ASTReferenceType(JavaParserTreeConstants.JJTREFERENCETYPE);
                type.jjtAddChild(referenceType, 0);
                referenceType.jjtSetParent(type);

                // TODO : this could actually be a primitive array...
                ASTClassOrInterfaceType classOrInterfaceType = new ASTClassOrInterfaceType(
                        JavaParserTreeConstants.JJTCLASSORINTERFACETYPE);
                classOrInterfaceType.setImage(parameterTypes[i]);
                referenceType.jjtAddChild(classOrInterfaceType, 0);
                classOrInterfaceType.jjtSetParent(referenceType);
            }
        }

        return new MethodNameDeclaration(methodDeclarator);
    }

    /**
     * Provide a list of types of the parameters of the given method
     * declaration. The types are simple type images.
     * 
     * @param mnd
     *            the method declaration.
     * @return List of types
     */
    private List<TypedNameDeclaration> determineParameterTypes(MethodNameDeclaration mnd) {
        List<ASTFormalParameter> parameters = mnd.getMethodNameDeclaratorNode()
                .findDescendantsOfType(ASTFormalParameter.class);
        if (parameters.isEmpty()) {
            return Collections.emptyList();
        }

        List<TypedNameDeclaration> parameterTypes = new ArrayList<>(parameters.size());
        SourceFileScope fileScope = getEnclosingScope(SourceFileScope.class);
        Map<String, Node> qualifiedTypeNames = fileScope.getQualifiedTypeNames();

        for (ASTFormalParameter p : parameters) {
            String typeImage = p.getTypeNode().getTypeImage();
            // typeImage might be qualified/unqualified. If it refers to a type,
            // defined in the same toplevel class,
            // we should normalize the name here.
            // It might also refer to a type, that is imported.
            typeImage = qualifyTypeName(typeImage);
            Node declaringNode = qualifiedTypeNames.get(typeImage);
            Class<?> resolvedType = fileScope.resolveType(typeImage);
            if (resolvedType == null) {
                resolvedType = resolveGenericType(p, typeImage);
            }
            parameterTypes.add(new SimpleTypedNameDeclaration(typeImage, resolvedType, determineSuper(declaringNode)));
        }
        return parameterTypes;
    }

    private String qualifyTypeName(String typeImage) {
        if (typeImage == null) {
            return null;
        }

        final SourceFileScope fileScope = getEnclosingScope(SourceFileScope.class);

        // Is it an inner class being accessed?
        String qualified = findQualifiedName(typeImage, fileScope.getQualifiedTypeNames().keySet());
        if (qualified != null) {
            return qualified;
        }

        // Is it an explicit import?
        qualified = findQualifiedName(typeImage, fileScope.getExplicitImports());
        if (qualified != null) {
            return qualified;
        }

        // Is it an inner class of an explicit import?
        int dotIndex = typeImage.indexOf('.');
        if (dotIndex != -1) {
            qualified = findQualifiedName(typeImage.substring(0, dotIndex), fileScope.getExplicitImports());
            if (qualified != null) {
                return qualified.concat(typeImage.substring(dotIndex));
            }
        }

        return typeImage;
    }

    private String findQualifiedName(String typeImage, Set<String> candidates) {
        int nameLength = typeImage.length();
        for (String qualified : candidates) {
            int fullLength = qualified.length();
            if (qualified.endsWith(typeImage)
                    && (fullLength == nameLength || qualified.charAt(fullLength - nameLength - 1) == '.')) {
                return qualified;
            }
        }

        return null;
    }

    /**
     * Provide a list of types of the arguments of the given method call. The
     * types are simple type images. If the argument type cannot be determined
     * (e.g. because it is itself the result of a method call), the parameter
     * type is used - so it is assumed, it is of the correct type. This might
     * cause confusion when methods are overloaded.
     * 
     * @param occurrence
     *            the method call
     * @param parameterTypes
     *            the parameter types of the called method
     * @return the list of argument types
     */
    private List<TypedNameDeclaration> determineArgumentTypes(JavaNameOccurrence occurrence,
            List<TypedNameDeclaration> parameterTypes) {
        ASTArgumentList arguments = null;
        Node nextSibling;
        if (occurrence.getLocation() instanceof ASTPrimarySuffix) {
            nextSibling = getNextSibling(occurrence.getLocation());
        } else {
            nextSibling = getNextSibling(occurrence.getLocation().jjtGetParent());
        }

        if (nextSibling != null) {
            arguments = nextSibling.getFirstDescendantOfType(ASTArgumentList.class);
        }

        if (arguments == null) {
            return Collections.emptyList();
        }

        List<TypedNameDeclaration> argumentTypes = new ArrayList<>(arguments.jjtGetNumChildren());
        Map<String, Node> qualifiedTypeNames = getEnclosingScope(SourceFileScope.class).getQualifiedTypeNames();

        for (int i = 0; i < arguments.jjtGetNumChildren(); i++) {
            Node argument = arguments.jjtGetChild(i);
            Node child = null;
            boolean isMethodCall = false;
            if (argument.jjtGetNumChildren() > 0 && argument.jjtGetChild(0).jjtGetNumChildren() > 0
                    && argument.jjtGetChild(0).jjtGetChild(0).jjtGetNumChildren() > 0) {
                child = argument.jjtGetChild(0).jjtGetChild(0).jjtGetChild(0);
                isMethodCall = argument.jjtGetChild(0).jjtGetNumChildren() > 1;
            }
            TypedNameDeclaration type = null;
            if (child instanceof ASTName && !isMethodCall) {
                ASTName name = (ASTName) child;
                Scope s = name.getScope();
                final JavaNameOccurrence nameOccurrence = new JavaNameOccurrence(name, name.getImage());
                while (s != null) {
                    if (s.contains(nameOccurrence)) {
                        break;
                    }
                    s = s.getParent();
                }
                if (s != null) {
                    Map<VariableNameDeclaration, List<NameOccurrence>> vars = s
                            .getDeclarations(VariableNameDeclaration.class);
                    for (VariableNameDeclaration d : vars.keySet()) {
                        // in case of simple lambda expression, the type
                        // might be unknown
                        if (d.getImage().equals(name.getImage()) && d.getTypeImage() != null) {
                            String typeName = d.getTypeImage();
                            typeName = qualifyTypeName(typeName);
                            Node declaringNode = qualifiedTypeNames.get(typeName);
                            type = new SimpleTypedNameDeclaration(typeName,
                                    this.getEnclosingScope(SourceFileScope.class).resolveType(typeName),
                                    determineSuper(declaringNode));
                            break;
                        }
                    }
                }
            } else if (child instanceof ASTLiteral) {
                ASTLiteral literal = (ASTLiteral) child;
                if (literal.isCharLiteral()) {
                    type = new SimpleTypedNameDeclaration("char", literal.getType());
                } else if (literal.isStringLiteral()) {
                    type = new SimpleTypedNameDeclaration("String", literal.getType());
                } else if (literal.isFloatLiteral()) {
                    type = new SimpleTypedNameDeclaration("float", literal.getType());
                } else if (literal.isDoubleLiteral()) {
                    type = new SimpleTypedNameDeclaration("double", literal.getType());
                } else if (literal.isIntLiteral()) {
                    type = new SimpleTypedNameDeclaration("int", literal.getType());
                } else if (literal.isLongLiteral()) {
                    type = new SimpleTypedNameDeclaration("long", literal.getType());
                } else if (literal.jjtGetNumChildren() == 1
                        && literal.jjtGetChild(0) instanceof ASTBooleanLiteral) {
                    type = new SimpleTypedNameDeclaration("boolean", Boolean.TYPE);
                }
            } else if (child instanceof ASTAllocationExpression
                    && child.jjtGetChild(0) instanceof ASTClassOrInterfaceType) {
                ASTClassOrInterfaceType classInterface = (ASTClassOrInterfaceType) child.jjtGetChild(0);
                type = convertToSimpleType(classInterface);
            }
            if (type == null && !parameterTypes.isEmpty()) {
                // replace the unknown type with the correct parameter type
                // of the method.
                // in case the argument is itself a method call, we can't
                // determine the result type of the called
                // method. Therefore the parameter type is used.
                // This might cause confusion, if method overloading is
                // used.

                // the method might be vararg, so, there might be more
                // arguments than parameterTypes
                if (parameterTypes.size() > i) {
                    type = parameterTypes.get(i);
                } else {
                    // last parameter is the vararg type
                    type = parameterTypes.get(parameterTypes.size() - 1);
                }
            }
            if (type != null && type.getType() == null) {
                Class<?> typeBound = resolveGenericType(argument, type.getTypeImage());
                if (typeBound != null) {
                    type = new SimpleTypedNameDeclaration(type.getTypeImage(), typeBound);
                }
            }
            argumentTypes.add(type);
        }
        return argumentTypes;
    }

    private SimpleTypedNameDeclaration determineSuper(Node declaringNode) {
        SimpleTypedNameDeclaration result = null;
        if (declaringNode instanceof ASTClassOrInterfaceDeclaration) {
            ASTClassOrInterfaceDeclaration classDeclaration = (ASTClassOrInterfaceDeclaration) declaringNode;
            ASTImplementsList implementsList = classDeclaration.getFirstChildOfType(ASTImplementsList.class);
            if (implementsList != null) {
                List<ASTClassOrInterfaceType> types = implementsList.findChildrenOfType(ASTClassOrInterfaceType.class);
                SimpleTypedNameDeclaration type = convertToSimpleType(types);
                result = type;
            }
            ASTExtendsList extendsList = classDeclaration.getFirstChildOfType(ASTExtendsList.class);
            if (extendsList != null) {
                List<ASTClassOrInterfaceType> types = extendsList.findChildrenOfType(ASTClassOrInterfaceType.class);
                SimpleTypedNameDeclaration type = convertToSimpleType(types);
                if (result == null) {
                    result = type;
                } else {
                    result.addNext(type);
                }
            }
        }
        return result;
    }

    private SimpleTypedNameDeclaration convertToSimpleType(List<ASTClassOrInterfaceType> types) {
        SimpleTypedNameDeclaration result = null;
        for (ASTClassOrInterfaceType t : types) {
            SimpleTypedNameDeclaration type = convertToSimpleType(t);
            if (result == null) {
                result = type;
            } else {
                result.addNext(type);
            }
        }
        return result;
    }

    private SimpleTypedNameDeclaration convertToSimpleType(ASTClassOrInterfaceType t) {
        String typeImage = t.getImage();
        typeImage = qualifyTypeName(typeImage);
        Node declaringNode = getEnclosingScope(SourceFileScope.class).getQualifiedTypeNames().get(typeImage);
        return new SimpleTypedNameDeclaration(typeImage,
                this.getEnclosingScope(SourceFileScope.class).resolveType(typeImage), determineSuper(declaringNode));
    }

    public Class<?> resolveType(final String name) {
        return this.getEnclosingScope(SourceFileScope.class).resolveType(qualifyTypeName(name));
    }

    /**
     * Tries to resolve a given typeImage as a generic Type. If the Generic Type
     * is found, any defined ClassOrInterfaceType below this type declaration is
     * used (this is typically a type bound, e.g. {@code <T extends List>}.
     *
     * @param argument
     *            the node, from where to start searching.
     * @param typeImage
     *            the type as string
     * @return the resolved class or <code>null</code> if nothing was found.
     */
    private Class<?> resolveGenericType(Node argument, String typeImage) {
        List<ASTTypeParameter> types = new ArrayList<>();
        // first search only within the same method
        ASTClassOrInterfaceBodyDeclaration firstParentOfType = argument
                .getFirstParentOfType(ASTClassOrInterfaceBodyDeclaration.class);
        if (firstParentOfType != null) {
            types.addAll(firstParentOfType.findDescendantsOfType(ASTTypeParameter.class));
        }

        // then search class level types, from inner-most to outer-most
        List<ASTClassOrInterfaceDeclaration> enclosingClasses = argument
                .getParentsOfType(ASTClassOrInterfaceDeclaration.class);
        for (ASTClassOrInterfaceDeclaration enclosing : enclosingClasses) {
            ASTTypeParameters classLevelTypeParameters = enclosing.getFirstChildOfType(ASTTypeParameters.class);
            if (classLevelTypeParameters != null) {
                types.addAll(classLevelTypeParameters.findDescendantsOfType(ASTTypeParameter.class));
            }
        }
        return resolveGenericType(typeImage, types);
    }

    private Class<?> resolveGenericType(String typeImage, List<ASTTypeParameter> types) {
        for (ASTTypeParameter type : types) {
            if (typeImage.equals(type.getImage())) {
                ASTClassOrInterfaceType bound = type.getFirstDescendantOfType(ASTClassOrInterfaceType.class);
                if (bound != null) {
                    if (bound.getType() != null) {
                        return bound.getType();
                    } else {
                        return this.getEnclosingScope(SourceFileScope.class).resolveType(bound.getImage());
                    }
                } else {
                    // type parameter found, but no binding.
                    return Object.class;
                }
            }
        }
        return null;
    }

    private Node getNextSibling(Node current) {
        if (current.jjtGetParent().jjtGetNumChildren() > current.jjtGetChildIndex() + 1) {
            return current.jjtGetParent().jjtGetChild(current.jjtGetChildIndex() + 1);
        }
        return null;
    }

    public String toString() {
        StringBuilder res = new StringBuilder("ClassScope (").append(className).append("): ");
        Map<ClassNameDeclaration, List<NameOccurrence>> classDeclarations = getClassDeclarations();
        if (classDeclarations.isEmpty()) {
            res.append("Inner Classes ").append(glomNames(classDeclarations.keySet())).append("; ");
        }
        Map<MethodNameDeclaration, List<NameOccurrence>> methodDeclarations = getMethodDeclarations();
        if (!methodDeclarations.isEmpty()) {
            for (MethodNameDeclaration mnd : methodDeclarations.keySet()) {
                res.append(mnd.toString());
                int usages = methodDeclarations.get(mnd).size();
                res.append("(begins at line ").append(mnd.getNode().getBeginLine()).append(", ").append(usages)
                        .append(" usages)");
                res.append(", ");
            }
        }
        Map<VariableNameDeclaration, List<NameOccurrence>> variableDeclarations = getVariableDeclarations();
        if (!variableDeclarations.isEmpty()) {
            res.append("Variables ").append(glomNames(variableDeclarations.keySet()));
        }
        return res.toString();
    }

    private String clipClassName(String s) {
        return s.substring(s.indexOf('.') + 1);
    }
}<|MERGE_RESOLUTION|>--- conflicted
+++ resolved
@@ -89,13 +89,9 @@
      *
      * <p>FIXME - should have name like Foo$1, not Anonymous$1 to get this working
      * right, the parent scope needs to be passed in when instantiating a
-<<<<<<< HEAD
      * ClassScope</p>
-=======
-     * ClassScope
      * 
      * @param classNameDeclaration The declaration of this class, as known to the parent scope.
->>>>>>> 4ee4f598
      */
     public ClassScope(final ClassNameDeclaration classNameDeclaration) {
         // this.className = getParent().getEnclosingClassScope().getClassName()
