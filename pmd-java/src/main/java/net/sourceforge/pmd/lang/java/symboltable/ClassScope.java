--- conflicted
+++ resolved
@@ -136,11 +136,7 @@
     }
 
     protected Set<NameDeclaration> findVariableHere(JavaNameOccurrence occurrence) {
-<<<<<<< HEAD
-        Set<NameDeclaration> result = new HashSet<NameDeclaration>();
-=======
         Set<NameDeclaration> result = new HashSet<>();
->>>>>>> d563eb30
         Map<MethodNameDeclaration, List<NameOccurrence>> methodDeclarations = getMethodDeclarations();
         Map<VariableNameDeclaration, List<NameOccurrence>> variableDeclarations = getVariableDeclarations();
         if (occurrence.isThisOrSuper() || occurrence.getImage() != null && occurrence.getImage().equals(className)) {
