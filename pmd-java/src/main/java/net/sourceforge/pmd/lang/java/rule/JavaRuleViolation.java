/**
 * BSD-style license; for more info see http://pmd.sourceforge.net/license.html
 */

package net.sourceforge.pmd.lang.java.rule;

import java.util.Iterator;
import java.util.List;

import org.checkerframework.checker.nullness.qual.Nullable;

import net.sourceforge.pmd.Rule;
import net.sourceforge.pmd.RuleContext;
import net.sourceforge.pmd.lang.ast.Node;
import net.sourceforge.pmd.lang.java.ast.ASTAnyTypeDeclaration;
import net.sourceforge.pmd.lang.java.ast.ASTCompilationUnit;
import net.sourceforge.pmd.lang.java.ast.ASTFieldDeclaration;
import net.sourceforge.pmd.lang.java.ast.ASTFormalParameter;
import net.sourceforge.pmd.lang.java.ast.ASTLocalVariableDeclaration;
import net.sourceforge.pmd.lang.java.ast.ASTMethodOrConstructorDeclaration;
import net.sourceforge.pmd.lang.java.ast.ASTVariableDeclarator;
import net.sourceforge.pmd.lang.java.ast.ASTVariableDeclaratorId;
import net.sourceforge.pmd.lang.java.ast.AccessNode;
import net.sourceforge.pmd.lang.java.ast.JavaNode;
import net.sourceforge.pmd.lang.rule.ParametricRuleViolation;

/**
 * This is a Java RuleViolation. It knows how to try to extract the following
 * extra information from the violation node:
 * <ul>
 * <li>Package name</li>
 * <li>Class name</li>
 * <li>Method name</li>
 * <li>Variable name</li>
 * <li>Suppression indicator</li>
 * </ul>
 */
public class JavaRuleViolation extends ParametricRuleViolation<JavaNode> {

    public JavaRuleViolation(Rule rule, RuleContext ctx, JavaNode node, String message, int beginLine, int endLine) {
        this(rule, ctx, node, message);

        setLines(beginLine, endLine);
    }

    public JavaRuleViolation(Rule rule, RuleContext ctx, JavaNode node, String message) {
        super(rule, ctx, node, message);

        if (node != null) {
            ASTCompilationUnit root = node.getRoot();

            packageName = root.getPackageName();

            className = getClassName(node);
            methodName = getMethodName(node);
            variableName = getVariableNameIfExists(node);

            if (!suppressed) {
                suppressed = AnnotationSuppressionUtil.contextSuppresses(node, getRule());
            }
        }
    }


<<<<<<< HEAD
    @Nullable
    private static String getClassName(JavaNode node) {
        ASTAnyTypeDeclaration enclosing = node.getEnclosingType();
=======
    private void setClassNameFrom(JavaNode node) {
        String qualifiedName = null;

        if (node.getScope() instanceof ClassScope) {
            qualifiedName = ((ClassScope) node.getScope()).getClassName();
        }

        for (AbstractAnyTypeDeclaration parent : node.getParentsOfType(AbstractAnyTypeDeclaration.class)) {
            String clsName = parent.getScope().getEnclosingScope(ClassScope.class).getClassName();
            if (qualifiedName == null) {
                qualifiedName = clsName;
            } else {
                qualifiedName = clsName + '$' + qualifiedName;
            }
        }
>>>>>>> 9f3a3dfb

        if (enclosing == null) {
            List<ASTAnyTypeDeclaration> tds = node.getRoot().getTypeDeclarations();

            enclosing = tds.stream()
                           .filter(AccessNode::isPublic)
                           .findFirst()
                           .orElseGet(
                               () -> tds.isEmpty() ? null : tds.get(0)
                           );
        }

        if (enclosing == null) {
            return null;
        } else {
            return String.join("$", enclosing.getQualifiedName().getClassList());
        }
    }

    @Nullable
    private static String getMethodName(JavaNode node) {
        // ancestorsOrSelf..........
        ASTMethodOrConstructorDeclaration enclosing =
            node instanceof ASTMethodOrConstructorDeclaration ? (ASTMethodOrConstructorDeclaration) node
                                                              : node.getFirstParentOfType(ASTMethodOrConstructorDeclaration.class);
        return enclosing == null ? null : enclosing.getName();
    }

    private static String getVariableNames(Iterable<ASTVariableDeclaratorId> iterable) {

        Iterator<ASTVariableDeclaratorId> it = iterable.iterator();
        StringBuilder builder = new StringBuilder();
        builder.append(it.next());

        while (it.hasNext()) {
            builder.append(", ").append(it.next());
        }
        return builder.toString();
    }

    private static String getVariableNameIfExists(Node node) {
        if (node instanceof ASTFieldDeclaration) {
            return getVariableNames((ASTFieldDeclaration) node);
        } else if (node instanceof ASTLocalVariableDeclaration) {
            return getVariableNames((ASTLocalVariableDeclaration) node);
        } else if (node instanceof ASTVariableDeclarator) {
            return ((ASTVariableDeclarator) node).getVariableId().getVariableName();
        } else if (node instanceof ASTVariableDeclaratorId) {
            return ((ASTVariableDeclaratorId) node).getVariableName();
        } else if (node instanceof ASTFormalParameter) {
            return ((ASTFormalParameter) node).getVariableDeclaratorId().getVariableName();
        } else {
            return "";
        }
    }
}<|MERGE_RESOLUTION|>--- conflicted
+++ resolved
@@ -62,27 +62,10 @@
     }
 
 
-<<<<<<< HEAD
     @Nullable
     private static String getClassName(JavaNode node) {
-        ASTAnyTypeDeclaration enclosing = node.getEnclosingType();
-=======
-    private void setClassNameFrom(JavaNode node) {
-        String qualifiedName = null;
-
-        if (node.getScope() instanceof ClassScope) {
-            qualifiedName = ((ClassScope) node.getScope()).getClassName();
-        }
-
-        for (AbstractAnyTypeDeclaration parent : node.getParentsOfType(AbstractAnyTypeDeclaration.class)) {
-            String clsName = parent.getScope().getEnclosingScope(ClassScope.class).getClassName();
-            if (qualifiedName == null) {
-                qualifiedName = clsName;
-            } else {
-                qualifiedName = clsName + '$' + qualifiedName;
-            }
-        }
->>>>>>> 9f3a3dfb
+        ASTAnyTypeDeclaration enclosing = node instanceof ASTAnyTypeDeclaration ? (ASTAnyTypeDeclaration) node
+                                                                                : node.getEnclosingType();
 
         if (enclosing == null) {
             List<ASTAnyTypeDeclaration> tds = node.getRoot().getTypeDeclarations();
