/**
 * BSD-style license; for more info see http://pmd.sourceforge.net/license.html
 */

package net.sourceforge.pmd.lang.java.rule;

import java.util.Iterator;
import java.util.Set;

import net.sourceforge.pmd.Rule;
import net.sourceforge.pmd.RuleContext;
import net.sourceforge.pmd.lang.ast.Node;
import net.sourceforge.pmd.lang.java.ast.ASTAnyTypeDeclaration;
import net.sourceforge.pmd.lang.java.ast.ASTFieldDeclaration;
import net.sourceforge.pmd.lang.java.ast.ASTFormalParameter;
import net.sourceforge.pmd.lang.java.ast.ASTLocalVariableDeclaration;
import net.sourceforge.pmd.lang.java.ast.ASTVariableDeclarator;
import net.sourceforge.pmd.lang.java.ast.ASTVariableDeclaratorId;
import net.sourceforge.pmd.lang.java.ast.AccessNode;
import net.sourceforge.pmd.lang.java.ast.JavaNode;
import net.sourceforge.pmd.lang.java.symboltable.ClassNameDeclaration;
import net.sourceforge.pmd.lang.java.symboltable.ClassScope;
import net.sourceforge.pmd.lang.java.symboltable.MethodScope;
import net.sourceforge.pmd.lang.java.symboltable.SourceFileScope;
import net.sourceforge.pmd.lang.rule.ParametricRuleViolation;
import net.sourceforge.pmd.lang.symboltable.Scope;

/**
 * This is a Java RuleViolation. It knows how to try to extract the following
 * extra information from the violation node:
 * <ul>
 * <li>Package name</li>
 * <li>Class name</li>
 * <li>Method name</li>
 * <li>Variable name</li>
 * <li>Suppression indicator</li>
 * </ul>
 */
public class JavaRuleViolation extends ParametricRuleViolation<JavaNode> {

    public JavaRuleViolation(Rule rule, RuleContext ctx, JavaNode node, String message, int beginLine, int endLine) {
        this(rule, ctx, node, message);

        setLines(beginLine, endLine);
    }

    public JavaRuleViolation(Rule rule, RuleContext ctx, JavaNode node, String message) {
        super(rule, ctx, node, message);

        if (node != null) {
            final Scope scope = node.getScope();
            final SourceFileScope sourceFileScope = scope.getEnclosingScope(SourceFileScope.class);

            // Package name is on SourceFileScope
            packageName = sourceFileScope.getPackageName() == null ? "" : sourceFileScope.getPackageName();

            // Class name is built from enclosing ClassScopes
            setClassNameFrom(node);

            // Method name comes from 1st enclosing MethodScope
            if (scope.getEnclosingScope(MethodScope.class) != null) {
                methodName = scope.getEnclosingScope(MethodScope.class).getName();
            }
            // Variable name node specific
            setVariableNameIfExists(node);

            if (!suppressed) {
                suppressed = AnnotationSuppressionUtil.contextSuppresses(node, getRule());
            }
        }
    }

<<<<<<< HEAD
=======
    /**
     * Check for suppression on this node, on parents, and on contained types
     * for ASTCompilationUnit
     *
     * @param node
     *
     * @deprecated Is internal API, not useful, there's a typo. See <a href="https://github.com/pmd/pmd/pull/1927">#1927</a>
     */
    @Deprecated
    public static boolean isSupressed(Node node, Rule rule) {
        boolean result = suppresses(node, rule);

        if (!result && node instanceof ASTCompilationUnit) {
            for (int i = 0; !result && i < node.jjtGetNumChildren(); i++) {
                result = suppresses(node.jjtGetChild(i), rule);
            }
        }
        if (!result) {
            Node parent = node.jjtGetParent();
            while (!result && parent != null) {
                result = suppresses(parent, rule);
                parent = parent.jjtGetParent();
            }
        }
        return result;
    }
>>>>>>> b425f3f0

    private void setClassNameFrom(JavaNode node) {
        // TODO this can use regular qualified names (those would also consider anon classes)
        String qualifiedName = null;
        for (ASTAnyTypeDeclaration parent : node.getParentsOfType(ASTAnyTypeDeclaration.class)) {
            String clsName = parent.getScope().getEnclosingScope(ClassScope.class).getClassName();
            if (qualifiedName == null) {
                qualifiedName = clsName;
            } else {
                qualifiedName = clsName + '$' + qualifiedName;
            }
        }

        if (qualifiedName == null) {
            Set<ClassNameDeclaration> classes = node.getScope().getEnclosingScope(SourceFileScope.class)
                    .getClassDeclarations().keySet();
            for (ClassNameDeclaration c : classes) {
                // find the first public class/enum declaration
                if (c.getAccessNodeParent() instanceof AccessNode) {
                    if (((AccessNode) c.getAccessNodeParent()).isPublic()) {
                        qualifiedName = c.getImage();
                        break;
                    }
                }
            }

            // Still not found?
            if (qualifiedName == null) {
                for (ClassNameDeclaration c : classes) {
                    // find the first package-private class/enum declaration
                    if (c.getAccessNodeParent() instanceof AccessNode) {
                        if (((AccessNode) c.getAccessNodeParent()).isPackagePrivate()) {
                            qualifiedName = c.getImage();
                            break;
                        }
                    }
                }
            }
        }

        if (qualifiedName != null) {
            className = qualifiedName;
        }
    }

    private String getVariableNames(Iterable<ASTVariableDeclaratorId> iterable) {

        Iterator<ASTVariableDeclaratorId> it = iterable.iterator();
        StringBuilder builder = new StringBuilder();
        builder.append(it.next());

        while (it.hasNext()) {
            builder.append(", ").append(it.next());
        }
        return builder.toString();
    }

    private void setVariableNameIfExists(Node node) {
        if (node instanceof ASTFieldDeclaration) {
            variableName = getVariableNames((ASTFieldDeclaration) node);
        } else if (node instanceof ASTLocalVariableDeclaration) {
            variableName = getVariableNames((ASTLocalVariableDeclaration) node);
        } else if (node instanceof ASTVariableDeclarator) {
            variableName = node.jjtGetChild(0).getImage();
        } else if (node instanceof ASTVariableDeclaratorId) {
            variableName = node.getImage();
        } else if (node instanceof ASTFormalParameter) {
            setVariableNameIfExists(node.getFirstChildOfType(ASTVariableDeclaratorId.class));
        } else {
            variableName = "";
        }
    }
}<|MERGE_RESOLUTION|>--- conflicted
+++ resolved
@@ -70,35 +70,6 @@
         }
     }
 
-<<<<<<< HEAD
-=======
-    /**
-     * Check for suppression on this node, on parents, and on contained types
-     * for ASTCompilationUnit
-     *
-     * @param node
-     *
-     * @deprecated Is internal API, not useful, there's a typo. See <a href="https://github.com/pmd/pmd/pull/1927">#1927</a>
-     */
-    @Deprecated
-    public static boolean isSupressed(Node node, Rule rule) {
-        boolean result = suppresses(node, rule);
-
-        if (!result && node instanceof ASTCompilationUnit) {
-            for (int i = 0; !result && i < node.jjtGetNumChildren(); i++) {
-                result = suppresses(node.jjtGetChild(i), rule);
-            }
-        }
-        if (!result) {
-            Node parent = node.jjtGetParent();
-            while (!result && parent != null) {
-                result = suppresses(parent, rule);
-                parent = parent.jjtGetParent();
-            }
-        }
-        return result;
-    }
->>>>>>> b425f3f0
 
     private void setClassNameFrom(JavaNode node) {
         // TODO this can use regular qualified names (those would also consider anon classes)
