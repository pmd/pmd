/**
 * BSD-style license; for more info see http://pmd.sourceforge.net/license.html
 */

package net.sourceforge.pmd.lang.java.rule.bestpractices;

import static net.sourceforge.pmd.properties.PropertyFactory.booleanProperty;

<<<<<<< HEAD
=======
import java.io.InvalidObjectException;
import java.io.ObjectInputStream;
import java.util.List;
import java.util.Map;

import net.sourceforge.pmd.lang.ast.Node;
import net.sourceforge.pmd.lang.java.ast.ASTAllocationExpression;
import net.sourceforge.pmd.lang.java.ast.ASTClassOrInterfaceDeclaration;
>>>>>>> a4ded8da
import net.sourceforge.pmd.lang.java.ast.ASTConstructorDeclaration;
import net.sourceforge.pmd.lang.java.ast.ASTFormalParameter;
import net.sourceforge.pmd.lang.java.ast.ASTMethodDeclaration;
import net.sourceforge.pmd.lang.java.ast.ASTMethodOrConstructorDeclaration;
import net.sourceforge.pmd.lang.java.ast.ASTVariableDeclaratorId;
import net.sourceforge.pmd.lang.java.ast.AccessNode.Visibility;
import net.sourceforge.pmd.lang.java.ast.JModifier;
import net.sourceforge.pmd.lang.java.rule.AbstractJavaRulechainRule;
import net.sourceforge.pmd.lang.java.rule.internal.JavaRuleUtil;
import net.sourceforge.pmd.properties.PropertyDescriptor;


public class UnusedFormalParameterRule extends AbstractJavaRulechainRule {

    private static final PropertyDescriptor<Boolean> CHECKALL_DESCRIPTOR = booleanProperty("checkAll").desc("Check all methods, including non-private ones").defaultValue(false).build();

    public UnusedFormalParameterRule() {
        super(ASTConstructorDeclaration.class, ASTMethodDeclaration.class);
        definePropertyDescriptor(CHECKALL_DESCRIPTOR);
    }

    @Override
    public Object visit(ASTConstructorDeclaration node, Object data) {
        check(node, data);
        return super.visit(node, data);
    }

    @Override
    public Object visit(ASTMethodDeclaration node, Object data) {
<<<<<<< HEAD
        if (node.getVisibility() != Visibility.V_PRIVATE && !getProperty(CHECKALL_DESCRIPTOR)) {
            return data;
=======
        if (!node.isPrivate() && !getProperty(CHECKALL_DESCRIPTOR)) {
            return super.visit(node, data);
>>>>>>> a4ded8da
        }
        if (node.getBody() != null
            && !node.hasModifiers(JModifier.DEFAULT)
            && !JavaRuleUtil.isSerializationReadObject(node)
            && !node.isOverridden()) {
            check(node, data);
        }
        return super.visit(node, data);
    }

<<<<<<< HEAD
    private void check(ASTMethodOrConstructorDeclaration node, Object data) {
        for (ASTFormalParameter formal : node.getFormalParameters()) {
            ASTVariableDeclaratorId varId = formal.getVarId();
            if (JavaRuleUtil.isNeverUsed(varId) && !JavaRuleUtil.isExplicitUnusedVarName(varId.getName())) {
                addViolation(data, varId, new Object[] { node instanceof ASTMethodDeclaration ? "method" : "constructor", varId.getName(), });
=======
    private boolean isSerializationMethod(ASTMethodDeclaration node) {
        ASTMethodDeclarator declarator = node.getFirstDescendantOfType(ASTMethodDeclarator.class);
        List<ASTFormalParameter> parameters = declarator.findDescendantsOfType(ASTFormalParameter.class);
        if (node.isPrivate() && "readObject".equals(node.getName()) && parameters.size() == 1
                && throwsOneException(node, InvalidObjectException.class)) {
            ASTType type = parameters.get(0).getTypeNode();
            if (type.getType() == ObjectInputStream.class
                    || ObjectInputStream.class.getSimpleName().equals(type.getTypeImage())
                    || ObjectInputStream.class.getName().equals(type.getTypeImage())) {
                return true;
            }
        }
        return false;
    }

    private boolean throwsOneException(ASTMethodDeclaration node, Class<? extends Throwable> exception) {
        ASTNameList throwsList = node.getThrows();
        if (throwsList != null && throwsList.getNumChildren() == 1) {
            ASTName n = (ASTName) throwsList.getChild(0);
            if (n.getType() == exception || exception.getSimpleName().equals(n.getImage())
                    || exception.getName().equals(n.getImage())) {
                return true;
            }
        }
        return false;
    }

    private void check(Node node, Object data) {
        Node parent = node.getParent().getParent().getParent();
        if (parent instanceof ASTClassOrInterfaceDeclaration
                && !((ASTClassOrInterfaceDeclaration) parent).isInterface()
                || parent instanceof ASTAllocationExpression) {
            Map<VariableNameDeclaration, List<NameOccurrence>> vars = ((JavaNode) node).getScope()
                    .getDeclarations(VariableNameDeclaration.class);
            for (Map.Entry<VariableNameDeclaration, List<NameOccurrence>> entry : vars.entrySet()) {
                VariableNameDeclaration nameDecl = entry.getKey();

                ASTVariableDeclaratorId declNode = nameDecl.getDeclaratorId();
                if (!declNode.isFormalParameter() || declNode.isExplicitReceiverParameter()) {
                    continue;
                }

                if (actuallyUsed(nameDecl, entry.getValue())
                    || JavaRuleUtil.isExplicitUnusedVarName(nameDecl.getName())) {
                    continue;
                }
                addViolation(data, nameDecl.getNode(), new Object[] {
                    node instanceof ASTMethodDeclaration ? "method" : "constructor", nameDecl.getImage(), });
>>>>>>> a4ded8da
            }
        }
    }

}<|MERGE_RESOLUTION|>--- conflicted
+++ resolved
@@ -6,17 +6,6 @@
 
 import static net.sourceforge.pmd.properties.PropertyFactory.booleanProperty;
 
-<<<<<<< HEAD
-=======
-import java.io.InvalidObjectException;
-import java.io.ObjectInputStream;
-import java.util.List;
-import java.util.Map;
-
-import net.sourceforge.pmd.lang.ast.Node;
-import net.sourceforge.pmd.lang.java.ast.ASTAllocationExpression;
-import net.sourceforge.pmd.lang.java.ast.ASTClassOrInterfaceDeclaration;
->>>>>>> a4ded8da
 import net.sourceforge.pmd.lang.java.ast.ASTConstructorDeclaration;
 import net.sourceforge.pmd.lang.java.ast.ASTFormalParameter;
 import net.sourceforge.pmd.lang.java.ast.ASTMethodDeclaration;
@@ -46,13 +35,8 @@
 
     @Override
     public Object visit(ASTMethodDeclaration node, Object data) {
-<<<<<<< HEAD
         if (node.getVisibility() != Visibility.V_PRIVATE && !getProperty(CHECKALL_DESCRIPTOR)) {
             return data;
-=======
-        if (!node.isPrivate() && !getProperty(CHECKALL_DESCRIPTOR)) {
-            return super.visit(node, data);
->>>>>>> a4ded8da
         }
         if (node.getBody() != null
             && !node.hasModifiers(JModifier.DEFAULT)
@@ -60,65 +44,14 @@
             && !node.isOverridden()) {
             check(node, data);
         }
-        return super.visit(node, data);
+        return data;
     }
 
-<<<<<<< HEAD
     private void check(ASTMethodOrConstructorDeclaration node, Object data) {
         for (ASTFormalParameter formal : node.getFormalParameters()) {
             ASTVariableDeclaratorId varId = formal.getVarId();
             if (JavaRuleUtil.isNeverUsed(varId) && !JavaRuleUtil.isExplicitUnusedVarName(varId.getName())) {
                 addViolation(data, varId, new Object[] { node instanceof ASTMethodDeclaration ? "method" : "constructor", varId.getName(), });
-=======
-    private boolean isSerializationMethod(ASTMethodDeclaration node) {
-        ASTMethodDeclarator declarator = node.getFirstDescendantOfType(ASTMethodDeclarator.class);
-        List<ASTFormalParameter> parameters = declarator.findDescendantsOfType(ASTFormalParameter.class);
-        if (node.isPrivate() && "readObject".equals(node.getName()) && parameters.size() == 1
-                && throwsOneException(node, InvalidObjectException.class)) {
-            ASTType type = parameters.get(0).getTypeNode();
-            if (type.getType() == ObjectInputStream.class
-                    || ObjectInputStream.class.getSimpleName().equals(type.getTypeImage())
-                    || ObjectInputStream.class.getName().equals(type.getTypeImage())) {
-                return true;
-            }
-        }
-        return false;
-    }
-
-    private boolean throwsOneException(ASTMethodDeclaration node, Class<? extends Throwable> exception) {
-        ASTNameList throwsList = node.getThrows();
-        if (throwsList != null && throwsList.getNumChildren() == 1) {
-            ASTName n = (ASTName) throwsList.getChild(0);
-            if (n.getType() == exception || exception.getSimpleName().equals(n.getImage())
-                    || exception.getName().equals(n.getImage())) {
-                return true;
-            }
-        }
-        return false;
-    }
-
-    private void check(Node node, Object data) {
-        Node parent = node.getParent().getParent().getParent();
-        if (parent instanceof ASTClassOrInterfaceDeclaration
-                && !((ASTClassOrInterfaceDeclaration) parent).isInterface()
-                || parent instanceof ASTAllocationExpression) {
-            Map<VariableNameDeclaration, List<NameOccurrence>> vars = ((JavaNode) node).getScope()
-                    .getDeclarations(VariableNameDeclaration.class);
-            for (Map.Entry<VariableNameDeclaration, List<NameOccurrence>> entry : vars.entrySet()) {
-                VariableNameDeclaration nameDecl = entry.getKey();
-
-                ASTVariableDeclaratorId declNode = nameDecl.getDeclaratorId();
-                if (!declNode.isFormalParameter() || declNode.isExplicitReceiverParameter()) {
-                    continue;
-                }
-
-                if (actuallyUsed(nameDecl, entry.getValue())
-                    || JavaRuleUtil.isExplicitUnusedVarName(nameDecl.getName())) {
-                    continue;
-                }
-                addViolation(data, nameDecl.getNode(), new Object[] {
-                    node instanceof ASTMethodDeclaration ? "method" : "constructor", nameDecl.getImage(), });
->>>>>>> a4ded8da
             }
         }
     }
