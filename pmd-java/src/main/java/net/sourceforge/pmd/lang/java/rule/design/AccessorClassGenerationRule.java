/**
 * BSD-style license; for more info see http://pmd.sourceforge.net/license.html
 */

package net.sourceforge.pmd.lang.java.rule.design;

import java.util.ArrayList;
<<<<<<< HEAD
import java.util.Iterator;
import java.util.List;
import java.util.ListIterator;

import net.sourceforge.pmd.lang.java.ast.ASTAllocationExpression;
import net.sourceforge.pmd.lang.java.ast.ASTAnnotationTypeDeclaration;
import net.sourceforge.pmd.lang.java.ast.ASTArguments;
import net.sourceforge.pmd.lang.java.ast.ASTArrayDimsAndInits;
import net.sourceforge.pmd.lang.java.ast.ASTClassOrInterfaceDeclaration;
import net.sourceforge.pmd.lang.java.ast.ASTClassOrInterfaceType;
import net.sourceforge.pmd.lang.java.ast.ASTCompilationUnit;
import net.sourceforge.pmd.lang.java.ast.ASTConstructorDeclaration;
import net.sourceforge.pmd.lang.java.ast.ASTEnumDeclaration;
import net.sourceforge.pmd.lang.java.ast.AbstractJavaAccessTypeNode;
import net.sourceforge.pmd.lang.java.ast.JavaNode;
import net.sourceforge.pmd.lang.java.rule.AbstractJavaRule;
import net.sourceforge.pmd.lang.java.symboltable.SourceFileScope;
=======
import java.util.HashMap;
import java.util.List;
import java.util.Map;

import net.sourceforge.pmd.RuleContext;
import net.sourceforge.pmd.lang.java.ast.ASTAllocationExpression;
import net.sourceforge.pmd.lang.java.ast.ASTArguments;
import net.sourceforge.pmd.lang.java.ast.ASTClassOrInterfaceType;
import net.sourceforge.pmd.lang.java.ast.ASTConstructorDeclaration;
import net.sourceforge.pmd.lang.java.rule.AbstractJavaRule;
import net.sourceforge.pmd.lang.java.symboltable.ClassScope;
>>>>>>> fc8f8350

/**
 * 1. Note all private constructors. 2. Note all instantiations from outside of
 * the class by way of the private constructor. 3. Flag instantiations.
 * 
<<<<<<< HEAD
 * <p>Parameter types can not be matched because they can come as exposed members
 * of classes. In this case we have no way to know what the type is. We can make
 * a best effort though which can filter some?</p>
=======
 * <p>
 * Parameter types can not be matched because they can come as exposed members
 * of classes. In this case we have no way to know what the type is. We can make
 * a best effort though which can filter some?
 * </p>
>>>>>>> fc8f8350
 *
 * @author CL Gilbert (dnoyeb@users.sourceforge.net)
 * @author David Konecny (david.konecny@)
 * @author Romain PELISSE, belaran@gmail.com, patch bug#1807370
<<<<<<< HEAD
 */
public class AccessorClassGenerationRule extends AbstractJavaRule {

    private List<ClassData> classDataList = new ArrayList<>();
    private int classID = -1;
    private String packageName;

    public Object visit(ASTEnumDeclaration node, Object data) {
        return data; // just skip Enums
    }

    public Object visit(ASTCompilationUnit node, Object data) {
        classDataList.clear();
        packageName = node.getScope().getEnclosingScope(SourceFileScope.class).getPackageName();
        return super.visit(node, data);
    }

    private static class ClassData {
        private String className;
        private List<ASTConstructorDeclaration> privateConstructors;
        private List<AllocData> instantiations;
        /**
         * List of outer class names that exist above this class
         */
        private List<String> classQualifyingNames;

        ClassData(String className) {
            this.className = className;
            this.privateConstructors = new ArrayList<>();
            this.instantiations = new ArrayList<>();
            this.classQualifyingNames = new ArrayList<>();
        }

        public void addInstantiation(AllocData ad) {
            instantiations.add(ad);
        }

        public Iterator<AllocData> getInstantiationIterator() {
            return instantiations.iterator();
        }

        public void addConstructor(ASTConstructorDeclaration cd) {
            privateConstructors.add(cd);
        }

        public Iterator<ASTConstructorDeclaration> getPrivateConstructorIterator() {
            return privateConstructors.iterator();
        }

        public String getClassName() {
            return className;
        }

        public void addClassQualifyingName(String name) {
            classQualifyingNames.add(name);
        }

        public List<String> getClassQualifyingNamesList() {
            return classQualifyingNames;
        }
    }

    private static class AllocData {
        private String name;
        private int argumentCount;
        private ASTAllocationExpression allocationExpression;
        private boolean isArray;

        AllocData(ASTAllocationExpression node, String aPackageName, List<String> classQualifyingNames) {
            if (node.jjtGetChild(1) instanceof ASTArguments) {
                ASTArguments aa = (ASTArguments) node.jjtGetChild(1);
                argumentCount = aa.getArgumentCount();
                // Get name and strip off all superfluous data
                // strip off package name if it is current package
                if (!(node.jjtGetChild(0) instanceof ASTClassOrInterfaceType)) {
                    throw new RuntimeException(
                            "BUG: Expected a ASTClassOrInterfaceType, got a " + node.jjtGetChild(0).getClass());
                }
                ASTClassOrInterfaceType an = (ASTClassOrInterfaceType) node.jjtGetChild(0);
                name = stripString(aPackageName + '.', an.getImage());

                // strip off outer class names
                // try OuterClass, then try OuterClass.InnerClass, then try
                // OuterClass.InnerClass.InnerClass2, etc...
                String findName = "";
                for (ListIterator<String> li = classQualifyingNames.listIterator(classQualifyingNames.size()); li
                        .hasPrevious();) {
                    String aName = li.previous();
                    findName = aName + '.' + findName;
                    if (name.startsWith(findName)) {
                        // strip off name and exit
                        name = name.substring(findName.length());
                        break;
                    }
                }
            } else if (node.jjtGetChild(1) instanceof ASTArrayDimsAndInits) {
                // this is incomplete because I dont need it.
                // child 0 could be primitive or object (ASTName or
                // ASTPrimitiveType)
                isArray = true;
            }
            allocationExpression = node;
        }

        public String getName() {
            return name;
        }

        public int getArgumentCount() {
            return argumentCount;
        }

        public ASTAllocationExpression getASTAllocationExpression() {
            return allocationExpression;
        }

        public boolean isArray() {
            return isArray;
        }
    }

    private boolean isToplevelType(JavaNode node) {
        return node.jjtGetParent().jjtGetParent() instanceof ASTCompilationUnit;
    }

    /**
     * Outer interface visitation
     */
    @Override
    public Object visit(ASTClassOrInterfaceDeclaration node, Object data) {
        if (node.isInterface()) {
            return visitInterface(node, data);
        }

        if (!isToplevelType(node)) {
            return handleInnerType(node, data);
        }
        return handleToplevelType(node, data);
    }

    private Object visitInterface(ASTClassOrInterfaceDeclaration node, Object data) {
        if (!isToplevelType(node)) {
            return handleInnerType(node, data);
        }
        return handleToplevelType(node, data);
    }

    @Override
    public Object visit(ASTAnnotationTypeDeclaration node, Object data) {
        if (!isToplevelType(node)) {
            return handleInnerType(node, data);
        }
        return handleToplevelType(node, data);
    }

    private Object handleToplevelType(AbstractJavaAccessTypeNode node, Object data) {
        if (!node.isStatic()) { // See bug# 1807370
            String typeName = node.getImage();
            classDataList.clear();
            setClassID(0); // first class
            classDataList.add(getClassID(), new ClassData(typeName));
        }
        Object o = super.visit(node, data);
        if (o != null && !node.isStatic()) { // See bug# 1807370
            processRule(o);
        } else {
            processRule(data);
        }
        setClassID(-1);
        return o;
    }

    private Object handleInnerType(AbstractJavaAccessTypeNode node, Object data) {
        String typeName = node.getImage();
        int formerID = getClassID();
        setClassID(classDataList.size());
        ClassData newClassData = new ClassData(typeName);
        // store the names of any outer classes of this class in the
        // classQualifyingName List
        ClassData formerClassData = classDataList.get(formerID);
        newClassData.addClassQualifyingName(formerClassData.getClassName());
        classDataList.add(getClassID(), newClassData);
        Object o = super.visit(node, data);
        setClassID(formerID);
        return o;
    }

    /**
     * Store all target constructors
     */
    public Object visit(ASTConstructorDeclaration node, Object data) {
        if (node.isPrivate()) {
            getCurrentClassData().addConstructor(node);
        }
        return super.visit(node, data);
    }

    public Object visit(ASTAllocationExpression node, Object data) {
        // TODO
        // this is a hack to bail out here
        // but I'm not sure why this is happening
        // TODO
        if (classID == -1 || getCurrentClassData() == null) {
            return data;
        }
        AllocData ad = new AllocData(node, packageName, getCurrentClassData().getClassQualifyingNamesList());
        if (!ad.isArray()) {
            getCurrentClassData().addInstantiation(ad);
        }
        return super.visit(node, data);
    }

    private void processRule(Object ctx) {
        // check constructors of outerIterator against allocations of
        // innerIterator
        for (ClassData outerDataSet : classDataList) {
            for (Iterator<ASTConstructorDeclaration> constructors = outerDataSet
                    .getPrivateConstructorIterator(); constructors.hasNext();) {
                ASTConstructorDeclaration cd = constructors.next();

                for (ClassData innerDataSet : classDataList) {
                    if (outerDataSet.equals(innerDataSet)) {
                        continue;
                    }
                    for (Iterator<AllocData> allocations = innerDataSet.getInstantiationIterator(); allocations
                            .hasNext();) {
                        AllocData ad = allocations.next();
                        // if the constructor matches the instantiation
                        // flag the instantiation as a generator of an extra
                        // class
                        if (outerDataSet.getClassName().equals(ad.getName())
                                && cd.getParameterCount() == ad.getArgumentCount()) {
                            addViolation(ctx, ad.getASTAllocationExpression());
                        }
                    }
                }
            }
        }
    }

    private ClassData getCurrentClassData() {
        // TODO
        // this is a hack to bail out here
        // but I'm not sure why this is happening
        // TODO
        if (classID >= classDataList.size()) {
            return null;
        }
        return classDataList.get(classID);
    }

    private void setClassID(int id) {
        classID = id;
    }

    private int getClassID() {
        return classID;
    }

    // remove = Fire.
    // value = someFire.Fighter
    // 0123456789012345
    // index = 4
    // remove.size() = 5
    // value.substring(0,4) = some
    // value.substring(4 + remove.size()) = Fighter
    // return "someFighter"

    // TODO move this into StringUtil
    private static String stripString(String remove, String value) {
        String returnValue;
        int index = value.indexOf(remove);
        if (index != -1) {
            // if the package name can start anywhere but 0
            // please inform the author because this will break
            returnValue = value.substring(0, index) + value.substring(index + remove.length());
        } else {
            returnValue = value;
        }
        return returnValue;
    }

=======
 * @author Juan Martin Sotuyo Dodero (juansotuyo@gmail.com), complete rewrite
 */
public class AccessorClassGenerationRule extends AbstractJavaRule {

    private Map<String, List<ASTConstructorDeclaration>> privateConstructors = new HashMap<>();

    public AccessorClassGenerationRule() {
        super();
        /*
         * Order is important. Visit constructors first to find the private
         * ones, then visit allocations to find violations
         */
        addRuleChainVisit(ASTConstructorDeclaration.class);
        addRuleChainVisit(ASTAllocationExpression.class);
    }

    @Override
    public void end(final RuleContext ctx) {
        super.end(ctx);
        // Clean up all references to the AST
        privateConstructors.clear();
    }

    @Override
    public Object visit(final ASTConstructorDeclaration node, final Object data) {
        if (node.isPrivate()) {
            final String className = node.jjtGetParent().jjtGetParent().jjtGetParent().getImage();
            if (!privateConstructors.containsKey(className)) {
                privateConstructors.put(className, new ArrayList<ASTConstructorDeclaration>());
            }
            privateConstructors.get(className).add(node);
        }
        return data;
    }

    @Override
    public Object visit(final ASTAllocationExpression node, final Object data) {
        if (node.jjtGetChild(0) instanceof ASTClassOrInterfaceType) { // Ignore primitives
            final ASTClassOrInterfaceType type = (ASTClassOrInterfaceType) node.jjtGetChild(0);
            final List<ASTConstructorDeclaration> constructors = privateConstructors.get(type.getImage());

            if (constructors != null) {
                final ASTArguments callArguments = (ASTArguments) node.jjtGetChild(1);
                final ClassScope enclosingScope = node.getScope().getEnclosingScope(ClassScope.class);

                for (final ASTConstructorDeclaration cd : constructors) {
                    // Are we within the same class scope?
                    if (cd.getScope().getEnclosingScope(ClassScope.class) == enclosingScope) {
                        break;
                    }

                    if (cd.getParameterCount() == callArguments.getArgumentCount()) {
                        // TODO : Check types
                        addViolation(data, node);
                        break;
                    }
                }
            }
        }

        return data;
    }
>>>>>>> fc8f8350
}<|MERGE_RESOLUTION|>--- conflicted
+++ resolved
@@ -5,25 +5,6 @@
 package net.sourceforge.pmd.lang.java.rule.design;
 
 import java.util.ArrayList;
-<<<<<<< HEAD
-import java.util.Iterator;
-import java.util.List;
-import java.util.ListIterator;
-
-import net.sourceforge.pmd.lang.java.ast.ASTAllocationExpression;
-import net.sourceforge.pmd.lang.java.ast.ASTAnnotationTypeDeclaration;
-import net.sourceforge.pmd.lang.java.ast.ASTArguments;
-import net.sourceforge.pmd.lang.java.ast.ASTArrayDimsAndInits;
-import net.sourceforge.pmd.lang.java.ast.ASTClassOrInterfaceDeclaration;
-import net.sourceforge.pmd.lang.java.ast.ASTClassOrInterfaceType;
-import net.sourceforge.pmd.lang.java.ast.ASTCompilationUnit;
-import net.sourceforge.pmd.lang.java.ast.ASTConstructorDeclaration;
-import net.sourceforge.pmd.lang.java.ast.ASTEnumDeclaration;
-import net.sourceforge.pmd.lang.java.ast.AbstractJavaAccessTypeNode;
-import net.sourceforge.pmd.lang.java.ast.JavaNode;
-import net.sourceforge.pmd.lang.java.rule.AbstractJavaRule;
-import net.sourceforge.pmd.lang.java.symboltable.SourceFileScope;
-=======
 import java.util.HashMap;
 import java.util.List;
 import java.util.Map;
@@ -35,311 +16,18 @@
 import net.sourceforge.pmd.lang.java.ast.ASTConstructorDeclaration;
 import net.sourceforge.pmd.lang.java.rule.AbstractJavaRule;
 import net.sourceforge.pmd.lang.java.symboltable.ClassScope;
->>>>>>> fc8f8350
 
 /**
  * 1. Note all private constructors. 2. Note all instantiations from outside of
  * the class by way of the private constructor. 3. Flag instantiations.
  * 
-<<<<<<< HEAD
  * <p>Parameter types can not be matched because they can come as exposed members
  * of classes. In this case we have no way to know what the type is. We can make
  * a best effort though which can filter some?</p>
-=======
- * <p>
- * Parameter types can not be matched because they can come as exposed members
- * of classes. In this case we have no way to know what the type is. We can make
- * a best effort though which can filter some?
- * </p>
->>>>>>> fc8f8350
  *
  * @author CL Gilbert (dnoyeb@users.sourceforge.net)
  * @author David Konecny (david.konecny@)
  * @author Romain PELISSE, belaran@gmail.com, patch bug#1807370
-<<<<<<< HEAD
- */
-public class AccessorClassGenerationRule extends AbstractJavaRule {
-
-    private List<ClassData> classDataList = new ArrayList<>();
-    private int classID = -1;
-    private String packageName;
-
-    public Object visit(ASTEnumDeclaration node, Object data) {
-        return data; // just skip Enums
-    }
-
-    public Object visit(ASTCompilationUnit node, Object data) {
-        classDataList.clear();
-        packageName = node.getScope().getEnclosingScope(SourceFileScope.class).getPackageName();
-        return super.visit(node, data);
-    }
-
-    private static class ClassData {
-        private String className;
-        private List<ASTConstructorDeclaration> privateConstructors;
-        private List<AllocData> instantiations;
-        /**
-         * List of outer class names that exist above this class
-         */
-        private List<String> classQualifyingNames;
-
-        ClassData(String className) {
-            this.className = className;
-            this.privateConstructors = new ArrayList<>();
-            this.instantiations = new ArrayList<>();
-            this.classQualifyingNames = new ArrayList<>();
-        }
-
-        public void addInstantiation(AllocData ad) {
-            instantiations.add(ad);
-        }
-
-        public Iterator<AllocData> getInstantiationIterator() {
-            return instantiations.iterator();
-        }
-
-        public void addConstructor(ASTConstructorDeclaration cd) {
-            privateConstructors.add(cd);
-        }
-
-        public Iterator<ASTConstructorDeclaration> getPrivateConstructorIterator() {
-            return privateConstructors.iterator();
-        }
-
-        public String getClassName() {
-            return className;
-        }
-
-        public void addClassQualifyingName(String name) {
-            classQualifyingNames.add(name);
-        }
-
-        public List<String> getClassQualifyingNamesList() {
-            return classQualifyingNames;
-        }
-    }
-
-    private static class AllocData {
-        private String name;
-        private int argumentCount;
-        private ASTAllocationExpression allocationExpression;
-        private boolean isArray;
-
-        AllocData(ASTAllocationExpression node, String aPackageName, List<String> classQualifyingNames) {
-            if (node.jjtGetChild(1) instanceof ASTArguments) {
-                ASTArguments aa = (ASTArguments) node.jjtGetChild(1);
-                argumentCount = aa.getArgumentCount();
-                // Get name and strip off all superfluous data
-                // strip off package name if it is current package
-                if (!(node.jjtGetChild(0) instanceof ASTClassOrInterfaceType)) {
-                    throw new RuntimeException(
-                            "BUG: Expected a ASTClassOrInterfaceType, got a " + node.jjtGetChild(0).getClass());
-                }
-                ASTClassOrInterfaceType an = (ASTClassOrInterfaceType) node.jjtGetChild(0);
-                name = stripString(aPackageName + '.', an.getImage());
-
-                // strip off outer class names
-                // try OuterClass, then try OuterClass.InnerClass, then try
-                // OuterClass.InnerClass.InnerClass2, etc...
-                String findName = "";
-                for (ListIterator<String> li = classQualifyingNames.listIterator(classQualifyingNames.size()); li
-                        .hasPrevious();) {
-                    String aName = li.previous();
-                    findName = aName + '.' + findName;
-                    if (name.startsWith(findName)) {
-                        // strip off name and exit
-                        name = name.substring(findName.length());
-                        break;
-                    }
-                }
-            } else if (node.jjtGetChild(1) instanceof ASTArrayDimsAndInits) {
-                // this is incomplete because I dont need it.
-                // child 0 could be primitive or object (ASTName or
-                // ASTPrimitiveType)
-                isArray = true;
-            }
-            allocationExpression = node;
-        }
-
-        public String getName() {
-            return name;
-        }
-
-        public int getArgumentCount() {
-            return argumentCount;
-        }
-
-        public ASTAllocationExpression getASTAllocationExpression() {
-            return allocationExpression;
-        }
-
-        public boolean isArray() {
-            return isArray;
-        }
-    }
-
-    private boolean isToplevelType(JavaNode node) {
-        return node.jjtGetParent().jjtGetParent() instanceof ASTCompilationUnit;
-    }
-
-    /**
-     * Outer interface visitation
-     */
-    @Override
-    public Object visit(ASTClassOrInterfaceDeclaration node, Object data) {
-        if (node.isInterface()) {
-            return visitInterface(node, data);
-        }
-
-        if (!isToplevelType(node)) {
-            return handleInnerType(node, data);
-        }
-        return handleToplevelType(node, data);
-    }
-
-    private Object visitInterface(ASTClassOrInterfaceDeclaration node, Object data) {
-        if (!isToplevelType(node)) {
-            return handleInnerType(node, data);
-        }
-        return handleToplevelType(node, data);
-    }
-
-    @Override
-    public Object visit(ASTAnnotationTypeDeclaration node, Object data) {
-        if (!isToplevelType(node)) {
-            return handleInnerType(node, data);
-        }
-        return handleToplevelType(node, data);
-    }
-
-    private Object handleToplevelType(AbstractJavaAccessTypeNode node, Object data) {
-        if (!node.isStatic()) { // See bug# 1807370
-            String typeName = node.getImage();
-            classDataList.clear();
-            setClassID(0); // first class
-            classDataList.add(getClassID(), new ClassData(typeName));
-        }
-        Object o = super.visit(node, data);
-        if (o != null && !node.isStatic()) { // See bug# 1807370
-            processRule(o);
-        } else {
-            processRule(data);
-        }
-        setClassID(-1);
-        return o;
-    }
-
-    private Object handleInnerType(AbstractJavaAccessTypeNode node, Object data) {
-        String typeName = node.getImage();
-        int formerID = getClassID();
-        setClassID(classDataList.size());
-        ClassData newClassData = new ClassData(typeName);
-        // store the names of any outer classes of this class in the
-        // classQualifyingName List
-        ClassData formerClassData = classDataList.get(formerID);
-        newClassData.addClassQualifyingName(formerClassData.getClassName());
-        classDataList.add(getClassID(), newClassData);
-        Object o = super.visit(node, data);
-        setClassID(formerID);
-        return o;
-    }
-
-    /**
-     * Store all target constructors
-     */
-    public Object visit(ASTConstructorDeclaration node, Object data) {
-        if (node.isPrivate()) {
-            getCurrentClassData().addConstructor(node);
-        }
-        return super.visit(node, data);
-    }
-
-    public Object visit(ASTAllocationExpression node, Object data) {
-        // TODO
-        // this is a hack to bail out here
-        // but I'm not sure why this is happening
-        // TODO
-        if (classID == -1 || getCurrentClassData() == null) {
-            return data;
-        }
-        AllocData ad = new AllocData(node, packageName, getCurrentClassData().getClassQualifyingNamesList());
-        if (!ad.isArray()) {
-            getCurrentClassData().addInstantiation(ad);
-        }
-        return super.visit(node, data);
-    }
-
-    private void processRule(Object ctx) {
-        // check constructors of outerIterator against allocations of
-        // innerIterator
-        for (ClassData outerDataSet : classDataList) {
-            for (Iterator<ASTConstructorDeclaration> constructors = outerDataSet
-                    .getPrivateConstructorIterator(); constructors.hasNext();) {
-                ASTConstructorDeclaration cd = constructors.next();
-
-                for (ClassData innerDataSet : classDataList) {
-                    if (outerDataSet.equals(innerDataSet)) {
-                        continue;
-                    }
-                    for (Iterator<AllocData> allocations = innerDataSet.getInstantiationIterator(); allocations
-                            .hasNext();) {
-                        AllocData ad = allocations.next();
-                        // if the constructor matches the instantiation
-                        // flag the instantiation as a generator of an extra
-                        // class
-                        if (outerDataSet.getClassName().equals(ad.getName())
-                                && cd.getParameterCount() == ad.getArgumentCount()) {
-                            addViolation(ctx, ad.getASTAllocationExpression());
-                        }
-                    }
-                }
-            }
-        }
-    }
-
-    private ClassData getCurrentClassData() {
-        // TODO
-        // this is a hack to bail out here
-        // but I'm not sure why this is happening
-        // TODO
-        if (classID >= classDataList.size()) {
-            return null;
-        }
-        return classDataList.get(classID);
-    }
-
-    private void setClassID(int id) {
-        classID = id;
-    }
-
-    private int getClassID() {
-        return classID;
-    }
-
-    // remove = Fire.
-    // value = someFire.Fighter
-    // 0123456789012345
-    // index = 4
-    // remove.size() = 5
-    // value.substring(0,4) = some
-    // value.substring(4 + remove.size()) = Fighter
-    // return "someFighter"
-
-    // TODO move this into StringUtil
-    private static String stripString(String remove, String value) {
-        String returnValue;
-        int index = value.indexOf(remove);
-        if (index != -1) {
-            // if the package name can start anywhere but 0
-            // please inform the author because this will break
-            returnValue = value.substring(0, index) + value.substring(index + remove.length());
-        } else {
-            returnValue = value;
-        }
-        return returnValue;
-    }
-
-=======
  * @author Juan Martin Sotuyo Dodero (juansotuyo@gmail.com), complete rewrite
  */
 public class AccessorClassGenerationRule extends AbstractJavaRule {
@@ -402,5 +90,4 @@
 
         return data;
     }
->>>>>>> fc8f8350
 }