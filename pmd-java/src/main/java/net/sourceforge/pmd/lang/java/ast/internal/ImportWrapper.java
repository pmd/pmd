--- conflicted
+++ resolved
@@ -39,8 +39,7 @@
      * @param node
      */
     private Set<String> collectStaticFieldsAndMethods(ASTImportDeclaration node) {
-<<<<<<< HEAD
-        if (!this.isStaticDemand || node == null) {
+        if (!isStaticOnDemand() || node == null) {
             return Collections.emptySet();
         }
 
@@ -54,9 +53,6 @@
         }
 
         if (type == null) {
-=======
-        if (!isStaticOnDemand() || node == null || node.getType() == null) {
->>>>>>> fc1ef8e4
             return Collections.emptySet();
         }
 
