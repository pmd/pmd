/*
 * BSD-style license; for more info see http://pmd.sourceforge.net/license.html
 */

package net.sourceforge.pmd.lang.java.rule.xpath.internal;

import java.util.Collections;
import java.util.Set;

import net.sourceforge.pmd.lang.java.ast.ASTModifierList;
import net.sourceforge.pmd.lang.java.ast.JModifier;
<<<<<<< HEAD
import net.sourceforge.pmd.lang.java.ast.ModifierOwner;
import net.sourceforge.pmd.lang.rule.xpath.internal.AstElementNode;
=======
>>>>>>> f5c4aadd
import net.sourceforge.pmd.util.CollectionUtil;

/**
 * The two functions {@code modifiers} and {@code explicitModifiers}.
 */
public final class GetModifiersFun extends BaseJavaXPathFunction {

    private final boolean explicit;

    public static final GetModifiersFun GET_EFFECTIVE = new GetModifiersFun("modifiers", false);
    public static final GetModifiersFun GET_EXPLICIT = new GetModifiersFun("explicitModifiers", true);

    private GetModifiersFun(String localName, boolean explicit) {
        super(localName);
        this.explicit = explicit;
    }

    @Override
    public Type getResultType() {
        return Type.STRING_SEQUENCE;
    }

    @Override
    public boolean dependsOnContext() {
        return true;
    }

    @Override
<<<<<<< HEAD
    public ExtensionFunctionCall makeCallExpression() {
        return new ExtensionFunctionCall() {
            @Override
            public Sequence call(XPathContext context, Sequence[] arguments) {
                Node contextNode = ((AstElementNode) context.getContextItem()).getUnderlyingNode();

                if (contextNode instanceof ModifierOwner) {
                    ASTModifierList modList = ((ModifierOwner) contextNode).getModifiers();
                    Set<JModifier> mods = explicit ? modList.getExplicitModifiers()
                                                   : modList.getEffectiveModifiers();
                    return new SequenceExtent(CollectionUtil.map(mods, mod -> new StringValue(mod.getToken())));
                } else {
                    return EmptySequence.getInstance();
                }
=======
    public FunctionCall makeCallExpression() {
        return (contextNode, arguments) -> {
            if (contextNode instanceof AccessNode) {
                ASTModifierList modList = ((AccessNode) contextNode).getModifiers();
                Set<JModifier> mods = explicit ? modList.getExplicitModifiers()
                                               : modList.getEffectiveModifiers();
                return CollectionUtil.map(mods, JModifier::getToken);
>>>>>>> f5c4aadd
            }
            return Collections.<String>emptyList();
        };
    }
}<|MERGE_RESOLUTION|>--- conflicted
+++ resolved
@@ -9,11 +9,7 @@
 
 import net.sourceforge.pmd.lang.java.ast.ASTModifierList;
 import net.sourceforge.pmd.lang.java.ast.JModifier;
-<<<<<<< HEAD
 import net.sourceforge.pmd.lang.java.ast.ModifierOwner;
-import net.sourceforge.pmd.lang.rule.xpath.internal.AstElementNode;
-=======
->>>>>>> f5c4aadd
 import net.sourceforge.pmd.util.CollectionUtil;
 
 /**
@@ -42,30 +38,13 @@
     }
 
     @Override
-<<<<<<< HEAD
-    public ExtensionFunctionCall makeCallExpression() {
-        return new ExtensionFunctionCall() {
-            @Override
-            public Sequence call(XPathContext context, Sequence[] arguments) {
-                Node contextNode = ((AstElementNode) context.getContextItem()).getUnderlyingNode();
-
-                if (contextNode instanceof ModifierOwner) {
-                    ASTModifierList modList = ((ModifierOwner) contextNode).getModifiers();
-                    Set<JModifier> mods = explicit ? modList.getExplicitModifiers()
-                                                   : modList.getEffectiveModifiers();
-                    return new SequenceExtent(CollectionUtil.map(mods, mod -> new StringValue(mod.getToken())));
-                } else {
-                    return EmptySequence.getInstance();
-                }
-=======
     public FunctionCall makeCallExpression() {
         return (contextNode, arguments) -> {
-            if (contextNode instanceof AccessNode) {
-                ASTModifierList modList = ((AccessNode) contextNode).getModifiers();
+            if (contextNode instanceof ModifierOwner) {
+                ASTModifierList modList = ((ModifierOwner) contextNode).getModifiers();
                 Set<JModifier> mods = explicit ? modList.getExplicitModifiers()
                                                : modList.getEffectiveModifiers();
                 return CollectionUtil.map(mods, JModifier::getToken);
->>>>>>> f5c4aadd
             }
             return Collections.<String>emptyList();
         };
