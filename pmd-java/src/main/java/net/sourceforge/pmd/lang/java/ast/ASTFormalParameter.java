/**
 * BSD-style license; for more info see http://pmd.sourceforge.net/license.html
 */

package net.sourceforge.pmd.lang.java.ast;

import net.sourceforge.pmd.Rule;
import net.sourceforge.pmd.annotation.InternalApi;
import net.sourceforge.pmd.lang.java.typeresolution.typedefinition.JavaTypeDefinition;


/**
 * Formal parameter node. Used in the {@link ASTFormalParameters}
 * production of {@link ASTMethodDeclarator} to represent a
 * method's formal parameter. Also used in the {@link ASTCatchStatement}
 * production to represent the declared exception variable.
 * Also used in LambdaExpressions for the LambdaParameters.
 *
 * <pre class="grammar">
 *
 * FormalParameter ::= ( "final" | {@link ASTAnnotation Annotation} )* {@link ASTType Type} ( "|" {@link ASTType Type} )* [ "..." ] {@link ASTVariableDeclaratorId VariableDeclaratorId}
 * </pre>
 */
public class ASTFormalParameter extends AbstractJavaAccessTypeNode implements Dimensionable, CanSuppressWarnings {

    private boolean isVarargs;

    @InternalApi
    @Deprecated
    public ASTFormalParameter(int id) {
        super(id);
    }

    @InternalApi
    @Deprecated
    public ASTFormalParameter(JavaParser p, int id) {
        super(p, id);
    }


    /**
     * @deprecated Will be made private in 7.0.0
     */
    @InternalApi
    @Deprecated
    public void setVarargs() {
        isVarargs = true;
    }


    /**
     * Returns true if this node is a varargs parameter.
     */
    public boolean isVarargs() {
        return isVarargs;
    }


    /**
     * Returns true if this node is the explicit receiver parameter,
     * e.g. in
     *
     * <pre>
     * class Foo {
     *   abstract void foo(@Bar Foo this);
     * }
     * </pre>
     */
    public boolean isExplicitReceiverParameter() {
        return getVariableDeclaratorId().isExplicitReceiverParameter();
    }

    /**
     * If true, this formal parameter represents one without explit types.
     * This can appear as part of a lambda expression with java11 using "var".
     *
     * @see ASTVariableDeclaratorId#isTypeInferred()
     */
    public boolean isTypeInferred() {
        return getTypeNode() == null;
    }

    @Override
    public Object jjtAccept(JavaParserVisitor visitor, Object data) {
        return visitor.visit(this, data);
    }


    @Override
    public <T> void jjtAccept(SideEffectingVisitor<T> visitor, T data) {
        visitor.visit(this, data);
    }


    /**
     * Returns the declarator ID of this formal parameter.
     */
    public ASTVariableDeclaratorId getVariableDeclaratorId() {
        return getFirstChildOfType(ASTVariableDeclaratorId.class);
    }

    @Override
    public boolean hasSuppressWarningsAnnotationFor(Rule rule) {
        for (ASTAnnotation a : findChildrenOfType(ASTAnnotation.class)) {
            if (a.suppresses(rule)) {
                return true;
            }
        }
        return false;
    }


    /**
     * Returns true if this formal parameter is of an array type.
     * This includes varargs parameters.
     */
    @Override
    @Deprecated
    public boolean isArray() {
        return isVarargs()
<<<<<<< HEAD
                || getTypeNode() != null && getTypeNode().isArrayType()
                || getVariableDeclaratorId().isArray();
=======
            || getTypeNode() != null && getTypeNode().isArray()
            || getVariableDeclaratorId().isArray();
>>>>>>> 2bcb8dcf
    }

    @Override
    @Deprecated
    public int getArrayDepth() {
        if (!isArray()) {
            return 0;
        }
        return getTypeNode().getArrayDepth() + getVariableDeclaratorId().getArrayDepth() + (isVarargs() ? 1 : 0);
    }


    /**
     * Returns the type node of this formal parameter.
     * The type of that node is not necessarily the type
     * of the parameter itself, see {@link ASTVariableDeclaratorId#getType()}.
     *
     * <p>In particular, the type of the returned node
     * doesn't take into account whether this formal
     * parameter is varargs or not.
     */
    public ASTType getTypeNode() {
        return getFirstChildOfType(ASTType.class);
    }


    /**
     * @deprecated use {@link #getVariableDeclaratorId()}
     */
    @Deprecated
    protected ASTVariableDeclaratorId getDecl() {
        return getVariableDeclaratorId();
    }

    /**
     * Returns the type of this formal parameter. That type
     * is exactly that of the variable declarator id,
     * which means that the declarator id's type takes into
     * account whether this parameter is varargs or not.
     */
    @Override
    public Class<?> getType() {
        return getVariableDeclaratorId().getType();
    }


    @Override
    public JavaTypeDefinition getTypeDefinition() {
        return getVariableDeclaratorId().getTypeDefinition();
    }


    /**
     * Noop, the type of this node is defined by the type
     * of the declarator id.
     */
    @InternalApi
    @Deprecated
    @Override
    public void setTypeDefinition(JavaTypeDefinition type) {
        // see javadoc
    }

    /**
     * Noop, the type of this node is defined by the type
     * of the declarator id.
     */
    @InternalApi
    @Deprecated
    @Override
    public void setType(Class<?> type) {
        // see javadoc
    }
}<|MERGE_RESOLUTION|>--- conflicted
+++ resolved
@@ -25,15 +25,11 @@
 
     private boolean isVarargs;
 
-    @InternalApi
-    @Deprecated
-    public ASTFormalParameter(int id) {
+    ASTFormalParameter(int id) {
         super(id);
     }
 
-    @InternalApi
-    @Deprecated
-    public ASTFormalParameter(JavaParser p, int id) {
+    ASTFormalParameter(JavaParser p, int id) {
         super(p, id);
     }
 
@@ -118,13 +114,8 @@
     @Deprecated
     public boolean isArray() {
         return isVarargs()
-<<<<<<< HEAD
                 || getTypeNode() != null && getTypeNode().isArrayType()
                 || getVariableDeclaratorId().isArray();
-=======
-            || getTypeNode() != null && getTypeNode().isArray()
-            || getVariableDeclaratorId().isArray();
->>>>>>> 2bcb8dcf
     }
 
     @Override
