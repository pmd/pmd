--- conflicted
+++ resolved
@@ -15,15 +15,8 @@
 import net.sourceforge.pmd.lang.java.ast.ASTAnyTypeDeclaration;
 import net.sourceforge.pmd.lang.java.ast.ASTMethodOrConstructorDeclaration;
 import net.sourceforge.pmd.lang.java.ast.QualifiedName;
-<<<<<<< HEAD
 import net.sourceforge.pmd.lang.java.oom.api.MetricKey;
 import net.sourceforge.pmd.lang.java.oom.api.MetricVersion;
-=======
-import net.sourceforge.pmd.lang.java.oom.api.ClassMetric;
-import net.sourceforge.pmd.lang.java.oom.api.MetricKey;
-import net.sourceforge.pmd.lang.java.oom.api.MetricVersion;
-import net.sourceforge.pmd.lang.java.oom.api.OperationMetric;
->>>>>>> 98670a73
 import net.sourceforge.pmd.lang.java.oom.api.ResultOption;
 import net.sourceforge.pmd.lang.java.oom.signature.FieldSigMask;
 import net.sourceforge.pmd.lang.java.oom.signature.FieldSignature;
@@ -163,7 +156,6 @@
      *
      * @return The result of the computation, or {@code Double.NaN} if it couldn't be performed
      */
-<<<<<<< HEAD
     /* default */ double compute(MetricKey<ASTAnyTypeDeclaration> key, ASTAnyTypeDeclaration node, boolean force,
                                  MetricVersion version) {
 
@@ -172,21 +164,6 @@
         Double prev = memo.get(paramKey);
         if (!force && prev != null) {
             return prev;
-=======
-    /* default */ double computeWithResultOption(MetricKey<OperationMetric> key, ASTAnyTypeDeclaration node,
-                                                 boolean force, MetricVersion version, ResultOption option) {
-
-        List<ASTMethodOrConstructorDeclaration> ops = findOperations(node, false);
-
-        List<Double> values = new ArrayList<>();
-        for (ASTMethodOrConstructorDeclaration op : ops) {
-            if (key.getCalculator().supports(op)) {
-                double val = this.compute(key, op, op.getQualifiedName().getOperation(), force, version);
-                if (val != Double.NaN) {
-                    values.add(val);
-                }
-            }
->>>>>>> 98670a73
         }
 
         double val = key.getCalculator().computeFor(node, version);
@@ -239,11 +216,7 @@
      *
      * @return The result of the computation, or {@code Double.NaN} if it couldn't be performed
      */
-<<<<<<< HEAD
     /* default */ double compute(MetricKey<ASTMethodOrConstructorDeclaration> key, ASTMethodOrConstructorDeclaration node,
-=======
-    /* default */ double compute(MetricKey<OperationMetric> key, ASTMethodOrConstructorDeclaration node,
->>>>>>> 98670a73
                                  String name, boolean force, MetricVersion version) {
 
         // TODO:cf the operation signature might be built many times, consider storing it in the node
@@ -269,13 +242,8 @@
      *
      * @return The result of the computation, or {@code Double.NaN} if it couldn't be performed
      */
-<<<<<<< HEAD
     /* default */ double computeWithResultOption(MetricKey<ASTMethodOrConstructorDeclaration> key, ASTAnyTypeDeclaration node,
                                                  boolean force, MetricVersion version, ResultOption option) {
-=======
-    /* default */ double compute(MetricKey<ClassMetric> key, ASTAnyTypeDeclaration node, boolean force,
-                                 MetricVersion version) {
->>>>>>> 98670a73
 
         List<ASTMethodOrConstructorDeclaration> ops = findOperations(node, false);
 
@@ -302,7 +270,6 @@
         }
     }
 
-<<<<<<< HEAD
 
     /**
      * Finds the declaration nodes of all methods or constructors that are declared inside a class.
@@ -355,7 +322,4 @@
     private static double average(List<Double> values) {
         return sum(values) / values.size();
     }
-
-=======
->>>>>>> 98670a73
 }