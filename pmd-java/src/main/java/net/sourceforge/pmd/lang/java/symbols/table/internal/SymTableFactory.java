--- conflicted
+++ resolved
@@ -440,17 +440,12 @@
             namedFormals = namedFormals.filterNot(ASTVariableId::isUnnamed);
         }
         return new SymbolTableImpl(
-<<<<<<< HEAD
-            VARS.shadow(varNode(parent), ScopeInfo.FORMAL_PARAM, VARS.groupByName(namedFormals, fp -> {
-                JVariableSymbol sym = fp.getSymbol();
-=======
             VARS.shadow(varNode(parent), ScopeInfo.FORMAL_PARAM, VARS.groupByName(ASTList.orEmptyStream(formals), fp -> {
                 ASTVariableId varId = fp.getVarId();
                 if (varId.isUnnamed()) {
                     return null;
                 }
                 JVariableSymbol sym = varId.getSymbol();
->>>>>>> 00bf6fe2
                 return sym.getTypeSystem().sigOf(enclosing, (JFormalParamSymbol) sym);
             })),
             TYPES.shadow(typeNode(parent), ScopeInfo.TYPE_PARAM, TYPES.groupByName(ASTList.orEmptyStream(tparams), ASTTypeParameter::getTypeMirror)),
@@ -469,11 +464,7 @@
     JSymbolTable localVarSymTable(JSymbolTable parent, JClassType enclosing, Iterable<ASTVariableId> ids) {
         List<JVariableSig> sigs = new ArrayList<>();
         for (ASTVariableId id : ids) {
-<<<<<<< HEAD
-            if (unnamedVariableIsSupported() && id.isUnnamed()) {
-=======
             if (id.isUnnamed()) {
->>>>>>> 00bf6fe2
                 continue;
             }
             sigs.add(id.getTypeSystem().sigOf(enclosing, (JLocalVariableSymbol) id.getSymbol()));
@@ -481,21 +472,12 @@
         return SymbolTableImpl.withVars(parent, VARS.augment(varNode(parent), false, ScopeInfo.LOCAL, VARS.groupByName(sigs)));
     }
 
-<<<<<<< HEAD
-    JSymbolTable localVarSymTable(JSymbolTable parent, JClassType enclosing, JVariableSymbol id) {
-        if (unnamedVariableIsSupported() && "_".equals(id.getSimpleName())) {
-            // unnamed variable
-            return parent;
-        }
-        return SymbolTableImpl.withVars(parent, VARS.augment(varNode(parent), false, ScopeInfo.LOCAL, id.getTypeSystem().sigOf(enclosing, (JLocalVariableSymbol) id)));
-=======
     JSymbolTable localVarSymTable(JSymbolTable parent, JClassType enclosing, ASTVariableId id) {
         assert !id.isField();
         if (id.isUnnamed()) { // checks language version already
             return parent;
         }
         return SymbolTableImpl.withVars(parent, VARS.augment(varNode(parent), false, ScopeInfo.LOCAL, id.getTypeSystem().sigOf(enclosing, (JLocalVariableSymbol) id.getSymbol())));
->>>>>>> 00bf6fe2
     }
 
     private boolean unnamedVariableIsSupported() {
