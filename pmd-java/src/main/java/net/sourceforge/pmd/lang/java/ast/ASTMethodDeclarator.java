--- conflicted
+++ resolved
@@ -32,13 +32,6 @@
         super(id);
     }
 
-<<<<<<< HEAD
-    ASTMethodDeclarator(JavaParser p, int id) {
-        super(p, id);
-    }
-
-=======
->>>>>>> 3c622ca1
     /**
      * @deprecated Use {@link ASTMethodDeclaration#getArity()}
      */
