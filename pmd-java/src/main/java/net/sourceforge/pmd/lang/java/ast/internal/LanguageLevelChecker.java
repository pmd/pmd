--- conflicted
+++ resolved
@@ -248,11 +248,7 @@
     private class CheckVisitor extends JavaVisitorBase<T, Void> {
 
         @Override
-<<<<<<< HEAD
-        public void visit(ASTStringLiteral node, T data) {
-=======
-        public Void visit(ASTLiteral node, T data) {
->>>>>>> 545aa338
+        public Void visit(ASTStringLiteral node, T data) {
             if (node.isStringLiteral() && SPACE_ESCAPE_PATTERN.matcher(node.getImage()).find()) {
                 check(node, PreviewFeature.SPACE_STRING_ESCAPES, data);
             }
@@ -297,37 +293,24 @@
         }
 
         @Override
-<<<<<<< HEAD
-        public void visit(ASTConstructorCall node, T data) {
+        public Void visit(ASTConstructorCall node, T data) {
             if (node.usesDiamondTypeArgs()) {
                 if (check(node, RegularLanguageFeature.DIAMOND_TYPE_ARGUMENTS, data) && node.isAnonymousClass()) {
                     check(node, RegularLanguageFeature.DIAMOND_TYPE_ARGUMENTS_FOR_ANONYMOUS_CLASSES, data);
-=======
+                }
+            }
+            visitChildren(node, data);
+            return null;
+        }
+
+        @Override
         public Void visit(ASTTypeArguments node, T data) {
-            if (check(node, RegularLanguageFeature.GENERICS, data)) {
-                if (node.isDiamond() && check(node, RegularLanguageFeature.DIAMOND_TYPE_ARGUMENTS, data)) {
-                    if (node.getNthParent(2) instanceof ASTAllocationExpression
-                        && ((ASTAllocationExpression) node.getNthParent(2)).isAnonymousClass()) {
-                        check(node, RegularLanguageFeature.DIAMOND_TYPE_ARGUMENTS_FOR_ANONYMOUS_CLASSES, data);
-                    }
->>>>>>> 545aa338
-                }
-            }
-            return null;
-        }
-
-        @Override
-<<<<<<< HEAD
-        public void visit(ASTTypeArguments node, T data) {
             check(node, RegularLanguageFeature.GENERICS, data);
-            visitChildren(node, data);
-        }
-
-        @Override
-        public void visit(ASTTypeParameters node, T data) {
-=======
+            return null;
+        }
+
+        @Override
         public Void visit(ASTTypeParameters node, T data) {
->>>>>>> 545aa338
             check(node, RegularLanguageFeature.GENERICS, data);
             return null;
         }
@@ -337,17 +320,15 @@
             if (node.isVarargs()) {
                 check(node, RegularLanguageFeature.VARARGS_PARAMETERS, data);
             }
-<<<<<<< HEAD
             visitChildren(node, data);
-=======
-
-            return null;
->>>>>>> 545aa338
-        }
-
-        @Override
-        public void visit(ASTReceiverParameter node, T data) {
+            return null;
+        }
+
+
+        @Override
+        public Void visit(ASTReceiverParameter node, T data) {
             check(node, RegularLanguageFeature.RECEIVER_PARAMETERS, data);
+            return null;
         }
 
         @Override
@@ -360,28 +341,13 @@
             return null;
         }
 
-<<<<<<< HEAD
-        @Override
-        public void visit(ASTForeachStatement node, T data) {
+
+        @Override
+        public Void visit(ASTForeachStatement node, T data) {
             check(node, RegularLanguageFeature.FOREACH_LOOPS, data);
-            visitChildren(node, data);
-=======
-        //
-        //        @Override
-        //        public Void visit(ASTForeachStatement node, T data) {
-        //            check(node, RegularLanguageFeature.FOREACH_LOOPS, data);
-        //            return null;
-        //        }
-
-
-        @Override
-        public Void visit(ASTForStatement node, T data) {
-            if (node.isForeach()) {
-                check(node, RegularLanguageFeature.FOREACH_LOOPS, data);
-            }
-            return null;
->>>>>>> 545aa338
-        }
+            return null;
+        }
+
 
         @Override
         public Void visit(ASTEnumDeclaration node, T data) {
@@ -390,9 +356,9 @@
             return null;
         }
 
-<<<<<<< HEAD
-        @Override
-        public void visit(ASTNumericLiteral node, T data) {
+
+        @Override
+        public Void visit(ASTNumericLiteral node, T data) {
             int base = node.getBase();
             if (base == 16 && !node.isIntegral()) {
                 check(node, RegularLanguageFeature.HEXADECIMAL_FLOATING_POINT_LITERALS, data);
@@ -401,23 +367,8 @@
             } else if (node.getImage().indexOf('_') >= 0) {
                 check(node, RegularLanguageFeature.UNDERSCORES_IN_NUMERIC_LITERALS, data);
             }
-            visitChildren(node, data);
-        }
-=======
-
-        //        @Override
-        //        public Void visit(ASTNumericLiteral node, T data) {
-        //            int base = node.getBase();
-        //            if (base == 16 && !node.isIntegral()) {
-        //                check(node, RegularLanguageFeature.HEXADECIMAL_FLOATING_POINT_LITERALS, data);
-        //            } else if (base == 2) {
-        //                check(node, RegularLanguageFeature.BINARY_NUMERIC_LITERALS, data);
-        //            } else if (node.getImage().indexOf('_') >= 0) {
-        //                check(node, RegularLanguageFeature.UNDERSCORES_IN_NUMERIC_LITERALS, data);
-        //            }
-        //            return null;
-        //        }
->>>>>>> 545aa338
+            return null;
+        }
 
         @Override
         public Void visit(ASTMethodReference node, T data) {
@@ -432,13 +383,8 @@
         }
 
         @Override
-<<<<<<< HEAD
-        public void visit(ASTMethodDeclaration node, T data) {
+        public Void visit(ASTMethodDeclaration node, T data) {
             if (node.hasModifiers(JModifier.DEFAULT)) {
-=======
-        public Void visit(ASTMethodDeclaration node, T data) {
-            if (node.isDefault()) {
->>>>>>> 545aa338
                 check(node, RegularLanguageFeature.DEFAULT_METHODS, data);
             }
 
@@ -462,25 +408,6 @@
             return null;
         }
 
-<<<<<<< HEAD
-=======
-        //        @Override
-        //        public Void visit(ASTTryStatement node, T data) {
-        //            if (node.isTryWithResources()) {
-        //                if (check(node, RegularLanguageFeature.TRY_WITH_RESOURCES, data)) {
-        //                    for (ASTResource resource : node.getResources()) {
-        //                        if (resource.isConciseResource()) {
-        //                            check(node, RegularLanguageFeature.CONCISE_RESOURCE_SYNTAX, data);
-        //                            break;
-        //                        }
-        //                    }
-        //                }
-        //            }
-        //            return null;
-        //        }
-
-
->>>>>>> 545aa338
         @Override
         public Void visit(ASTTryStatement node, T data) {
             if (node.isTryWithResources()) {
@@ -496,50 +423,25 @@
             return null;
         }
 
-<<<<<<< HEAD
-        @Override
-        public void visit(ASTIntersectionType node, T data) {
+        @Override
+        public Void visit(ASTIntersectionType node, T data) {
             if (node.getParent() instanceof ASTCastExpression) {
-=======
-        //        @Override
-        //        public Void visit(ASTIntersectionType node, T data) {
-        //            if (node.jjtGetParent() instanceof ASTCastExpression) {
-        //                check(node, RegularLanguageFeature.INTERSECTION_TYPES_IN_CASTS, data);
-        //            }
-        //            return null;
-        //        }
-
-
-        @Override
-        public Void visit(ASTCastExpression node, T data) {
-            if (node.children(ASTReferenceType.class).nonEmpty()) {
->>>>>>> 545aa338
                 check(node, RegularLanguageFeature.INTERSECTION_TYPES_IN_CASTS, data);
             }
             return null;
         }
 
         @Override
-<<<<<<< HEAD
-        public void visit(ASTCatchClause node, T data) {
+        public Void visit(ASTCatchClause node, T data) {
             if (node.getParameter().isMulticatch()) {
-=======
-        public Void visit(ASTCatchStatement node, T data) {
-            if (node.isMulticatchStatement()) {
->>>>>>> 545aa338
                 check(node, RegularLanguageFeature.COMPOSITE_CATCH_CLAUSES, data);
             }
             return null;
         }
 
         @Override
-<<<<<<< HEAD
-        public void visit(ASTSwitchLabel node, T data) {
+        public Void visit(ASTSwitchLabel node, T data) {
             if (IteratorUtil.count(node.iterator()) > 1) {
-=======
-        public Void visit(ASTSwitchLabel node, T data) {
-            if (node.getNumChildren() > 1) {
->>>>>>> 545aa338
                 check(node, PreviewFeature.COMPOSITE_CASE_LABEL, data);
             }
             return null;
@@ -551,23 +453,17 @@
             return null;
         }
 
-<<<<<<< HEAD
-        @Override
-        public void visit(ASTSwitchArrowBranch node, T data) {
+        @Override
+        public Void visit(ASTSwitchArrowBranch node, T data) {
             check(node, PreviewFeature.SWITCH_RULES, data);
             visitChildren(node, data);
-        }
-=======
-        //        @Override
-        //        public Void visit(ASTSwitchLabeledRule node, T data) {
-        //            check(node, PreviewFeature.SWITCH_RULES, data);
-        //            return null;
-        //        }
->>>>>>> 545aa338
+            return null;
+        }
 
         @Override
         public Void visit(ASTVariableDeclaratorId node, T data) {
-            checkIdent(node, node.getName(), data);
+            checkIdent(node, node.getVariableName(), data);
+            visitChildren(node, data);
             return null;
         }
 
