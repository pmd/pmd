/**
 * BSD-style license; for more info see http://pmd.sourceforge.net/license.html
 */

package net.sourceforge.pmd.lang.java.metrics.internal.visitors;

import java.util.List;

import org.apache.commons.lang3.mutable.MutableInt;

import net.sourceforge.pmd.lang.java.ast.ASTAnnotationTypeDeclaration;
import net.sourceforge.pmd.lang.java.ast.ASTAssertStatement;
import net.sourceforge.pmd.lang.java.ast.ASTBreakStatement;
import net.sourceforge.pmd.lang.java.ast.ASTCatchClause;
import net.sourceforge.pmd.lang.java.ast.ASTClassOrInterfaceDeclaration;
import net.sourceforge.pmd.lang.java.ast.ASTCompilationUnit;
import net.sourceforge.pmd.lang.java.ast.ASTConstructorDeclaration;
import net.sourceforge.pmd.lang.java.ast.ASTContinueStatement;
import net.sourceforge.pmd.lang.java.ast.ASTDoStatement;
import net.sourceforge.pmd.lang.java.ast.ASTEnumDeclaration;
import net.sourceforge.pmd.lang.java.ast.ASTExplicitConstructorInvocation;
import net.sourceforge.pmd.lang.java.ast.ASTExpressionStatement;
import net.sourceforge.pmd.lang.java.ast.ASTFieldDeclaration;
import net.sourceforge.pmd.lang.java.ast.ASTFinallyClause;
import net.sourceforge.pmd.lang.java.ast.ASTForInit;
import net.sourceforge.pmd.lang.java.ast.ASTForStatement;
import net.sourceforge.pmd.lang.java.ast.ASTForUpdate;
import net.sourceforge.pmd.lang.java.ast.ASTIfStatement;
import net.sourceforge.pmd.lang.java.ast.ASTImportDeclaration;
import net.sourceforge.pmd.lang.java.ast.ASTInitializer;
import net.sourceforge.pmd.lang.java.ast.ASTLabeledStatement;
import net.sourceforge.pmd.lang.java.ast.ASTLocalVariableDeclaration;
import net.sourceforge.pmd.lang.java.ast.ASTMethodDeclaration;
import net.sourceforge.pmd.lang.java.ast.ASTPackageDeclaration;
import net.sourceforge.pmd.lang.java.ast.ASTReturnStatement;
import net.sourceforge.pmd.lang.java.ast.ASTSwitchLabel;
import net.sourceforge.pmd.lang.java.ast.ASTSwitchStatement;
import net.sourceforge.pmd.lang.java.ast.ASTSynchronizedStatement;
import net.sourceforge.pmd.lang.java.ast.ASTThrowStatement;
import net.sourceforge.pmd.lang.java.ast.ASTWhileStatement;
import net.sourceforge.pmd.lang.java.ast.JavaNode;
import net.sourceforge.pmd.lang.java.ast.JavaParserVisitorAdapter;
import net.sourceforge.pmd.lang.java.metrics.internal.NcssMetric.NcssOption;
import net.sourceforge.pmd.lang.metrics.MetricOptions;


/**
 * Visitor for the Ncss metric.
 *
 * @author Clément Fournier
 * @since 6.7.0
 */
public class NcssVisitor extends JavaParserVisitorAdapter {

    protected final boolean countImports;


    @SuppressWarnings("PMD.UnusedFormalParameter")
    public NcssVisitor(MetricOptions options, JavaNode topNode) {
        countImports = options.contains(NcssOption.COUNT_IMPORTS);
        // topNode is unused, but we'll need it if we want to discount lambdas
        // if we add it later, we break binary compatibility
    }


    @Override
    public final Object visit(JavaNode node, Object data) {
        // same here
        return super.visit(node, data);
    }


    @Override
    public Object visit(ASTClassOrInterfaceDeclaration node, Object data) {
        if (countImports) {
            ASTCompilationUnit acu = node.getFirstParentOfType(ASTCompilationUnit.class);
            List<ASTImportDeclaration> imports = acu.findChildrenOfType(ASTImportDeclaration.class);

            int increment = imports.size();
            if (!acu.findChildrenOfType(ASTPackageDeclaration.class).isEmpty()) {
                increment++;
            }
            ((MutableInt) data).add(increment);
        }
        ((MutableInt) data).increment();

        return super.visit(node, data);
    }


    @Override
    public Object visit(ASTEnumDeclaration node, Object data) {
        ((MutableInt) data).increment();
        return super.visit(node, data);
    }


    @Override
    public Object visit(ASTAnnotationTypeDeclaration node, Object data) {
        ((MutableInt) data).increment();
        return super.visit(node, data);
    }


    @Override
    public Object visit(ASTFieldDeclaration node, Object data) {
        ((MutableInt) data).increment();
        // May use a lambda
        return super.visit(node, data);
    }


    @Override
    public Object visit(ASTMethodDeclaration node, Object data) {
        ((MutableInt) data).increment();
        return super.visit(node, data);
    }


    @Override
    public Object visit(ASTConstructorDeclaration node, Object data) {
        ((MutableInt) data).increment();
        return super.visit(node, data);
    }


    @Override
    public Object visit(ASTLocalVariableDeclaration node, Object data) {

        // doesn't count variable declared inside a for initializer
        if (!(node.getParent() instanceof ASTForInit)) {
            ((MutableInt) data).increment();
        }
        // May declare a lambda
        return super.visit(node, data);
    }


    @Override
    public Object visit(ASTIfStatement node, Object data) {
        ((MutableInt) data).increment();
        if (node.hasElse()) {
            ((MutableInt) data).increment();
        }

        return super.visit(node, data);
    }


    @Override
    public Object visit(ASTWhileStatement node, Object data) {
        ((MutableInt) data).increment();
        return super.visit(node, data);
    }


    @Override
    public Object visit(ASTSwitchStatement node, Object data) {
        ((MutableInt) data).increment();
        return super.visit(node, data);
    }


    @Override
<<<<<<< HEAD
    public Object visit(ASTExpressionStatement node, Object data) {
        if (!(node.jjtGetParent().jjtGetParent() instanceof ASTForUpdate)) {
=======
    public Object visit(ASTStatementExpression node, Object data) {
        if (!(node.getParent().getParent() instanceof ASTForUpdate)) {
>>>>>>> 240b1fe6
            ((MutableInt) data).increment();
        }
        return data;
    }


    @Override
    public Object visit(ASTExplicitConstructorInvocation node, Object data) {
        ((MutableInt) data).increment();
        return data;
    }


    @Override
    public Object visit(ASTContinueStatement node, Object data) {
        ((MutableInt) data).increment();
        return data;
    }


    @Override
    public Object visit(ASTBreakStatement node, Object data) {
        ((MutableInt) data).increment();
        return data;
    }


    @Override
    public Object visit(ASTReturnStatement node, Object data) {
        ((MutableInt) data).increment();
        return data;
    }


    @Override
    public Object visit(ASTDoStatement node, Object data) {
        ((MutableInt) data).increment();
        return super.visit(node, data);
    }


    @Override
    public Object visit(ASTForStatement node, Object data) {
        ((MutableInt) data).increment();
        return super.visit(node, data);
    }


    @Override
    public Object visit(ASTSynchronizedStatement node, Object data) {
        ((MutableInt) data).increment();
        return super.visit(node, data);
    }


    @Override
    public Object visit(ASTCatchClause node, Object data) {
        ((MutableInt) data).increment();
        return super.visit(node, data);
    }


    @Override
    public Object visit(ASTThrowStatement node, Object data) {
        ((MutableInt) data).increment();
        return super.visit(node, data);
    }


    @Override
    public Object visit(ASTFinallyClause node, Object data) {
        ((MutableInt) data).increment();
        return super.visit(node, data);
    }


    @Override
    public Object visit(ASTLabeledStatement node, Object data) {
        ((MutableInt) data).increment();
        return super.visit(node, data);
    }


    @Override
    public Object visit(ASTSwitchLabel node, Object data) {
        ((MutableInt) data).increment();
        return super.visit(node, data);
    }


    @Override
    public Object visit(ASTInitializer node, Object data) {
        ((MutableInt) data).increment();
        return super.visit(node, data);
    }


    @Override
    public Object visit(ASTAssertStatement node, Object data) {
        ((MutableInt) data).increment();
        return super.visit(node, data);
    }


}<|MERGE_RESOLUTION|>--- conflicted
+++ resolved
@@ -162,13 +162,8 @@
 
 
     @Override
-<<<<<<< HEAD
     public Object visit(ASTExpressionStatement node, Object data) {
-        if (!(node.jjtGetParent().jjtGetParent() instanceof ASTForUpdate)) {
-=======
-    public Object visit(ASTStatementExpression node, Object data) {
         if (!(node.getParent().getParent() instanceof ASTForUpdate)) {
->>>>>>> 240b1fe6
             ((MutableInt) data).increment();
         }
         return data;
