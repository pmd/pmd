/**
 * BSD-style license; for more info see http://pmd.sourceforge.net/license.html
 */

package net.sourceforge.pmd.lang.java.ast;

/**
 * Represents a single member-value pair in a {@linkplain ASTNormalAnnotation NormalAnnotation}.
 *
 * <pre class="grammar">
 *
 * MemberValuePair ::=  &lt;IDENTIFIER&gt; "=" {@linkplain ASTMemberValue MemberValue}
 *
 * </pre>
 */
public final class ASTMemberValuePair extends AbstractJavaNode {
    ASTMemberValuePair(int id) {
        super(id);
    }


    ASTMemberValuePair(JavaParser p, int id) {
        super(p, id);
    }


    /**
     * Returns the name of the member set by this pair.
     */
    public String getMemberName() {
        return getImage();
    }


    /**
     * Returns the value of the member set by this pair.
     */
    public ASTMemberValue getMemberValue() {
        return (ASTMemberValue) getChild(0);
    }


    @Override
<<<<<<< HEAD
    public ASTNormalAnnotation jjtGetParent() {
        return (ASTNormalAnnotation) super.jjtGetParent();
=======
    public ASTMemberValuePairs getParent() {
        return (ASTMemberValuePairs) super.getParent();
>>>>>>> 240b1fe6
    }


    @Override
    public Object jjtAccept(JavaParserVisitor visitor, Object data) {
        return visitor.visit(this, data);
    }


    @Override
    public <T> void jjtAccept(SideEffectingVisitor<T> visitor, T data) {
        visitor.visit(this, data);
    }
}<|MERGE_RESOLUTION|>--- conflicted
+++ resolved
@@ -41,13 +41,8 @@
 
 
     @Override
-<<<<<<< HEAD
     public ASTNormalAnnotation jjtGetParent() {
         return (ASTNormalAnnotation) super.jjtGetParent();
-=======
-    public ASTMemberValuePairs getParent() {
-        return (ASTMemberValuePairs) super.getParent();
->>>>>>> 240b1fe6
     }
 
 
