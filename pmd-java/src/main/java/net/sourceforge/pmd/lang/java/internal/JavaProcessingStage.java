/*
 * BSD-style license; for more info see http://pmd.sourceforge.net/license.html
 */

package net.sourceforge.pmd.lang.java.internal;

import java.util.Arrays;
import java.util.Collections;
import java.util.List;

import net.sourceforge.pmd.annotation.Experimental;
import net.sourceforge.pmd.lang.Language;
import net.sourceforge.pmd.lang.LanguageRegistry;
import net.sourceforge.pmd.lang.ast.AstAnalysisContext;
import net.sourceforge.pmd.lang.ast.AstProcessingStage;
import net.sourceforge.pmd.lang.ast.RootNode;
import net.sourceforge.pmd.lang.java.ast.ASTCompilationUnit;
<<<<<<< HEAD
import net.sourceforge.pmd.lang.java.ast.JavaParser;
import net.sourceforge.pmd.lang.java.ast.internal.LanguageLevelChecker;
=======
import net.sourceforge.pmd.lang.java.qname.QualifiedNameResolver;
>>>>>>> 0f4f952a
import net.sourceforge.pmd.lang.java.symboltable.SymbolFacade;


/**
 * Java processing stages.
 *
 * @author Clément Fournier
 * @since 7.0.0
 */
@Experimental
public enum JavaProcessingStage implements AstProcessingStage<JavaProcessingStage> {

    /**
     * This acts as a merged stage, non-optional. Ideally this would be encapsulated
     * in the {@link JavaParser}, like the {@link LanguageLevelChecker}.
     */
    JAVA_PROCESSING("Java processing") {
        @Override
        public void processAST(RootNode rootNode, AstAnalysisContext configuration) {
            JavaAstProcessor.create(configuration.getTypeResolutionClassLoader(), configuration.getLanguageVersion(), JavaAstProcessor.defaultLogger())
                            .process((ASTCompilationUnit) rootNode);

        }
    },

    /**
     * Symbol table analysis.
     */
    SYMBOL_RESOLUTION("Symbol table") {
        @Override
        public void processAST(RootNode rootNode, AstAnalysisContext configuration) {
            // kept for compatibility with existing tests
            new SymbolFacade().initializeWith(configuration.getTypeResolutionClassLoader(), (ASTCompilationUnit) rootNode);
        }
    },

    /**
     * Type resolution, depends on QName resolution.
     */
    TYPE_RESOLUTION("Type resolution", JAVA_PROCESSING) {
        @Override
        public void processAST(RootNode rootNode, AstAnalysisContext configuration) {
            // removed because of incompatibilities with current AST
            //            new TypeResolutionFacade().initializeWith(configuration.getTypeResolutionClassLoader(), (ASTCompilationUnit) rootNode);
        }
<<<<<<< HEAD
    },

    /**
     * Data flow analysis.
     */
    DFA("Data flow analysis") {
        @Override
        public void processAST(RootNode rootNode, AstAnalysisContext configuration) {
            // removed because of incompatibilities with current AST
            // new DataFlowFacade().initializeWith(new JavaDataFlowHandler(), (ASTCompilationUnit) rootNode);
        }
=======
>>>>>>> 0f4f952a
    };

    private final String displayName;
    private final List<JavaProcessingStage> dependencies;

    JavaProcessingStage(String displayName, JavaProcessingStage... dependencies) {
        this.displayName = displayName;
        this.dependencies = Collections.unmodifiableList(Arrays.asList(dependencies));
    }

    @Override
    public List<JavaProcessingStage> getDependencies() {
        return dependencies;
    }


    @Override
    public String getDisplayName() {
        return displayName;
    }


    @Override
    public final Language getLanguage() {
        return LanguageRegistry.findLanguageByTerseName("java");
    }
}<|MERGE_RESOLUTION|>--- conflicted
+++ resolved
@@ -15,12 +15,8 @@
 import net.sourceforge.pmd.lang.ast.AstProcessingStage;
 import net.sourceforge.pmd.lang.ast.RootNode;
 import net.sourceforge.pmd.lang.java.ast.ASTCompilationUnit;
-<<<<<<< HEAD
 import net.sourceforge.pmd.lang.java.ast.JavaParser;
 import net.sourceforge.pmd.lang.java.ast.internal.LanguageLevelChecker;
-=======
-import net.sourceforge.pmd.lang.java.qname.QualifiedNameResolver;
->>>>>>> 0f4f952a
 import net.sourceforge.pmd.lang.java.symboltable.SymbolFacade;
 
 
@@ -66,20 +62,6 @@
             // removed because of incompatibilities with current AST
             //            new TypeResolutionFacade().initializeWith(configuration.getTypeResolutionClassLoader(), (ASTCompilationUnit) rootNode);
         }
-<<<<<<< HEAD
-    },
-
-    /**
-     * Data flow analysis.
-     */
-    DFA("Data flow analysis") {
-        @Override
-        public void processAST(RootNode rootNode, AstAnalysisContext configuration) {
-            // removed because of incompatibilities with current AST
-            // new DataFlowFacade().initializeWith(new JavaDataFlowHandler(), (ASTCompilationUnit) rootNode);
-        }
-=======
->>>>>>> 0f4f952a
     };
 
     private final String displayName;
