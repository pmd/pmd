/**
 * BSD-style license; for more info see http://pmd.sourceforge.net/license.html
 */

package net.sourceforge.pmd.lang.java.ast;

import java.util.Set;

import org.apache.commons.lang3.EnumUtils;

/**
 * Represents a {@code switch} statement. See {@link ASTSwitchLike} for
 * its grammar.
 */
public final class ASTSwitchStatement extends AbstractStatement implements ASTSwitchLike {

    ASTSwitchStatement(int id) {
        super(id);
    }


    @Override
    protected <P, R> R acceptVisitor(JavaVisitor<? super P, ? extends R> visitor, P data) {
        return visitor.visit(this, data);
    }
<<<<<<< HEAD

    /**
     * Returns true if this switch has a {@code default} case.
     */
    public boolean hasDefaultCase() {
        for (ASTSwitchBranch label : this) {
            if (label.getLabel().isDefault()) {
                return true;
            }
        }
        return false;
    }


    /**
     * Gets the expression tested by this switch.
     * This is the expression between the parentheses.
     */
    public ASTExpression getTestedExpression() {
        return (ASTExpression) getChild(0);
    }


    /**
     * Returns true if this switch statement tests an expression
     * having an enum type and all the constants of this type
     * are covered by a switch case. Returns false if the type of
     * the tested expression could not be resolved.
     */
    public boolean isExhaustiveEnumSwitch() {
        ASTExpression expression = getTestedExpression();

        if (expression.getType() == null) {
            return false;
        }

        if (Enum.class.isAssignableFrom(expression.getType())) {

            @SuppressWarnings("unchecked")
            Set<String> constantNames = EnumUtils.getEnumMap((Class<? extends Enum>) expression.getType()).keySet();

            for (ASTSwitchBranch label : this) {
                // since this is an enum switch, the labels are necessarily
                // the simple name of some enum constant.

                constantNames.remove(label.getLabel().getFirstDescendantOfType(ASTName.class).getImage());

            }

            return constantNames.isEmpty();
        }

        return false;
    }
=======
>>>>>>> 993e933c
}<|MERGE_RESOLUTION|>--- conflicted
+++ resolved
@@ -3,10 +3,6 @@
  */
 
 package net.sourceforge.pmd.lang.java.ast;
-
-import java.util.Set;
-
-import org.apache.commons.lang3.EnumUtils;
 
 /**
  * Represents a {@code switch} statement. See {@link ASTSwitchLike} for
@@ -23,61 +19,4 @@
     protected <P, R> R acceptVisitor(JavaVisitor<? super P, ? extends R> visitor, P data) {
         return visitor.visit(this, data);
     }
-<<<<<<< HEAD
-
-    /**
-     * Returns true if this switch has a {@code default} case.
-     */
-    public boolean hasDefaultCase() {
-        for (ASTSwitchBranch label : this) {
-            if (label.getLabel().isDefault()) {
-                return true;
-            }
-        }
-        return false;
-    }
-
-
-    /**
-     * Gets the expression tested by this switch.
-     * This is the expression between the parentheses.
-     */
-    public ASTExpression getTestedExpression() {
-        return (ASTExpression) getChild(0);
-    }
-
-
-    /**
-     * Returns true if this switch statement tests an expression
-     * having an enum type and all the constants of this type
-     * are covered by a switch case. Returns false if the type of
-     * the tested expression could not be resolved.
-     */
-    public boolean isExhaustiveEnumSwitch() {
-        ASTExpression expression = getTestedExpression();
-
-        if (expression.getType() == null) {
-            return false;
-        }
-
-        if (Enum.class.isAssignableFrom(expression.getType())) {
-
-            @SuppressWarnings("unchecked")
-            Set<String> constantNames = EnumUtils.getEnumMap((Class<? extends Enum>) expression.getType()).keySet();
-
-            for (ASTSwitchBranch label : this) {
-                // since this is an enum switch, the labels are necessarily
-                // the simple name of some enum constant.
-
-                constantNames.remove(label.getLabel().getFirstDescendantOfType(ASTName.class).getImage());
-
-            }
-
-            return constantNames.isEmpty();
-        }
-
-        return false;
-    }
-=======
->>>>>>> 993e933c
 }