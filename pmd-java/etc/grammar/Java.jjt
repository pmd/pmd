/**
<<<<<<< HEAD
 * Fix for regression introduced in previous changeset.
 * The syntactic lookahead was not properly handled by javacc,
 * so it was converted to a semantic one
 * Bug #1530
=======
 * Improve lambda detection in PrimaryPrefix to improve parsing performance.
>>>>>>> 478ed346
 *
 * Juan Martin Sotuyo Dodero 10/2016
 *====================================================================
 * Fix for an expression within an additive expression that was
 * wrongly taken as a cast expression.
 * Bug #1484
 *
 * Andreas Dangel 05/2016
 *====================================================================
 * Fix for Lambda expression with one variable
 * Bug #1470
 *
 * Andreas Dangel 04/2016
 *====================================================================
 * Added support for explicit receiver parameters.
 * Bug #1455
 *
 * Andreas Dangel 01/2016
 *====================================================================
 * Added capability for Tracking Tokens.
 *
 * Amit Kumar Prasad 10/2015
 *====================================================================
 * Fix for Cast Expression not detected properly in Return statements
 * Bug #1429
 *
 * Andreas Dangel 10/2015
 *====================================================================
 * Fix for Lambda expressions without variables.
 *
 * Andreas Dangel 11/2014
 *====================================================================
 * Fix for Lambda expressions with two or three variables.
 *
 * Andreas Dangel 07/2014
 *====================================================================
 * Added support for Java 8 language constructs.
 *
 * Andreas Dangel 01/2014
 * ===================================================================
 * Fix ForStatement to allow Annotations within the initializer.
 *
 * Andreas Dangel 01/2013
 * ===================================================================
 * Fix wrong consumption of modifiers (e.g. "final") in a for-each loop.
 * Check for wrong java usage when catching multiple exceptions.
 *
 * Andreas Dangel 12/2012
 * ===================================================================
 * Enhance grammar to use LocalVariableDeclaration in a for-each loop.
 * This enhances the symbol table to recognize variables declared in such
 * a for-each loop.
 *
 * Andreas Dangel 10/2012
 * ===================================================================
 * Fix parser problem #3530124 with generics
 *
 * Modified the grammar, so that the different usages of generics work.
 * Adjusted the rules, that use "super", as super is no longer a PrimarySuffix.
 * It's now either a ExplicitConstructorInvocation or a PrimaryPrefix.
 * See also test case ParserCornersTest/testParsersCases
 *
 * Andreas Dangel 05/2012
 * ===================================================================
 * Added support for Java 7 language constructs
 *
 * Dinesh Bolkensteyn (SonarSource), 10/2011
 * ===================================================================
 * Changed the CastLookahead production to use 3 lookaheads for primitive types as suggested by Andreas Dangel
 *
 * Brian Remedios 07/2011
 * ===================================================================
 * Added in support for assert as a name using lookaheads
 *
 * Tom Copeland, 09/03
 * ===================================================================
 * Copied over the changes made by Andrea Gini and Marco Savard to
 * support JDK 1.4 language constructs, i.e., asserts.
 * See the java1_4c.jj distributed in the javacc2.1/examples/JavaGrammers directory.
 * Made numerous other modifications to support PMD.
 *
 * Tom Copeland, 6/02
 * ===================================================================
 * This file is a modified version of one originally found in the
 * VTransformer Examples directory of JavaCC1_1. It has been
 * modified to accept Java source code for Java 1.2. Basically,
 * this means a new key word was added, 'strictfp', and that keyword
 * added to the appropriate productions and LOOKAHEADs (where other,
 * similar keywords are listed as possible choices). This involved
 * changing 11 lines.
 *
 * Some other minor changes were made, which can be found by doing
 * a search on 'DW, 7/99'.
 *
 * The goal of this effort was for the grammar to be able to parse
 * any legal Java 1.2 source code. It does not reject all illegal
 * cases, but neither did the original. Plus, when it comes to
 * the new 'strictfp' keyword, the Java Compiler from Sun (JDK1.2.1)
 * also does not reject all illegal cases, as defined by the
 * "Updates" document found at
 *       http://java.sun.com/docs/books/jls/strictfp-changes.pdf
 * (see the testcases.txt file for details).
 *
 * David Williams, 7/99
 * ===================================================================
 *
 *
 * Copyright (C) 1996, 1997 Sun Microsystems Inc.
 *
 * Use of this file and the system it is part of is constrained by the
 * file COPYRIGHT in the root directory of this system.  You may, however,
 * make any modifications you wish to this file.
 *
 * Java files generated by running JavaCC on this file (or modified versions
 * of this file) may be used in exactly the same manner as Java files
 * generated from any grammar developed by you.
 *
 * Author: Sriram Sankar
 * Date: 3/5/97
 *
 * This file contains a Java grammar and actions that implement a front-end.
 */

options {
  JAVA_UNICODE_ESCAPE = true;
  CACHE_TOKENS = true;
  STATIC = false;
  USER_CHAR_STREAM = true;
  JDK_VERSION = "1.5";
  
  MULTI = true;
  VISITOR = true;
  NODE_USES_PARSER = true;
  TRACK_TOKENS = true;
  NODE_PACKAGE="net.sourceforge.pmd.lang.java.ast";

  //DEBUG_PARSER = true;
  //DEBUG_LOOKAHEAD = true;
}

PARSER_BEGIN(JavaParser)
package net.sourceforge.pmd.lang.java.ast;
import java.util.ArrayList;
import java.util.List;
import java.util.Map;
import net.sourceforge.pmd.lang.ast.CharStream;
import net.sourceforge.pmd.lang.ast.TokenMgrError;
public class JavaParser {

  private int jdkVersion = 0;

  public void setJdkVersion(int jdkVersion) {
   this.jdkVersion = jdkVersion;
  }

  private void throwParseException(String message) {
    int line = -1;
    int col = -1;
    if (jj_lastpos != null) {
      line = jj_lastpos.beginLine;
      col = jj_lastpos.beginColumn;
    }
    throw new ParseException("Line " + line + ", Column " + col + ": " + message);
  }

  private void checkForBadAssertUsage(String in, String usage) {
    if (jdkVersion > 3 && in.equals("assert")) {
      throwParseException("Can't use 'assert' as " + usage + " when running in JDK 1.4 mode!");
    }
  }

  private void checkForBadStaticImportUsage() {
    if (jdkVersion < 5) {
      throwParseException("Can't use static imports when running in JDK 1.4 mode!");
    }
  }

  private void checkForBadAnnotationUsage() {
    if (jdkVersion < 5) {
      throwParseException("Can't use annotations when running in JDK 1.4 mode!");
    }
  }

  private void checkForBadGenericsUsage() {
    if (jdkVersion < 5) {
      throwParseException("Can't use generics unless running in JDK 1.5 mode!");
    }
  }

  private void checkForBadVariableArgumentsUsage() {
    if (jdkVersion < 5) {
      throwParseException("Can't use variable arguments (varargs) when running in JDK 1.4 mode!");
    }
  }

  private void checkForBadJDK15ForLoopSyntaxArgumentsUsage() {
    if (jdkVersion < 5) {
      throwParseException("Can't use JDK 1.5 for loop syntax when running in JDK 1.4 mode!");
    }
  }

  private void checkForBadEnumUsage(String in, String usage) {
    if (jdkVersion >= 5 && in.equals("enum")) {
      throwParseException("Can't use 'enum' as " + usage + " when running in JDK 1.5 mode!");
    }
  }

  private void checkForBadHexFloatingPointLiteral() {
    if (jdkVersion < 5) {
      throwParseException("Can't use hexadecimal floating point literals in pre-JDK 1.5 target");
    }
  }
  
  private void checkForBadNumericalLiteralslUsage(Token token) {
    if (jdkVersion < 7) {
      if (token.image.contains("_")) {
        throwParseException("Can't use underscores in numerical literals when running in JDK inferior to 1.7 mode!");
      }
      	
      if (token.image.startsWith("0b") || token.image.startsWith("0B")) {
        throwParseException("Can't use binary numerical literals when running in JDK inferior to 1.7 mode!");	
      }
    }
  }
  
  private void checkForBadDiamondUsage() {
  	if (jdkVersion < 7) {
      throwParseException("Cannot use the diamond generic notation when running in JDK inferior to 1.7 mode!");
  	}
  }
  
  private void checkForBadTryWithResourcesUsage() {
  	if (jdkVersion < 7) {
      throwParseException("Cannot use the try-with-resources notation when running in JDK inferior to 1.7 mode!");
  	}
  }

  private void checkForBadMultipleExceptionsCatching() {
  	if (jdkVersion < 7) {
      throwParseException("Cannot catch multiple exceptions when running in JDK inferior to 1.7 mode!");
  	}
  }

  private void checkForBadLambdaUsage() {
    if (jdkVersion < 8) {
      throwParseException("Cannot use lambda expressions when running in JDK inferior to 1.8 mode!");
    }
  }
  private void checkForBadMethodReferenceUsage() {
    if (jdkVersion < 8) {
      throwParseException("Cannot use method references when running in JDK inferior to 1.8 mode!");
    }
  }
  private void checkForBadDefaultImplementationUsage() {
    if (jdkVersion < 8) {
      throwParseException("Cannot use default implementations in interfaces when running in JDK inferior to 1.8 mode!");
    }
  }
  private void checkForBadIntersectionTypesInCasts() {
    if (jdkVersion < 8) {
      throwParseException("Cannot use intersection types in casts when running in JDK inferior to 1.8 mode!");
    }
  }
  private void checkForBadTypeAnnotations() {
    if (jdkVersion < 8) {
      throwParseException("Cannot use type annotations when running in JDK inferior to 1.8 mode!");
    }
  }
  private void checkforBadExplicitReceiverParameter() {
    if (jdkVersion < 8) {
      throwParseException("Cannot use explicit receiver parameters when running in JDK inferior to 1.8 mode!");
    }
  }

  // This is a semantic LOOKAHEAD to determine if we're dealing with an assert
  // Note that this can't be replaced with a syntactic lookahead
  // since "assert" isn't a string literal token
  private boolean isNextTokenAnAssert() {
    boolean res = getToken(1).image.equals("assert");
    if (res && jdkVersion <= 3 && getToken(2).image.equals("(")) {
     res = false;
    }
    return res;
  }

  private boolean isPrecededByComment(Token tok) {
      boolean res = false;
      while (!res && tok.specialToken != null) {
          tok = tok.specialToken;
          res = tok.kind == SINGLE_LINE_COMMENT ||
                tok.kind == FORMAL_COMMENT ||
                tok.kind == MULTI_LINE_COMMENT;
      }
      return res;
  }

  public Map<Integer, String> getSuppressMap() {
    return token_source.getSuppressMap();
  }

  public void setSuppressMarker(String marker) {
    token_source.setSuppressMarker(marker);
  }


}
PARSER_END(JavaParser)

TOKEN_MGR_DECLS :
{
    protected List<Comment> comments = new ArrayList<Comment>();
}

/* WHITE SPACE */

SPECIAL_TOKEN :
{
  " " | "\t" | "\n" | "\r" | "\f"
}

SPECIAL_TOKEN :
{
< SINGLE_LINE_COMMENT: "//"(~["\n","\r"])* ("\n"|"\r"|"\r\n")? >
    {
        int startOfNOPMD = matchedToken.image.indexOf(suppressMarker);
        if (startOfNOPMD != -1) {
            suppressMap.put(matchedToken.beginLine, matchedToken.image.substring(startOfNOPMD + suppressMarker.length()));
        }
        comments.add(new SingleLineComment(matchedToken));
    }
}

/* COMMENTS */

MORE :
{
  <"/**" ~["/"]> { input_stream.backup(1); } : IN_FORMAL_COMMENT
|
  "/*" : IN_MULTI_LINE_COMMENT
}

<IN_FORMAL_COMMENT>
SPECIAL_TOKEN :
{
  <FORMAL_COMMENT: "*/" > { comments.add(new FormalComment(matchedToken)); } : DEFAULT
}

<IN_MULTI_LINE_COMMENT>
SPECIAL_TOKEN :
{
  <MULTI_LINE_COMMENT: "*/" > { comments.add(new MultiLineComment(matchedToken)); } : DEFAULT
}

<IN_FORMAL_COMMENT,IN_MULTI_LINE_COMMENT>
MORE :
{
  < ~[] >
}

/* RESERVED WORDS AND LITERALS */

TOKEN :
{
  < ABSTRACT: "abstract" >
| < BOOLEAN: "boolean" >
| < BREAK: "break" >
| < BYTE: "byte" >
| < CASE: "case" >
| < CATCH: "catch" >
| < CHAR: "char" >
| < CLASS: "class" >
| < CONST: "const" >
| < CONTINUE: "continue" >
| < _DEFAULT: "default" >
| < DO: "do" >
| < DOUBLE: "double" >
| < ELSE: "else" >
| < EXTENDS: "extends" >
| < FALSE: "false" >
| < FINAL: "final" >
| < FINALLY: "finally" >
| < FLOAT: "float" >
| < FOR: "for" >
| < GOTO: "goto" >
| < IF: "if" >
| < IMPLEMENTS: "implements" >
| < IMPORT: "import" >
| < INSTANCEOF: "instanceof" >
| < INT: "int" >
| < INTERFACE: "interface" >
| < LONG: "long" >
| < NATIVE: "native" >
| < NEW: "new" >
| < NULL: "null" >
| < PACKAGE: "package">
| < PRIVATE: "private" >
| < PROTECTED: "protected" >
| < PUBLIC: "public" >
| < RETURN: "return" >
| < SHORT: "short" >
| < STATIC: "static" >
| < SUPER: "super" >
| < SWITCH: "switch" >
| < SYNCHRONIZED: "synchronized" >
| < THIS: "this" >
| < THROW: "throw" >
| < THROWS: "throws" >
| < TRANSIENT: "transient" >
| < TRUE: "true" >
| < TRY: "try" >
| < VOID: "void" >
| < VOLATILE: "volatile" >
| < WHILE: "while" >
| < STRICTFP: "strictfp" >
}

/* LITERALS */

TOKEN :
{
  < INTEGER_LITERAL:
        <DECIMAL_LITERAL> (["l","L"])?
      | <HEX_LITERAL> (["l","L"])?
      | <BINARY_LITERAL> (["l","L"])?
      | <OCTAL_LITERAL> (["l","L"])?
  >
|
  < #DECIMAL_LITERAL: (["0"-"9"]((["0"-"9","_"])*["0"-"9"])?) >
|
  < #HEX_LITERAL: "0" ["x","X"] (["0"-"9","a"-"f","A"-"F"]((["0"-"9","a"-"f","A"-"F","_"])*["0"-"9","a"-"f","A"-"F"])?) >
|
  < #BINARY_LITERAL: "0" ["b","B"] (["0","1"]((["0","1","_"])*["0","1"])?) >
|
  < #OCTAL_LITERAL: "0" (["0"-"7"]((["0"-"7","_"])*["0"-"7"])?) >
|
  < FLOATING_POINT_LITERAL:
        (["0"-"9"]((["0"-"9","_"])*["0"-"9"])?) "." (["0"-"9"]((["0"-"9","_"])*["0"-"9"])?)? (<EXPONENT>)? (["f","F","d","D"])?
      | "." (["0"-"9"]((["0"-"9","_"])*["0"-"9"])?) (<EXPONENT>)? (["f","F","d","D"])?
      | (["0"-"9"]((["0"-"9","_"])*["0"-"9"])?) <EXPONENT> (["f","F","d","D"])?
      | (["0"-"9"]((["0"-"9","_"])*["0"-"9"])?) (<EXPONENT>)? ["f","F","d","D"]
  >
|
  < HEX_FLOATING_POINT_LITERAL:
      (<HEX_LITERAL> (".")? | "0" ["x","X"] (["0"-"9","a"-"f","A"-"F"]((["0"-"9","a"-"f","A"-"F","_"])*["0"-"9","a"-"f","A"-"F"])?)? "." (["0"-"9","a"-"f","A"-"F"]((["0"-"9","a"-"f","A"-"F","_"])*["0"-"9","a"-"f","A"-"F"])?)) ["p","P"] (["+","-"])? (["0"-"9"]((["0"-"9","_"])*["0"-"9"])?) (["f","F","d","D"])?
  >
|
  < #EXPONENT: ["e","E"] (["+","-"])? (["0"-"9"]((["0"-"9","_"])*["0"-"9"])?) >
|
  < CHARACTER_LITERAL:
      "'"
      (   (~["'","\\","\n","\r"])
        | ("\\"
            ( ["n","t","b","r","f","\\","'","\""]
            | ["0"-"7"] ( ["0"-"7"] )?
            | ["0"-"3"] ["0"-"7"] ["0"-"7"]
            )
          )
      )
      "'"
  >
|
  < STRING_LITERAL:
      "\""
      (   (~["\"","\\","\n","\r"])
        | ("\\"
            ( ["n","t","b","r","f","\\","'","\""]
            | ["0"-"7"] ( ["0"-"7"] )?
            | ["0"-"3"] ["0"-"7"] ["0"-"7"]
            )
          )
      )*
      "\""
  >
}

/* IDENTIFIERS */

TOKEN :
{
  < IDENTIFIER: <LETTER> (<PART_LETTER>)* >
|
  < #LETTER:
      [  // all chars for which Character.isIdentifierStart is true
         "$",
         "A"-"Z",
         "_",
         "a"-"z",
         "\u00a2"-"\u00a5",
         "\u00aa",
         "\u00b5",
         "\u00ba",
         "\u00c0"-"\u00d6",
         "\u00d8"-"\u00f6",
         "\u00f8"-"\u021f",
         "\u0222"-"\u0233",
         "\u0250"-"\u02ad",
         "\u02b0"-"\u02b8",
         "\u02bb"-"\u02c1",
         "\u02d0"-"\u02d1",
         "\u02e0"-"\u02e4",
         "\u02ee",
         "\u037a",
         "\u0386",
         "\u0388"-"\u038a",
         "\u038c",
         "\u038e"-"\u03a1",
         "\u03a3"-"\u03ce",
         "\u03d0"-"\u03d7",
         "\u03da"-"\u03f3",
         "\u0400"-"\u0481",
         "\u048c"-"\u04c4",
         "\u04c7"-"\u04c8",
         "\u04cb"-"\u04cc",
         "\u04d0"-"\u04f5",
         "\u04f8"-"\u04f9",
         "\u0531"-"\u0556",
         "\u0559",
         "\u0561"-"\u0587",
         "\u05d0"-"\u05ea",
         "\u05f0"-"\u05f2",
         "\u0621"-"\u063a",
         "\u0640"-"\u064a",
         "\u0671"-"\u06d3",
         "\u06d5",
         "\u06e5"-"\u06e6",
         "\u06fa"-"\u06fc",
         "\u0710",
         "\u0712"-"\u072c",
         "\u0780"-"\u07a5",
         "\u0905"-"\u0939",
         "\u093d",
         "\u0950",
         "\u0958"-"\u0961",
         "\u0985"-"\u098c",
         "\u098f"-"\u0990",
         "\u0993"-"\u09a8",
         "\u09aa"-"\u09b0",
         "\u09b2",
         "\u09b6"-"\u09b9",
         "\u09dc"-"\u09dd",
         "\u09df"-"\u09e1",
         "\u09f0"-"\u09f3",
         "\u0a05"-"\u0a0a",
         "\u0a0f"-"\u0a10",
         "\u0a13"-"\u0a28",
         "\u0a2a"-"\u0a30",
         "\u0a32"-"\u0a33",
         "\u0a35"-"\u0a36",
         "\u0a38"-"\u0a39",
         "\u0a59"-"\u0a5c",
         "\u0a5e",
         "\u0a72"-"\u0a74",
         "\u0a85"-"\u0a8b",
         "\u0a8d",
         "\u0a8f"-"\u0a91",
         "\u0a93"-"\u0aa8",
         "\u0aaa"-"\u0ab0",
         "\u0ab2"-"\u0ab3",
         "\u0ab5"-"\u0ab9",
         "\u0abd",
         "\u0ad0",
         "\u0ae0",
         "\u0b05"-"\u0b0c",
         "\u0b0f"-"\u0b10",
         "\u0b13"-"\u0b28",
         "\u0b2a"-"\u0b30",
         "\u0b32"-"\u0b33",
         "\u0b36"-"\u0b39",
         "\u0b3d",
         "\u0b5c"-"\u0b5d",
         "\u0b5f"-"\u0b61",
         "\u0b85"-"\u0b8a",
         "\u0b8e"-"\u0b90",
         "\u0b92"-"\u0b95",
         "\u0b99"-"\u0b9a",
         "\u0b9c",
         "\u0b9e"-"\u0b9f",
         "\u0ba3"-"\u0ba4",
         "\u0ba8"-"\u0baa",
         "\u0bae"-"\u0bb5",
         "\u0bb7"-"\u0bb9",
         "\u0c05"-"\u0c0c",
         "\u0c0e"-"\u0c10",
         "\u0c12"-"\u0c28",
         "\u0c2a"-"\u0c33",
         "\u0c35"-"\u0c39",
         "\u0c60"-"\u0c61",
         "\u0c85"-"\u0c8c",
         "\u0c8e"-"\u0c90",
         "\u0c92"-"\u0ca8",
         "\u0caa"-"\u0cb3",
         "\u0cb5"-"\u0cb9",
         "\u0cde",
         "\u0ce0"-"\u0ce1",
         "\u0d05"-"\u0d0c",
         "\u0d0e"-"\u0d10",
         "\u0d12"-"\u0d28",
         "\u0d2a"-"\u0d39",
         "\u0d60"-"\u0d61",
         "\u0d85"-"\u0d96",
         "\u0d9a"-"\u0db1",
         "\u0db3"-"\u0dbb",
         "\u0dbd",
         "\u0dc0"-"\u0dc6",
         "\u0e01"-"\u0e30",
         "\u0e32"-"\u0e33",
         "\u0e3f"-"\u0e46",
         "\u0e81"-"\u0e82",
         "\u0e84",
         "\u0e87"-"\u0e88",
         "\u0e8a",
         "\u0e8d",
         "\u0e94"-"\u0e97",
         "\u0e99"-"\u0e9f",
         "\u0ea1"-"\u0ea3",
         "\u0ea5",
         "\u0ea7",
         "\u0eaa"-"\u0eab",
         "\u0ead"-"\u0eb0",
         "\u0eb2"-"\u0eb3",
         "\u0ebd",
         "\u0ec0"-"\u0ec4",
         "\u0ec6",
         "\u0edc"-"\u0edd",
         "\u0f00",
         "\u0f40"-"\u0f47",
         "\u0f49"-"\u0f6a",
         "\u0f88"-"\u0f8b",
         "\u1000"-"\u1021",
         "\u1023"-"\u1027",
         "\u1029"-"\u102a",
         "\u1050"-"\u1055",
         "\u10a0"-"\u10c5",
         "\u10d0"-"\u10f6",
         "\u1100"-"\u1159",
         "\u115f"-"\u11a2",
         "\u11a8"-"\u11f9",
         "\u1200"-"\u1206",
         "\u1208"-"\u1246",
         "\u1248",
         "\u124a"-"\u124d",
         "\u1250"-"\u1256",
         "\u1258",
         "\u125a"-"\u125d",
         "\u1260"-"\u1286",
         "\u1288",
         "\u128a"-"\u128d",
         "\u1290"-"\u12ae",
         "\u12b0",
         "\u12b2"-"\u12b5",
         "\u12b8"-"\u12be",
         "\u12c0",
         "\u12c2"-"\u12c5",
         "\u12c8"-"\u12ce",
         "\u12d0"-"\u12d6",
         "\u12d8"-"\u12ee",
         "\u12f0"-"\u130e",
         "\u1310",
         "\u1312"-"\u1315",
         "\u1318"-"\u131e",
         "\u1320"-"\u1346",
         "\u1348"-"\u135a",
         "\u13a0"-"\u13f4",
         "\u1401"-"\u166c",
         "\u166f"-"\u1676",
         "\u1681"-"\u169a",
         "\u16a0"-"\u16ea",
         "\u1780"-"\u17b3",
         "\u17db",
         "\u1820"-"\u1877",
         "\u1880"-"\u18a8",
         "\u1e00"-"\u1e9b",
         "\u1ea0"-"\u1ef9",
         "\u1f00"-"\u1f15",
         "\u1f18"-"\u1f1d",
         "\u1f20"-"\u1f45",
         "\u1f48"-"\u1f4d",
         "\u1f50"-"\u1f57",
         "\u1f59",
         "\u1f5b",
         "\u1f5d",
         "\u1f5f"-"\u1f7d",
         "\u1f80"-"\u1fb4",
         "\u1fb6"-"\u1fbc",
         "\u1fbe",
         "\u1fc2"-"\u1fc4",
         "\u1fc6"-"\u1fcc",
         "\u1fd0"-"\u1fd3",
         "\u1fd6"-"\u1fdb",
         "\u1fe0"-"\u1fec",
         "\u1ff2"-"\u1ff4",
         "\u1ff6"-"\u1ffc",
         "\u203f"-"\u2040",
         "\u207f",
         "\u20a0"-"\u20af",
         "\u2102",
         "\u2107",
         "\u210a"-"\u2113",
         "\u2115",
         "\u2119"-"\u211d",
         "\u2124",
         "\u2126",
         "\u2128",
         "\u212a"-"\u212d",
         "\u212f"-"\u2131",
         "\u2133"-"\u2139",
         "\u2160"-"\u2183",
         "\u3005"-"\u3007",
         "\u3021"-"\u3029",
         "\u3031"-"\u3035",
         "\u3038"-"\u303a",
         "\u3041"-"\u3094",
         "\u309d"-"\u309e",
         "\u30a1"-"\u30fe",
         "\u3105"-"\u312c",
         "\u3131"-"\u318e",
         "\u31a0"-"\u31b7",
         "\u3400"-"\u4db5",
         "\u4e00"-"\u9fa5",
         "\ua000"-"\ua48c",
         "\uac00"-"\ud7a3",
         "\uf900"-"\ufa2d",
         "\ufb00"-"\ufb06",
         "\ufb13"-"\ufb17",
         "\ufb1d",
         "\ufb1f"-"\ufb28",
         "\ufb2a"-"\ufb36",
         "\ufb38"-"\ufb3c",
         "\ufb3e",
         "\ufb40"-"\ufb41",
         "\ufb43"-"\ufb44",
         "\ufb46"-"\ufbb1",
         "\ufbd3"-"\ufd3d",
         "\ufd50"-"\ufd8f",
         "\ufd92"-"\ufdc7",
         "\ufdf0"-"\ufdfb",
         "\ufe33"-"\ufe34",
         "\ufe4d"-"\ufe4f",
         "\ufe69",
         "\ufe70"-"\ufe72",
         "\ufe74",
         "\ufe76"-"\ufefc",
         "\uff04",
         "\uff21"-"\uff3a",
         "\uff3f",
         "\uff41"-"\uff5a",
         "\uff65"-"\uffbe",
         "\uffc2"-"\uffc7",
         "\uffca"-"\uffcf",
         "\uffd2"-"\uffd7",
         "\uffda"-"\uffdc",
         "\uffe0"-"\uffe1",
         "\uffe5"-"\uffe6"
      ]
  >
|
  < #PART_LETTER:
      [  // all chars for which Character.isIdentifierPart is true
         "\u0000"-"\u0008",
         "\u000e"-"\u001b",
         "$",
         "0"-"9",
         "A"-"Z",
         "_",
         "a"-"z",
         "\u007f"-"\u009f",
         "\u00a2"-"\u00a5",
         "\u00aa",
         "\u00b5",
         "\u00ba",
         "\u00c0"-"\u00d6",
         "\u00d8"-"\u00f6",
         "\u00f8"-"\u021f",
         "\u0222"-"\u0233",
         "\u0250"-"\u02ad",
         "\u02b0"-"\u02b8",
         "\u02bb"-"\u02c1",
         "\u02d0"-"\u02d1",
         "\u02e0"-"\u02e4",
         "\u02ee",
         "\u0300"-"\u034e",
         "\u0360"-"\u0362",
         "\u037a",
         "\u0386",
         "\u0388"-"\u038a",
         "\u038c",
         "\u038e"-"\u03a1",
         "\u03a3"-"\u03ce",
         "\u03d0"-"\u03d7",
         "\u03da"-"\u03f3",
         "\u0400"-"\u0481",
         "\u0483"-"\u0486",
         "\u048c"-"\u04c4",
         "\u04c7"-"\u04c8",
         "\u04cb"-"\u04cc",
         "\u04d0"-"\u04f5",
         "\u04f8"-"\u04f9",
         "\u0531"-"\u0556",
         "\u0559",
         "\u0561"-"\u0587",
         "\u0591"-"\u05a1",
         "\u05a3"-"\u05b9",
         "\u05bb"-"\u05bd",
         "\u05bf",
         "\u05c1"-"\u05c2",
         "\u05c4",
         "\u05d0"-"\u05ea",
         "\u05f0"-"\u05f2",
         "\u0621"-"\u063a",
         "\u0640"-"\u0655",
         "\u0660"-"\u0669",
         "\u0670"-"\u06d3",
         "\u06d5"-"\u06dc",
         "\u06df"-"\u06e8",
         "\u06ea"-"\u06ed",
         "\u06f0"-"\u06fc",
         "\u070f"-"\u072c",
         "\u0730"-"\u074a",
         "\u0780"-"\u07b0",
         "\u0901"-"\u0903",
         "\u0905"-"\u0939",
         "\u093c"-"\u094d",
         "\u0950"-"\u0954",
         "\u0958"-"\u0963",
         "\u0966"-"\u096f",
         "\u0981"-"\u0983",
         "\u0985"-"\u098c",
         "\u098f"-"\u0990",
         "\u0993"-"\u09a8",
         "\u09aa"-"\u09b0",
         "\u09b2",
         "\u09b6"-"\u09b9",
         "\u09bc",
         "\u09be"-"\u09c4",
         "\u09c7"-"\u09c8",
         "\u09cb"-"\u09cd",
         "\u09d7",
         "\u09dc"-"\u09dd",
         "\u09df"-"\u09e3",
         "\u09e6"-"\u09f3",
         "\u0a02",
         "\u0a05"-"\u0a0a",
         "\u0a0f"-"\u0a10",
         "\u0a13"-"\u0a28",
         "\u0a2a"-"\u0a30",
         "\u0a32"-"\u0a33",
         "\u0a35"-"\u0a36",
         "\u0a38"-"\u0a39",
         "\u0a3c",
         "\u0a3e"-"\u0a42",
         "\u0a47"-"\u0a48",
         "\u0a4b"-"\u0a4d",
         "\u0a59"-"\u0a5c",
         "\u0a5e",
         "\u0a66"-"\u0a74",
         "\u0a81"-"\u0a83",
         "\u0a85"-"\u0a8b",
         "\u0a8d",
         "\u0a8f"-"\u0a91",
         "\u0a93"-"\u0aa8",
         "\u0aaa"-"\u0ab0",
         "\u0ab2"-"\u0ab3",
         "\u0ab5"-"\u0ab9",
         "\u0abc"-"\u0ac5",
         "\u0ac7"-"\u0ac9",
         "\u0acb"-"\u0acd",
         "\u0ad0",
         "\u0ae0",
         "\u0ae6"-"\u0aef",
         "\u0b01"-"\u0b03",
         "\u0b05"-"\u0b0c",
         "\u0b0f"-"\u0b10",
         "\u0b13"-"\u0b28",
         "\u0b2a"-"\u0b30",
         "\u0b32"-"\u0b33",
         "\u0b36"-"\u0b39",
         "\u0b3c"-"\u0b43",
         "\u0b47"-"\u0b48",
         "\u0b4b"-"\u0b4d",
         "\u0b56"-"\u0b57",
         "\u0b5c"-"\u0b5d",
         "\u0b5f"-"\u0b61",
         "\u0b66"-"\u0b6f",
         "\u0b82"-"\u0b83",
         "\u0b85"-"\u0b8a",
         "\u0b8e"-"\u0b90",
         "\u0b92"-"\u0b95",
         "\u0b99"-"\u0b9a",
         "\u0b9c",
         "\u0b9e"-"\u0b9f",
         "\u0ba3"-"\u0ba4",
         "\u0ba8"-"\u0baa",
         "\u0bae"-"\u0bb5",
         "\u0bb7"-"\u0bb9",
         "\u0bbe"-"\u0bc2",
         "\u0bc6"-"\u0bc8",
         "\u0bca"-"\u0bcd",
         "\u0bd7",
         "\u0be7"-"\u0bef",
         "\u0c01"-"\u0c03",
         "\u0c05"-"\u0c0c",
         "\u0c0e"-"\u0c10",
         "\u0c12"-"\u0c28",
         "\u0c2a"-"\u0c33",
         "\u0c35"-"\u0c39",
         "\u0c3e"-"\u0c44",
         "\u0c46"-"\u0c48",
         "\u0c4a"-"\u0c4d",
         "\u0c55"-"\u0c56",
         "\u0c60"-"\u0c61",
         "\u0c66"-"\u0c6f",
         "\u0c82"-"\u0c83",
         "\u0c85"-"\u0c8c",
         "\u0c8e"-"\u0c90",
         "\u0c92"-"\u0ca8",
         "\u0caa"-"\u0cb3",
         "\u0cb5"-"\u0cb9",
         "\u0cbe"-"\u0cc4",
         "\u0cc6"-"\u0cc8",
         "\u0cca"-"\u0ccd",
         "\u0cd5"-"\u0cd6",
         "\u0cde",
         "\u0ce0"-"\u0ce1",
         "\u0ce6"-"\u0cef",
         "\u0d02"-"\u0d03",
         "\u0d05"-"\u0d0c",
         "\u0d0e"-"\u0d10",
         "\u0d12"-"\u0d28",
         "\u0d2a"-"\u0d39",
         "\u0d3e"-"\u0d43",
         "\u0d46"-"\u0d48",
         "\u0d4a"-"\u0d4d",
         "\u0d57",
         "\u0d60"-"\u0d61",
         "\u0d66"-"\u0d6f",
         "\u0d82"-"\u0d83",
         "\u0d85"-"\u0d96",
         "\u0d9a"-"\u0db1",
         "\u0db3"-"\u0dbb",
         "\u0dbd",
         "\u0dc0"-"\u0dc6",
         "\u0dca",
         "\u0dcf"-"\u0dd4",
         "\u0dd6",
         "\u0dd8"-"\u0ddf",
         "\u0df2"-"\u0df3",
         "\u0e01"-"\u0e3a",
         "\u0e3f"-"\u0e4e",
         "\u0e50"-"\u0e59",
         "\u0e81"-"\u0e82",
         "\u0e84",
         "\u0e87"-"\u0e88",
         "\u0e8a",
         "\u0e8d",
         "\u0e94"-"\u0e97",
         "\u0e99"-"\u0e9f",
         "\u0ea1"-"\u0ea3",
         "\u0ea5",
         "\u0ea7",
         "\u0eaa"-"\u0eab",
         "\u0ead"-"\u0eb9",
         "\u0ebb"-"\u0ebd",
         "\u0ec0"-"\u0ec4",
         "\u0ec6",
         "\u0ec8"-"\u0ecd",
         "\u0ed0"-"\u0ed9",
         "\u0edc"-"\u0edd",
         "\u0f00",
         "\u0f18"-"\u0f19",
         "\u0f20"-"\u0f29",
         "\u0f35",
         "\u0f37",
         "\u0f39",
         "\u0f3e"-"\u0f47",
         "\u0f49"-"\u0f6a",
         "\u0f71"-"\u0f84",
         "\u0f86"-"\u0f8b",
         "\u0f90"-"\u0f97",
         "\u0f99"-"\u0fbc",
         "\u0fc6",
         "\u1000"-"\u1021",
         "\u1023"-"\u1027",
         "\u1029"-"\u102a",
         "\u102c"-"\u1032",
         "\u1036"-"\u1039",
         "\u1040"-"\u1049",
         "\u1050"-"\u1059",
         "\u10a0"-"\u10c5",
         "\u10d0"-"\u10f6",
         "\u1100"-"\u1159",
         "\u115f"-"\u11a2",
         "\u11a8"-"\u11f9",
         "\u1200"-"\u1206",
         "\u1208"-"\u1246",
         "\u1248",
         "\u124a"-"\u124d",
         "\u1250"-"\u1256",
         "\u1258",
         "\u125a"-"\u125d",
         "\u1260"-"\u1286",
         "\u1288",
         "\u128a"-"\u128d",
         "\u1290"-"\u12ae",
         "\u12b0",
         "\u12b2"-"\u12b5",
         "\u12b8"-"\u12be",
         "\u12c0",
         "\u12c2"-"\u12c5",
         "\u12c8"-"\u12ce",
         "\u12d0"-"\u12d6",
         "\u12d8"-"\u12ee",
         "\u12f0"-"\u130e",
         "\u1310",
         "\u1312"-"\u1315",
         "\u1318"-"\u131e",
         "\u1320"-"\u1346",
         "\u1348"-"\u135a",
         "\u1369"-"\u1371",
         "\u13a0"-"\u13f4",
         "\u1401"-"\u166c",
         "\u166f"-"\u1676",
         "\u1681"-"\u169a",
         "\u16a0"-"\u16ea",
         "\u1780"-"\u17d3",
         "\u17db",
         "\u17e0"-"\u17e9",
         "\u180b"-"\u180e",
         "\u1810"-"\u1819",
         "\u1820"-"\u1877",
         "\u1880"-"\u18a9",
         "\u1e00"-"\u1e9b",
         "\u1ea0"-"\u1ef9",
         "\u1f00"-"\u1f15",
         "\u1f18"-"\u1f1d",
         "\u1f20"-"\u1f45",
         "\u1f48"-"\u1f4d",
         "\u1f50"-"\u1f57",
         "\u1f59",
         "\u1f5b",
         "\u1f5d",
         "\u1f5f"-"\u1f7d",
         "\u1f80"-"\u1fb4",
         "\u1fb6"-"\u1fbc",
         "\u1fbe",
         "\u1fc2"-"\u1fc4",
         "\u1fc6"-"\u1fcc",
         "\u1fd0"-"\u1fd3",
         "\u1fd6"-"\u1fdb",
         "\u1fe0"-"\u1fec",
         "\u1ff2"-"\u1ff4",
         "\u1ff6"-"\u1ffc",
         "\u200c"-"\u200f",
         "\u202a"-"\u202e",
         "\u203f"-"\u2040",
         "\u206a"-"\u206f",
         "\u207f",
         "\u20a0"-"\u20af",
         "\u20d0"-"\u20dc",
         "\u20e1",
         "\u2102",
         "\u2107",
         "\u210a"-"\u2113",
         "\u2115",
         "\u2119"-"\u211d",
         "\u2124",
         "\u2126",
         "\u2128",
         "\u212a"-"\u212d",
         "\u212f"-"\u2131",
         "\u2133"-"\u2139",
         "\u2160"-"\u2183",
         "\u3005"-"\u3007",
         "\u3021"-"\u302f",
         "\u3031"-"\u3035",
         "\u3038"-"\u303a",
         "\u3041"-"\u3094",
         "\u3099"-"\u309a",
         "\u309d"-"\u309e",
         "\u30a1"-"\u30fe",
         "\u3105"-"\u312c",
         "\u3131"-"\u318e",
         "\u31a0"-"\u31b7",
         "\u3400"-"\u4db5",
         "\u4e00"-"\u9fa5",
         "\ua000"-"\ua48c",
         "\uac00"-"\ud7a3",
         "\uf900"-"\ufa2d",
         "\ufb00"-"\ufb06",
         "\ufb13"-"\ufb17",
         "\ufb1d"-"\ufb28",
         "\ufb2a"-"\ufb36",
         "\ufb38"-"\ufb3c",
         "\ufb3e",
         "\ufb40"-"\ufb41",
         "\ufb43"-"\ufb44",
         "\ufb46"-"\ufbb1",
         "\ufbd3"-"\ufd3d",
         "\ufd50"-"\ufd8f",
         "\ufd92"-"\ufdc7",
         "\ufdf0"-"\ufdfb",
         "\ufe20"-"\ufe23",
         "\ufe33"-"\ufe34",
         "\ufe4d"-"\ufe4f",
         "\ufe69",
         "\ufe70"-"\ufe72",
         "\ufe74",
         "\ufe76"-"\ufefc",
         "\ufeff",
         "\uff04",
         "\uff10"-"\uff19",
         "\uff21"-"\uff3a",
         "\uff3f",
         "\uff41"-"\uff5a",
         "\uff65"-"\uffbe",
         "\uffc2"-"\uffc7",
         "\uffca"-"\uffcf",
         "\uffd2"-"\uffd7",
         "\uffda"-"\uffdc",
         "\uffe0"-"\uffe1",
         "\uffe5"-"\uffe6",
         "\ufff9"-"\ufffb"
      ]
  >
}

/* SEPARATORS */

TOKEN :
{
  < LPAREN: "(" >
| < RPAREN: ")" >
| < LBRACE: "{" >
| < RBRACE: "}" >
| < LBRACKET: "[" >
| < RBRACKET: "]" >
| < SEMICOLON: ";" >
| < COMMA: "," >
| < DOT: "." >
| < AT: "@" >
}

/* OPERATORS */

TOKEN :
{
  < ASSIGN: "=" >
| < LT: "<" >
| < BANG: "!" >
| < TILDE: "~" >
| < HOOK: "?" >
| < COLON: ":" >
| < EQ: "==" >
| < LE: "<=" >
| < GE: ">=" >
| < NE: "!=" >
| < SC_OR: "||" >
| < SC_AND: "&&" >
| < INCR: "++" >
| < DECR: "--" >
| < PLUS: "+" >
| < MINUS: "-" >
| < STAR: "*" >
| < SLASH: "/" >
| < BIT_AND: "&" >
| < BIT_OR: "|" >
| < XOR: "^" >
| < REM: "%" >
| < LSHIFT: "<<" >
| < PLUSASSIGN: "+=" >
| < MINUSASSIGN: "-=" >
| < STARASSIGN: "*=" >
| < SLASHASSIGN: "/=" >
| < ANDASSIGN: "&=" >
| < ORASSIGN: "|=" >
| < XORASSIGN: "^=" >
| < REMASSIGN: "%=" >
| < LSHIFTASSIGN: "<<=" >
| < RSIGNEDSHIFTASSIGN: ">>=" >
| < RUNSIGNEDSHIFTASSIGN: ">>>=" >
| < ELLIPSIS: "..." >
| < LAMBDA: "->" >
| < METHOD_REF: "::" >
}

/* >'s need special attention due to generics syntax. */
TOKEN :
{
  < RUNSIGNEDSHIFT: ">>>" >
  {
     matchedToken.kind = GT;
     ((Token.GTToken)matchedToken).realKind = RUNSIGNEDSHIFT;
     input_stream.backup(2);
     matchedToken.image = ">";
  }
| < RSIGNEDSHIFT: ">>" >
  {
     matchedToken.kind = GT;
     ((Token.GTToken)matchedToken).realKind = RSIGNEDSHIFT;
     input_stream.backup(1);
     matchedToken.image = ">";
  }
| < GT: ">" >
}

/*****************************************
 * THE JAVA LANGUAGE GRAMMAR STARTS HERE *
 *****************************************/

/*
 * Program structuring syntax follows.
 */

ASTCompilationUnit CompilationUnit() :
{}
{
  [ LOOKAHEAD( ( Annotation() )* "package" ) PackageDeclaration() ]
  ( ImportDeclaration() )*
  ( TypeDeclaration() )*
  ( < "\u001a" > )?
  ( < "~[]" > )?
  <EOF>
{
 jjtThis.setComments(token_source.comments);
 return jjtThis;
}
}

void PackageDeclaration() :
{}
{
  ( Annotation() )* "package" Name() ";"
}

void ImportDeclaration() :
{}
{
  "import" [ "static" {checkForBadStaticImportUsage();jjtThis.setStatic();} ] Name() [ "." "*" {jjtThis.setImportOnDemand();} ] ";"
}

/*
 * Modifiers. We match all modifiers in a single rule to reduce the chances of
 * syntax errors for simple modifier mistakes. It will also enable us to give
 * better error messages.
 */
int Modifiers() #void:
{
   int modifiers = 0;
}
{
 (
  LOOKAHEAD(2)
  (
   "public" { modifiers |= AccessNode.PUBLIC; }
  | "static" { modifiers |= AccessNode.STATIC; }
  | "protected" { modifiers |= AccessNode.PROTECTED; }
  | "private" { modifiers |= AccessNode.PRIVATE; }
  | "final" { modifiers |= AccessNode.FINAL; }
  | "abstract" { modifiers |= AccessNode.ABSTRACT; }
  | "synchronized" { modifiers |= AccessNode.SYNCHRONIZED; }
  | "native" { modifiers |= AccessNode.NATIVE; }
  | "transient" { modifiers |= AccessNode.TRANSIENT; }
  | "volatile" { modifiers |= AccessNode.VOLATILE; }
  | "strictfp" { modifiers |= AccessNode.STRICTFP; }
  | "default" { modifiers |= AccessNode.DEFAULT; checkForBadDefaultImplementationUsage(); }
  | Annotation()
  )
 )*
 {
    return modifiers;
 }
}

/*
 * Declaration syntax follows.
 */
void TypeDeclaration():
{
   int modifiers;
}
{
  ";"
|
  modifiers = Modifiers()
  (
     ClassOrInterfaceDeclaration(modifiers)
   |
     EnumDeclaration(modifiers)
   |
     AnnotationTypeDeclaration(modifiers)
  )
}

void ClassOrInterfaceDeclaration(int modifiers):
{
Token t = null;
jjtThis.setModifiers(modifiers);
}
{

  ( /* See note about this optional final modifier in BlockStatement */ ["final"|"abstract"] "class" | "interface" { jjtThis.setInterface(); } )
  t=<IDENTIFIER> { jjtThis.setImage(t.image); }
  [ TypeParameters() ]
  [ ExtendsList() ]
  [ ImplementsList() ]
  ClassOrInterfaceBody()
}

void ExtendsList():
{
   boolean extendsMoreThanOne = false;
}
{
   "extends" (Annotation() {checkForBadTypeAnnotations();})* ClassOrInterfaceType()
   ( "," (Annotation() {checkForBadTypeAnnotations();})* ClassOrInterfaceType() { extendsMoreThanOne = true; } )*
}

void ImplementsList():
{}
{
   "implements" (Annotation() {checkForBadTypeAnnotations();})* ClassOrInterfaceType()
   ( "," (Annotation() {checkForBadTypeAnnotations();})* ClassOrInterfaceType() )*
}

void EnumDeclaration(int modifiers):
{

Token t;
jjtThis.setModifiers(modifiers);
}
{
  t = <IDENTIFIER> {
    if (!t.image.equals("enum")) {
      throw new ParseException("ERROR: expecting enum");
    }

    if (jdkVersion < 5) {
      throw new ParseException("ERROR: Can't use enum as a keyword in pre-JDK 1.5 target");
    }
  }
  t=<IDENTIFIER> {jjtThis.setImage(t.image);}
  [ ImplementsList() ]
  EnumBody()
}

void EnumBody():
{}
{
   "{"
   [( Annotation() )* EnumConstant() ( LOOKAHEAD(2) "," ( Annotation() )* EnumConstant() )* ]
	[ "," ]
   [ ";" ( ClassOrInterfaceBodyDeclaration() )* ]
   "}"
}

void EnumConstant():
{Token t;}
{
  t=<IDENTIFIER> {jjtThis.setImage(t.image);} [ Arguments() ] [ ClassOrInterfaceBody() ]
}

void TypeParameters():
{}
{
   "<" {checkForBadGenericsUsage();} TypeParameter() ( "," TypeParameter() )* ">"
}

void TypeParameter():
{Token t;}
{
   (Annotation() {checkForBadTypeAnnotations();})*
   t=<IDENTIFIER> {jjtThis.setImage(t.image);} [ TypeBound() ]
}

void TypeBound():
{}
{
   "extends" ClassOrInterfaceType() ( "&" ClassOrInterfaceType() )*
}

void ClassOrInterfaceBody():
{}
{
  "{" ( ClassOrInterfaceBodyDeclaration() )* "}"
}

void ClassOrInterfaceBodyDeclaration():
{
   int modifiers;
}
{ LOOKAHEAD(["static"] "{" ) Initializer()
|  modifiers = Modifiers()
  ( LOOKAHEAD(3) ClassOrInterfaceDeclaration(modifiers)
    | LOOKAHEAD(3) EnumDeclaration(modifiers)
    | LOOKAHEAD( [ TypeParameters() ] <IDENTIFIER> "(" ) ConstructorDeclaration(modifiers)
    | LOOKAHEAD( Type() <IDENTIFIER> ( "[" "]" )* ( "," | "=" | ";" ) )  FieldDeclaration(modifiers)
    | MethodDeclaration(modifiers)
    | AnnotationTypeDeclaration(modifiers)
  )
|
  ";"
}

void FieldDeclaration(int modifiers) :
{jjtThis.setModifiers(modifiers);}
{
  Type() VariableDeclarator() ( "," VariableDeclarator() )* ";"
}

void VariableDeclarator() :
{}
{
  VariableDeclaratorId() [ "=" VariableInitializer() ]
}

void VariableDeclaratorId() :
{
  Token t;
  String image;
}
{
  (LOOKAHEAD(2) t=<IDENTIFIER> "." <THIS> { checkforBadExplicitReceiverParameter(); jjtThis.setExplicitReceiverParameter(); image=t.image + ".this"; }
   | t=<THIS> { checkforBadExplicitReceiverParameter(); jjtThis.setExplicitReceiverParameter(); image = t.image;}
   | t=<IDENTIFIER> { image = t.image; }
  )
  ( "[" "]"  { jjtThis.bumpArrayDepth(); })*
  {
    checkForBadAssertUsage(image, "a variable name");
    checkForBadEnumUsage(image, "a variable name");
    jjtThis.setImage( image );
  }
}

void VariableInitializer() :
{}
{
  ArrayInitializer()
| Expression()
}

void ArrayInitializer() :
{}
{
  "{" [ VariableInitializer() ( LOOKAHEAD(2) "," VariableInitializer() )* ] [ "," ] "}"
}

void MethodDeclaration(int modifiers) :
{jjtThis.setModifiers(modifiers);}
{
  [ TypeParameters() ]
  ResultType() MethodDeclarator() [ "throws" NameList() ]
  ( Block() | ";" )
}

void MethodDeclarator() :
{Token t;}
{
  t=<IDENTIFIER>
  {
    checkForBadAssertUsage(t.image, "a method name");
    checkForBadEnumUsage(t.image, "a method name");
    jjtThis.setImage( t.image );
  }
  FormalParameters() ( "[" "]" )*
}


void FormalParameters() :
{}
{
  "(" [ FormalParameter() ( "," FormalParameter() )* ] ")"
}

void FormalParameter() :
{
}
{
   ( "final" {jjtThis.setFinal(true);} | Annotation() )*
   Type() ("|" {checkForBadMultipleExceptionsCatching();} Type())*
   [ "..." {checkForBadVariableArgumentsUsage();} {jjtThis.setVarargs();} ]
   VariableDeclaratorId()
}

void ConstructorDeclaration(int modifiers) :
{jjtThis.setModifiers(modifiers);
Token t;}
{
    [ TypeParameters() ]
  <IDENTIFIER> FormalParameters() [ "throws" NameList() ]
  "{"
    [ LOOKAHEAD(ExplicitConstructorInvocation()) ExplicitConstructorInvocation() ]
    ( BlockStatement() )*
  t = "}" { if (isPrecededByComment(t)) { jjtThis.setContainsComment(); } }
}

void ExplicitConstructorInvocation() :
{}
{
  LOOKAHEAD("this" Arguments() ";") "this" {jjtThis.setIsThis();} Arguments() ";"
|
  LOOKAHEAD(TypeArguments() "this" Arguments() ";") TypeArguments() "this" {jjtThis.setIsThis();} Arguments() ";"
|
  [ LOOKAHEAD(PrimaryExpression() ".") PrimaryExpression() "." ] [ TypeArguments() ] "super" {jjtThis.setIsSuper();} Arguments() ";"
}

void Initializer() :
{}
{
  [ "static" {jjtThis.setStatic();} ] Block()
}


/*
 * Type, name and expression syntax follows.
 */
void Type():
{}
{
   LOOKAHEAD(2) ReferenceType()
 |
   PrimitiveType()
}

void ReferenceType():
{}
{
   PrimitiveType() ( LOOKAHEAD(2) "[" "]" { jjtThis.bumpArrayDepth(); })+
  |
   ( ClassOrInterfaceType() ) ( LOOKAHEAD(2) "[" "]" { jjtThis.bumpArrayDepth(); })*
}

void ClassOrInterfaceType():
{
  StringBuffer s = new StringBuffer();
  Token t;
}
{
  t=<IDENTIFIER> {s.append(t.image);}
  [ LOOKAHEAD(2) TypeArguments() ]
  ( LOOKAHEAD(2) "." t=<IDENTIFIER> {s.append('.').append(t.image);} [ LOOKAHEAD(2) TypeArguments() ] )*
  {jjtThis.setImage(s.toString());}
}

void TypeArguments():
{}
{
   LOOKAHEAD(2)
   "<" {checkForBadGenericsUsage();} TypeArgument() ( "," TypeArgument() )* ">"
 |
   "<" {checkForBadDiamondUsage();} ">"
}

void TypeArgument():
{}
{
   (Annotation() {checkForBadTypeAnnotations();})* ReferenceType()
 |
   "?" [ WildcardBounds() ]
}

void WildcardBounds():
{}
{
   "extends" (Annotation() {checkForBadTypeAnnotations();})* ReferenceType()
 |
   "super" (Annotation() {checkForBadTypeAnnotations();})* ReferenceType()
}

void PrimitiveType() :
{}
{
  "boolean" {jjtThis.setImage("boolean");}
| "char" {jjtThis.setImage("char");}
| "byte" {jjtThis.setImage("byte");}
| "short" {jjtThis.setImage("short");}
| "int" {jjtThis.setImage("int");}
| "long" {jjtThis.setImage("long");}
| "float" {jjtThis.setImage("float");}
| "double" {jjtThis.setImage("double");}
}


void ResultType() :
{}
{
  "void" | Type()
}

void Name() :
/*
 * A lookahead of 2 is required below since "Name" can be followed
 * by a ".*" when used in the context of an "ImportDeclaration".
 */
{
  StringBuffer s = new StringBuffer();
  Token t;
}
{
  t=<IDENTIFIER>
  {
    jjtThis.testingOnly__setBeginLine( t.beginLine);
    jjtThis.testingOnly__setBeginColumn( t.beginColumn);
    s.append(t.image);
  }
  ( LOOKAHEAD(2) "." t=<IDENTIFIER>
    {s.append('.').append(t.image);}
  )*
  {jjtThis.setImage(s.toString());}
}

void NameList() :
{}
{
  (Annotation() {checkForBadTypeAnnotations();})* Name()
  ( "," (Annotation() {checkForBadTypeAnnotations();})* Name()
  )*
}


/*
 * Expression syntax follows.
 */

void Expression() :
/*
 * This expansion has been written this way instead of:
 *   Assignment() | ConditionalExpression()
 * for performance reasons.
 * However, it is a weakening of the grammar for it allows the LHS of
 * assignments to be any conditional expression whereas it can only be
 * a primary expression.  Consider adding a semantic predicate to work
 * around this.
 */
{}
{
  ConditionalExpression()
  [
    LOOKAHEAD(2) AssignmentOperator() Expression()
  ]
}

void AssignmentOperator() :
{}
{
      "="     {jjtThis.setImage("=");}
    | "*="    {jjtThis.setImage("*="); jjtThis.setCompound();}
    | "/="    {jjtThis.setImage("/="); jjtThis.setCompound();}
    | "%="    {jjtThis.setImage("%="); jjtThis.setCompound();}
    | "+="    {jjtThis.setImage("+="); jjtThis.setCompound();}
    | "-="    {jjtThis.setImage("-="); jjtThis.setCompound();}
    | "<<="   {jjtThis.setImage("<<="); jjtThis.setCompound();}
    | ">>="   {jjtThis.setImage(">>="); jjtThis.setCompound();}
    | ">>>="  {jjtThis.setImage(">>>="); jjtThis.setCompound();}
    | "&="    {jjtThis.setImage("&="); jjtThis.setCompound();}
    | "^="    {jjtThis.setImage("^="); jjtThis.setCompound();}
    | "|="    {jjtThis.setImage("|="); jjtThis.setCompound();}
}

void ConditionalExpression() #ConditionalExpression(>1) :
{}
{
  ConditionalOrExpression() [ LOOKAHEAD(2) "?" {jjtThis.setTernary();} Expression() ":" ConditionalExpression() ]
}

void ConditionalOrExpression() #ConditionalOrExpression(>1):
{}
{
  ConditionalAndExpression() ( LOOKAHEAD(2) "||" ConditionalAndExpression() )*
}

void ConditionalAndExpression() #ConditionalAndExpression(>1):
{}
{
  InclusiveOrExpression() ( LOOKAHEAD(2) "&&" InclusiveOrExpression() )*
}

void InclusiveOrExpression() #InclusiveOrExpression(>1) :
{}
{
  ExclusiveOrExpression() ( LOOKAHEAD(2) "|" ExclusiveOrExpression() )*
}

void ExclusiveOrExpression() #ExclusiveOrExpression(>1) :
{}
{
  AndExpression()  ( LOOKAHEAD(2) "^" AndExpression() )*
}

void AndExpression() #AndExpression(>1):
{}
{
  EqualityExpression() ( LOOKAHEAD(2) "&" EqualityExpression() )*
}

void EqualityExpression() #EqualityExpression(>1):
{}
{
  InstanceOfExpression()  ( LOOKAHEAD(2) ( "==" {jjtThis.setImage("==");} | "!=" {jjtThis.setImage("!=");} ) InstanceOfExpression()  )*
}

void InstanceOfExpression() #InstanceOfExpression(>1):
{}
{
  RelationalExpression() [ LOOKAHEAD(2) "instanceof" Type() ]
}

void RelationalExpression() #RelationalExpression(>1):
{}
{
  ShiftExpression()
   ( LOOKAHEAD(2)
    ( "<" {jjtThis.setImage("<");}
     | ">" {jjtThis.setImage(">");}
     | "<=" {jjtThis.setImage("<=");}
     | ">=" {jjtThis.setImage(">=");}
    ) ShiftExpression() )*
}

void ShiftExpression() #ShiftExpression(>1):
{}
{
  AdditiveExpression() 
   ( LOOKAHEAD(2)
    ( "<<" { jjtThis.setImage("<<");}
     | RSIGNEDSHIFT()
     | RUNSIGNEDSHIFT()
    ) AdditiveExpression() )*
}

void AdditiveExpression() #AdditiveExpression(>1):
{}
{
  MultiplicativeExpression() ( LOOKAHEAD(2) ( "+" {jjtThis.setImage("+");} | "-" {jjtThis.setImage("-");} ) MultiplicativeExpression() )*
}

void MultiplicativeExpression() #MultiplicativeExpression(>1):
{}
{
  UnaryExpression() ( LOOKAHEAD(2) ( "*" {jjtThis.setImage("*");} | "/" {jjtThis.setImage("/");} | "%" {jjtThis.setImage("%");}) UnaryExpression() )*
}

void UnaryExpression() #UnaryExpression((jjtn000.getImage() != null)):
{}
{
  ("+" {jjtThis.setImage("+");} | "-" {jjtThis.setImage("-");}) UnaryExpression()
  | PreIncrementExpression()
  | PreDecrementExpression()
  | UnaryExpressionNotPlusMinus()
}

void PreIncrementExpression() :
{}
{
  "++" PrimaryExpression()
}

void PreDecrementExpression() :
{}
{
  "--" PrimaryExpression()
}

void UnaryExpressionNotPlusMinus() #UnaryExpressionNotPlusMinus((jjtn000.getImage() != null)):
{}
{
 ( "~" {jjtThis.setImage("~");} | "!" {jjtThis.setImage("!");} ) UnaryExpression()
| LOOKAHEAD( { getToken(1).kind == LPAREN && getToken(2).kind == IDENTIFIER && getToken(3).kind == RPAREN && getToken(4).kind == PLUS } ) PostfixExpression()
| LOOKAHEAD( CastExpression() ) CastExpression()
| LOOKAHEAD("(" Type() ")" "(") CastExpression()
| PostfixExpression()
}

void PostfixExpression() #PostfixExpression((jjtn000.getImage() != null)):
{}
{
  PrimaryExpression() [ "++" {jjtThis.setImage("++");} | "--" {jjtThis.setImage("--");} ]
}

void CastExpression() #CastExpression(>1):
{}
{
  LOOKAHEAD("(" (Annotation())* Type() ")") "(" (Annotation() {checkForBadTypeAnnotations();})* Type() ")" UnaryExpression()
| LOOKAHEAD("(" (Annotation())* Type() "&") "(" (Annotation() {checkForBadTypeAnnotations();})* Type() ( "&" {checkForBadIntersectionTypesInCasts(); jjtThis.setIntersectionTypes(true);} ReferenceType() )+ ")" UnaryExpressionNotPlusMinus()
| "(" (Annotation() {checkForBadTypeAnnotations();})* Type() ")" UnaryExpressionNotPlusMinus()
}

void PrimaryExpression() :
{}
{
  PrimaryPrefix() ( LOOKAHEAD(2) PrimarySuffix() )*
}

void MemberSelector():
{
Token t;
}
{
  "." TypeArguments() t=<IDENTIFIER> {jjtThis.setImage(t.image);}
| MethodReference()
}

void MethodReference() :
{Token t; checkForBadMethodReferenceUsage();}
{
  "::" ("new" {jjtThis.setImage("new");} | t=<IDENTIFIER> {jjtThis.setImage(t.image);} )
}

void PrimaryPrefix() :
{Token t;}
{
  Literal()
| LOOKAHEAD(2) "this" {jjtThis.setUsesThisModifier();}
| "super" {jjtThis.setUsesSuperModifier();}
| LOOKAHEAD( <IDENTIFIER> "->" ) LambdaExpression()
| LOOKAHEAD( "(" VariableDeclaratorId() ( "," VariableDeclaratorId() )* ")" "->" ) LambdaExpression()
| LOOKAHEAD( FormalParameters() "->" ) LambdaExpression()
| LOOKAHEAD(3) "(" Expression() ")"
| AllocationExpression()
| LOOKAHEAD( ResultType() "." "class" ) ResultType() "." "class"
| LOOKAHEAD( Name() "::" ) Name()
| LOOKAHEAD( ReferenceType() MethodReference() ) ReferenceType() MethodReference()
| Name()
}

void LambdaExpression() :
{ checkForBadLambdaUsage(); }
{
  VariableDeclaratorId() "->" ( Expression() | Block() )
| LOOKAHEAD(3) FormalParameters() "->" ( Expression() | Block() )
| LOOKAHEAD(3) "(" VariableDeclaratorId() ( "," VariableDeclaratorId() )* ")" "->" ( Expression() | Block() )
}

void PrimarySuffix() :
{Token t;}
{ LOOKAHEAD(2) "." "this"
| LOOKAHEAD(2) "." "super"
| LOOKAHEAD(2) "." AllocationExpression()
| LOOKAHEAD(3) MemberSelector()
| "[" Expression() "]" {jjtThis.setIsArrayDereference();}
| "." t=<IDENTIFIER> {jjtThis.setImage(t.image);}
| Arguments() {jjtThis.setIsArguments();}
}

void Literal() :
{ Token t;}
{
  t=<INTEGER_LITERAL> { checkForBadNumericalLiteralslUsage(t); jjtThis.setImage(t.image); jjtThis.setIntLiteral();}
| t=<FLOATING_POINT_LITERAL> { checkForBadNumericalLiteralslUsage(t); jjtThis.setImage(t.image); jjtThis.setFloatLiteral();}
| t=<HEX_FLOATING_POINT_LITERAL> { checkForBadHexFloatingPointLiteral(); checkForBadNumericalLiteralslUsage(t); jjtThis.setImage(t.image); jjtThis.setFloatLiteral();}
| t=<CHARACTER_LITERAL> {jjtThis.setImage(t.image); jjtThis.setCharLiteral();}
| t=<STRING_LITERAL> {jjtThis.setImage(t.image); jjtThis.setStringLiteral();}
| BooleanLiteral()
| NullLiteral()
}

void BooleanLiteral() :
{}
{
  "true" { jjtThis.setTrue(); } | "false"
}

void NullLiteral() :
{}
{ "null" }

void Arguments() :
{}
{
  "(" [ ArgumentList() ] ")"
}

void ArgumentList() :
{}
{
  Expression() ( "," Expression() )*
}

void AllocationExpression():
{}
{
  "new" (Annotation() {checkForBadTypeAnnotations();})*
  (LOOKAHEAD(2)
    PrimitiveType() ArrayDimsAndInits()
  |
    ClassOrInterfaceType() [ TypeArguments() ]
     (
      ArrayDimsAndInits()
     |
      Arguments() [ ClassOrInterfaceBody() ]
     )
  )
}

/*
 * The second LOOKAHEAD specification below is to parse to PrimarySuffix
 * if there is an expression between the "[...]".
 */
void ArrayDimsAndInits() :
{}
{
  LOOKAHEAD(2)
  ( LOOKAHEAD(2) "[" Expression() "]" )+ ( LOOKAHEAD(2) "[" "]" )*
|
  ( "[" "]" )+ ArrayInitializer()
}


/*
 * Statement syntax follows.
 */

void Statement() :
{}
{
  LOOKAHEAD( { isNextTokenAnAssert() } ) AssertStatement()
| LOOKAHEAD(2) LabeledStatement()
| Block()
| EmptyStatement()
| StatementExpression() ";"
| SwitchStatement()
| IfStatement()
| WhileStatement()
| DoStatement()
| ForStatement()
| BreakStatement()
| ContinueStatement()
| ReturnStatement()
| ThrowStatement()
| SynchronizedStatement()
| TryStatement()
}

void LabeledStatement() :
{Token t;}
{
  t=<IDENTIFIER> {jjtThis.setImage(t.image);} ":" Statement()
}

void Block() :
{Token t;}
{
      "{"
       
      ( BlockStatement() )* t = "}" { if (isPrecededByComment(t)) { jjtThis.setContainsComment(); } }
}

void BlockStatement():
{}
{
  LOOKAHEAD( { isNextTokenAnAssert() } ) AssertStatement()
|
  LOOKAHEAD(( "final" | Annotation() )* Type() <IDENTIFIER>)
  LocalVariableDeclaration() ";"
|
  Statement()
|
  /*
  TODO: Seems like we should be discarding the "final"
  after using it in the lookahead; I added a ["final|abstract"] inside
  ClassOrInterfaceDeclaration, but that seems like a hack that
  could break other things...
  */
  LOOKAHEAD( [Annotation()] ["final"|"abstract"] "class") [Annotation()] ClassOrInterfaceDeclaration(0)
}

void LocalVariableDeclaration() :
{}
{
  ( "final" {jjtThis.setFinal(true);} | Annotation() )*
  Type()
  VariableDeclarator()
  ( "," VariableDeclarator() )*
}

void EmptyStatement() :
{}
{
  ";"
}

void StatementExpression() :
{}
{
  PreIncrementExpression()
|
  PreDecrementExpression()
|
  LOOKAHEAD( PrimaryExpression() ("++" | "--") ) PostfixExpression()
|
  PrimaryExpression()
  [
  AssignmentOperator() Expression()
  ]
}

void SwitchStatement() :
{}
{
  "switch" "(" Expression() ")" "{"
    ( SwitchLabel() ( BlockStatement() )* )*
  "}"
}

void SwitchLabel() :
{}
{
  "case" Expression() ":"
|
  "default" {jjtThis.setDefault();} ":"
}

void IfStatement() :
/*
 * The disambiguating algorithm of JavaCC automatically binds dangling
 * else's to the innermost if statement.  The LOOKAHEAD specification
 * is to tell JavaCC that we know what we are doing.
 */
{}
{
  "if" "(" Expression() ")" Statement() [ LOOKAHEAD(1) "else" {jjtThis.setHasElse();} Statement() ]
{}
}

void WhileStatement() :
{}
{
  "while" "(" Expression() ")" Statement()
}

void DoStatement() :
{}
{
  "do" Statement() "while" "(" Expression() ")" ";"
}

void ForStatement() :
{}
{
  "for" "("
(
      LOOKAHEAD(LocalVariableDeclaration() ":")
      {checkForBadJDK15ForLoopSyntaxArgumentsUsage();}
      LocalVariableDeclaration() ":" Expression()
|
  [ ForInit() ] ";"
  [ Expression() ] ";"
  [ ForUpdate() ]
)
  ")" Statement()
}

void ForInit() :
{}
{
  LOOKAHEAD( LocalVariableDeclaration() )
  LocalVariableDeclaration()
|
  StatementExpressionList()
}

void StatementExpressionList() :
{}
{
  StatementExpression() ( "," StatementExpression() )*
}

void ForUpdate() :
{}
{
  StatementExpressionList()
}

void BreakStatement() :
{Token t;}
{
  "break" [ t=<IDENTIFIER> {jjtThis.setImage(t.image);} ] ";"
}

void ContinueStatement() :
{Token t;}
{
  "continue" [ t=<IDENTIFIER> {jjtThis.setImage(t.image);} ] ";"
}

void ReturnStatement() :
{}
{
  "return" [ Expression() ] ";"
}

void ThrowStatement() :
{}
{
  "throw" Expression() ";"
}

void SynchronizedStatement() :
{}
{
  "synchronized" "(" Expression() ")" Block()
}

void TryStatement() :
/*
 * Semantic check required here to make sure that at least one
 * resource/finally/catch is present.
 */
{}
{
  "try" (ResourceSpecification())? Block()
  ( CatchStatement() )*
  [ FinallyStatement() ]
}

void ResourceSpecification() :
{}
{
    {checkForBadTryWithResourcesUsage();}
	"("
	Resources()
	(LOOKAHEAD(2) ";")?
	")"	
}

void Resources() :
{}
{
	Resource() (LOOKAHEAD(2) ";" Resource())*
}

void Resource() :
{}
{
	( "final" | Annotation() )*
	Type()
	VariableDeclaratorId()
	"="
	Expression()
}

void CatchStatement() :
{}
{
  "catch"
  "(" FormalParameter() ")"
  Block()
}

void FinallyStatement() :
{}
{
    "finally" Block()
}

void AssertStatement() :
{
    if (jdkVersion <= 3) {
        throw new ParseException("Can't use 'assert' as a keyword when running in JDK 1.3 mode!");
    }
}
{
  <IDENTIFIER> Expression() [ ":" Expression() ] ";"
}

/* We use productions to match >>>, >> and > so that we can keep the
 * type declaration syntax with generics clean
 */

void RUNSIGNEDSHIFT():
{}
{
  ( LOOKAHEAD({ getToken(1).kind == GT &&
                ((Token.GTToken)getToken(1)).realKind == RUNSIGNEDSHIFT} )
   ">" ">" ">"
  )
}

void RSIGNEDSHIFT():
{}
{
  ( LOOKAHEAD({ getToken(1).kind == GT &&
                ((Token.GTToken)getToken(1)).realKind == RSIGNEDSHIFT} )
  ">" ">"
  )
}

/* Annotation syntax follows. */

void Annotation():
{}
{
   LOOKAHEAD( "@" Name() "(" ( <IDENTIFIER> "=" | ")" ))
   NormalAnnotation()
 |
   LOOKAHEAD( "@" Name() "(" )
   SingleMemberAnnotation()
 |
   MarkerAnnotation()
}

void NormalAnnotation():
{}
{
   "@" Name() "(" [ MemberValuePairs() ] ")" {checkForBadAnnotationUsage();}
}

void MarkerAnnotation():
{}
{
  "@" Name() {checkForBadAnnotationUsage();}
}

void SingleMemberAnnotation():
{}
{
  "@" Name() "(" MemberValue() ")" {checkForBadAnnotationUsage();}
}

void MemberValuePairs():
{}
{
   MemberValuePair() ( "," MemberValuePair() )*
}

void MemberValuePair():
{Token t;}
{
    t=<IDENTIFIER> { jjtThis.setImage(t.image); } "=" MemberValue()
}

void MemberValue():
{}
{
   Annotation()
 |
   MemberValueArrayInitializer()
 |
   ConditionalExpression()
}

void  MemberValueArrayInitializer():
{}
{
  "{" (MemberValue() ( LOOKAHEAD(2) "," MemberValue() )* [ "," ])? "}"
}


/* Annotation Types. */

void AnnotationTypeDeclaration(int modifiers):
{
Token t;
jjtThis.setModifiers(modifiers);
}
{
  "@" "interface" t=<IDENTIFIER> {checkForBadAnnotationUsage();jjtThis.setImage(t.image);} AnnotationTypeBody()
}

void AnnotationTypeBody():
{}
{
  "{" ( AnnotationTypeMemberDeclaration() )* "}"
}

void AnnotationTypeMemberDeclaration():
{
   int modifiers;
}
{
 modifiers = Modifiers()
 (
   LOOKAHEAD(3) AnnotationMethodDeclaration(modifiers)
  |
   ClassOrInterfaceDeclaration(modifiers)
  |
   LOOKAHEAD(3) EnumDeclaration(modifiers)
  |
   AnnotationTypeDeclaration(modifiers)
  |
   FieldDeclaration(modifiers)
 )
 |
   ( ";" )
}

void AnnotationMethodDeclaration(int modifiers):
{
  Token t;
  jjtThis.setModifiers(modifiers);
}
{
  Type() t=<IDENTIFIER> "(" ")"  [ DefaultValue() ] ";"
  {
    jjtThis.setImage(t.image);
  }
}

void DefaultValue():
{}
{
  "default" MemberValue()
}<|MERGE_RESOLUTION|>--- conflicted
+++ resolved
@@ -1,12 +1,12 @@
 /**
-<<<<<<< HEAD
+ * Improve lambda detection in PrimaryPrefix to improve parsing performance.
+ *
+ * Juan Martin Sotuyo Dodero 10/2016
+ *====================================================================
  * Fix for regression introduced in previous changeset.
  * The syntactic lookahead was not properly handled by javacc,
  * so it was converted to a semantic one
  * Bug #1530
-=======
- * Improve lambda detection in PrimaryPrefix to improve parsing performance.
->>>>>>> 478ed346
  *
  * Juan Martin Sotuyo Dodero 10/2016
  *====================================================================
