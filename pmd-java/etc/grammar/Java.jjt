/**
 * Support "JEP 433: Pattern Matching for switch (Fourth Preview)" for Java 20 Preview
 *    SwitchLabel simplified
 * Support "JEP 432: Record Patterns (Second Preview)" for Java 20 Preview
 *    ForStatement allows record patterns
 *    Removed named record patterns (optional VariableDeclaratorId following the pattern)
 * Remove support for Java 18 preview language features
 *    GuardedPattern is removed
 * Andreas Dangel 02/2023
 *====================================================================
 * Support "JEP 427: Pattern Matching for switch (Third Preview)" for Java 19 Preview
 * Note: GuardedPattern is deprecated and only valid for 17-preview and 18-preview
   * New AST node: ASTSwitchGuard (production "Guard") - used within switch case labels for refining a pattern
 * Support "JEP 405: Record Patterns (Preview)" for Java 19 Preview
   * New AST node: ASTRecordPattern and ASTComponentPatternList (production "RecordStructurePattern")
 * Remove support for Java 17 preview language features
 * Andreas Dangel 07/2022
 *====================================================================
 * Improve module grammar.
 * Type names in "provides" directives are disambiguated like any other type name.
 * ASTName is made redundant and removed for good.
 * Clément Fournier 03/2022
 *====================================================================
 * Support "JEP 420: Pattern Matching for switch (Second Preview)" for Java 18 Preview
 * There were no grammar changes between 18-preview and 17-preview
 * Remove support for Java 16 preview language features
 * Andreas Dangel 03/2022
 *====================================================================
 * Promote "JEP 409: Sealed Classes" as permanent language feature with Java 17.
 * Support "JEP 406: Pattern Matching for switch (Preview)" for Java 17 Preview.
 * Remove support for Java 15 preview language features
 * Andreas Dangel 07/2021
 *====================================================================
 * Fix #3117 - infinite loop when parsing invalid code nested in lambdas
 * Andreas Dangel 03/2021
 *====================================================================
 * Fix #3145 - parse exception with local records
 * Clément Fournier 03/2021
 *====================================================================
 * Remove support for Java 14 preview language features
 * JEP 397: Sealed Classes (Second Preview) for Java16 Preview
 * JEP 395: Records for Java16
 * JEP 394: Pattern Matching for instanceof for Java16
 * Andreas Dangel 02/2021
 *====================================================================
 * Remove support for Java 13 preview language features.
 * Promote text blocks as a permanent language features with Java 15.
 * Support Pattern Matching for instanceof with Java 15 Preview.
 * Support Records with Java 15 Preview.
 * Support Local Records with Java 15 Preview.
 * Support Sealed Classes with Java 15 Preview.
 * Andreas Dangel 08/2020
 *====================================================================
 * Add support for record types introduced as a preview language
 * feature with Java 14. See JEP 359.
 * Andreas Dangel 02/2020
 *====================================================================
 * Add support for pattern matching for instance of introduced
 * as a preview language feature with Java 14. See JEP 305.
 * Clément Fournier 02/2020
 *====================================================================
 * Switch Expressions are now a standard feature of Java 14.
 * Andreas Dangel 02/2020
 *====================================================================
 * Add support for the yield statement introduced as a preview language
 * feature with Java 13. See JEP 354.
 * Add support for text block literals introduces as a preview language
 * feature with Java 13. See JEP 355.
 * Andreas Dangel 08/2019
 *====================================================================
 * Fix #1848 Local classes should preserve their modifiers
 * Clément Fournier 05/2019
 *====================================================================
 * Add support for Java 12 switch expressions and switch rules.
 * Andreas Dangel, Clément Fournier 03/2019
 *====================================================================
 * Add support for Java 10 Local Variable Type Inference
 * See #743. In Java 10 mode, "var" as local variable type is handled special.
 * Andreas Dangel 04/2018
 *====================================================================
 * Fixes #888 [java] ParseException occurs with valid '<>' in Java 1.8 mode
 * Juan Martin Sotuyo Dodero 01/2018
 *====================================================================
 * Fixes #793 [java] Parser error with private method in nested classes in interfaces
 * Andreas Dangel 12/2017
 *====================================================================
 * Add support for Java 9 changes:
 * Private interface methods are only allowed with java9.
 * A single underscore "_" is an invalid identifier in java9.
 * Diamond operator for anonymous classes is only allowed with java9.
 * Add support for module-info.java.
 * Allow more concise try-with-resources statements with java9.
 * Andreas Dangel 09/2017
 *====================================================================
 * Add support for new Java 8 annotation locations.
 * Bugs #414, #415, #417
 * @Snap252 06/2017
 *====================================================================
 * Allow empty statements (";") between package, import
 * and type declarations.
 * Bug #378
 * Andreas Dangel 05/2017
 *====================================================================
 * Allow method references to specify generics also for
 * constructor references ("new").
 * Bug #309
 * Andreas Dangel 03/2017
 *====================================================================
 * Provide a better fix for CastExpression, getting rid of most hacks.
 * Bug #257
 *
 * Juan Martin Sotuyo Dodero 02/2017
 *====================================================================
 * Allow local classes to carry more than one annotation.
 * Bug #208
 *
 * Juan Martin Sotuyo Dodero 01/2017
 *====================================================================
 * Change lookahead for AnnotationMethodDeclaration in AnnotationTypeMemberDeclaration.
 * Bug #206
 *
 * Juan Martin Sotuyo Dodero 01/2017
 *====================================================================
 * Allow method references to specify generics.
 * Bug #207
 *
 * Juan Martin Sotuyo Dodero 01/2017
 *====================================================================
 * Simplify VariableDeclaratorId, forbidding illegal sequences such as
 * this[] and MyClass.this[]
 *
 * Juan Martin Sotuyo Dodero 10/2016
 *====================================================================
 * Improve lambda detection in PrimaryPrefix to improve parsing performance.
 *
 * Juan Martin Sotuyo Dodero 10/2016
 *====================================================================
 * Fix for regression introduced in previous changeset.
 * The syntactic lookahead was not properly handled by javacc,
 * so it was converted to a semantic one
 * Bug #1530
 *
 * Juan Martin Sotuyo Dodero 10/2016
 *====================================================================
 * Fix for an expression within an additive expression that was
 * wrongly taken as a cast expression.
 * Bug #1484
 *
 * Andreas Dangel 05/2016
 *====================================================================
 * Fix for Lambda expression with one variable
 * Bug #1470
 *
 * Andreas Dangel 04/2016
 *====================================================================
 * Added support for explicit receiver parameters.
 * Bug #1455
 *
 * Andreas Dangel 01/2016
 *====================================================================
 * Added capability for Tracking Tokens.
 *
 * Amit Kumar Prasad 10/2015
 *====================================================================
 * Fix for Cast Expression not detected properly in Return statements
 * Bug #1429
 *
 * Andreas Dangel 10/2015
 *====================================================================
 * Fix for Lambda expressions without variables.
 *
 * Andreas Dangel 11/2014
 *====================================================================
 * Fix for Lambda expressions with two or three variables.
 *
 * Andreas Dangel 07/2014
 *====================================================================
 * Added support for Java 8 language constructs.
 *
 * Andreas Dangel 01/2014
 * ===================================================================
 * Fix ForStatement to allow Annotations within the initializer.
 *
 * Andreas Dangel 01/2013
 * ===================================================================
 * Fix wrong consumption of modifiers (e.g. "final") in a for-each loop.
 * Check for wrong java usage when catching multiple exceptions.
 *
 * Andreas Dangel 12/2012
 * ===================================================================
 * Enhance grammar to use LocalVariableDeclaration in a for-each loop.
 * This enhances the symbol table to recognize variables declared in such
 * a for-each loop.
 *
 * Andreas Dangel 10/2012
 * ===================================================================
 * Fix parser problem #3530124 with generics
 *
 * Modified the grammar, so that the different usages of generics work.
 * Adjusted the rules, that use "super", as super is no longer a PrimarySuffix.
 * It's now either a ExplicitConstructorInvocation or a PrimaryPrefix.
 * See also test case ParserCornersTest/testParsersCases
 *
 * Andreas Dangel 05/2012
 * ===================================================================
 * Added support for Java 7 language constructs
 *
 * Dinesh Bolkensteyn (SonarSource), 10/2011
 * ===================================================================
 * Changed the CastLookahead production to use 3 lookaheads for primitive types as suggested by Andreas Dangel
 *
 * Brian Remedios 07/2011
 * ===================================================================
 * Added in support for assert as a name using lookaheads
 *
 * Tom Copeland, 09/03
 * ===================================================================
 * Copied over the changes made by Andrea Gini and Marco Savard to
 * support JDK 1.4 language constructs, i.e., asserts.
 * See the java1_4c.jj distributed in the javacc2.1/examples/JavaGrammers directory.
 * Made numerous other modifications to support PMD.
 *
 * Tom Copeland, 6/02
 * ===================================================================
 * This file is a modified version of one originally found in the
 * VTransformer Examples directory of JavaCC1_1. It has been
 * modified to accept Java source code for Java 1.2. Basically,
 * this means a new key word was added, 'strictfp', and that keyword
 * added to the appropriate productions and LOOKAHEADs (where other,
 * similar keywords are listed as possible choices). This involved
 * changing 11 lines.
 *
 * Some other minor changes were made, which can be found by doing
 * a search on 'DW, 7/99'.
 *
 * The goal of this effort was for the grammar to be able to parse
 * any legal Java 1.2 source code. It does not reject all illegal
 * cases, but neither did the original. Plus, when it comes to
 * the new 'strictfp' keyword, the Java Compiler from Sun (JDK1.2.1)
 * also does not reject all illegal cases, as defined by the
 * "Updates" document found at
 *       http://java.sun.com/docs/books/jls/strictfp-changes.pdf
 * (see the testcases.txt file for details).
 *
 * David Williams, 7/99
 * ===================================================================
 *
 *
 * Copyright (C) 1996, 1997 Sun Microsystems Inc.
 *
 * Use of this file and the system it is part of is constrained by the
 * file COPYRIGHT in the root directory of this system.  You may, however,
 * make any modifications you wish to this file.
 *
 * Java files generated by running JavaCC on this file (or modified versions
 * of this file) may be used in exactly the same manner as Java files
 * generated from any grammar developed by you.
 *
 * Author: Sriram Sankar
 * Date: 3/5/97
 *
 * This file contains a Java grammar and actions that implement a front-end.
 */

options {
  UNICODE_INPUT=true;
  CACHE_TOKENS = true;
  STATIC = false;
  MULTI = true;
  VISITOR = true;
  NODE_PACKAGE="net.sourceforge.pmd.lang.java.ast";

  // disable the calculation of expected tokens when a parse error occurs
  // depending on the possible allowed next tokens, this
  // could be expensive (see https://github.com/pmd/pmd/issues/3117)
  //ERROR_REPORTING = false;

  //DEBUG_PARSER = true;
  //DEBUG_LOOKAHEAD = true;
  //DEBUG_TOKEN_MANAGER = true;
}

PARSER_BEGIN(JavaParserImpl)
package net.sourceforge.pmd.lang.java.ast;
import java.util.ArrayList;
import java.util.Collections;
import java.util.Collections;
import java.util.EnumSet;
import java.util.List;
import java.util.Set;
import java.util.Map;
import net.sourceforge.pmd.lang.ast.impl.javacc.CharStream;
import net.sourceforge.pmd.lang.ast.GenericToken;
import net.sourceforge.pmd.lang.ast.impl.javacc.JavaccToken;
import net.sourceforge.pmd.lang.ast.Node;
import net.sourceforge.pmd.lang.ast.TokenMgrError;
import net.sourceforge.pmd.lang.ast.Node;
import net.sourceforge.pmd.lang.java.types.JPrimitiveType.PrimitiveTypeKind;

class JavaParserImpl {

  private int jdkVersion = 0;
  private boolean preview = false;

  public void setJdkVersion(int jdkVersion) {
   this.jdkVersion = jdkVersion;
  }

  public void setPreview(boolean preview) {
    this.preview = preview;
  }

  private void throwParseException(String message) {
    int line = -1;
    int col = -1;
    if (jj_lastpos != null) {
      line = jj_lastpos.beginLine;
      col = jj_lastpos.beginColumn;
    }
    throw new ParseException("Line " + line + ", Column " + col + ": " + message);
  }


  private boolean isRecordTypeSupported() {
    return jdkVersion >= 16;
  }

  private boolean localTypesSupported() {
    return isRecordTypeSupported();
  }

  /**
   * Keeps track during tree construction, whether we are currently building a switch label.
   * A switch label must not contain a LambdaExpression.
   * Unfortunately, we have added LambdaExpression as part of PrimaryPrefix, which is wrong.
   * To keep compatibility, this flag is used, whether a LambdaExpression should be parsed
   * in PrimaryPrefix.
   * See also comment at #Expression().
   */
  private boolean inSwitchLabel = false;

<<<<<<< HEAD
=======
  private void checkForSwitchRules() {
    if (jdkVersion < 14) {
      throwParseException("Switch rules in switch statements are only supported with Java >= 14");
    }
  }
  private void checkForSwitchExpression() {
    if (jdkVersion < 14) {
      throwParseException("Switch expressions are only supported with Java >= 14");
    }
  }

  private void checkForYieldStatement() {
    if (jdkVersion < 14) {
      throwParseException("Yield statements are only supported with Java >= 14");
    }
  }

  private void checkForTextBlockLiteral() {
    if (!(jdkVersion >= 15)) {
      throwParseException("Text block literals are only supported with Java >= 15");
    }
  }

  private void checkForNewStringSpaceEscape(String s) {
    if (jdkVersion < 15 && s.contains("\\s") && !s.contains("\\\\s")) {
      throwParseException("The escape sequence \"\\s\" is only supported with Java >= 15");
    }
  }

  private void checkforBadInstanceOfPattern() {
    if (jdkVersion < 16) {
      throwParseException("Pattern Matching for instanceof is only supported with JDK >= 16");
    }
  }

  private boolean isRecordTypeSupported() {
    return jdkVersion >= 16;
  }

  private void checkForRecordType() {
    if (!isRecordTypeSupported()) {
      throwParseException("Records are only supported with JDK >= 16");
    }
  }

  private void checkForLocalInterfaceOrEnumType() {
      if (!isRecordTypeSupported()) {
          throwParseException("Local interfaces and enums are only supported with JDK >= 16");
      }
  }

  private boolean isSealedClassSupported() {
      return jdkVersion >= 17;
  }

  private void checkForSealedClassUsage() {
     if (!isSealedClassSupported()) {
        throwParseException("Sealed Classes are only supported with JDK >= 17.");
     }
  }

  private boolean isJEP406Supported() {
    return (jdkVersion == 19 || jdkVersion == 20) && preview;
  }

  private void checkForPatternMatchingInSwitch() {
    if (!isJEP406Supported()) {
        throwParseException("Pattern Matching in Switch is only supported with JDK 19 Preview or JDK 20 Preview.");
    }
  }

  private void checkForNullCaseLabel() {
    if (!isJEP406Supported()) {
        throwParseException("Null case labels in switch are only supported with JDK 19 Preview or JDK 20 Preview.");
    }
  }

  private void checkForDefaultCaseLabel() {
    if (!((jdkVersion == 19) && preview)) {
        throwParseException("Default case labels in switch are only supported with JDK 19 Preview.");
    }
  }

  private void checkForNullWithDefaultCaseLabel() {
    if (!isJEP406Supported()) {
        throwParseException("Null case labels with default in switch are only supported with JDK 19 Preview or JDK 20 Preview.");
    }
  }

  private void checkForParenthesizedPattern() {
    if (!((jdkVersion == 19 || jdkVersion == 20) && preview)) {
        throwParseException("Parenthesized patterns are only supported with JDK 19 Preview or JDK 20 Preview.");
    }
  }

  private void checkForGuard() {
    if (!((jdkVersion == 19 || jdkVersion == 20) && preview)) {
      throwParseException("Guards are only supported with JDK 19 Preview or JDK 20 Preview.");
    }
  }

  private void checkForRecordPatterns() {
    if (!((jdkVersion == 19 || jdkVersion == 20) && preview)) {
      throwParseException("Record Patterns are only supported with JDK 19 Preview or JDK 20 Preview.");
    }
  }

  private void checkForRecordPatternsEnhancedFor() {
    if (!((jdkVersion == 20) && preview)) {
      throwParseException("Record Patterns in enhanced for statements are only supported with JDK 20 Preview.");
    }
  }

>>>>>>> 2e0b6292
  // This is a semantic LOOKAHEAD to determine if we're dealing with an assert
  // Note that this can't be replaced with a syntactic lookahead
  // since "assert" isn't a string literal token
  private boolean isAssertStart() {
    if (jdkVersion <= 3) {
      return false;
    }

    return getToken(1).getImage().equals("assert");
  }

  private boolean isRecordStart() {
    return isRecordTypeSupported() && isKeyword("record") && isToken(2, IDENTIFIER);
  }

  private boolean isEnumStart() {
    return jdkVersion >= 5 && isKeyword("enum");
  }

  /**
   * Semantic lookahead to check if the next identifier is a
   * specific restricted keyword.
   *
   * <p>Restricted keywords are:
   * var, yield, record, sealed, permits, "non" + "-" + "sealed"
   *
   * <p>enum and assert is used like restricted keywords, as they were not keywords
   * in the early java versions.
   */
  private boolean isKeyword(String image) {
    return isKeyword(1, image);
  }

  private boolean isKeyword(int index, String image) {
      Token token = getToken(index);
      return token.kind == IDENTIFIER && token.image.equals(image);
  }

  private boolean isToken(int index, int kind) {
      return getToken(index).kind == kind;
  }

  /**
   * Semantic lookahead which matches "non-sealed".
   *
   * <p>"non-sealed" cannot be a token, for several reasons:
   * It is only a keyword with java15 preview+, it consists actually
   * of several separate tokens, which are valid on their own.
   */
  private boolean isNonSealedModifier() {
      if (isKeyword(1, "non") && isToken(2, MINUS) && isKeyword(3, "sealed")) {
          JavaccToken nonToken = getToken(1);
          JavaccToken minusToken = getToken(2);
          JavaccToken sealedToken = getToken(3);
          return nonToken.getEndColumn() == minusToken.getBeginColumn()
            && minusToken.getEndColumn() == sealedToken.getBeginColumn();
      }
      return false;
  }

  private boolean classModifierForLocalTypesLookahead() {
      Token next = getToken(1);
      return next.kind == AT
        || next.kind == PUBLIC
        || next.kind == PROTECTED
        || next.kind == PRIVATE
        || next.kind == ABSTRACT
        || next.kind == STATIC
        || next.kind == FINAL
        || next.kind == STRICTFP;
  }

  private boolean localTypeDeclAfterModifiers() {
      Token next = getToken(1);
      return next.kind == CLASS
        || localTypesSupported() && (
              next.kind == INTERFACE
           || next.kind == AT && isToken(2, INTERFACE)
           || next.kind == IDENTIFIER && next.getImage().equals("enum")
           || next.kind == IDENTIFIER && next.getImage().equals("record") && isToken(2, IDENTIFIER)
      );
  }

  private boolean localTypeDeclGivenNextIsIdent() {
      return localTypesSupported() && (isRecordStart() || isEnumStart());
  }

  /**
   *  True if we're in a switch block, one precondition for parsing a yield
   *  statement.
   */
  private boolean inSwitchExprBlock = false;

  private boolean isYieldStart() {
    return inSwitchExprBlock
    && isKeyword("yield")
    && mayStartExprAfterYield(2);
  }

  private boolean mayStartExprAfterYield(final int offset) {
      // based off of https://hg.openjdk.java.net/jdk/jdk/file/bc3da0226ffa/src/jdk.compiler/share/classes/com/sun/tools/javac/parser/JavacParser.java#l2580
      // please don't sue me
      JavaccToken token = getToken(offset);
      if (token == null) return false; // eof
      switch (token.kind) {
           case PLUS: case MINUS: case STRING_LITERAL: case CHARACTER_LITERAL:
           case INTEGER_LITERAL: case FLOATING_POINT_LITERAL: case HEX_FLOATING_POINT_LITERAL:
           case NULL: case IDENTIFIER: case TRUE: case FALSE:
           case NEW: case SWITCH: case THIS: case SUPER:
               return true;
           case INCR: case DECR:
               return getToken(offset + 1).kind != SEMICOLON; // eg yield++;
           case LPAREN:
               int lookahead = offset + 1;
               int balance = 1;
               JavaccToken t;
               while ((t = getToken(lookahead)) != null && balance > 0) {
                   switch (t.kind) {
                       case LPAREN: balance++; break;
                       case RPAREN: balance--; break;
                       case COMMA: if (balance == 1) return false; // a method call, eg yield(1, 2);
                   }
                   lookahead++;
               }
               // lambda:       yield () -> {};
               // method call:  yield ();
               return t != null
                   && (lookahead != offset + 2 // ie ()
                   || t.kind == LAMBDA);
           default:
               return false;
      }
  }

  private boolean shouldStartStatementInSwitch() {
    switch (getToken(1).kind) {
        case _DEFAULT:
        case CASE:
        case RBRACE:
            return false;
        default:
            return true;
    }
  }

  public Map<Integer, String> getSuppressMap() {
    return token_source.getSuppressMap();
  }

  public void setSuppressMarker(String marker) {
    token_source.setSuppressMarker(marker);
  }

  private void setLastTokenImage(AbstractJavaNode node) {
    node.setImage(getToken(0).getImage());
  }

  private void fixLastToken() {
       AbstractJavaNode top = (AbstractJavaNode) jjtree.peekNode();
       top.setLastToken(getToken(0));
  }

  private void forceExprContext() {
       AbstractJavaNode top = jjtree.peekNode();

       if (top instanceof ASTAmbiguousName) {
           // see doc on the method
           AbstractJavaNode replacement = (AbstractJavaNode) ((ASTAmbiguousName) top).forceExprContext();
           jjtree.popNode();
           jjtree.pushNode(replacement);
       }
  }

  private void pushEmptyModifierList() {
        ASTModifierList emptyMods = new ASTModifierList(JJTMODIFIERLIST);

        emptyMods.setDeclaredModifiers(Collections.emptySet());

        JavaccToken tok = JavaccToken.implicitBefore(getToken(1));
        emptyMods.setFirstToken(tok);
        emptyMods.setLastToken(tok);

        jjtree.pushNode(emptyMods);
  }

  private void insertEmptyModifierListWithAnnotations(AbstractJavaNode node, AbstractJavaNode nodeWithAnnotations) {
        ASTModifierList emptyMods = new ASTModifierList(JJTMODIFIERLIST);

        emptyMods.setDeclaredModifiers(Collections.emptySet());

        JavaccToken tok = JavaccToken.implicitBefore(node.getFirstToken());
        emptyMods.setFirstToken(tok);
        emptyMods.setLastToken(tok);

        List<ASTAnnotation> annotations = new ArrayList<ASTAnnotation>();
        while (nodeWithAnnotations.getNumChildren() > 0 && nodeWithAnnotations.getChild(0) instanceof ASTAnnotation) {
            ASTAnnotation annotation = (ASTAnnotation) nodeWithAnnotations.getChild(0);
            nodeWithAnnotations.removeChildAtIndex(0);
            annotations.add(annotation);
        }
        for (int i = 0; i < annotations.size(); i++) {
            emptyMods.addChild(annotations.get(i), i);
        }
        if (!annotations.isEmpty()) {
            emptyMods.setFirstToken(annotations.get(0).getFirstToken());
            emptyMods.setLastToken(annotations.get(annotations.size() - 1).getLastToken());
        }

        node.insertChild(emptyMods, 0);
  }

  private void forceTypeContext() {
      AbstractJavaNode top = jjtree.peekNode();

      if (top instanceof ASTAmbiguousName) {
          // see doc on the method
          AbstractJavaNode replacement = ((ASTAmbiguousName) top).forceTypeContext();
          jjtree.popNode();
          jjtree.pushNode(replacement);
      }
  }


  // make the top node the last child of the second node on the stack
  // If the stack ends with ..[A][B], then it becomes ..[A[B]]
  private void injectTop() {
       AbstractJavaNode top = (AbstractJavaNode) jjtree.popNode();
       AbstractJavaNode prev = (AbstractJavaNode) jjtree.peekNode();
       prev.addChild(top, prev.getNumChildren());
       prev.setLastToken(top.getLastToken());
  }

  /**
     * Keeps track during tree construction, whether we are currently building an
     * explicit constructor invocation. Then the PrimaryExpression that may prefix
     * a qualified super constructor call may not consume "super" tokens.
     */
    private boolean inExplicitConstructorInvoc = false;

}
PARSER_END(JavaParserImpl)

TOKEN_MGR_DECLS :
{
    protected List<JavaComment> comments = new ArrayList<JavaComment>();
}

/* WHITE SPACE */

SPECIAL_TOKEN :
{
 // those are private, just for code organisation
  < #HORIZONTAL_WHITESPACE: [" ", "\t", "\f"] >
| < #LINE_TERMINATOR: "\n" | "\r" | "\r\n" >
  // this one is pushed, notice the (..)+ construct, to avoid
  // creating one token per character
| < WHITESPACE: ([" ", "\t", "\f", "\n", "\r"])+ >
}

/* COMMENTS */


SPECIAL_TOKEN :
{
  < SINGLE_LINE_COMMENT: "//"(~["\n","\r"])* ("\n"|"\r"|"\r\n")? >
    {
        int startOfNOPMD = matchedToken.getImage().indexOf(suppressMarker);
        if (startOfNOPMD != -1) {
            suppressMap.put(matchedToken.getBeginLine(), matchedToken.getImage().substring(startOfNOPMD + suppressMarker.length()));
        }
        comments.add(new JavaComment(matchedToken));
    }
}


MORE :
{
  <"/**" ~["/"]> { input_stream.backup(1); } : IN_FORMAL_COMMENT
|
  "/*" : IN_MULTI_LINE_COMMENT
}

<IN_FORMAL_COMMENT>
SPECIAL_TOKEN :
{
  <FORMAL_COMMENT: "*/" > { comments.add(new JavadocComment(matchedToken)); } : DEFAULT
}

<IN_MULTI_LINE_COMMENT>
SPECIAL_TOKEN :
{
  <MULTI_LINE_COMMENT: "*/" > { comments.add(new JavaComment(matchedToken)); } : DEFAULT
}

<IN_FORMAL_COMMENT,IN_MULTI_LINE_COMMENT>
MORE :
{
  < ~[] >
}

/* RESERVED WORDS AND LITERALS */

TOKEN :
{
  < ABSTRACT: "abstract" >
| < BOOLEAN: "boolean" >
| < BREAK: "break" >
| < BYTE: "byte" >
| < CASE: "case" >
| < CATCH: "catch" >
| < CHAR: "char" >
| < CLASS: "class" >
| < CONST: "const" >
| < CONTINUE: "continue" >
| < _DEFAULT: "default" >
| < DO: "do" >
| < DOUBLE: "double" >
| < ELSE: "else" >
| < EXTENDS: "extends" >
| < FALSE: "false" >
| < FINAL: "final" >
| < FINALLY: "finally" >
| < FLOAT: "float" >
| < FOR: "for" >
| < GOTO: "goto" >
| < IF: "if" >
| < IMPLEMENTS: "implements" >
| < IMPORT: "import" >
| < INSTANCEOF: "instanceof" >
| < INT: "int" >
| < INTERFACE: "interface" >
| < LONG: "long" >
| < NATIVE: "native" >
| < NEW: "new" >
| < NULL: "null" >
| < PACKAGE: "package">
| < PRIVATE: "private" >
| < PROTECTED: "protected" >
| < PUBLIC: "public" >
| < RETURN: "return" >
| < SHORT: "short" >
| < STATIC: "static" >
| < SUPER: "super" >
| < SWITCH: "switch" >
| < SYNCHRONIZED: "synchronized" >
| < THIS: "this" >
| < THROW: "throw" >
| < THROWS: "throws" >
| < TRANSIENT: "transient" >
| < TRUE: "true" >
| < TRY: "try" >
| < VOID: "void" >
| < VOLATILE: "volatile" >
| < WHILE: "while" >
| < STRICTFP: "strictfp" >
}


/* Restricted Keywords */
// Note: These are commented out, since these keywords
// can still be used as identifiers.
// see isKeyword() semantic lookup
/*
TOKEN :
{
  < OPEN: "open" >
| < MODULE: "module" >
| < REQUIRES: "requires" >
| < TRANSITIVE: "transitive" >
| < EXPORTS: "exports" >
| < OPENS: "opens" >
| < TO: "to" >
| < USES: "uses" >
| < PROVIDES: "provides" >
| < WITH: "with" >
}
*/

/* LITERALS */

TOKEN :
{
  < INTEGER_LITERAL:
        <DECIMAL_NUMERAL> (["l","L"])?
      | <HEX_NUMERAL>     (["l","L"])?
      | <BINARY_NUMERAL>  (["l","L"])?
      | <OCTAL_NUMERAL>   (["l","L"])?
  >
| < #DECIMAL_NUMERAL:               ["1"-"9"]  (("_")* ["0"-"9"])* >
| < #HEX_NUMERAL:     "0" ["x","X"] <HEX_DIGIT_SEQ>                >
| < #BINARY_NUMERAL:  "0" ["b","B"] ["0","1"]  (("_")* ["0","1"])* >
| < #OCTAL_NUMERAL:   "0"                      (("_")* ["0"-"7"])* >
|
  < FLOATING_POINT_LITERAL:
      <DECIMAL_FLOATING_POINT_LITERAL>
    | <HEX_FLOATING_POINT_LITERAL>
  >
| < #DECIMAL_FLOATING_POINT_LITERAL:
      <DIGIT_SEQ> "." (<DIGIT_SEQ>)? (<EXPONENT>)? (["f","F", "d","D"])?
    |             "."  <DIGIT_SEQ>   (<EXPONENT>)? (["f","F", "d","D"])?
    | <DIGIT_SEQ>                     <EXPONENT>   (["f","F", "d","D"])?
    | <DIGIT_SEQ>                    (<EXPONENT>)?  ["f","F", "d","D"]
  >
| < #HEX_FLOATING_POINT_LITERAL:
      "0" ["x","X"]  <HEX_DIGIT_SEQ>   (".")?               <HEX_EXPONENT> (["f","F", "d","D"])?
    | "0" ["x","X"] (<HEX_DIGIT_SEQ>)?  "." <HEX_DIGIT_SEQ> <HEX_EXPONENT> (["f","F", "d","D"])?
  >
| < #DIGIT_SEQ:     ["0"-"9"]                 (("_")* ["0"-"9"])*                 >
| < #HEX_DIGIT_SEQ: ["0"-"9","a"-"f","A"-"F"] (("_")* ["0"-"9","a"-"f","A"-"F"])* >

| < #EXPONENT:      ["e","E"] <EXPONENT_TAIL> >
| < #HEX_EXPONENT:  ["p","P"] <EXPONENT_TAIL> >
| < #EXPONENT_TAIL: (["+","-"])? <DIGIT_SEQ>  >

| < CHARACTER_LITERAL: "'"  ( ~["'", "\\","\n","\r"] | <STRING_ESCAPE> )  "'"  >
| < STRING_LITERAL:    "\"" ( ~["\"","\\","\n","\r"] | <STRING_ESCAPE> )* "\"" >
| < #STRING_ESCAPE:
        "\\"
        ( ["n","t","b","r","f","s","\\","'","\""]
        // octal escapes
        | ["0"-"7"] ( ["0"-"7"] )?
        | ["0"-"3"] ["0"-"7"] ["0"-"7"]
        )
  >
}

/* TEXT BLOCKS */
MORE :
{
  < "\"\"\"" (<HORIZONTAL_WHITESPACE>)* <LINE_TERMINATOR> > : IN_TEXT_BLOCK_LITERAL
}

<IN_TEXT_BLOCK_LITERAL>
TOKEN :
{
  <TEXT_BLOCK_LITERAL: "\"\"\"" > : DEFAULT
}

<IN_TEXT_BLOCK_LITERAL>
MORE :
{
  < ~["\\"] | <STRING_ESCAPE> | ("\\")? <LINE_TERMINATOR> >
}

/* IDENTIFIERS */

TOKEN :
{
   < IDENTIFIER : <LETTER> ( <PART_LETTER> )* >
 // all chars for which Character.isJavaIdentifierStart is true
 | < #LETTER : ["$","A"-"Z","_","a"-"z","\u00a2"-"\u00a5","\u00aa","\u00b5","\u00ba",
   "\u00c0"-"\u00d6","\u00d8"-"\u00f6","\u00f8"-"\u021f","\u0222"-"\u0233","\u0250"-"\u02ad",
   "\u02b0"-"\u02b8","\u02bb"-"\u02c1","\u02d0"-"\u02d1","\u02e0"-"\u02e4","\u02ee","\u037a",
   "\u0386","\u0388"-"\u038a","\u038c","\u038e"-"\u03a1","\u03a3"-"\u03ce","\u03d0"-"\u03d7",
   "\u03da"-"\u03f3","\u0400"-"\u0481","\u048c"-"\u04c4","\u04c7"-"\u04c8","\u04cb"-"\u04cc",
   "\u04d0"-"\u04f5","\u04f8"-"\u04f9","\u0531"-"\u0556","\u0559","\u0561"-"\u0587",
   "\u05d0"-"\u05ea","\u05f0"-"\u05f2","\u0621"-"\u063a","\u0640"-"\u064a","\u0671"-"\u06d3",
   "\u06d5","\u06e5"-"\u06e6","\u06fa"-"\u06fc","\u0710","\u0712"-"\u072c","\u0780"-"\u07a5",
   "\u0905"-"\u0939","\u093d","\u0950","\u0958"-"\u0961","\u0985"-"\u098c","\u098f"-"\u0990",
   "\u0993"-"\u09a8","\u09aa"-"\u09b0","\u09b2","\u09b6"-"\u09b9","\u09dc"-"\u09dd",
   "\u09df"-"\u09e1","\u09f0"-"\u09f3","\u0a05"-"\u0a0a","\u0a0f"-"\u0a10","\u0a13"-"\u0a28",
   "\u0a2a"-"\u0a30","\u0a32"-"\u0a33","\u0a35"-"\u0a36","\u0a38"-"\u0a39","\u0a59"-"\u0a5c",
   "\u0a5e","\u0a72"-"\u0a74","\u0a85"-"\u0a8b","\u0a8d","\u0a8f"-"\u0a91","\u0a93"-"\u0aa8",
   "\u0aaa"-"\u0ab0","\u0ab2"-"\u0ab3","\u0ab5"-"\u0ab9","\u0abd","\u0ad0","\u0ae0",
   "\u0b05"-"\u0b0c","\u0b0f"-"\u0b10","\u0b13"-"\u0b28","\u0b2a"-"\u0b30","\u0b32"-"\u0b33",
   "\u0b36"-"\u0b39","\u0b3d","\u0b5c"-"\u0b5d","\u0b5f"-"\u0b61","\u0b85"-"\u0b8a",
   "\u0b8e"-"\u0b90","\u0b92"-"\u0b95","\u0b99"-"\u0b9a","\u0b9c","\u0b9e"-"\u0b9f",
   "\u0ba3"-"\u0ba4","\u0ba8"-"\u0baa","\u0bae"-"\u0bb5","\u0bb7"-"\u0bb9","\u0c05"-"\u0c0c",
   "\u0c0e"-"\u0c10","\u0c12"-"\u0c28","\u0c2a"-"\u0c33","\u0c35"-"\u0c39","\u0c60"-"\u0c61",
   "\u0c85"-"\u0c8c","\u0c8e"-"\u0c90","\u0c92"-"\u0ca8","\u0caa"-"\u0cb3","\u0cb5"-"\u0cb9",
   "\u0cde","\u0ce0"-"\u0ce1","\u0d05"-"\u0d0c","\u0d0e"-"\u0d10","\u0d12"-"\u0d28",
   "\u0d2a"-"\u0d39","\u0d60"-"\u0d61","\u0d85"-"\u0d96","\u0d9a"-"\u0db1","\u0db3"-"\u0dbb",
   "\u0dbd","\u0dc0"-"\u0dc6","\u0e01"-"\u0e30","\u0e32"-"\u0e33","\u0e3f"-"\u0e46",
   "\u0e81"-"\u0e82","\u0e84","\u0e87"-"\u0e88","\u0e8a","\u0e8d","\u0e94"-"\u0e97",
   "\u0e99"-"\u0e9f","\u0ea1"-"\u0ea3","\u0ea5","\u0ea7","\u0eaa"-"\u0eab","\u0ead"-"\u0eb0",
   "\u0eb2"-"\u0eb3","\u0ebd","\u0ec0"-"\u0ec4","\u0ec6","\u0edc"-"\u0edd","\u0f00",
   "\u0f40"-"\u0f47","\u0f49"-"\u0f6a","\u0f88"-"\u0f8b","\u1000"-"\u1021","\u1023"-"\u1027",
   "\u1029"-"\u102a","\u1050"-"\u1055","\u10a0"-"\u10c5","\u10d0"-"\u10f6","\u1100"-"\u1159",
   "\u115f"-"\u11a2","\u11a8"-"\u11f9","\u1200"-"\u1206","\u1208"-"\u1246","\u1248",
   "\u124a"-"\u124d","\u1250"-"\u1256","\u1258","\u125a"-"\u125d","\u1260"-"\u1286","\u1288",
   "\u128a"-"\u128d","\u1290"-"\u12ae","\u12b0","\u12b2"-"\u12b5","\u12b8"-"\u12be","\u12c0",
   "\u12c2"-"\u12c5","\u12c8"-"\u12ce","\u12d0"-"\u12d6","\u12d8"-"\u12ee","\u12f0"-"\u130e",
   "\u1310","\u1312"-"\u1315","\u1318"-"\u131e","\u1320"-"\u1346","\u1348"-"\u135a",
   "\u13a0"-"\u13f4","\u1401"-"\u166c","\u166f"-"\u1676","\u1681"-"\u169a","\u16a0"-"\u16ea",
   "\u1780"-"\u17b3","\u17db","\u1820"-"\u1877","\u1880"-"\u18a8","\u1e00"-"\u1e9b",
   "\u1ea0"-"\u1ef9","\u1d00"-"\u1eef","\u1f00"-"\u1f15","\u1f18"-"\u1f1d","\u1f20"-"\u1f45","\u1f48"-"\u1f4d",
   "\u1f50"-"\u1f57","\u1f59","\u1f5b","\u1f5d","\u1f5f"-"\u1f7d","\u1f80"-"\u1fb4",
   "\u1fb6"-"\u1fbc","\u1fbe","\u1fc2"-"\u1fc4","\u1fc6"-"\u1fcc","\u1fd0"-"\u1fd3",
   "\u1fd6"-"\u1fdb","\u1fe0"-"\u1fec","\u1ff2"-"\u1ff4","\u1ff6"-"\u1ffc","\u203f"-"\u2040",
   "\u207f","\u20a0"-"\u20af","\u2102","\u2107","\u210a"-"\u2113","\u2115","\u2119"-"\u211d",
   "\u2124","\u2126","\u2128","\u212a"-"\u212d","\u212f"-"\u2131","\u2133"-"\u2139",
   "\u2160"-"\u2183","\u3005"-"\u3007","\u3021"-"\u3029","\u3031"-"\u3035","\u3038"-"\u303a",
   "\u3041"-"\u3094","\u309d"-"\u309e","\u30a1"-"\u30fe","\u3105"-"\u312c","\u3131"-"\u318e",
   "\u31a0"-"\u31b7","\u3400"-"\u4db5","\u4e00"-"\u9fa5","\ua000"-"\ua48c","\ua490"-"\uabff","\uac00"-"\ud7a3",
   "\uf900"-"\ufa2d","\ufb00"-"\ufb06","\ufb13"-"\ufb17","\ufb1d","\ufb1f"-"\ufb28",
   "\ufb2a"-"\ufb36","\ufb38"-"\ufb3c","\ufb3e","\ufb40"-"\ufb41","\ufb43"-"\ufb44",
   "\ufb46"-"\ufbb1","\ufbd3"-"\ufd3d","\ufd50"-"\ufd8f","\ufd92"-"\ufdc7","\ufdf0"-"\ufdfb",
   "\ufe33"-"\ufe34","\ufe4d"-"\ufe4f","\ufe69","\ufe70"-"\ufe72","\ufe74","\ufe76"-"\ufefc",
   "\uff04","\uff21"-"\uff3a","\uff3f","\uff41"-"\uff5a","\uff65"-"\uffbe","\uffc2"-"\uffc7",
   "\uffca"-"\uffcf","\uffd2"-"\uffd7","\uffda"-"\uffdc","\uffe0"-"\uffe1","\uffe5"-"\uffe6"]>


 // all chars for which Character.isJavaIdentifierPart is true
 | < #PART_LETTER: ["\u0000"-"\b","\u000e"-"\u001b","$","0"-"9","A"-"Z","_","a"-"z",
   "\u007f"-"\u009f","\u00a2"-"\u00a5","\u00aa","\u00b5","\u00ba","\u00c0"-"\u00d6",
   "\u00d8"-"\u00f6","\u00f8"-"\u021f","\u0222"-"\u0233","\u0250"-"\u02ad","\u02b0"-"\u02b8",
   "\u02bb"-"\u02c1","\u02d0"-"\u02d1","\u02e0"-"\u02e4","\u02ee","\u0300"-"\u034e",
   "\u0360"-"\u0362","\u037a","\u0386","\u0388"-"\u038a","\u038c","\u038e"-"\u03a1",
   "\u03a3"-"\u03ce","\u03d0"-"\u03d7","\u03da"-"\u03f3","\u0400"-"\u0481","\u0483"-"\u0486",
   "\u048c"-"\u04c4","\u04c7"-"\u04c8","\u04cb"-"\u04cc","\u04d0"-"\u04f5","\u04f8"-"\u04f9",
   "\u0531"-"\u0556","\u0559","\u0561"-"\u0587","\u0591"-"\u05a1","\u05a3"-"\u05b9",
   "\u05bb"-"\u05bd","\u05bf","\u05c1"-"\u05c2","\u05c4","\u05d0"-"\u05ea","\u05f0"-"\u05f2",
   "\u0621"-"\u063a","\u0640"-"\u0655","\u0660"-"\u0669","\u0670"-"\u06d3","\u06d5"-"\u06dc",
   "\u06df"-"\u06e8","\u06ea"-"\u06ed","\u06f0"-"\u06fc","\u070f"-"\u072c","\u0730"-"\u074a",
   "\u0780"-"\u07b0","\u0901"-"\u0903","\u0905"-"\u0939","\u093c"-"\u094d","\u0950"-"\u0954",
   "\u0958"-"\u0963","\u0966"-"\u096f","\u0981"-"\u0983","\u0985"-"\u098c","\u098f"-"\u0990",
   "\u0993"-"\u09a8","\u09aa"-"\u09b0","\u09b2","\u09b6"-"\u09b9","\u09bc","\u09be"-"\u09c4",
   "\u09c7"-"\u09c8","\u09cb"-"\u09cd","\u09d7","\u09dc"-"\u09dd","\u09df"-"\u09e3",
   "\u09e6"-"\u09f3","\u0a02","\u0a05"-"\u0a0a","\u0a0f"-"\u0a10","\u0a13"-"\u0a28",
   "\u0a2a"-"\u0a30","\u0a32"-"\u0a33","\u0a35"-"\u0a36","\u0a38"-"\u0a39","\u0a3c",
   "\u0a3e"-"\u0a42","\u0a47"-"\u0a48","\u0a4b"-"\u0a4d","\u0a59"-"\u0a5c","\u0a5e",
   "\u0a66"-"\u0a74","\u0a81"-"\u0a83","\u0a85"-"\u0a8b","\u0a8d","\u0a8f"-"\u0a91",
   "\u0a93"-"\u0aa8","\u0aaa"-"\u0ab0","\u0ab2"-"\u0ab3","\u0ab5"-"\u0ab9","\u0abc"-"\u0ac5",
   "\u0ac7"-"\u0ac9","\u0acb"-"\u0acd","\u0ad0","\u0ae0","\u0ae6"-"\u0aef","\u0b01"-"\u0b03",
   "\u0b05"-"\u0b0c","\u0b0f"-"\u0b10","\u0b13"-"\u0b28","\u0b2a"-"\u0b30","\u0b32"-"\u0b33",
   "\u0b36"-"\u0b39","\u0b3c"-"\u0b43","\u0b47"-"\u0b48","\u0b4b"-"\u0b4d","\u0b56"-"\u0b57",
   "\u0b5c"-"\u0b5d","\u0b5f"-"\u0b61","\u0b66"-"\u0b6f","\u0b82"-"\u0b83","\u0b85"-"\u0b8a",
   "\u0b8e"-"\u0b90","\u0b92"-"\u0b95","\u0b99"-"\u0b9a","\u0b9c","\u0b9e"-"\u0b9f",
   "\u0ba3"-"\u0ba4","\u0ba8"-"\u0baa","\u0bae"-"\u0bb5","\u0bb7"-"\u0bb9","\u0bbe"-"\u0bc2",
   "\u0bc6"-"\u0bc8","\u0bca"-"\u0bcd","\u0bd7","\u0be7"-"\u0bef","\u0c01"-"\u0c03",
   "\u0c05"-"\u0c0c","\u0c0e"-"\u0c10","\u0c12"-"\u0c28","\u0c2a"-"\u0c33","\u0c35"-"\u0c39",
   "\u0c3e"-"\u0c44","\u0c46"-"\u0c48","\u0c4a"-"\u0c4d","\u0c55"-"\u0c56","\u0c60"-"\u0c61",
   "\u0c66"-"\u0c6f","\u0c82"-"\u0c83","\u0c85"-"\u0c8c","\u0c8e"-"\u0c90","\u0c92"-"\u0ca8",
   "\u0caa"-"\u0cb3","\u0cb5"-"\u0cb9","\u0cbe"-"\u0cc4","\u0cc6"-"\u0cc8","\u0cca"-"\u0ccd",
   "\u0cd5"-"\u0cd6","\u0cde","\u0ce0"-"\u0ce1","\u0ce6"-"\u0cef","\u0d02"-"\u0d03",
   "\u0d05"-"\u0d0c","\u0d0e"-"\u0d10","\u0d12"-"\u0d28","\u0d2a"-"\u0d39","\u0d3e"-"\u0d43",
   "\u0d46"-"\u0d48","\u0d4a"-"\u0d4d","\u0d57","\u0d60"-"\u0d61","\u0d66"-"\u0d6f",
   "\u0d82"-"\u0d83","\u0d85"-"\u0d96","\u0d9a"-"\u0db1","\u0db3"-"\u0dbb","\u0dbd",
   "\u0dc0"-"\u0dc6","\u0dca","\u0dcf"-"\u0dd4","\u0dd6","\u0dd8"-"\u0ddf","\u0df2"-"\u0df3",
   "\u0e01"-"\u0e3a","\u0e3f"-"\u0e4e","\u0e50"-"\u0e59","\u0e81"-"\u0e82","\u0e84",
   "\u0e87"-"\u0e88","\u0e8a","\u0e8d","\u0e94"-"\u0e97","\u0e99"-"\u0e9f","\u0ea1"-"\u0ea3",
   "\u0ea5","\u0ea7","\u0eaa"-"\u0eab","\u0ead"-"\u0eb9","\u0ebb"-"\u0ebd","\u0ec0"-"\u0ec4",
   "\u0ec6","\u0ec8"-"\u0ecd","\u0ed0"-"\u0ed9","\u0edc"-"\u0edd","\u0f00","\u0f18"-"\u0f19",
   "\u0f20"-"\u0f29","\u0f35","\u0f37","\u0f39","\u0f3e"-"\u0f47","\u0f49"-"\u0f6a",
   "\u0f71"-"\u0f84","\u0f86"-"\u0f8b","\u0f90"-"\u0f97","\u0f99"-"\u0fbc","\u0fc6",
   "\u1000"-"\u1021","\u1023"-"\u1027","\u1029"-"\u102a","\u102c"-"\u1032","\u1036"-"\u1039",
   "\u1040"-"\u1049","\u1050"-"\u1059","\u10a0"-"\u10c5","\u10d0"-"\u10f6","\u1100"-"\u1159",
   "\u115f"-"\u11a2","\u11a8"-"\u11f9","\u1200"-"\u1206","\u1208"-"\u1246","\u1248",
   "\u124a"-"\u124d","\u1250"-"\u1256","\u1258","\u125a"-"\u125d","\u1260"-"\u1286",
   "\u1288","\u128a"-"\u128d","\u1290"-"\u12ae","\u12b0","\u12b2"-"\u12b5","\u12b8"-"\u12be",
   "\u12c0","\u12c2"-"\u12c5","\u12c8"-"\u12ce","\u12d0"-"\u12d6","\u12d8"-"\u12ee",
   "\u12f0"-"\u130e","\u1310","\u1312"-"\u1315","\u1318"-"\u131e","\u1320"-"\u1346",
   "\u1348"-"\u135a","\u1369"-"\u1371","\u13a0"-"\u13f4","\u1401"-"\u166c","\u166f"-"\u1676",
   "\u1681"-"\u169a","\u16a0"-"\u16ea","\u1780"-"\u17d3","\u17db","\u17e0"-"\u17e9",
   "\u180b"-"\u180e","\u1810"-"\u1819","\u1820"-"\u1877","\u1880"-"\u18a9","\u1d00"-"\u1d7f","\u1e00"-"\u1e9b",
   "\u1ea0"-"\u1ef9","\u1f00"-"\u1f15","\u1f18"-"\u1f1d","\u1f20"-"\u1f45","\u1f48"-"\u1f4d",
   "\u1f50"-"\u1f57","\u1f59","\u1f5b","\u1f5d","\u1f5f"-"\u1f7d","\u1f80"-"\u1fb4",
   "\u1fb6"-"\u1fbc","\u1fbe","\u1fc2"-"\u1fc4","\u1fc6"-"\u1fcc","\u1fd0"-"\u1fd3",
   "\u1fd6"-"\u1fdb","\u1fe0"-"\u1fec","\u1ff2"-"\u1ff4","\u1ff6"-"\u1ffc","\u200c"-"\u200f",
   "\u202a"-"\u202e","\u203f"-"\u2040","\u206a"-"\u206f","\u207f","\u20a0"-"\u20af",
   "\u20d0"-"\u20dc","\u20e1","\u2102","\u2107","\u210a"-"\u2113","\u2115","\u2119"-"\u211d",
   "\u2124","\u2126","\u2128","\u212a"-"\u212d","\u212f"-"\u2131","\u2133"-"\u2139",
   "\u2160"-"\u2183","\u3005"-"\u3007","\u3021"-"\u302f","\u3031"-"\u3035","\u3038"-"\u303a",
   "\u3041"-"\u3094","\u3099"-"\u309a","\u309d"-"\u309e","\u30a1"-"\u30fe","\u3105"-"\u312c",
   "\u3131"-"\u318e","\u31a0"-"\u31b7","\u3400"-"\u4db5","\u4e00"-"\u9fa5","\ua000"-"\ua48c",
   "\ua490"-"\uabff",
   "\uac00"-"\ud7a3","\uf900"-"\ufa2d","\ufb00"-"\ufb06","\ufb13"-"\ufb17","\ufb1d"-"\ufb28",
   "\ufb2a"-"\ufb36","\ufb38"-"\ufb3c","\ufb3e","\ufb40"-"\ufb41","\ufb43"-"\ufb44",
   "\ufb46"-"\ufbb1","\ufbd3"-"\ufd3d","\ufd50"-"\ufd8f","\ufd92"-"\ufdc7","\ufdf0"-"\ufdfb",
   "\ufe20"-"\ufe23","\ufe33"-"\ufe34","\ufe4d"-"\ufe4f","\ufe69","\ufe70"-"\ufe72","\ufe74",
   "\ufe76"-"\ufefc","\ufeff","\uff04","\uff10"-"\uff19","\uff21"-"\uff3a","\uff3f",
   "\uff41"-"\uff5a","\uff65"-"\uffbe","\uffc2"-"\uffc7","\uffca"-"\uffcf","\uffd2"-"\uffd7",
   "\uffda"-"\uffdc","\uffe0"-"\uffe1","\uffe5"-"\uffe6","\ufff9"-"\ufffb"]>
}

/* SEPARATORS */

TOKEN :
{
  < LPAREN: "(" >
| < RPAREN: ")" >
| < LBRACE: "{" >
| < RBRACE: "}" >
| < LBRACKET: "[" >
| < RBRACKET: "]" >
| < SEMICOLON: ";" >
| < COMMA: "," >
| < DOT: "." >
| < AT: "@" >
}

/* OPERATORS */

TOKEN :
{
  < ASSIGN: "=" >
| < LT: "<" >
| < BANG: "!" >
| < TILDE: "~" >
| < HOOK: "?" >
| < COLON: ":" >
| < EQ: "==" >
| < LE: "<=" >
| < GE: ">=" >
| < NE: "!=" >
| < SC_OR: "||" >
| < SC_AND: "&&" >
| < INCR: "++" >
| < DECR: "--" >
| < PLUS: "+" >
| < MINUS: "-" >
| < STAR: "*" >
| < SLASH: "/" >
| < BIT_AND: "&" >
| < BIT_OR: "|" >
| < XOR: "^" >
| < REM: "%" >
| < LSHIFT: "<<" >
// Notice the absence of >> or >>>, to not conflict with generics
| < PLUSASSIGN: "+=" >
| < MINUSASSIGN: "-=" >
| < STARASSIGN: "*=" >
| < SLASHASSIGN: "/=" >
| < ANDASSIGN: "&=" >
| < ORASSIGN: "|=" >
| < XORASSIGN: "^=" >
| < REMASSIGN: "%=" >
| < LSHIFTASSIGN: "<<=" >
| < RSIGNEDSHIFTASSIGN: ">>=" >
| < RUNSIGNEDSHIFTASSIGN: ">>>=" >
| < ELLIPSIS: "..." >
| < LAMBDA: "->" >
| < METHOD_REF: "::" >
}

/* >'s need special attention due to generics syntax. */
TOKEN :
{
  < RUNSIGNEDSHIFT: ">>>" > { input_stream.backup(2); }
| < RSIGNEDSHIFT: ">>" > { input_stream.backup(1); }
| < GT: ">" >
}

/*****************************************
 * THE JAVA LANGUAGE GRAMMAR STARTS HERE *
 *****************************************/

/*
 * Program structuring syntax follows.
 */

ASTCompilationUnit CompilationUnit() :
{}
{
  [ LOOKAHEAD( ( Annotation() )* "package" ) PackageDeclaration() ( EmptyDeclaration() )* ]
  ( ImportDeclaration() ( EmptyDeclaration() )* )*
  // the module decl lookahead needs to be before the type declaration branch,
  // looking for annotations + "open" | "module" will fail faster if it's *not*
  // a module (most common case)
  [ LOOKAHEAD(ModuleDeclLahead()) ModuleDeclaration() ( EmptyDeclaration() )* ]
  ( TypeDeclaration() ( EmptyDeclaration() )* )*
  <EOF>
  {
     jjtThis.setComments(token_source.comments);
     return jjtThis;
  }
}

private void ModuleDeclLahead() #void:
{}
{
  (Annotation())* LOOKAHEAD({isKeyword("open") || isKeyword("module")}) <IDENTIFIER>
}


void PackageDeclaration() :
{String image;}
{
  ModAnnotationList() "package" image=VoidName() { jjtThis.setImage(image); } ";"
}

void ImportDeclaration() :
{String image;}
{
  "import" [ "static" {jjtThis.setStatic();} ]
  image=VoidName() { jjtThis.setImage(image); }
  [ "." "*" {jjtThis.setImportOnDemand();} ] ";"
}

/*
 * Modifiers. We match all modifiers in a single rule to reduce the chances of
 * syntax errors for simple modifier mistakes. It will also enable us to give
 * better error messages.
 */
void ModifierList():
{
   EnumSet<JModifier> modifiers = EnumSet.noneOf(JModifier.class);
}
{
 (
  LOOKAHEAD(2)
  (
    "public"        { modifiers.add(JModifier.PUBLIC); }
  | "static"        { modifiers.add(JModifier.STATIC); }
  | "protected"     { modifiers.add(JModifier.PROTECTED); }
  | "private"       { modifiers.add(JModifier.PRIVATE); }
  | "final"         { modifiers.add(JModifier.FINAL); }
  | "abstract"      { modifiers.add(JModifier.ABSTRACT); }
  | "synchronized"  { modifiers.add(JModifier.SYNCHRONIZED); }
  | "native"        { modifiers.add(JModifier.NATIVE); }
  | "transient"     { modifiers.add(JModifier.TRANSIENT); }
  | "volatile"      { modifiers.add(JModifier.VOLATILE); }
  | "strictfp"      { modifiers.add(JModifier.STRICTFP); }
  | "default"       { modifiers.add(JModifier.DEFAULT); }
  | LOOKAHEAD({isKeyword("sealed")}) <IDENTIFIER> { modifiers.add(JModifier.SEALED); }
  | LOOKAHEAD({isNonSealedModifier()}) <IDENTIFIER> <MINUS> <IDENTIFIER> { modifiers.add(JModifier.NON_SEALED); }
  | Annotation()
  )
 )*
 { jjtThis.setDeclaredModifiers(modifiers); }
 { jjtree.injectRight(1); } // inject the modifier node in the follower
}

/*
 * Declaration syntax follows.
 */
void TypeDeclaration() #void:
{}
{
  ModifierList()
  (
     ClassOrInterfaceDeclaration()
   | AnnotationTypeDeclaration()
   | LOOKAHEAD({isKeyword("enum")}) EnumDeclaration()
   | LOOKAHEAD({isKeyword("record")}) RecordDeclaration()

  )
}

void ClassOrInterfaceDeclaration():
{}
{
  ( "class" | "interface" { jjtThis.setInterface(); } )
  <IDENTIFIER> { setLastTokenImage(jjtThis); }
  [ TypeParameters() ]
  [ ExtendsList() ]
  [ ImplementsList() ]
  [ LOOKAHEAD({isKeyword("permits")}) PermittedSubclasses() ]
  ClassOrInterfaceBody()
}

void ExtendsList():
{}
{
   "extends" AnnotatedClassOrInterfaceType()
   ( "," AnnotatedClassOrInterfaceType() )*
}

void ImplementsList():
{}
{
   "implements" AnnotatedClassOrInterfaceType()
   ( "," AnnotatedClassOrInterfaceType() )*
}

void PermittedSubclasses() #PermitsList:
{
    Token t;
}
{
    t = <IDENTIFIER> {
        if (!"permits".equals(t.image)) {
          throw new ParseException("ERROR: expecting permits");
        }
    }
    ClassOrInterfaceType()
    ( "," ClassOrInterfaceType() )*
}

void EnumDeclaration():
{
  JavaccToken t;
}
{
  t = <IDENTIFIER> {
    if (!"enum".equals(t.image)) {
      throw new ParseException("ERROR: expecting enum");
    }
  }
  t=<IDENTIFIER> {jjtThis.setImage(t.image);}
  [ ImplementsList() ]
  EnumBody()
}

void EnumBody():
{}
{
   "{"
    [ EnumConstant() ( LOOKAHEAD(2) "," EnumConstant() )* ]
    [ "," { jjtThis.setTrailingComma(); } ]
    [ ";" { jjtThis.setSeparatorSemi(); } ( ClassOrInterfaceBodyDeclaration() )* ]
   "}"
}

void EnumConstant():
{}
{
  ModAnnotationList() VariableDeclaratorId() [ ArgumentList() ] [ AnonymousClassDeclaration() ]
}

void RecordDeclaration():
{
    JavaccToken t;
}
{
  t = <IDENTIFIER> {
    if (!"record".equals(t.image)) {
      throw new ParseException("ERROR: expecting record");
    }
  }
  t=<IDENTIFIER> {jjtThis.setImage(t.image);}
  [ TypeParameters() ]
  RecordHeader()
  [ ImplementsList() ]
  RecordBody()
}

void RecordHeader() #void:
{}
{
  "(" RecordComponentList() ")"
}

void RecordComponentList() :
{}
{
  [ RecordComponent() ("," RecordComponent())* ]
}

void RecordComponent():
{}
{
  ModAnnotationList()
  FormalParamType()
  VariableDeclaratorId()
}

void RecordBody():
{}
{
  "{"
    ( RecordBodyDeclaration() )*
  "}"
}

void RecordBodyDeclaration() #void :
{}
{
  LOOKAHEAD(CompactConstructorDeclarationLookahead()) ModifierList() CompactConstructorDeclaration()
  |
  ClassOrInterfaceBodyDeclaration()
}

private void CompactConstructorDeclarationLookahead() #void:
{}
{
    ModifierList() <IDENTIFIER> "{"
}

void CompactConstructorDeclaration():
{}
{
  <IDENTIFIER> { jjtThis.setImage(token.image); }
  Block()
}

void TypeParameters():
{}
{
   "<" TypeParameter() ( "," TypeParameter() )* ">"
}

void TypeParameter():
{}
{
   AnnotationList()
   <IDENTIFIER> {setLastTokenImage(jjtThis);} [ "extends" IntersectionType() ]
}

void ClassOrInterfaceBody():
{}
{
  "{" ( ClassOrInterfaceBodyDeclaration() )* "}"
}

void ClassOrInterfaceBodyDeclaration() #void:
{}
{ LOOKAHEAD(["static"] "{" ) Initializer()
|  ModifierList()
  ( LOOKAHEAD(3) ClassOrInterfaceDeclaration()
    | LOOKAHEAD({isKeyword("enum")}) EnumDeclaration()
    | LOOKAHEAD({isKeyword("record")}) RecordDeclaration()
    | LOOKAHEAD( [ TypeParameters() ] <IDENTIFIER> "(" ) ConstructorDeclaration()
    | LOOKAHEAD( Type() <IDENTIFIER> (AnnotationList() "[" "]")* ( "," | "=" | ";" ) )  FieldDeclaration()
    | LOOKAHEAD(2) MethodDeclaration()
    | LOOKAHEAD(2) AnnotationTypeDeclaration()
  )
|
  ";" #EmptyDeclaration
}


void FieldDeclaration() :
{}
{
  Type() VariableDeclarator() ( "," VariableDeclarator() )* ";"
}

void VariableDeclarator() :
{}
{
  VariableIdWithDims() [ "=" VariableInitializer() ]
}

void VariableDeclaratorId() :
{}
{
  <IDENTIFIER> { setLastTokenImage(jjtThis); }
}

void VariableIdWithDims() #VariableDeclaratorId :
{}
{
  <IDENTIFIER> { setLastTokenImage(jjtThis); }
  [ Dims() ]
}

void ReceiverParameter():
{}
{
    AnnotatedClassOrInterfaceType() [ <IDENTIFIER> "." ] "this"
}

void VariableInitializer() #void:
{}
{
  ArrayInitializer()
| Expression()
}

void ArrayInitializer() :
{}
{
  "{" [ VariableInitializer() ( LOOKAHEAD(2) "," VariableInitializer() )* ] [ "," ] "}"
}

void MethodDeclaration() :
{}
{
  [ TypeParameters() ]
  ResultType()
  <IDENTIFIER> { setLastTokenImage(jjtThis); }
  FormalParameters()
  [ Dims() ]
  [ ThrowsList() ]
  ( Block() | ";" )
}


void FormalParameters() :
{}
{
  "(" [ ( LOOKAHEAD(ReceiverParameter()) ReceiverParameter() | FormalParameter() ) ( "," FormalParameter() )* ] ")"
}

void FormalParameter() :
{}
{
   LocalVarModifierList()
   FormalParamType() ("|" FormalParamType())* // remove this stuff when #2202 is merged
   VariableIdWithDims()
}

void FormalParamType() #void:
{}
{
   PrimitiveType()        [ LOOKAHEAD(2) VarargsDimensions() #ArrayType(2) ]
 | ClassOrInterfaceType() [ LOOKAHEAD(2) VarargsDimensions() #ArrayType(2) ]
}

void VarargsDimensions() #ArrayDimensions:
{}
{
    // like ArrayDimensions but allows for a varargs ellipsis at the end ("...")
    LOOKAHEAD(AnnotationList() "[") (LOOKAHEAD(AnnotationList() "[") ArrayTypeDim())+ [ VarargsDim() ]
  | VarargsDim()
}

void VarargsDim() #ArrayTypeDim:
{}
{
    TypeAnnotListNoInject() "..." {jjtThis.setVarargs();}
}


void ConstructorDeclaration() :
{}
{
   [ TypeParameters() ]
   <IDENTIFIER>  {setLastTokenImage(jjtThis);}
   FormalParameters()
   [ ThrowsList() ]
   ConstructorBlock()
}

private void ConstructorBlock() #Block:
{}
{
    "{"
        [ LOOKAHEAD(ExplicitConstructorInvocation()) ExplicitConstructorInvocation() ]
        ( BlockStatement() )*
    "}"
}

void ExplicitConstructorInvocation() :
{boolean prev = inExplicitConstructorInvoc; inExplicitConstructorInvoc = true;}
{
   // We may only lookahead one token here, because:
   // * "this" or "super" can't appear in the primary expression in case of
   //   qualified super call (last branch), or else compile error, so if we
   //   see one of them, then the rest is necessarily the arguments
   //   But: "this" may appear if it's qualified!
   // * No primary expression may start with "<", meaning we can use it to
   //   know we're looking forward to type arguments
  ( LOOKAHEAD("<")      TypeArguments() ( "this" | "super" {jjtThis.setIsSuper();} )
  | LOOKAHEAD("this")   "this"
  | LOOKAHEAD("super")  "super"                            {jjtThis.setIsSuper();}
  | PrimaryExpression() "." [ TypeArguments() ] "super"    {jjtThis.setIsSuper();}
  )
  // reset this before parsing the arguments list
  {inExplicitConstructorInvoc = prev;}
  ArgumentList() ";"
}


void Initializer() :
{}
{
  [ "static" {jjtThis.setStatic();} ] Block()
}

/* JLS: https://docs.oracle.com/javase/specs/jls/se8/html/jls-4.html#jls-4.3

ReferenceType:
    ClassOrInterfaceType
    TypeVariable
    ArrayType
ClassOrInterfaceType:
    ClassType
    InterfaceType
ClassType:
    {Annotation} Identifier [TypeArguments]
    ClassOrInterfaceType . {Annotation} Identifier [TypeArguments]
InterfaceType:
    ClassType
TypeVariable:
    {Annotation} Identifier
ArrayType:
    PrimitiveType Dims
    ClassOrInterfaceType Dims
    TypeVariable Dims
Dims:
    {Annotation} [ ] {{Annotation} [ ]}

*/


void IntersectionType() #IntersectionType(isIntersection):
{boolean isIntersection=false;}
{
  AnnotatedType() ( "&" {isIntersection=true;} AnnotatedClassOrInterfaceType() )*
}

void AnnotationList() #void:
{}
{
  (Annotation())*
}

void ModAnnotationList() #ModifierList:
{jjtThis.setDeclaredModifiers(Collections.emptySet());}
{
  (Annotation())*
}

int TypeAnnotListNoInject() #void:
{int num = 0;}
{
   ( TypeAnnotation() {num++;} )*
   {
     return num;
   }
}

// Type annotation lists are by default injected in the
// next node to be opened (most likely a type).
// Sometimes (array dims), this need not be and TypeAnnotListNoInject
// should be used.
void TypeAnnotationList() #void:
{int size=0;}
{
   size=TypeAnnotListNoInject() { jjtree.injectRight(size); }
}

void AnnotatedType() #void:
{}
{
  TypeAnnotationList() Type()
}


void AnnotatedRefType() #void:
{}
{
  TypeAnnotationList() ReferenceType()
}

void AnnotatedClassOrInterfaceType() #void:
{}
{
  TypeAnnotationList() ClassOrInterfaceType()
}

/*
 * Type, name and expression syntax follows.
 * Type is the same as "UnannType" in JLS
 *
 * See https://docs.oracle.com/javase/specs/jls/se10/html/jls-8.html#jls-UnannType
 */
void Type() #void:
{}
{
   PrimitiveType()        [ LOOKAHEAD(2) Dims() #ArrayType(2) ]
 | ClassOrInterfaceType() [ LOOKAHEAD(2) Dims() #ArrayType(2) ]
}

void Dims() #ArrayDimensions:
{}
{
  // the list of dimensions is flat, but annotations are
  // preserved within each specific dim.
  (ArrayTypeDim())+
}

void ArrayTypeDim():
{}
{
   TypeAnnotListNoInject() "[" "]"
}

void ReferenceType() #void:
{}
{
    // We parse it that way because the right injection considers node openings,
    // which means if we want the annotations to belong to the element type, then
    // the ArrayType node needs to be opened after eg the PrimitiveType
    PrimitiveType()                       Dims() #ArrayType(2)
  | ClassOrInterfaceType() [ LOOKAHEAD(2) Dims() #ArrayType(2) ]
}


/**
 * Parses a ClassOrInterfaceType. The production itself is #void,
 * but the node exists (declared inline within the production).
 */
void ClassOrInterfaceType() #void:
{}
{

  (LOOKAHEAD({jjtree.isInjectionPending()})
        // Perhaps surprisingly a type annotation binds to the closest segment
        // So in "@B Map.Entry", "@B" binds to "Map", and Map is required to be a type name.
        // If the annotation is not applicable to TYPE_USE then it doesn't compile

        // So if there are annotations pending injection here, then they're necessarily
        // type annotations, since otherwise they would have been consumed in the
        // annotation list of a declaration.

        // Eg in "public abstract @F int foo();", "@F" is part of the modifier list of the method.
        // but in "public abstract <T> @F T foo();", "@F" is necessarily a type annotation, and indeed
        // is in a separate AnnotationList (it follows the type parameters so is not a modifier).

        // To sum it up, if we have annotations pending, then the first segment is necessarily
        // a type name, otherwise it wouldn't have compiled. So it's not ambiguous and we can
        // start fresh: "@B Map.Entry" will be unambiguously [[@B Map].Entry]

        (<IDENTIFIER> {setLastTokenImage(jjtThis);} [ TypeArguments() ]) #ClassOrInterfaceType
  |


       // Otherwise, for now we have no clue until the first type arguments
       // or annotation is found. The name is ambiguous between package or
       // type name unless type arguments are present, in which case we can
       // be sure that the last segment is a type name.

      AmbiguousName()
      [ TypeArguments() #ClassOrInterfaceType(2) ]
      {
        // At this point the first ClassOrInterfaceType may be on top of the stack,
        // but its image is not set. If it is on the stack we need to shrink the bounds
        // of the ambiguous name, or delete it.
        Node first = jjtree.peekNode();
        if (first instanceof ASTClassOrInterfaceType) {
          // then we saw type arguments, so the last segment is definitely a type name
          ASTAmbiguousName name = first.getFirstChildOfType(ASTAmbiguousName.class);
          name.shrinkOrDeleteInParentSetImage();
        }
      }
   )

  /*
    Now if there are other segments, either the previous segment specified type
    arguments, or the next has an annotation. Either way we know that all the
    following segments is a type name. Each segment is parsed as its own ClassOrInterfaceType
    which encloses the previous one. The resulting structure appears left-recursive, but the parser just
    executes a loop. That scheme preserves the position of type arguments and annotations.
    See #1150.
  */
  ( LOOKAHEAD(2) "." ClassTypeSegment() )*
  { forceTypeContext(); }
}

private void ClassTypeSegment() #ClassOrInterfaceType(jjtree.nodeArity() + 1):
{}
{
     TypeAnnotListNoInject()
     <IDENTIFIER>
     // We'll enclose the previous segment
     { setLastTokenImage(jjtThis); }
     [ TypeArguments() ]
}

void TypeArguments():
{}
{
   LOOKAHEAD(2)
   "<" TypeArgument() ( "," TypeArgument() )* ">"
 |
   "<" ">"
}

void TypeArgument() #void:
{}
{
   TypeAnnotationList() (ReferenceType() | WildcardType())
}

void WildcardType():
{}
{
    "?" [  ("extends" | "super"  {jjtThis.setLowerBound(true);}) AnnotatedRefType() ]
}


/* JLS https://docs.oracle.com/javase/specs/jls/se10/html/jls-4.html#jls-PrimitiveType

PrimitiveType:
    {Annotation} NumericType
    {Annotation} boolean
NumericType:
    IntegralType
    FloatingPointType
IntegralType:
    (one of)
    byte short int long char
FloatingPointType:
    (one of)
    float double
*/

void PrimitiveType() :
{}
{
      "boolean" {jjtThis.setKind(PrimitiveTypeKind.BOOLEAN);}
    | "char"    {jjtThis.setKind(PrimitiveTypeKind.CHAR);}
    | "byte"    {jjtThis.setKind(PrimitiveTypeKind.BYTE);}
    | "short"   {jjtThis.setKind(PrimitiveTypeKind.SHORT);}
    | "int"     {jjtThis.setKind(PrimitiveTypeKind.INT);}
    | "long"    {jjtThis.setKind(PrimitiveTypeKind.LONG);}
    | "float"   {jjtThis.setKind(PrimitiveTypeKind.FLOAT);}
    | "double"  {jjtThis.setKind(PrimitiveTypeKind.DOUBLE);}
}


void ResultType() #void:
{}
{
   "void" #VoidType
   | AnnotatedType()
}


void ThrowsList() :
{}
{
  "throws" AnnotatedClassOrInterfaceType() ( "," AnnotatedClassOrInterfaceType())*
}


/*
 * Expression syntax follows.
 */

void Expression() #AssignmentExpression(>1):
/*
 * This expansion has been written this way instead of:
 *   Assignment() | ConditionalExpression()
 * for performance reasons.
 * However, it is a weakening of the grammar for it allows the LHS of
 * assignments to be any conditional expression whereas it can only be
 * a primary expression.  Consider adding a semantic predicate to work
 * around this.
 */
{AssignmentOp op = null;}
{
  ConditionalExpression()
  [
    LOOKAHEAD(1) op=AssignmentOperator() {jjtThis.setOp(op);} Expression()
  ]
}

AssignmentOp AssignmentOperator() #void:
{}
{
      "="    { return AssignmentOp.ASSIGN; }
    | "*="   { return AssignmentOp.MUL_ASSIGN; }
    | "/="   { return AssignmentOp.DIV_ASSIGN; }
    | "%="   { return AssignmentOp.MOD_ASSIGN; }
    | "+="   { return AssignmentOp.ADD_ASSIGN; }
    | "-="   { return AssignmentOp.SUB_ASSIGN; }
    | "<<="  { return AssignmentOp.LEFT_SHIFT_ASSIGN; }
    | ">>="  { return AssignmentOp.RIGHT_SHIFT_ASSIGN; }
    | ">>>=" { return AssignmentOp.UNSIGNED_RIGHT_SHIFT_ASSIGN; }
    | "&="   { return AssignmentOp.AND_ASSIGN; }
    | "^="   { return AssignmentOp.XOR_ASSIGN; }
    | "|="   { return AssignmentOp.OR_ASSIGN; }
}

void ConditionalExpression() #ConditionalExpression(>1) :
{}
{
  ConditionalOrExpression() [LOOKAHEAD(1) "?" Expression() ":" ConditionalExpression() ]
}

void ConditionalOrExpression() #void:
{}
{
  ConditionalAndExpression() (LOOKAHEAD(1) ("||" {jjtThis.setOp(BinaryOp.CONDITIONAL_OR);} ConditionalAndExpression()) #InfixExpression(2))*
}

void ConditionalAndExpression() #void:
{}
{
  InclusiveOrExpression() (LOOKAHEAD(1) ("&&" {jjtThis.setOp(BinaryOp.CONDITIONAL_AND);} InclusiveOrExpression())  #InfixExpression(2))*
}

void InclusiveOrExpression() #void:
{}
{
  ExclusiveOrExpression() (LOOKAHEAD(1) ("|" {jjtThis.setOp(BinaryOp.OR);} ExclusiveOrExpression())  #InfixExpression(2))*
}

void ExclusiveOrExpression() #void:
{}
{
  AndExpression()  (LOOKAHEAD(1) ("^" {jjtThis.setOp(BinaryOp.XOR);} AndExpression()) #InfixExpression(2))*
}

void AndExpression() #void:
{}
{
  EqualityExpression() (LOOKAHEAD(1) ("&" {jjtThis.setOp(BinaryOp.AND);} EqualityExpression()) #InfixExpression(2))*
}

void EqualityExpression() #void:
{}
{
  InstanceOfExpression()
  (LOOKAHEAD(1)
    (
        ( "==" {jjtThis.setOp(BinaryOp.EQ);}
        | "!=" {jjtThis.setOp(BinaryOp.NE);}
        )
        InstanceOfExpression()
    ) #InfixExpression(2)
  )*
}

void Pattern() #void:
{}
{
    LOOKAHEAD((Annotation())* ReferenceType() "(") RecordPattern()
    | LOOKAHEAD("(") ParenthesizedPattern()
<<<<<<< HEAD
    | TypePattern() [ LOOKAHEAD({getToken(1).kind == SC_AND && jdkVersion < 19}) GuardedPatternCondition() #GuardedPattern(2) ]
}

void GuardedPatternCondition() #void:
{}
{
    "&&" ConditionalAndExpression()
=======
    | TypePattern()
>>>>>>> 2e0b6292
}

void ParenthesizedPattern() #void:
{checkForParenthesizedPattern();}
{
    "(" Pattern() ")" { AstImplUtil.bumpParenDepth((ASTPattern) jjtree.peekNode()); }
}

void TypePattern():
{checkforBadInstanceOfPattern();}
{
  LocalVarModifierList() FormalParamType() VariableDeclaratorId()
}

void RecordPattern():
{}
{
  (Annotation())* ReferenceType() RecordStructurePattern()
}

void RecordStructurePattern() #ComponentPatternList:
{}
{
  "(" [ RecordComponentPatternList() ] ")"
}

void RecordComponentPatternList() #void:
{}
{
  Pattern() ( "," Pattern() )*
}

void InstanceOfExpression() #void:
{}
{
<<<<<<< HEAD
  RelationalExpression() [
    ("instanceof"
        (
              LOOKAHEAD(ReferenceType() "(") RecordPattern()
            | AnnotatedRefType() [
                  VariableDeclaratorId() #TypePattern(2)
                | RecordStructurePattern() #RecordPattern(2)
                  [ VariableDeclaratorId()
                    {
                        AbstractJavaNode id = jjtree.popNode();
                        ASTRecordPattern pat = (ASTRecordPattern) jjtree.peekNode();
                        pat.addChild(id, pat.getNumChildren());
                    }
                  ]
            ]
            | Pattern()
        )
        {
            jjtThis.setOp(BinaryOp.INSTANCEOF);
            AbstractJavaNode top = jjtree.popNode();
            if (top instanceof ASTPattern) {
               if (top instanceof ASTTypePattern && !(top.getChild(0) instanceof ASTModifierList)) {
                   insertEmptyModifierListWithAnnotations(top, (AbstractJavaNode) top.getChild(0));
               }
               top = new ASTPatternExpression((ASTPattern) top);
            } else {
               top = new ASTTypeExpression((ASTType) top);
            }
            jjtree.pushNode(top);
        }
        {} // manipulate node before it is closed.
    ) #InfixExpression(2)
=======
  RelationalExpression()
  [ "instanceof"
      (
        LOOKAHEAD(Pattern()) Pattern()
        | (Annotation())* Type()
      )
>>>>>>> 2e0b6292
  ]
}

void RelationalExpression() #void:
{}
{
  // There technically cannot be more than one, because it wouldn't compile
  // But we give it some leeway to not make the parser too knowledgeable
  // From the JLS:
  // For example, a<b<c parses as (a<b)<c, which is always a compile-time
  // error, because the type of a<b is always boolean and < is not an operator
  // on boolean values.
  ShiftExpression()
  (LOOKAHEAD(1)
    (
      (
          "<"  {jjtThis.setOp(BinaryOp.LT);}
        | ">"  {jjtThis.setOp(BinaryOp.GT);}
        | "<=" {jjtThis.setOp(BinaryOp.LE);}
        | ">=" {jjtThis.setOp(BinaryOp.GE);}
      )
      ShiftExpression()
    ) #InfixExpression(2)
  )*
}

void ShiftExpression() #void:
{}
{
  AdditiveExpression()
  (LOOKAHEAD(1)
    (
      ( "<<"                     {jjtThis.setOp(BinaryOp.LEFT_SHIFT);}
      | RSIGNEDSHIFT()           {jjtThis.setOp(BinaryOp.RIGHT_SHIFT);}
      | RUNSIGNEDSHIFT()         {jjtThis.setOp(BinaryOp.UNSIGNED_RIGHT_SHIFT);}
      )
      AdditiveExpression()
    ) #InfixExpression(2)
  )*
}

void AdditiveExpression() #void:
{}
{
  MultiplicativeExpression()
  (LOOKAHEAD(1)
    (
      ( "+" {jjtThis.setOp(BinaryOp.ADD);}
      | "-" {jjtThis.setOp(BinaryOp.SUB);}
      )
      MultiplicativeExpression()
    ) #InfixExpression(2)
  )*
}

void MultiplicativeExpression() #void:
{}
{
  UnaryExpression()
  (LOOKAHEAD(1)
    (
      ( "*" {jjtThis.setOp(BinaryOp.MUL);}
      | "/" {jjtThis.setOp(BinaryOp.DIV);}
      | "%" {jjtThis.setOp(BinaryOp.MOD);}
      )
      UnaryExpression()
    ) #InfixExpression(2)
  )*
}

// TODO update operator setting for those expressions

void UnaryExpression() #void:
{}
{
    (("+" {jjtThis.setOp(UnaryOp.UNARY_PLUS);} | "-" {jjtThis.setOp(UnaryOp.UNARY_MINUS);}) UnaryExpression()) #UnaryExpression
  | PrefixIncrementExpression()
  | UnaryExpressionNotPlusMinus()
}

void PrefixIncrementExpression() #UnaryExpression:
{}
{
  ("++" {jjtThis.setOp(UnaryOp.PRE_INCREMENT);}
  | "--" {jjtThis.setOp(UnaryOp.PRE_DECREMENT);}
  )
  PrimaryExpression()
}

void UnaryExpressionNotPlusMinus() #void:
{}
{
 (( "~" {jjtThis.setOp(UnaryOp.COMPLEMENT);} | "!" {jjtThis.setOp(UnaryOp.NEGATION);}) UnaryExpression()) #UnaryExpression
 // There's no separate production for CastExpression, because that would force
 // us to repeat the lookahead
 // Those lookaheads are quite expensive, they're run to disambiguate between
 // ParenthesizedExpression and CastExpression.
| LOOKAHEAD("(" TypeAnnotationList() PrimitiveType() ")")
    ("(" AnnotatedType() ")" UnaryExpression())                                         #CastExpression
 // here we avoid looking ahead for a whole unary expression, instead just testing the token after ")"
| LOOKAHEAD("(" IntersectionType() ")" UnaryExprNotPmStart() )
    ("(" IntersectionType() ")" UnaryExpressionNotPlusMinus()) #CastExpression
| PostfixExpression()
| SwitchExpression()
}

private void UnaryExprNotPmStart() #void:
{}
{
   //  Condensed FIRST set of UnaryExpressionNotPlusMinus
   //  Avoid looking ahead for a whole UnaryExpressionNotPlusMinus, but just for a token

   "~" | "!" | "(" | "switch" | "new" | "this" | "super" | Literal() | "@"
   | <IDENTIFIER>
   | "void" | PrimitiveType()
}

void PostfixExpression() #void:
{}
{

  PrimaryExpression()
  [
    LOOKAHEAD(1)
    ("++" {jjtThis.setOp(UnaryOp.POST_INCREMENT);}
    | "--" {jjtThis.setOp(UnaryOp.POST_DECREMENT);}
    ) #UnaryExpression(1)
  ]
}


void SwitchExpression() :
{boolean prevInSwitchBlock = inSwitchExprBlock;}
{
    "switch" "(" Expression() ")"
    {inSwitchExprBlock = true;}
    SwitchBlock()
    {inSwitchExprBlock = prevInSwitchBlock;}
}

/**
 * A primary expression. This includes call chains, etc.
 *
 * A PrimaryPrefix corresponds to an unqualified primary expression,
 * e.g "new Foo()". Then, if any, suffixes of the form e.g. ".method()",
 * ".field" or "::ref" are added, each time enclosing the previous node.
 * Iteration stops after the first method reference, or we can't continue.
 *
 * The resulting subtree looks left-recursive, but the parsing is iterative.
 */
void PrimaryExpression() #void :
{}
{
  // the lookahead here stops iteration after the first method reference,
  // because nothing can be chained after a method reference.
  PrimaryPrefix() ( LOOKAHEAD(SuffixLAhead(), {!(jjtree.peekNode() instanceof ASTMethodReference)}) PrimarySuffix() )* {forceExprContext();}
}

/*
  Expressions that may be present at the start of a primary expression.
 */
void PrimaryPrefix() #void :
{JavaccToken savedStart;}
{
  Literal()
| "this"                                  #ThisExpression
| "super"                                 #SuperExpression(true)
    ("." MemberSelector() | MethodReference())
| UnqualifiedAllocationExpr()
| ("void" #VoidType "." "class")          #ClassLiteral
| LOOKAHEAD(1) // suppress the warning here.
  (PrimitiveType() [ Dims() ] )           #ArrayType(>1)
    (
       MethodReference()
     | "." "class"                        #ClassLiteral(1)
    )

// If annotations start the expression, it's necessarily a method or ctor reference
// This is because types in class literals or in qualified super/this may not be annotated
| LOOKAHEAD("@") AnnotatedRefType() MethodReference()

| LOOKAHEAD(LambdaLahead()) LambdaExpression()

// Parenthesized expr, we need to adjust start/end tokens
| "(" {savedStart = getToken(0);} Expression() ")"
  {
    AstImplUtil.bumpParenDepth((ASTExpression) jjtree.peekNode());
    AbstractJavaNode top = (AbstractJavaNode) jjtree.peekNode();
    top.setFirstToken(savedStart);
    top.setLastToken(getToken(0));
  }
// If it is an ambiguous name, then we may go on
// into the next step, which is less restricted
// than PrimarySuffix
| AmbiguousName() [ LOOKAHEAD(Step2Lahead()) PrimaryStep2() ]
}

// This describes the cases where the PrimaryPrefix may fall
// into PrimaryStep2, after seeing an AmbiguousName. Notice
// that type arguments is still possible, as well as annotations
// ("@") before an annotated array type, or qualified "this".
// If we are in an explicit constructor invocation, then super is disallowed.
private void Step2Lahead() #void:
{}
{
   "::" | "(" | "@" | "["
   // the type arguments must be followed by what may complete a class type + method ref
   // otherwise we choke on eg `i < w >> 1`, because `< w >` matches type arguments
   | TypeArguments() ("[" | "." | "@" | "::")
   | LOOKAHEAD({!inExplicitConstructorInvoc}) "."
   | LOOKAHEAD({inExplicitConstructorInvoc}) "." ("class" | <IDENTIFIER> | TypeArguments() <IDENTIFIER> | "new" | "this") // not super in this case
}

private void SuffixLAhead() #void:
{}
{
   // this is simpler than the step 2 lookahead
   "::" | "["
   | LOOKAHEAD({!inExplicitConstructorInvoc}) "."
   | LOOKAHEAD({inExplicitConstructorInvoc}) "." (<IDENTIFIER> | TypeArguments() <IDENTIFIER> | "new") // not super or this in this case
}


// Step right after the *first* ambiguous name if any.
// Then we have more options than a primary suffix,
// we can still expect to have some class type and a
// class literal, or some type arguments and a method reference
void PrimaryStep2() #void:
{}
{
      // If we find type parameters, then we can only expect a method reference
      // class literals or qualifiers to static member access/call may not be parameterised
      {forceTypeContext();} TypeArguments() {injectTop();} ( "." ClassTypeSegment() )* [ Dims() #ArrayType(2) ] MethodReference()
    | MethodReference()
    | ArgumentList()                          #MethodCall(2)
    | "." (
          {forceTypeContext();} "class"       #ClassLiteral(1)
          // qualified this or super
        | {forceTypeContext();} "this"        #ThisExpression(1)
        | {forceTypeContext();} "super"       #SuperExpression(1)
            // here we force the super to be followed by something,
            // "super" alone is not a valid expression
            ("." MemberSelector() | MethodReference())
        | MemberSelector()
    )
    // catches the case where the ambig name is the start of an array type
    | LOOKAHEAD("@" | "[" "]") {forceTypeContext();} Dims() #ArrayType(2)  (MethodReference() | "." "class" #ClassLiteral(1))
    // and here, the array expr in an array access
    | {forceExprContext();} "[" Expression() "]"            #ArrayAccess(2)
}

/**
 * Productions that may be present after a PrimaryPrefix. Basically
 * allows for call chains. We loop on this production in PrimaryExpression.
 */
void PrimarySuffix() #void :
{}
{
  MethodReference()
| {forceExprContext();} "[" Expression() "]"              #ArrayAccess(2)
| "." MemberSelector()
}

/**
 * Part of a primary suffix that immediately follows a dot. Also
 * part of step 2.
 */
void MemberSelector() #void :
{}
{
  /* JLS §6.5.1:
   *  A name is syntactically classified as an ExpressionName [...] as the
   * qualifying expression in a qualified class instance creation expression (§15.9)*
   */
  {forceExprContext();} QualifiedAllocationExpr()
  // if there are type arguments, this is a method call
|              (TypeArguments() <IDENTIFIER> {setLastTokenImage(jjtThis);} ArgumentList())   #MethodCall(3)
| LOOKAHEAD(2) (<IDENTIFIER> {setLastTokenImage(jjtThis);} ArgumentList())                   #MethodCall(2)
|              (<IDENTIFIER> {setLastTokenImage(jjtThis);})                                  #FieldAccess(1)
}

void MethodReference() #MethodReference(jjtree.nodeArity() + 1): // LHS is injected
{}
{
  "::"
  [TypeArguments()]
  ( "new" | <IDENTIFIER> ) {setLastTokenImage(jjtThis);}
  {/* empty, to set the image before jjtClose */}
}

// This factorises the lookahead for a lambda expression
// It's necessary because in all contexts a lambda may appear in,
// the arguments could be interpreted as a variable reference,
// or the start of a parenthesized expression
private void LambdaLahead() #void :
{}
{
  LOOKAHEAD({!inSwitchLabel}) LambdaParameterList() "->"
}

// Lambda expressions are not a PrimaryExpression in the JLS, instead they're
// separated from the AssignmentExpression production. Their use is restricted
// to method and constructor call argument, cast operand, the RHS of assignments,
// and the tail of a ternary expression
// https://docs.oracle.com/javase/specs/jls/se9/html/jls-15.html#jls-15.27
//
// To prevent LambdaExpressions in switch labels, the field #inSwitchLabel is used
// as a workaround.
void LambdaExpression():
{ }
{
  LambdaParameterList() "->" ( Expression() | Block() )
}

void LambdaParameterList():
{}
{
      SimpleLambdaParam()
    | LOOKAHEAD("(" <IDENTIFIER> ("," | ")"))
        "(" [ SimpleLambdaParam() ( "," SimpleLambdaParam())* ] ")"
    | "(" [ LambdaParameter() ( "," LambdaParameter() )* ] ")"
}

void SimpleLambdaParam() #LambdaParameter:
{pushEmptyModifierList();}
{
    VariableDeclaratorId()
}

void LambdaParameter():
{}
{
    LocalVarModifierList() // this weakens the grammar a bit
    [
       LambdaParameterType()
    ]
    VariableIdWithDims()
}

/** Returns true if this is "var". */
boolean LambdaParameterType() #void :
{}
{
    LOOKAHEAD( { jdkVersion >= 11 && isKeyword("var") } )
        <IDENTIFIER>    { return true; }
    | FormalParamType() { return false; }
}

void Literal() #void :
{}
{
  NumericLiteral()
| StringLiteral()
| CharLiteral()
| ("true" { jjtThis.setTrue(); } | "false") #BooleanLiteral
| "null"                                    #NullLiteral
}


void NumericLiteral():
{}
{
  ( <INTEGER_LITERAL>             { jjtThis.setIntLiteral(); }
  | <FLOATING_POINT_LITERAL>      { jjtThis.setFloatLiteral(); }
  )
  { setLastTokenImage(jjtThis); }
}

void CharLiteral():
{}
{
  <CHARACTER_LITERAL> { setLastTokenImage(jjtThis); }
}

void StringLiteral():
{}
{
   ( <STRING_LITERAL>
   | <TEXT_BLOCK_LITERAL> { jjtThis.setTextBlock(); }
   )
   { setLastTokenImage(jjtThis); }
}

void ArgumentList() :
{}
{
 "(" [ Expression() ( "," Expression() )* ] ")"
}


// more straightforward because can't be an array creation expr
void QualifiedAllocationExpr() #ConstructorCall(jjtree.nodeArity() + 1):
{}
{
   "new"
   [ TypeArguments() ]
   AnnotatedClassOrInterfaceType()
   ArgumentList()
   [ AnonymousClassDeclaration() ]
}


void AnonymousClassDeclaration():
{
  pushEmptyModifierList();
}
{
    ClassOrInterfaceBody()
}


// this is much weaker than the JLS but since we parse compilable code
// the actual terms we get respect the JLS.

// only used in PrimaryPrefix
void UnqualifiedAllocationExpr() #void :
{
    boolean isArrayInit=false;
}
{
   (
     (
       "new" [ TypeArguments() ] TypeAnnotationList()
       (
         PrimitiveType() ArrayDimsAndInits(){isArrayInit=true;}
       |
         ClassOrInterfaceType()
           (
              ArrayDimsAndInits() {isArrayInit=true;}
           |
             ArgumentList() [ AnonymousClassDeclaration() ]
           )
       )
       {/*Empty unit, important*/}
     )
     #ArrayAllocation(isArrayInit)
   )
   #ConstructorCall(!isArrayInit)

}


/*
 * The array dimensions are appended to the array type and they're both
 * enclosed into an ArrayType node.
 */
void ArrayDimsAndInits() #void:
{}
{
   LOOKAHEAD(TypeAnnotationList() "[" "]" ) (((ArrayTypeDim())+) #ArrayDimensions) #ArrayType(2) [ ArrayInitializer() ]
     | ( (ArrayDimExpr())+ #ArrayDimensions ) #ArrayType(2)
}

// may push either an ArrayDimExpr or ArrayTypeDim
void ArrayDimExpr() #void:
{boolean hasExpr=false;}
{
  ((TypeAnnotListNoInject() "[" [ Expression() {hasExpr=true;} ] "]") #ArrayDimExpr(hasExpr) ) #ArrayTypeDim(!hasExpr)
}


/*
 * Statement syntax follows.
 */

void Statement() #void:
{}
{
  StatementNoIdent()
// testing the hard cases last optimises the code gen
// all the previous cases are trivial for the parser
// because they start with a different token
| LOOKAHEAD( { isYieldStart() } ) YieldStatement()
| LOOKAHEAD( { isAssertStart() } ) AssertStatement()
| LOOKAHEAD(2) LabeledStatement()
| ( StatementExpression() ";" ) #ExpressionStatement
}

void StatementNoIdent() #void:
{}
{
  Block()
| EmptyStatement()
| SwitchStatement()
| IfStatement()
| WhileStatement()
| DoStatement()
| ForStatement()
| BreakStatement()
| ContinueStatement()
| ReturnStatement()
| ThrowStatement()
| SynchronizedStatement()
| TryStatement()
}

void LabeledStatement() :
{}
{
  <IDENTIFIER> { setLastTokenImage(jjtThis); } ":" Statement()
}

void Block() :
{}
{
    "{" ( BlockStatement() )* "}"
}

void BlockStatement() #void:
{} // Note: this has been written this way to minimize lookaheads
   // This generates a table switch with very few lookaheads
{
  LOOKAHEAD(1, "@" | "final" )
    // this eagerly parses all modifiers and annotations. After that, either a local type declaration
    // or a local variable declaration follows.
    // This allows more modifiers for local variables than actually allowed

    // The ModifierList is adopted by the next node to open
    ModifierList() (
        LOOKAHEAD({localTypeDeclAfterModifiers()}) LocalTypeDecl()
      | LOOKAHEAD({true})                          LocalVariableDeclarationPendingModifiers() ";" { fixLastToken(); }
    )
| LOOKAHEAD(1, <IDENTIFIER>)
 (
      LOOKAHEAD({ localTypeDeclGivenNextIsIdent() }) ModifierList() LocalTypeDecl()
    | LOOKAHEAD({ isAssertStart() })                 AssertStatement()
    | LOOKAHEAD({ isYieldStart() })                  YieldStatement()
    | LOOKAHEAD({ getToken(2).kind == COLON })       LabeledStatement()
    | LOOKAHEAD(ReferenceType() <IDENTIFIER>)        LocalVariableDeclaration() ";"  { fixLastToken(); }
    | LOOKAHEAD({true})                              ExpressionStatement()
 )
| LOOKAHEAD(1, LocalTypeStartNoIdent()) ModifierList() LocalTypeDecl()
| LOOKAHEAD(1)                          StatementNoIdent()
| LOOKAHEAD(Type() <IDENTIFIER>)        LocalVariableDeclaration() ";" { fixLastToken(); }
| LOOKAHEAD({true})                     ExpressionStatement()
}

private void LocalTypeStartNoIdent() #void: // A lookahead
{}
{ // notice: not default, not synchronized, not final
    "public" | "static" | "protected" | "private"
  | "abstract" | "native" | "transient"
  | "volatile" | "strictfp"

  | "class" | "interface"
}

void LocalTypeDecl() #void:
{} // At the point this is called, a ModifierList is on the top of the stack,
{  // waiting for the next node to open. We want that node to be the type declaration,
   // not the wrapper statement node.
  ( ClassOrInterfaceDeclaration()
  | LOOKAHEAD({isKeyword("record")}) RecordDeclaration()
  | LOOKAHEAD({isKeyword("enum")}) EnumDeclaration()
  ) {
    // Wrap the type decl into a statement
    // This can't be done with regular jjtree constructs, as the ModifierList
    // is adopted by the first node to be opened.
    ASTAnyTypeDeclaration type = (ASTAnyTypeDeclaration) jjtree.popNode();
    ASTLocalClassStatement stmt = new ASTLocalClassStatement(type);
    jjtree.pushNode(stmt);
  }
}

/*
 * See https://docs.oracle.com/javase/specs/jls/se10/html/jls-14.html#jls-14.4
 */
void LocalVariableDeclaration() :
{}
{
  LocalVarModifierList()
  LocalVariableType()
  VariableDeclarator()
  ( "," VariableDeclarator() )*
}

void LocalVariableDeclarationPendingModifiers() #LocalVariableDeclaration:
{}
{
  // no ModifierList, it's pending at this time
  LocalVariableType()
  VariableDeclarator()
  ( "," VariableDeclarator() )*
}

private void LocalVarModifierList() #ModifierList:
{Set<JModifier> set = Collections.emptySet(); }
{
    ( "final" { set = ASTModifierList.JUST_FINAL; } | Annotation() )*
    {jjtThis.setDeclaredModifiers(set);}
}

void LocalVariableType() #void:
{}
{
  LOOKAHEAD( { jdkVersion >= 10 && isKeyword("var") } ) <IDENTIFIER>
  | Type()
}

void EmptyStatement() :
{}
{
  ";"
}

void EmptyDeclaration() :
{}
{
  ";"
}

void ExpressionStatement():
{}
{
    StatementExpression() ";"
}

void StatementExpression() #void:
{AssignmentOp op = null;}
{
  PrefixIncrementExpression()
|
  // using PostfixExpression here allows us to skip the part of the production tree
  // between Expression() and PostfixExpression()
  (PostfixExpression() [ op=AssignmentOperator() {jjtThis.setOp(op);} Expression() ]) #AssignmentExpression(>1)
}

void SwitchStatement():
{}
{
  "switch" "(" Expression() ")" SwitchBlock()
}

void SwitchBlock() #void:
{}
{
    "{"
        (
          LOOKAHEAD(SwitchLabel() ":") (SwitchFallthroughBranch())+
        | (SwitchArrowBranch())*
        )
    "}"
}

void SwitchArrowBranch():
{}
{
    SwitchLabel() "->" (Expression() ";" | Block() | ThrowStatement())
}

void SwitchFallthroughBranch():
{}
{
    SwitchLabel() ":"
    // the lookahead is to prevent choosing BlockStatement when the token is "default",
    // which could happen as local class declarations accept the "default" modifier.
    (LOOKAHEAD({shouldStartStatementInSwitch()}) BlockStatement() )*
}

void SwitchLabel() :
{}
{
{ inSwitchLabel = true; }
(
  "case" CaseLabelElement(jjtThis) ( "," CaseLabelElement(jjtThis) )*
|
  "default" {jjtThis.setDefault();}
)
{ inSwitchLabel = false; }
}

void CaseLabelElement(ASTSwitchLabel label) #void:
{}
{
<<<<<<< HEAD
    "default" {label.setDefault();}
=======
    "default" {label.setDefault(); checkForDefaultCaseLabel();} // only valid in java-19-preview
    |
    NullLiteral() {checkForNullCaseLabel();}
        [
            // this lookahead is only required to allow parsing java-19-preview code
            // since java-20-preview, combining null is only allowed with default
            LOOKAHEAD(2)
            "," "default" {label.setDefault(); checkForNullWithDefaultCaseLabel();}
        ]
>>>>>>> 2e0b6292
    |
    LOOKAHEAD(Pattern()) Pattern() {
        AbstractJavaNode top = jjtree.popNode();
        top = new ASTPatternExpression((ASTPattern) top);
        jjtree.pushNode(top);
    } ( LOOKAHEAD({isKeyword("when")}) Guard() )*
    |
<<<<<<< HEAD
    ConditionalExpression()
=======
    ConditionalExpression() #Expression
>>>>>>> 2e0b6292
}

void Guard() #SwitchGuard:
{
    Token t;
}
{
    t = <IDENTIFIER> {
        if (!"when".equals(t.image)) {
            throw new ParseException("ERROR: expected 'when'");
        }
    }

    Expression()
}

void YieldStatement() :
{ }
{
  <IDENTIFIER> Expression() ";"
}

void IfStatement() :
/*
 * The disambiguating algorithm of JavaCC automatically binds dangling
 * else's to the innermost if statement.  The LOOKAHEAD specification
 * is to tell JavaCC that we know what we are doing.
 */
{}
{
  "if" "(" Expression() ")" Statement() [ LOOKAHEAD(1) "else" {jjtThis.setHasElse();} Statement() ]
}

void WhileStatement() :
{}
{
  "while" "(" Expression() ")" Statement()
}

void DoStatement() :
{}
{
  "do" Statement() "while" "(" Expression() ")" ";"
}

void ForStatement() #void:
{JavaccToken t;}
{
  t="for" "("
(
<<<<<<< HEAD
      LOOKAHEAD(LocalVariableDeclaration() ":")
      (LocalVariableDeclaration() ":" Expression() ")" Statement() { jjtThis.setFirstToken(t); }) #ForeachStatement
| (
=======
      LOOKAHEAD(EnhancedForDeclaration() ":")
      EnhancedForDeclaration() ":" Expression()
|
>>>>>>> 2e0b6292
  [ ForInit() ] ";"
  [ Expression() ] ";"
  [ ForUpdate() ]
  ")" Statement()
   { jjtThis.setFirstToken(t); }
  ) #ForStatement
)
}

void EnhancedForDeclaration() #void:
{checkForBadJDK15ForLoopSyntaxArgumentsUsage();}
{
      LOOKAHEAD(LocalVariableDeclaration()) LocalVariableDeclaration()
    | {checkForRecordPatternsEnhancedFor();} RecordPattern()
}

void ForInit() :
{}
{
  LOOKAHEAD( LocalVariableDeclaration() )
  LocalVariableDeclaration()
|
  StatementExpressionList()
}

void StatementExpressionList() :
{}
{
  StatementExpression() ( "," StatementExpression() )*
}

void ForUpdate() :
{}
{
  StatementExpressionList()
}

void BreakStatement() :
{}
{
  "break" [ <IDENTIFIER> { setLastTokenImage(jjtThis); } ] ";"
}

void ContinueStatement() :
{}
{
  "continue" [ <IDENTIFIER> { setLastTokenImage(jjtThis); } ] ";"
}

void ReturnStatement() :
{}
{
  "return" [ Expression() ] ";"
}

void ThrowStatement() :
{}
{
  "throw" Expression() ";"
}

void SynchronizedStatement() :
{}
{
  "synchronized" "(" Expression() ")" Block()
}

void TryStatement() :
/*
 * Semantic check required here to make sure that at least one
 * resource/finally/catch is present.
 */
{}
{
  "try" (ResourceList())?
  Block()
  ( CatchClause() )*
  [ FinallyClause() ]
}

void ResourceList():
{}
{
	"("
	Resource() (LOOKAHEAD(2) ";" Resource())*
	(";" {jjtThis.setTrailingSemi();})?
	")"
}

void Resource() :
{}
{
   LOOKAHEAD(("final" | Annotation())* LocalVariableType() VariableDeclaratorId() "=" )
        (
            LocalVarModifierList()
            LocalVariableType() VariableDeclarator()
        ) #LocalVariableDeclaration
   |
   PrimaryExpression()
   {
    Node top = jjtree.peekNode();
    if (!(top instanceof ASTVariableAccess || top instanceof ASTFieldAccess))
      throwParseException("Expected a variable access, but was a " + top.getXPathNodeName());
   }
   {}
}

void CatchClause() :
{}
{
  "catch"
  "(" CatchParameter() ")"
  Block()
}


void CatchParameter():
{boolean multi=false;}
{
   LocalVarModifierList()
   ( AnnotatedClassOrInterfaceType() ( "|" AnnotatedClassOrInterfaceType()  {multi=true;} )* ) #UnionType(multi)
   VariableDeclaratorId()
}

void FinallyClause() :
{}
{
    "finally" Block()
}

void AssertStatement() :
{}
{
  <IDENTIFIER> Expression() [ ":" Expression() ] ";"
}

/* We use productions to match >>>, >> and > so that we can keep the
 * type declaration syntax with generics clean
 */

void RUNSIGNEDSHIFT() #void:
{}
{
   LOOKAHEAD({ JavaTokenDocumentBehavior.getRealKind(getToken(1)) == RUNSIGNEDSHIFT})
   ">" ">" ">"
}

void RSIGNEDSHIFT() #void:
{}
{
  LOOKAHEAD({ JavaTokenDocumentBehavior.getRealKind(getToken(1)) == RSIGNEDSHIFT})
  ">" ">"
}

/* Annotation syntax follows. */

void Annotation():
{}
{
    "@" ClassName() [ AnnotationMemberList() ]
}

void AnnotationMemberList():
{}
{
   "("
    ( LOOKAHEAD(<IDENTIFIER> "=")
      MemberValuePair() ( "," MemberValuePair() )*
    | [ ShorthandAnnotationValue() ]
    )
    ")"
}

void ShorthandAnnotationValue() #MemberValuePair:
{
    jjtThis.setImage("value");
    jjtThis.setShorthand();
}
{
    MemberValue()
}


void MemberValuePair():
{}
{
    <IDENTIFIER> { setLastTokenImage(jjtThis); } "=" MemberValue()
}

void MemberValue() #void:
{}
{
   Annotation()
 | MemberValueArrayInitializer()
 | ConditionalExpression() // Constant expression
}

void  MemberValueArrayInitializer():
{}
{
  "{" (MemberValue() ( LOOKAHEAD(2) "," MemberValue() )*)? [ "," ] "}"
}

/*
 * We use that ghost production to factorise the check for JDK >= 1.8.
 */
void TypeAnnotation() #void:
{}
{
    Annotation()
}


/* Annotation Types. */

void AnnotationTypeDeclaration():
{}
{
  "@" "interface" <IDENTIFIER> { setLastTokenImage(jjtThis); }
  AnnotationTypeBody()
}

void AnnotationTypeBody():
{}
{
  "{" ( AnnotationTypeMemberDeclaration() )* "}"
}

void AnnotationTypeMemberDeclaration() #void:
{}
{
 ModifierList()
 (
   LOOKAHEAD(Type() <IDENTIFIER> "(") AnnotationMethodDeclaration()
  |
   ClassOrInterfaceDeclaration()
  |
   LOOKAHEAD(3) EnumDeclaration()
  |
   AnnotationTypeDeclaration()
  |
   FieldDeclaration()
 )
 |
   ";" #EmptyDeclaration
}

void AnnotationMethodDeclaration() #MethodDeclaration:
{}
{
  Type()
  <IDENTIFIER> { setLastTokenImage(jjtThis); }
  ("(" ")") #FormalParameters
  [ Dims() ]
  [ DefaultValue() ] ";"
}

void DefaultValue():
{}
{
  "default" MemberValue()
}

void ModuleDeclaration():
{}
{
  AnnotationList()
  [LOOKAHEAD({isKeyword("open")}) <IDENTIFIER> {jjtThis.setOpen(true);}]
  LOOKAHEAD({isKeyword("module")}) <IDENTIFIER>
  ModuleName()
  "{" (ModuleDirective())* "}"
}

void ModuleDirective() #void:
{String packageName;}
{
    ( LOOKAHEAD({isKeyword("requires")}) <IDENTIFIER>
      [
        LOOKAHEAD({isKeyword("transitive")}) <IDENTIFIER> { jjtThis.setTransitive(); }
      |                                      "static"     { jjtThis.setStatic(); }
      ]
      ModuleName() ";" ) #ModuleRequiresDirective
  | ( LOOKAHEAD({isKeyword("exports")})  <IDENTIFIER> packageName=VoidNameNoLookahead() {jjtThis.setPackageName(packageName);} [ LOOKAHEAD({isKeyword("to")}) <IDENTIFIER> ModuleName() ("," ModuleName())* ] ";" ) #ModuleExportsDirective
  | ( LOOKAHEAD({isKeyword("opens")})    <IDENTIFIER> packageName=VoidNameNoLookahead() {jjtThis.setPackageName(packageName);} [ LOOKAHEAD({isKeyword("to")}) <IDENTIFIER> ModuleName() ("," ModuleName())* ] ";" ) #ModuleOpensDirective
  | ( LOOKAHEAD({isKeyword("uses")})     <IDENTIFIER> ClassName() ";" ) #ModuleUsesDirective
  | ( LOOKAHEAD({isKeyword("provides")}) <IDENTIFIER> ClassName() LOOKAHEAD({isKeyword("with")}) <IDENTIFIER> ClassName() ("," ClassName() )* ";" ) #ModuleProvidesDirective
}

void ModuleName():
{ String name; }
{
  name=VoidNameNoLookahead() { jjtThis.setImage(name); }
}

void AmbiguousName():
{ String name; }
{
  name=VoidName() { jjtThis.setImage(name); }
}

String VoidName() #void:
/*
 * A lookahead of 2 is required below since "Name" can be followed
 * by a ".*" when used in the context of an "ImportDeclaration",
 * or with "this" or "super" in PrimaryPrefix (AmbiguousName).
 */
{
  StringBuilder s = new StringBuilder();
  JavaccToken t;
}
{
  t=<IDENTIFIER>                    { s.append(t.getImage()); }
  ( LOOKAHEAD(2) "." t=<IDENTIFIER> { s.append('.').append(t.getImage()); }
  )*
  {return s.toString();}
}


String VoidNameNoLookahead() #void:
{
  StringBuilder s = new StringBuilder();
  JavaccToken t;
}
{
  t=<IDENTIFIER>       { s.append(t.getImage()); }
  ( "." t=<IDENTIFIER> { s.append('.').append(t.getImage()); } )*
  {return s.toString();}
}

// Produces a ClassOrInterfaceType, possibly with an ambiguous LHS
void ClassName() #void:
{}
{
    AmbiguousName() { forceTypeContext(); }
}

// This is used to get JJTree to generate a node.
// Variable references are always ambiguous
// when they're parsed, so they're not created
// normally by jjtree, but rather by the disambiguation
// hooks spread across the parser
//noinspection UnusedProduction
void VariableAccess(): {} { <IDENTIFIER> }
// those are created manually
void TypeExpression(): {} { <IDENTIFIER> }
void PatternExpression(): {} { <IDENTIFIER> }
void LocalClassStatement(): {} { TypeDeclaration() }<|MERGE_RESOLUTION|>--- conflicted
+++ resolved
@@ -339,122 +339,6 @@
    */
   private boolean inSwitchLabel = false;
 
-<<<<<<< HEAD
-=======
-  private void checkForSwitchRules() {
-    if (jdkVersion < 14) {
-      throwParseException("Switch rules in switch statements are only supported with Java >= 14");
-    }
-  }
-  private void checkForSwitchExpression() {
-    if (jdkVersion < 14) {
-      throwParseException("Switch expressions are only supported with Java >= 14");
-    }
-  }
-
-  private void checkForYieldStatement() {
-    if (jdkVersion < 14) {
-      throwParseException("Yield statements are only supported with Java >= 14");
-    }
-  }
-
-  private void checkForTextBlockLiteral() {
-    if (!(jdkVersion >= 15)) {
-      throwParseException("Text block literals are only supported with Java >= 15");
-    }
-  }
-
-  private void checkForNewStringSpaceEscape(String s) {
-    if (jdkVersion < 15 && s.contains("\\s") && !s.contains("\\\\s")) {
-      throwParseException("The escape sequence \"\\s\" is only supported with Java >= 15");
-    }
-  }
-
-  private void checkforBadInstanceOfPattern() {
-    if (jdkVersion < 16) {
-      throwParseException("Pattern Matching for instanceof is only supported with JDK >= 16");
-    }
-  }
-
-  private boolean isRecordTypeSupported() {
-    return jdkVersion >= 16;
-  }
-
-  private void checkForRecordType() {
-    if (!isRecordTypeSupported()) {
-      throwParseException("Records are only supported with JDK >= 16");
-    }
-  }
-
-  private void checkForLocalInterfaceOrEnumType() {
-      if (!isRecordTypeSupported()) {
-          throwParseException("Local interfaces and enums are only supported with JDK >= 16");
-      }
-  }
-
-  private boolean isSealedClassSupported() {
-      return jdkVersion >= 17;
-  }
-
-  private void checkForSealedClassUsage() {
-     if (!isSealedClassSupported()) {
-        throwParseException("Sealed Classes are only supported with JDK >= 17.");
-     }
-  }
-
-  private boolean isJEP406Supported() {
-    return (jdkVersion == 19 || jdkVersion == 20) && preview;
-  }
-
-  private void checkForPatternMatchingInSwitch() {
-    if (!isJEP406Supported()) {
-        throwParseException("Pattern Matching in Switch is only supported with JDK 19 Preview or JDK 20 Preview.");
-    }
-  }
-
-  private void checkForNullCaseLabel() {
-    if (!isJEP406Supported()) {
-        throwParseException("Null case labels in switch are only supported with JDK 19 Preview or JDK 20 Preview.");
-    }
-  }
-
-  private void checkForDefaultCaseLabel() {
-    if (!((jdkVersion == 19) && preview)) {
-        throwParseException("Default case labels in switch are only supported with JDK 19 Preview.");
-    }
-  }
-
-  private void checkForNullWithDefaultCaseLabel() {
-    if (!isJEP406Supported()) {
-        throwParseException("Null case labels with default in switch are only supported with JDK 19 Preview or JDK 20 Preview.");
-    }
-  }
-
-  private void checkForParenthesizedPattern() {
-    if (!((jdkVersion == 19 || jdkVersion == 20) && preview)) {
-        throwParseException("Parenthesized patterns are only supported with JDK 19 Preview or JDK 20 Preview.");
-    }
-  }
-
-  private void checkForGuard() {
-    if (!((jdkVersion == 19 || jdkVersion == 20) && preview)) {
-      throwParseException("Guards are only supported with JDK 19 Preview or JDK 20 Preview.");
-    }
-  }
-
-  private void checkForRecordPatterns() {
-    if (!((jdkVersion == 19 || jdkVersion == 20) && preview)) {
-      throwParseException("Record Patterns are only supported with JDK 19 Preview or JDK 20 Preview.");
-    }
-  }
-
-  private void checkForRecordPatternsEnhancedFor() {
-    if (!((jdkVersion == 20) && preview)) {
-      throwParseException("Record Patterns in enhanced for statements are only supported with JDK 20 Preview.");
-    }
-  }
-
->>>>>>> 2e0b6292
   // This is a semantic LOOKAHEAD to determine if we're dealing with an assert
   // Note that this can't be replaced with a syntactic lookahead
   // since "assert" isn't a string literal token
@@ -1858,27 +1742,17 @@
 {
     LOOKAHEAD((Annotation())* ReferenceType() "(") RecordPattern()
     | LOOKAHEAD("(") ParenthesizedPattern()
-<<<<<<< HEAD
-    | TypePattern() [ LOOKAHEAD({getToken(1).kind == SC_AND && jdkVersion < 19}) GuardedPatternCondition() #GuardedPattern(2) ]
-}
-
-void GuardedPatternCondition() #void:
-{}
-{
-    "&&" ConditionalAndExpression()
-=======
     | TypePattern()
->>>>>>> 2e0b6292
 }
 
 void ParenthesizedPattern() #void:
-{checkForParenthesizedPattern();}
+{}
 {
     "(" Pattern() ")" { AstImplUtil.bumpParenDepth((ASTPattern) jjtree.peekNode()); }
 }
 
 void TypePattern():
-{checkforBadInstanceOfPattern();}
+{}
 {
   LocalVarModifierList() FormalParamType() VariableDeclaratorId()
 }
@@ -1904,7 +1778,6 @@
 void InstanceOfExpression() #void:
 {}
 {
-<<<<<<< HEAD
   RelationalExpression() [
     ("instanceof"
         (
@@ -1912,13 +1785,6 @@
             | AnnotatedRefType() [
                   VariableDeclaratorId() #TypePattern(2)
                 | RecordStructurePattern() #RecordPattern(2)
-                  [ VariableDeclaratorId()
-                    {
-                        AbstractJavaNode id = jjtree.popNode();
-                        ASTRecordPattern pat = (ASTRecordPattern) jjtree.peekNode();
-                        pat.addChild(id, pat.getNumChildren());
-                    }
-                  ]
             ]
             | Pattern()
         )
@@ -1937,14 +1803,6 @@
         }
         {} // manipulate node before it is closed.
     ) #InfixExpression(2)
-=======
-  RelationalExpression()
-  [ "instanceof"
-      (
-        LOOKAHEAD(Pattern()) Pattern()
-        | (Annotation())* Type()
-      )
->>>>>>> 2e0b6292
   ]
 }
 
@@ -2619,19 +2477,15 @@
 void CaseLabelElement(ASTSwitchLabel label) #void:
 {}
 {
-<<<<<<< HEAD
-    "default" {label.setDefault();}
-=======
-    "default" {label.setDefault(); checkForDefaultCaseLabel();} // only valid in java-19-preview
+    "default" {label.setDefault();} // only valid in java-19-preview
     |
-    NullLiteral() {checkForNullCaseLabel();}
+    "null" #NullLiteral
         [
             // this lookahead is only required to allow parsing java-19-preview code
             // since java-20-preview, combining null is only allowed with default
             LOOKAHEAD(2)
-            "," "default" {label.setDefault(); checkForNullWithDefaultCaseLabel();}
+            "," "default" {label.setDefault();}
         ]
->>>>>>> 2e0b6292
     |
     LOOKAHEAD(Pattern()) Pattern() {
         AbstractJavaNode top = jjtree.popNode();
@@ -2639,11 +2493,7 @@
         jjtree.pushNode(top);
     } ( LOOKAHEAD({isKeyword("when")}) Guard() )*
     |
-<<<<<<< HEAD
     ConditionalExpression()
-=======
-    ConditionalExpression() #Expression
->>>>>>> 2e0b6292
 }
 
 void Guard() #SwitchGuard:
@@ -2694,15 +2544,9 @@
 {
   t="for" "("
 (
-<<<<<<< HEAD
-      LOOKAHEAD(LocalVariableDeclaration() ":")
-      (LocalVariableDeclaration() ":" Expression() ")" Statement() { jjtThis.setFirstToken(t); }) #ForeachStatement
+      LOOKAHEAD(EnhancedForDeclaration() ":")
+      (EnhancedForDeclaration() ":" Expression() ")" Statement() { jjtThis.setFirstToken(t); }) #ForeachStatement
 | (
-=======
-      LOOKAHEAD(EnhancedForDeclaration() ":")
-      EnhancedForDeclaration() ":" Expression()
-|
->>>>>>> 2e0b6292
   [ ForInit() ] ";"
   [ Expression() ] ";"
   [ ForUpdate() ]
@@ -2713,10 +2557,10 @@
 }
 
 void EnhancedForDeclaration() #void:
-{checkForBadJDK15ForLoopSyntaxArgumentsUsage();}
+{}
 {
       LOOKAHEAD(LocalVariableDeclaration()) LocalVariableDeclaration()
-    | {checkForRecordPatternsEnhancedFor();} RecordPattern()
+    | RecordPattern()
 }
 
 void ForInit() :
