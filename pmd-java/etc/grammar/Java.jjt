/**
<<<<<<< HEAD
 * Change expression, type and annotation grammar to remove unnecessary nodes,
 * eliminate some inconsistencies, and most importantly have an expressive tree
 * for primary expressions. Expressions and types now appear to be left-recursive.
 * This also introduces AmbiguousName, which are pushed only in syntactically
 * ambiguous contexts: https://docs.oracle.com/javase/specs/jls/se9/html/jls-6.html#jls-6.5.1
 *
 * Those are the first grammar changes for 7.0.0.
 * Refs:
 *   #1661 [java] About operator nodes
 *   #1367 [java] Parsing error on annotated subclass
 *   #1150 [java] ClassOrInterfaceType AST improvements
 *   #1019 [java] Breaking Java Grammar changes for PMD 7.0.0
 *   #997  [java] Java8 parsing corner case with annotated array types
 *   #910  [java] AST inconsistency between primitive and reference type arrays
 *   #497  [java] RFC: new layer of abstraction atop PrimaryExpressions
 * Clément Fournier 04/2019
=======
 * Fix #1848 Local classes should preserve their modifiers
 * Clément Fournier 05/2019
>>>>>>> 2bcb8dcf
 *====================================================================
 * Add support for Java 12 switch expressions and switch rules.
 * Andreas Dangel, Clément Fournier 03/2019
 *====================================================================
 * Add support for Java 10 Local Variable Type Inference
 * See #743. In Java 10 mode, "var" as local variable type is handled special.
 * Andreas Dangel 04/2018
 *====================================================================
 * Fixes #888 [java] ParseException occurs with valid '<>' in Java 1.8 mode
 * Juan Martin Sotuyo Dodero 01/2018
 *====================================================================
 * Fixes #793 [java] Parser error with private method in nested classes in interfaces
 * Andreas Dangel 12/2017
 *====================================================================
 * Add support for Java 9 changes:
 * Private interface methods are only allowed with java9.
 * A single underscore "_" is an invalid identifier in java9.
 * Diamond operator for anonymous classes is only allowed with java9.
 * Add support for module-info.java.
 * Allow more concise try-with-resources statements with java9.
 * Andreas Dangel 09/2017
 *====================================================================
 * Add support for new Java 8 annotation locations.
 * Bugs #414, #415, #417
 * @Snap252 06/2017
 *====================================================================
 * Allow empty statements (";") between package, import
 * and type declarations.
 * Bug #378
 * Andreas Dangel 05/2017
 *====================================================================
 * Allow method references to specify generics also for
 * constructor references ("new").
 * Bug #309
 * Andreas Dangel 03/2017
 *====================================================================
 * Provide a better fix for CastExpression, getting rid of most hacks.
 * Bug #257
 *
 * Juan Martin Sotuyo Dodero 02/2017
 *====================================================================
 * Allow local classes to carry more than one annotation.
 * Bug #208
 *
 * Juan Martin Sotuyo Dodero 01/2017
 *====================================================================
 * Change lookahead for AnnotationMethodDeclaration in AnnotationTypeMemberDeclaration.
 * Bug #206
 *
 * Juan Martin Sotuyo Dodero 01/2017
 *====================================================================
 * Allow method references to specify generics.
 * Bug #207
 *
 * Juan Martin Sotuyo Dodero 01/2017
 *====================================================================
 * Simplify VariableDeclaratorId, forbidding illegal sequences such as
 * this[] and MyClass.this[]
 *
 * Juan Martin Sotuyo Dodero 10/2016
 *====================================================================
 * Improve lambda detection in PrimaryPrefix to improve parsing performance.
 *
 * Juan Martin Sotuyo Dodero 10/2016
 *====================================================================
 * Fix for regression introduced in previous changeset.
 * The syntactic lookahead was not properly handled by javacc,
 * so it was converted to a semantic one
 * Bug #1530
 *
 * Juan Martin Sotuyo Dodero 10/2016
 *====================================================================
 * Fix for an expression within an additive expression that was
 * wrongly taken as a cast expression.
 * Bug #1484
 *
 * Andreas Dangel 05/2016
 *====================================================================
 * Fix for Lambda expression with one variable
 * Bug #1470
 *
 * Andreas Dangel 04/2016
 *====================================================================
 * Added support for explicit receiver parameters.
 * Bug #1455
 *
 * Andreas Dangel 01/2016
 *====================================================================
 * Added capability for Tracking Tokens.
 *
 * Amit Kumar Prasad 10/2015
 *====================================================================
 * Fix for Cast Expression not detected properly in Return statements
 * Bug #1429
 *
 * Andreas Dangel 10/2015
 *====================================================================
 * Fix for Lambda expressions without variables.
 *
 * Andreas Dangel 11/2014
 *====================================================================
 * Fix for Lambda expressions with two or three variables.
 *
 * Andreas Dangel 07/2014
 *====================================================================
 * Added support for Java 8 language constructs.
 *
 * Andreas Dangel 01/2014
 * ===================================================================
 * Fix ForStatement to allow Annotations within the initializer.
 *
 * Andreas Dangel 01/2013
 * ===================================================================
 * Fix wrong consumption of modifiers (e.g. "final") in a for-each loop.
 * Check for wrong java usage when catching multiple exceptions.
 *
 * Andreas Dangel 12/2012
 * ===================================================================
 * Enhance grammar to use LocalVariableDeclaration in a for-each loop.
 * This enhances the symbol table to recognize variables declared in such
 * a for-each loop.
 *
 * Andreas Dangel 10/2012
 * ===================================================================
 * Fix parser problem #3530124 with generics
 *
 * Modified the grammar, so that the different usages of generics work.
 * Adjusted the rules, that use "super", as super is no longer a PrimarySuffix.
 * It's now either a ExplicitConstructorInvocation or a PrimaryPrefix.
 * See also test case ParserCornersTest/testParsersCases
 *
 * Andreas Dangel 05/2012
 * ===================================================================
 * Added support for Java 7 language constructs
 *
 * Dinesh Bolkensteyn (SonarSource), 10/2011
 * ===================================================================
 * Changed the CastLookahead production to use 3 lookaheads for primitive types as suggested by Andreas Dangel
 *
 * Brian Remedios 07/2011
 * ===================================================================
 * Added in support for assert as a name using lookaheads
 *
 * Tom Copeland, 09/03
 * ===================================================================
 * Copied over the changes made by Andrea Gini and Marco Savard to
 * support JDK 1.4 language constructs, i.e., asserts.
 * See the java1_4c.jj distributed in the javacc2.1/examples/JavaGrammers directory.
 * Made numerous other modifications to support PMD.
 *
 * Tom Copeland, 6/02
 * ===================================================================
 * This file is a modified version of one originally found in the
 * VTransformer Examples directory of JavaCC1_1. It has been
 * modified to accept Java source code for Java 1.2. Basically,
 * this means a new key word was added, 'strictfp', and that keyword
 * added to the appropriate productions and LOOKAHEADs (where other,
 * similar keywords are listed as possible choices). This involved
 * changing 11 lines.
 *
 * Some other minor changes were made, which can be found by doing
 * a search on 'DW, 7/99'.
 *
 * The goal of this effort was for the grammar to be able to parse
 * any legal Java 1.2 source code. It does not reject all illegal
 * cases, but neither did the original. Plus, when it comes to
 * the new 'strictfp' keyword, the Java Compiler from Sun (JDK1.2.1)
 * also does not reject all illegal cases, as defined by the
 * "Updates" document found at
 *       http://java.sun.com/docs/books/jls/strictfp-changes.pdf
 * (see the testcases.txt file for details).
 *
 * David Williams, 7/99
 * ===================================================================
 *
 *
 * Copyright (C) 1996, 1997 Sun Microsystems Inc.
 *
 * Use of this file and the system it is part of is constrained by the
 * file COPYRIGHT in the root directory of this system.  You may, however,
 * make any modifications you wish to this file.
 *
 * Java files generated by running JavaCC on this file (or modified versions
 * of this file) may be used in exactly the same manner as Java files
 * generated from any grammar developed by you.
 *
 * Author: Sriram Sankar
 * Date: 3/5/97
 *
 * This file contains a Java grammar and actions that implement a front-end.
 */

options {
  JAVA_UNICODE_ESCAPE = true;
  CACHE_TOKENS = true;
  STATIC = false;
  USER_CHAR_STREAM = true;
  JDK_VERSION = "1.5";
  
  MULTI = true;
  VISITOR = true;
  NODE_USES_PARSER = true;
  TRACK_TOKENS = true;
  NODE_PACKAGE="net.sourceforge.pmd.lang.java.ast";

  //DEBUG_PARSER = true;
  //DEBUG_LOOKAHEAD = true;
}

PARSER_BEGIN(JavaParser)
package net.sourceforge.pmd.lang.java.ast;
import java.util.ArrayList;
import java.util.List;
import java.util.Map;
import net.sourceforge.pmd.lang.ast.CharStream;
import net.sourceforge.pmd.lang.ast.TokenMgrError;
import net.sourceforge.pmd.lang.ast.Node;

public class JavaParser {

  private int jdkVersion = 0;

  public void setJdkVersion(int jdkVersion) {
   this.jdkVersion = jdkVersion;
  }

  private void throwParseException(String message) {
    int line = -1;
    int col = -1;
    if (jj_lastpos != null) {
      line = jj_lastpos.beginLine;
      col = jj_lastpos.beginColumn;
    }
    throw new ParseException("Line " + line + ", Column " + col + ": " + message);
  }

  private void checkForBadAssertUsage(String in, String usage) {
    if (jdkVersion > 3 && in.equals("assert")) {
      throwParseException("Can't use 'assert' as " + usage + " when running in JDK 1.4 mode!");
    }
  }

  private void checkForBadStaticImportUsage() {
    if (jdkVersion < 5) {
      throwParseException("Can't use static imports when running in JDK 1.4 mode!");
    }
  }

  private void checkForBadAnnotationUsage() {
    if (jdkVersion < 5) {
      throwParseException("Can't use annotations when running in JDK 1.4 mode!");
    }
  }

  private void checkForBadGenericsUsage() {
    if (jdkVersion < 5) {
      throwParseException("Can't use generics unless running in JDK 1.5 mode!");
    }
  }

  private void checkForBadVariableArgumentsUsage() {
    if (jdkVersion < 5) {
      throwParseException("Can't use variable arguments (varargs) when running in JDK 1.4 mode!");
    }
  }

  private void checkForBadJDK15ForLoopSyntaxArgumentsUsage() {
    if (jdkVersion < 5) {
      throwParseException("Can't use JDK 1.5 for loop syntax when running in JDK 1.4 mode!");
    }
  }

  private void checkForBadEnumUsage(String in, String usage) {
    if (jdkVersion >= 5 && in.equals("enum")) {
      throwParseException("Can't use 'enum' as " + usage + " when running in JDK 1.5 mode!");
    }
  }

  private void checkForBadHexFloatingPointLiteral() {
    if (jdkVersion < 5) {
      throwParseException("Can't use hexadecimal floating point literals in pre-JDK 1.5 target");
    }
  }
  
  private void checkForBadNumericalLiteralslUsage(Token token) {
    if (jdkVersion < 7) {
      if (token.image.contains("_")) {
        throwParseException("Can't use underscores in numerical literals when running in JDK inferior to 1.7 mode!");
      }
      	
      if (token.image.startsWith("0b") || token.image.startsWith("0B")) {
        throwParseException("Can't use binary numerical literals when running in JDK inferior to 1.7 mode!");	
      }
    }
  }
  
  private void checkForBadDiamondUsage() {
  	if (jdkVersion < 7) {
      throwParseException("Cannot use the diamond generic notation when running in JDK inferior to 1.7 mode!");
  	}
  }
  
  private void checkForBadTryWithResourcesUsage() {
  	if (jdkVersion < 7) {
      throwParseException("Cannot use the try-with-resources notation when running in JDK inferior to 1.7 mode!");
  	}
  }

  private void checkForBadMultipleExceptionsCatching() {
  	if (jdkVersion < 7) {
      throwParseException("Cannot catch multiple exceptions when running in JDK inferior to 1.7 mode!");
  	}
  }

  private void checkForBadLambdaUsage() {
    if (jdkVersion < 8) {
      throwParseException("Cannot use lambda expressions when running in JDK inferior to 1.8 mode!");
    }
  }
  private void checkForBadMethodReferenceUsage() {
    if (jdkVersion < 8) {
      throwParseException("Cannot use method references when running in JDK inferior to 1.8 mode!");
    }
  }
  private void checkForBadDefaultImplementationUsage() {
    if (jdkVersion < 8) {
      throwParseException("Cannot use default implementations in interfaces when running in JDK inferior to 1.8 mode!");
    }
  }
  private void checkForBadIntersectionTypesInCasts() {
    if (jdkVersion < 8) {
      throwParseException("Cannot use intersection types in casts when running in JDK inferior to 1.8 mode!");
    }
  }
  private void checkForBadTypeAnnotations() {
    if (jdkVersion < 8) {
      throwParseException("Cannot use type annotations when running in JDK inferior to 1.8 mode!");
    }
  }
  private void checkforBadExplicitReceiverParameter() {
    if (jdkVersion < 8) {
      throwParseException("Cannot use explicit receiver parameters when running in JDK inferior to 1.8 mode!");
    }
  }
  private void checkForBadAnonymousDiamondUsage() {
    if (jdkVersion < 9) {
      Node node = jjtree.peekNode();
      if (node instanceof ASTConstructorCall) {
        ASTConstructorCall expr = (ASTConstructorCall) node;
        ASTTypeArguments types = expr.getTypeNode().getTypeArguments();
        if (expr.isAnonymousClass() && types != null && types.isDiamond()) {
          throwParseException("Cannot use '<>' with anonymous inner classes when running in JDK inferior to 9 mode!");
        }
      }
    }
  }
  /**
   * Keeps track whether we are dealing with an interface or not. Needed since the tree is
   * is not fully constructed yet, when we check for private interface methods.
   * The flag is updated, if entering ClassOrInterfaceDeclaration and reset when leaving.
   * The flag is also reset, if entering a anonymous inner class or enums.
   */
  private boolean inInterface = false;
  private void checkForBadPrivateInterfaceMethod(ASTMethodDeclaration node) {
    if (jdkVersion < 9 && inInterface && node.isPrivate()) {
      throwParseException("Cannot use private interface methods when running in JDK inferior to 9 mode!");
    }
  }
  private void checkForBadIdentifier(String image) {
    if (jdkVersion >= 9 && "_".equals(image)) {
      throwParseException("With JDK 9, '_' is a keyword, and may not be used as an identifier!");
    }
  }
  private void checkForBadModuleUsage() {
    if (jdkVersion < 9) {
      throwParseException("Cannot use module declaration when running in JDK inferior to 9 mode!");
    }
  }
  private void checkForBadConciseTryWithResourcesUsage() {
    Node top = jjtree.peekNode();
    if (!(top instanceof ASTFieldAccess || top instanceof ASTVariableReference)) {
      throwParseException("Expected a variable access, but was a " + top.getXPathNodeName());
    }

    if (jdkVersion < 9) {
      throwParseException("Cannot use concise try-with-resources when running in JDK inferior to 9 mode!");
    }
  }
  private void checkForBadTypeIdentifierUsage(String image) {
    if (jdkVersion >= 10 && "var".equals(image)) {
      throwParseException("With JDK 10, 'var' is a restricted local variable type and cannot be used for type declarations!");
    }
  }
  private void checkForMultipleCaseLabels() {
    if (jdkVersion < 12) {
      throwParseException("Multiple case labels in switch statements are only supported with Java 12");
    }
  }
  /**
   * Keeps track during tree construction, whether we are currently building a switch label.
   * A switch label must not contain a LambdaExpression.
   * Unfortunately, we have added LambdaExpression as part of PrimaryPrefix, which is wrong.
   * To keep compatibility, this flag is used, whether a LambdaExpression should be parsed
   * in PrimaryPrefix.
   * See also comment at #Expression().
   */
  private boolean inSwitchLabel = false;
  private void checkForSwitchRules() {
    if (jdkVersion < 12) {
      throwParseException("Switch rules in switch statements are only supported with Java 12");
    }
  }
  private void checkForSwitchExpression() {
    if (jdkVersion < 12) {
      throwParseException("Switch expressions are only supported with Java 12");
    }
  }

  private void checkForBreakExpression() {
    if (jdkVersion < 12) {
      throwParseException("Expressions in break statements are only supported with Java 12");
    }
  }

  // This is a semantic LOOKAHEAD to determine if we're dealing with an assert
  // Note that this can't be replaced with a syntactic lookahead
  // since "assert" isn't a string literal token
  private boolean isNextTokenAnAssert() {
    if (jdkVersion <= 3) {
      return false;
    }
    
    return getToken(1).image.equals("assert");
  }

  private boolean isPrecededByComment(Token tok) {
      boolean res = false;
      while (!res && tok.specialToken != null) {
          tok = tok.specialToken;
          res = tok.kind == SINGLE_LINE_COMMENT ||
                tok.kind == FORMAL_COMMENT ||
                tok.kind == MULTI_LINE_COMMENT;
      }
      return res;
  }

  /**
   * Semantic lookahead to check if the next identifier is a
   * specific restricted keyword.
   */
  private boolean isKeyword(String keyword) {
    return getToken(1).kind == IDENTIFIER && getToken(1).image.equals(keyword);
  }

  private boolean shouldStartStatementInSwitch() {
    switch (getToken(1).kind) {
        case _DEFAULT:
        case CASE:
        case RBRACE:
            return false;
        default:
            return true;
    }
  }

  public Map<Integer, String> getSuppressMap() {
    return token_source.getSuppressMap();
  }

  public void setSuppressMarker(String marker) {
    token_source.setSuppressMarker(marker);
  }

  private void setLastTokenImage(JavaNode node) {
    node.setImage(getToken(0).getImage());
  }

  private void forceExprContext() {
       Node top = jjtree.peekNode();

       if (top instanceof ASTAmbiguousName) {
           // see doc on the method
           Node replacement = ((ASTAmbiguousName) top).forceExprContext();
           jjtree.popNode();
           jjtree.pushNode(replacement);
       }
  }

  private void forceTypeContext() {
       Node top = jjtree.peekNode();

       if (top instanceof ASTAmbiguousName) {
           // see doc on the method
           Node replacement = ((ASTAmbiguousName) top).forceTypeContext();
           jjtree.popNode();
           jjtree.pushNode(replacement);
       }
  }

}
PARSER_END(JavaParser)

TOKEN_MGR_DECLS :
{
    protected List<Comment> comments = new ArrayList<Comment>();
}

/* WHITE SPACE */

SPECIAL_TOKEN :
{
  " " | "\t" | "\n" | "\r" | "\f"
}

SPECIAL_TOKEN :
{
< SINGLE_LINE_COMMENT: "//"(~["\n","\r"])* ("\n"|"\r"|"\r\n")? >
    {
        int startOfNOPMD = matchedToken.image.indexOf(suppressMarker);
        if (startOfNOPMD != -1) {
            suppressMap.put(matchedToken.beginLine, matchedToken.image.substring(startOfNOPMD + suppressMarker.length()));
        }
        comments.add(new SingleLineComment(matchedToken));
    }
}

/* COMMENTS */

MORE :
{
  <"/**" ~["/"]> { input_stream.backup(1); } : IN_FORMAL_COMMENT
|
  "/*" : IN_MULTI_LINE_COMMENT
}

<IN_FORMAL_COMMENT>
SPECIAL_TOKEN :
{
  <FORMAL_COMMENT: "*/" > { comments.add(new FormalComment(matchedToken)); } : DEFAULT
}

<IN_MULTI_LINE_COMMENT>
SPECIAL_TOKEN :
{
  <MULTI_LINE_COMMENT: "*/" > { comments.add(new MultiLineComment(matchedToken)); } : DEFAULT
}

<IN_FORMAL_COMMENT,IN_MULTI_LINE_COMMENT>
MORE :
{
  < ~[] >
}

/* RESERVED WORDS AND LITERALS */

TOKEN :
{
  < ABSTRACT: "abstract" >
| < BOOLEAN: "boolean" >
| < BREAK: "break" >
| < BYTE: "byte" >
| < CASE: "case" >
| < CATCH: "catch" >
| < CHAR: "char" >
| < CLASS: "class" >
| < CONST: "const" >
| < CONTINUE: "continue" >
| < _DEFAULT: "default" >
| < DO: "do" >
| < DOUBLE: "double" >
| < ELSE: "else" >
| < EXTENDS: "extends" >
| < FALSE: "false" >
| < FINAL: "final" >
| < FINALLY: "finally" >
| < FLOAT: "float" >
| < FOR: "for" >
| < GOTO: "goto" >
| < IF: "if" >
| < IMPLEMENTS: "implements" >
| < IMPORT: "import" >
| < INSTANCEOF: "instanceof" >
| < INT: "int" >
| < INTERFACE: "interface" >
| < LONG: "long" >
| < NATIVE: "native" >
| < NEW: "new" >
| < NULL: "null" >
| < PACKAGE: "package">
| < PRIVATE: "private" >
| < PROTECTED: "protected" >
| < PUBLIC: "public" >
| < RETURN: "return" >
| < SHORT: "short" >
| < STATIC: "static" >
| < SUPER: "super" >
| < SWITCH: "switch" >
| < SYNCHRONIZED: "synchronized" >
| < THIS: "this" >
| < THROW: "throw" >
| < THROWS: "throws" >
| < TRANSIENT: "transient" >
| < TRUE: "true" >
| < TRY: "try" >
| < VOID: "void" >
| < VOLATILE: "volatile" >
| < WHILE: "while" >
| < STRICTFP: "strictfp" >
}


/* Restricted Keywords */
// Note: These are commented out, since these keywords
// can still be used as identifiers.
// see isKeyword() semantic lookup
/*
TOKEN :
{
  < OPEN: "open" >
| < MODULE: "module" >
| < REQUIRES: "requires" >
| < TRANSITIVE: "transitive" >
| < EXPORTS: "exports" >
| < OPENS: "opens" >
| < TO: "to" >
| < USES: "uses" >
| < PROVIDES: "provides" >
| < WITH: "with" >
}
*/

/* LITERALS */

TOKEN :
{
  < INTEGER_LITERAL:
        <DECIMAL_LITERAL> (["l","L"])?
      | <HEX_LITERAL> (["l","L"])?
      | <BINARY_LITERAL> (["l","L"])?
      | <OCTAL_LITERAL> (["l","L"])?
  >
|
  < #DECIMAL_LITERAL: (["0"-"9"]((["0"-"9","_"])*["0"-"9"])?) >
|
  < #HEX_LITERAL: "0" ["x","X"] (["0"-"9","a"-"f","A"-"F"]((["0"-"9","a"-"f","A"-"F","_"])*["0"-"9","a"-"f","A"-"F"])?) >
|
  < #BINARY_LITERAL: "0" ["b","B"] (["0","1"]((["0","1","_"])*["0","1"])?) >
|
  < #OCTAL_LITERAL: "0" (["0"-"7"]((["0"-"7","_"])*["0"-"7"])?) >
|
  < FLOATING_POINT_LITERAL:
        (["0"-"9"]((["0"-"9","_"])*["0"-"9"])?) "." (["0"-"9"]((["0"-"9","_"])*["0"-"9"])?)? (<EXPONENT>)? (["f","F","d","D"])?
      | "." (["0"-"9"]((["0"-"9","_"])*["0"-"9"])?) (<EXPONENT>)? (["f","F","d","D"])?
      | (["0"-"9"]((["0"-"9","_"])*["0"-"9"])?) <EXPONENT> (["f","F","d","D"])?
      | (["0"-"9"]((["0"-"9","_"])*["0"-"9"])?) (<EXPONENT>)? ["f","F","d","D"]
  >
|
  < HEX_FLOATING_POINT_LITERAL:
      (<HEX_LITERAL> (".")? | "0" ["x","X"] (["0"-"9","a"-"f","A"-"F"]((["0"-"9","a"-"f","A"-"F","_"])*["0"-"9","a"-"f","A"-"F"])?)? "." (["0"-"9","a"-"f","A"-"F"]((["0"-"9","a"-"f","A"-"F","_"])*["0"-"9","a"-"f","A"-"F"])?)) ["p","P"] (["+","-"])? (["0"-"9"]((["0"-"9","_"])*["0"-"9"])?) (["f","F","d","D"])?
  >
|
  < #EXPONENT: ["e","E"] (["+","-"])? (["0"-"9"]((["0"-"9","_"])*["0"-"9"])?) >
|
  < CHARACTER_LITERAL:
      "'"
      (   (~["'","\\","\n","\r"])
        | ("\\"
            ( ["n","t","b","r","f","\\","'","\""]
            | ["0"-"7"] ( ["0"-"7"] )?
            | ["0"-"3"] ["0"-"7"] ["0"-"7"]
            )
          )
      )
      "'"
  >
|
  < STRING_LITERAL:
      "\""
      (   (~["\"","\\","\n","\r"])
        | ("\\"
            ( ["n","t","b","r","f","\\","'","\""]
            | ["0"-"7"] ( ["0"-"7"] )?
            | ["0"-"3"] ["0"-"7"] ["0"-"7"]
            )
          )
      )*
      "\""
  >
}

/* IDENTIFIERS */

TOKEN :
{
  < IDENTIFIER: <LETTER> (<PART_LETTER>)* >
|
  < #LETTER:
      [  // all chars for which Character.isJavaIdentifierStart is true
         "$",
         "A"-"Z",
         "_",
         "a"-"z",
         "\u00a2"-"\u00a5",
         "\u00aa",
         "\u00b5",
         "\u00ba",
         "\u00c0"-"\u00d6",
         "\u00d8"-"\u00f6",
         "\u00f8"-"\u02c1",
         "\u02c6"-"\u02d1",
         "\u02e0"-"\u02e4",
         "\u02ec",
         "\u02ee",
         "\u0370"-"\u0374",
         "\u0376"-"\u0377",
         "\u037a"-"\u037d",
         "\u037f",
         "\u0386",
         "\u0388"-"\u038a",
         "\u038c",
         "\u038e"-"\u03a1",
         "\u03a3"-"\u03f5",
         "\u03f7"-"\u0481",
         "\u048a"-"\u052f",
         "\u0531"-"\u0556",
         "\u0559",
         "\u0561"-"\u0587",
         "\u058f",
         "\u05d0"-"\u05ea",
         "\u05f0"-"\u05f2",
         "\u060b",
         "\u0620"-"\u064a",
         "\u066e"-"\u066f",
         "\u0671"-"\u06d3",
         "\u06d5",
         "\u06e5"-"\u06e6",
         "\u06ee"-"\u06ef",
         "\u06fa"-"\u06fc",
         "\u06ff",
         "\u0710",
         "\u0712"-"\u072f",
         "\u074d"-"\u07a5",
         "\u07b1",
         "\u07ca"-"\u07ea",
         "\u07f4"-"\u07f5",
         "\u07fa",
         "\u0800"-"\u0815",
         "\u081a",
         "\u0824",
         "\u0828",
         "\u0840"-"\u0858",
         "\u08a0"-"\u08b4",
         "\u0904"-"\u0939",
         "\u093d",
         "\u0950",
         "\u0958"-"\u0961",
         "\u0971"-"\u0980",
         "\u0985"-"\u098c",
         "\u098f"-"\u0990",
         "\u0993"-"\u09a8",
         "\u09aa"-"\u09b0",
         "\u09b2",
         "\u09b6"-"\u09b9",
         "\u09bd",
         "\u09ce",
         "\u09dc"-"\u09dd",
         "\u09df"-"\u09e1",
         "\u09f0"-"\u09f3",
         "\u09fb",
         "\u0a05"-"\u0a0a",
         "\u0a0f"-"\u0a10",
         "\u0a13"-"\u0a28",
         "\u0a2a"-"\u0a30",
         "\u0a32"-"\u0a33",
         "\u0a35"-"\u0a36",
         "\u0a38"-"\u0a39",
         "\u0a59"-"\u0a5c",
         "\u0a5e",
         "\u0a72"-"\u0a74",
         "\u0a85"-"\u0a8d",
         "\u0a8f"-"\u0a91",
         "\u0a93"-"\u0aa8",
         "\u0aaa"-"\u0ab0",
         "\u0ab2"-"\u0ab3",
         "\u0ab5"-"\u0ab9",
         "\u0abd",
         "\u0ad0",
         "\u0ae0"-"\u0ae1",
         "\u0af1",
         "\u0af9",
         "\u0b05"-"\u0b0c",
         "\u0b0f"-"\u0b10",
         "\u0b13"-"\u0b28",
         "\u0b2a"-"\u0b30",
         "\u0b32"-"\u0b33",
         "\u0b35"-"\u0b39",
         "\u0b3d",
         "\u0b5c"-"\u0b5d",
         "\u0b5f"-"\u0b61",
         "\u0b71",
         "\u0b83",
         "\u0b85"-"\u0b8a",
         "\u0b8e"-"\u0b90",
         "\u0b92"-"\u0b95",
         "\u0b99"-"\u0b9a",
         "\u0b9c",
         "\u0b9e"-"\u0b9f",
         "\u0ba3"-"\u0ba4",
         "\u0ba8"-"\u0baa",
         "\u0bae"-"\u0bb9",
         "\u0bd0",
         "\u0bf9",
         "\u0c05"-"\u0c0c",
         "\u0c0e"-"\u0c10",
         "\u0c12"-"\u0c28",
         "\u0c2a"-"\u0c39",
         "\u0c3d",
         "\u0c58"-"\u0c5a",
         "\u0c60"-"\u0c61",
         "\u0c85"-"\u0c8c",
         "\u0c8e"-"\u0c90",
         "\u0c92"-"\u0ca8",
         "\u0caa"-"\u0cb3",
         "\u0cb5"-"\u0cb9",
         "\u0cbd",
         "\u0cde",
         "\u0ce0"-"\u0ce1",
         "\u0cf1"-"\u0cf2",
         "\u0d05"-"\u0d0c",
         "\u0d0e"-"\u0d10",
         "\u0d12"-"\u0d3a",
         "\u0d3d",
         "\u0d4e",
         "\u0d5f"-"\u0d61",
         "\u0d7a"-"\u0d7f",
         "\u0d85"-"\u0d96",
         "\u0d9a"-"\u0db1",
         "\u0db3"-"\u0dbb",
         "\u0dbd",
         "\u0dc0"-"\u0dc6",
         "\u0e01"-"\u0e30",
         "\u0e32"-"\u0e33",
         "\u0e3f"-"\u0e46",
         "\u0e81"-"\u0e82",
         "\u0e84",
         "\u0e87"-"\u0e88",
         "\u0e8a",
         "\u0e8d",
         "\u0e94"-"\u0e97",
         "\u0e99"-"\u0e9f",
         "\u0ea1"-"\u0ea3",
         "\u0ea5",
         "\u0ea7",
         "\u0eaa"-"\u0eab",
         "\u0ead"-"\u0eb0",
         "\u0eb2"-"\u0eb3",
         "\u0ebd",
         "\u0ec0"-"\u0ec4",
         "\u0ec6",
         "\u0edc"-"\u0edf",
         "\u0f00",
         "\u0f40"-"\u0f47",
         "\u0f49"-"\u0f6c",
         "\u0f88"-"\u0f8c",
         "\u1000"-"\u102a",
         "\u103f",
         "\u1050"-"\u1055",
         "\u105a"-"\u105d",
         "\u1061",
         "\u1065"-"\u1066",
         "\u106e"-"\u1070",
         "\u1075"-"\u1081",
         "\u108e",
         "\u10a0"-"\u10c5",
         "\u10c7",
         "\u10cd",
         "\u10d0"-"\u10fa",
         "\u10fc"-"\u1248",
         "\u124a"-"\u124d",
         "\u1250"-"\u1256",
         "\u1258",
         "\u125a"-"\u125d",
         "\u1260"-"\u1288",
         "\u128a"-"\u128d",
         "\u1290"-"\u12b0",
         "\u12b2"-"\u12b5",
         "\u12b8"-"\u12be",
         "\u12c0",
         "\u12c2"-"\u12c5",
         "\u12c8"-"\u12d6",
         "\u12d8"-"\u1310",
         "\u1312"-"\u1315",
         "\u1318"-"\u135a",
         "\u1380"-"\u138f",
         "\u13a0"-"\u13f5",
         "\u13f8"-"\u13fd",
         "\u1401"-"\u166c",
         "\u166f"-"\u167f",
         "\u1681"-"\u169a",
         "\u16a0"-"\u16ea",
         "\u16ee"-"\u16f8",
         "\u1700"-"\u170c",
         "\u170e"-"\u1711",
         "\u1720"-"\u1731",
         "\u1740"-"\u1751",
         "\u1760"-"\u176c",
         "\u176e"-"\u1770",
         "\u1780"-"\u17b3",
         "\u17d7",
         "\u17db"-"\u17dc",
         "\u1820"-"\u1877",
         "\u1880"-"\u18a8",
         "\u18aa",
         "\u18b0"-"\u18f5",
         "\u1900"-"\u191e",
         "\u1950"-"\u196d",
         "\u1970"-"\u1974",
         "\u1980"-"\u19ab",
         "\u19b0"-"\u19c9",
         "\u1a00"-"\u1a16",
         "\u1a20"-"\u1a54",
         "\u1aa7",
         "\u1b05"-"\u1b33",
         "\u1b45"-"\u1b4b",
         "\u1b83"-"\u1ba0",
         "\u1bae"-"\u1baf",
         "\u1bba"-"\u1be5",
         "\u1c00"-"\u1c23",
         "\u1c4d"-"\u1c4f",
         "\u1c5a"-"\u1c7d",
         "\u1ce9"-"\u1cec",
         "\u1cee"-"\u1cf1",
         "\u1cf5"-"\u1cf6",
         "\u1d00"-"\u1dbf",
         "\u1e00"-"\u1f15",
         "\u1f18"-"\u1f1d",
         "\u1f20"-"\u1f45",
         "\u1f48"-"\u1f4d",
         "\u1f50"-"\u1f57",
         "\u1f59",
         "\u1f5b",
         "\u1f5d",
         "\u1f5f"-"\u1f7d",
         "\u1f80"-"\u1fb4",
         "\u1fb6"-"\u1fbc",
         "\u1fbe",
         "\u1fc2"-"\u1fc4",
         "\u1fc6"-"\u1fcc",
         "\u1fd0"-"\u1fd3",
         "\u1fd6"-"\u1fdb",
         "\u1fe0"-"\u1fec",
         "\u1ff2"-"\u1ff4",
         "\u1ff6"-"\u1ffc",
         "\u203f"-"\u2040",
         "\u2054",
         "\u2071",
         "\u207f",
         "\u2090"-"\u209c",
         "\u20a0"-"\u20be",
         "\u2102",
         "\u2107",
         "\u210a"-"\u2113",
         "\u2115",
         "\u2119"-"\u211d",
         "\u2124",
         "\u2126",
         "\u2128",
         "\u212a"-"\u212d",
         "\u212f"-"\u2139",
         "\u213c"-"\u213f",
         "\u2145"-"\u2149",
         "\u214e",
         "\u2160"-"\u2188",
         "\u2c00"-"\u2c2e",
         "\u2c30"-"\u2c5e",
         "\u2c60"-"\u2ce4",
         "\u2ceb"-"\u2cee",
         "\u2cf2"-"\u2cf3",
         "\u2d00"-"\u2d25",
         "\u2d27",
         "\u2d2d",
         "\u2d30"-"\u2d67",
         "\u2d6f",
         "\u2d80"-"\u2d96",
         "\u2da0"-"\u2da6",
         "\u2da8"-"\u2dae",
         "\u2db0"-"\u2db6",
         "\u2db8"-"\u2dbe",
         "\u2dc0"-"\u2dc6",
         "\u2dc8"-"\u2dce",
         "\u2dd0"-"\u2dd6",
         "\u2dd8"-"\u2dde",
         "\u2e2f",
         "\u3005"-"\u3007",
         "\u3021"-"\u3029",
         "\u3031"-"\u3035",
         "\u3038"-"\u303c",
         "\u3041"-"\u3096",
         "\u309d"-"\u309f",
         "\u30a1"-"\u30fa",
         "\u30fc"-"\u30ff",
         "\u3105"-"\u312d",
         "\u3131"-"\u318e",
         "\u31a0"-"\u31ba",
         "\u31f0"-"\u31ff",
         "\u3400"-"\u4db5",
         "\u4e00"-"\u9fd5",
         "\ua000"-"\ua48c",
         "\ua4d0"-"\ua4fd",
         "\ua500"-"\ua60c",
         "\ua610"-"\ua61f",
         "\ua62a"-"\ua62b",
         "\ua640"-"\ua66e",
         "\ua67f"-"\ua69d",
         "\ua6a0"-"\ua6ef",
         "\ua717"-"\ua71f",
         "\ua722"-"\ua788",
         "\ua78b"-"\ua7ad",
         "\ua7b0"-"\ua7b7",
         "\ua7f7"-"\ua801",
         "\ua803"-"\ua805",
         "\ua807"-"\ua80a",
         "\ua80c"-"\ua822",
         "\ua838",
         "\ua840"-"\ua873",
         "\ua882"-"\ua8b3",
         "\ua8f2"-"\ua8f7",
         "\ua8fb",
         "\ua8fd",
         "\ua90a"-"\ua925",
         "\ua930"-"\ua946",
         "\ua960"-"\ua97c",
         "\ua984"-"\ua9b2",
         "\ua9cf",
         "\ua9e0"-"\ua9e4",
         "\ua9e6"-"\ua9ef",
         "\ua9fa"-"\ua9fe",
         "\uaa00"-"\uaa28",
         "\uaa40"-"\uaa42",
         "\uaa44"-"\uaa4b",
         "\uaa60"-"\uaa76",
         "\uaa7a",
         "\uaa7e"-"\uaaaf",
         "\uaab1",
         "\uaab5"-"\uaab6",
         "\uaab9"-"\uaabd",
         "\uaac0",
         "\uaac2",
         "\uaadb"-"\uaadd",
         "\uaae0"-"\uaaea",
         "\uaaf2"-"\uaaf4",
         "\uab01"-"\uab06",
         "\uab09"-"\uab0e",
         "\uab11"-"\uab16",
         "\uab20"-"\uab26",
         "\uab28"-"\uab2e",
         "\uab30"-"\uab5a",
         "\uab5c"-"\uab65",
         "\uab70"-"\uabe2",
         "\uac00"-"\ud7a3",
         "\ud7b0"-"\ud7c6",
         "\ud7cb"-"\ud7fb",
         "\uf900"-"\ufa6d",
         "\ufa70"-"\ufad9",
         "\ufb00"-"\ufb06",
         "\ufb13"-"\ufb17",
         "\ufb1d",
         "\ufb1f"-"\ufb28",
         "\ufb2a"-"\ufb36",
         "\ufb38"-"\ufb3c",
         "\ufb3e",
         "\ufb40"-"\ufb41",
         "\ufb43"-"\ufb44",
         "\ufb46"-"\ufbb1",
         "\ufbd3"-"\ufd3d",
         "\ufd50"-"\ufd8f",
         "\ufd92"-"\ufdc7",
         "\ufdf0"-"\ufdfc",
         "\ufe33"-"\ufe34",
         "\ufe4d"-"\ufe4f",
         "\ufe69",
         "\ufe70"-"\ufe74",
         "\ufe76"-"\ufefc",
         "\uff04",
         "\uff21"-"\uff3a",
         "\uff3f",
         "\uff41"-"\uff5a",
         "\uff66"-"\uffbe",
         "\uffc2"-"\uffc7",
         "\uffca"-"\uffcf",
         "\uffd2"-"\uffd7",
         "\uffda"-"\uffdc",
         "\uffe0"-"\uffe1",
         "\uffe5"-"\uffe6"
      ]
  >
|
  < #PART_LETTER:
      [  // all chars for which Character.isJavaIdentifierPart is true
         "\u0000"-"\u0008",
         "\u000e"-"\u001b",
         "$",
         "0"-"9",
         "A"-"Z",
         "_",
         "a"-"z",
         "\u007f"-"\u009f",
         "\u00a2"-"\u00a5",
         "\u00aa",
         "\u00ad",
         "\u00b5",
         "\u00ba",
         "\u00c0"-"\u00d6",
         "\u00d8"-"\u00f6",
         "\u00f8"-"\u02c1",
         "\u02c6"-"\u02d1",
         "\u02e0"-"\u02e4",
         "\u02ec",
         "\u02ee",
         "\u0300"-"\u0374",
         "\u0376"-"\u0377",
         "\u037a"-"\u037d",
         "\u037f",
         "\u0386",
         "\u0388"-"\u038a",
         "\u038c",
         "\u038e"-"\u03a1",
         "\u03a3"-"\u03f5",
         "\u03f7"-"\u0481",
         "\u0483"-"\u0487",
         "\u048a"-"\u052f",
         "\u0531"-"\u0556",
         "\u0559",
         "\u0561"-"\u0587",
         "\u058f",
         "\u0591"-"\u05bd",
         "\u05bf",
         "\u05c1"-"\u05c2",
         "\u05c4"-"\u05c5",
         "\u05c7",
         "\u05d0"-"\u05ea",
         "\u05f0"-"\u05f2",
         "\u0600"-"\u0605",
         "\u060b",
         "\u0610"-"\u061a",
         "\u061c",
         "\u0620"-"\u0669",
         "\u066e"-"\u06d3",
         "\u06d5"-"\u06dd",
         "\u06df"-"\u06e8",
         "\u06ea"-"\u06fc",
         "\u06ff",
         "\u070f"-"\u074a",
         "\u074d"-"\u07b1",
         "\u07c0"-"\u07f5",
         "\u07fa",
         "\u0800"-"\u082d",
         "\u0840"-"\u085b",
         "\u08a0"-"\u08b4",
         "\u08e3"-"\u0963",
         "\u0966"-"\u096f",
         "\u0971"-"\u0983",
         "\u0985"-"\u098c",
         "\u098f"-"\u0990",
         "\u0993"-"\u09a8",
         "\u09aa"-"\u09b0",
         "\u09b2",
         "\u09b6"-"\u09b9",
         "\u09bc"-"\u09c4",
         "\u09c7"-"\u09c8",
         "\u09cb"-"\u09ce",
         "\u09d7",
         "\u09dc"-"\u09dd",
         "\u09df"-"\u09e3",
         "\u09e6"-"\u09f3",
         "\u09fb",
         "\u0a01"-"\u0a03",
         "\u0a05"-"\u0a0a",
         "\u0a0f"-"\u0a10",
         "\u0a13"-"\u0a28",
         "\u0a2a"-"\u0a30",
         "\u0a32"-"\u0a33",
         "\u0a35"-"\u0a36",
         "\u0a38"-"\u0a39",
         "\u0a3c",
         "\u0a3e"-"\u0a42",
         "\u0a47"-"\u0a48",
         "\u0a4b"-"\u0a4d",
         "\u0a51",
         "\u0a59"-"\u0a5c",
         "\u0a5e",
         "\u0a66"-"\u0a75",
         "\u0a81"-"\u0a83",
         "\u0a85"-"\u0a8d",
         "\u0a8f"-"\u0a91",
         "\u0a93"-"\u0aa8",
         "\u0aaa"-"\u0ab0",
         "\u0ab2"-"\u0ab3",
         "\u0ab5"-"\u0ab9",
         "\u0abc"-"\u0ac5",
         "\u0ac7"-"\u0ac9",
         "\u0acb"-"\u0acd",
         "\u0ad0",
         "\u0ae0"-"\u0ae3",
         "\u0ae6"-"\u0aef",
         "\u0af1",
         "\u0af9",
         "\u0b01"-"\u0b03",
         "\u0b05"-"\u0b0c",
         "\u0b0f"-"\u0b10",
         "\u0b13"-"\u0b28",
         "\u0b2a"-"\u0b30",
         "\u0b32"-"\u0b33",
         "\u0b35"-"\u0b39",
         "\u0b3c"-"\u0b44",
         "\u0b47"-"\u0b48",
         "\u0b4b"-"\u0b4d",
         "\u0b56"-"\u0b57",
         "\u0b5c"-"\u0b5d",
         "\u0b5f"-"\u0b63",
         "\u0b66"-"\u0b6f",
         "\u0b71",
         "\u0b82"-"\u0b83",
         "\u0b85"-"\u0b8a",
         "\u0b8e"-"\u0b90",
         "\u0b92"-"\u0b95",
         "\u0b99"-"\u0b9a",
         "\u0b9c",
         "\u0b9e"-"\u0b9f",
         "\u0ba3"-"\u0ba4",
         "\u0ba8"-"\u0baa",
         "\u0bae"-"\u0bb9",
         "\u0bbe"-"\u0bc2",
         "\u0bc6"-"\u0bc8",
         "\u0bca"-"\u0bcd",
         "\u0bd0",
         "\u0bd7",
         "\u0be6"-"\u0bef",
         "\u0bf9",
         "\u0c00"-"\u0c03",
         "\u0c05"-"\u0c0c",
         "\u0c0e"-"\u0c10",
         "\u0c12"-"\u0c28",
         "\u0c2a"-"\u0c39",
         "\u0c3d"-"\u0c44",
         "\u0c46"-"\u0c48",
         "\u0c4a"-"\u0c4d",
         "\u0c55"-"\u0c56",
         "\u0c58"-"\u0c5a",
         "\u0c60"-"\u0c63",
         "\u0c66"-"\u0c6f",
         "\u0c81"-"\u0c83",
         "\u0c85"-"\u0c8c",
         "\u0c8e"-"\u0c90",
         "\u0c92"-"\u0ca8",
         "\u0caa"-"\u0cb3",
         "\u0cb5"-"\u0cb9",
         "\u0cbc"-"\u0cc4",
         "\u0cc6"-"\u0cc8",
         "\u0cca"-"\u0ccd",
         "\u0cd5"-"\u0cd6",
         "\u0cde",
         "\u0ce0"-"\u0ce3",
         "\u0ce6"-"\u0cef",
         "\u0cf1"-"\u0cf2",
         "\u0d01"-"\u0d03",
         "\u0d05"-"\u0d0c",
         "\u0d0e"-"\u0d10",
         "\u0d12"-"\u0d3a",
         "\u0d3d"-"\u0d44",
         "\u0d46"-"\u0d48",
         "\u0d4a"-"\u0d4e",
         "\u0d57",
         "\u0d5f"-"\u0d63",
         "\u0d66"-"\u0d6f",
         "\u0d7a"-"\u0d7f",
         "\u0d82"-"\u0d83",
         "\u0d85"-"\u0d96",
         "\u0d9a"-"\u0db1",
         "\u0db3"-"\u0dbb",
         "\u0dbd",
         "\u0dc0"-"\u0dc6",
         "\u0dca",
         "\u0dcf"-"\u0dd4",
         "\u0dd6",
         "\u0dd8"-"\u0ddf",
         "\u0de6"-"\u0def",
         "\u0df2"-"\u0df3",
         "\u0e01"-"\u0e3a",
         "\u0e3f"-"\u0e4e",
         "\u0e50"-"\u0e59",
         "\u0e81"-"\u0e82",
         "\u0e84",
         "\u0e87"-"\u0e88",
         "\u0e8a",
         "\u0e8d",
         "\u0e94"-"\u0e97",
         "\u0e99"-"\u0e9f",
         "\u0ea1"-"\u0ea3",
         "\u0ea5",
         "\u0ea7",
         "\u0eaa"-"\u0eab",
         "\u0ead"-"\u0eb9",
         "\u0ebb"-"\u0ebd",
         "\u0ec0"-"\u0ec4",
         "\u0ec6",
         "\u0ec8"-"\u0ecd",
         "\u0ed0"-"\u0ed9",
         "\u0edc"-"\u0edf",
         "\u0f00",
         "\u0f18"-"\u0f19",
         "\u0f20"-"\u0f29",
         "\u0f35",
         "\u0f37",
         "\u0f39",
         "\u0f3e"-"\u0f47",
         "\u0f49"-"\u0f6c",
         "\u0f71"-"\u0f84",
         "\u0f86"-"\u0f97",
         "\u0f99"-"\u0fbc",
         "\u0fc6",
         "\u1000"-"\u1049",
         "\u1050"-"\u109d",
         "\u10a0"-"\u10c5",
         "\u10c7",
         "\u10cd",
         "\u10d0"-"\u10fa",
         "\u10fc"-"\u1248",
         "\u124a"-"\u124d",
         "\u1250"-"\u1256",
         "\u1258",
         "\u125a"-"\u125d",
         "\u1260"-"\u1288",
         "\u128a"-"\u128d",
         "\u1290"-"\u12b0",
         "\u12b2"-"\u12b5",
         "\u12b8"-"\u12be",
         "\u12c0",
         "\u12c2"-"\u12c5",
         "\u12c8"-"\u12d6",
         "\u12d8"-"\u1310",
         "\u1312"-"\u1315",
         "\u1318"-"\u135a",
         "\u135d"-"\u135f",
         "\u1380"-"\u138f",
         "\u13a0"-"\u13f5",
         "\u13f8"-"\u13fd",
         "\u1401"-"\u166c",
         "\u166f"-"\u167f",
         "\u1681"-"\u169a",
         "\u16a0"-"\u16ea",
         "\u16ee"-"\u16f8",
         "\u1700"-"\u170c",
         "\u170e"-"\u1714",
         "\u1720"-"\u1734",
         "\u1740"-"\u1753",
         "\u1760"-"\u176c",
         "\u176e"-"\u1770",
         "\u1772"-"\u1773",
         "\u1780"-"\u17d3",
         "\u17d7",
         "\u17db"-"\u17dd",
         "\u17e0"-"\u17e9",
         "\u180b"-"\u180e",
         "\u1810"-"\u1819",
         "\u1820"-"\u1877",
         "\u1880"-"\u18aa",
         "\u18b0"-"\u18f5",
         "\u1900"-"\u191e",
         "\u1920"-"\u192b",
         "\u1930"-"\u193b",
         "\u1946"-"\u196d",
         "\u1970"-"\u1974",
         "\u1980"-"\u19ab",
         "\u19b0"-"\u19c9",
         "\u19d0"-"\u19d9",
         "\u1a00"-"\u1a1b",
         "\u1a20"-"\u1a5e",
         "\u1a60"-"\u1a7c",
         "\u1a7f"-"\u1a89",
         "\u1a90"-"\u1a99",
         "\u1aa7",
         "\u1ab0"-"\u1abd",
         "\u1b00"-"\u1b4b",
         "\u1b50"-"\u1b59",
         "\u1b6b"-"\u1b73",
         "\u1b80"-"\u1bf3",
         "\u1c00"-"\u1c37",
         "\u1c40"-"\u1c49",
         "\u1c4d"-"\u1c7d",
         "\u1cd0"-"\u1cd2",
         "\u1cd4"-"\u1cf6",
         "\u1cf8"-"\u1cf9",
         "\u1d00"-"\u1df5",
         "\u1dfc"-"\u1f15",
         "\u1f18"-"\u1f1d",
         "\u1f20"-"\u1f45",
         "\u1f48"-"\u1f4d",
         "\u1f50"-"\u1f57",
         "\u1f59",
         "\u1f5b",
         "\u1f5d",
         "\u1f5f"-"\u1f7d",
         "\u1f80"-"\u1fb4",
         "\u1fb6"-"\u1fbc",
         "\u1fbe",
         "\u1fc2"-"\u1fc4",
         "\u1fc6"-"\u1fcc",
         "\u1fd0"-"\u1fd3",
         "\u1fd6"-"\u1fdb",
         "\u1fe0"-"\u1fec",
         "\u1ff2"-"\u1ff4",
         "\u1ff6"-"\u1ffc",
         "\u200b"-"\u200f",
         "\u202a"-"\u202e",
         "\u203f"-"\u2040",
         "\u2054",
         "\u2060"-"\u2064",
         "\u2066"-"\u206f",
         "\u2071",
         "\u207f",
         "\u2090"-"\u209c",
         "\u20a0"-"\u20be",
         "\u20d0"-"\u20dc",
         "\u20e1",
         "\u20e5"-"\u20f0",
         "\u2102",
         "\u2107",
         "\u210a"-"\u2113",
         "\u2115",
         "\u2119"-"\u211d",
         "\u2124",
         "\u2126",
         "\u2128",
         "\u212a"-"\u212d",
         "\u212f"-"\u2139",
         "\u213c"-"\u213f",
         "\u2145"-"\u2149",
         "\u214e",
         "\u2160"-"\u2188",
         "\u2c00"-"\u2c2e",
         "\u2c30"-"\u2c5e",
         "\u2c60"-"\u2ce4",
         "\u2ceb"-"\u2cf3",
         "\u2d00"-"\u2d25",
         "\u2d27",
         "\u2d2d",
         "\u2d30"-"\u2d67",
         "\u2d6f",
         "\u2d7f"-"\u2d96",
         "\u2da0"-"\u2da6",
         "\u2da8"-"\u2dae",
         "\u2db0"-"\u2db6",
         "\u2db8"-"\u2dbe",
         "\u2dc0"-"\u2dc6",
         "\u2dc8"-"\u2dce",
         "\u2dd0"-"\u2dd6",
         "\u2dd8"-"\u2dde",
         "\u2de0"-"\u2dff",
         "\u2e2f",
         "\u3005"-"\u3007",
         "\u3021"-"\u302f",
         "\u3031"-"\u3035",
         "\u3038"-"\u303c",
         "\u3041"-"\u3096",
         "\u3099"-"\u309a",
         "\u309d"-"\u309f",
         "\u30a1"-"\u30fa",
         "\u30fc"-"\u30ff",
         "\u3105"-"\u312d",
         "\u3131"-"\u318e",
         "\u31a0"-"\u31ba",
         "\u31f0"-"\u31ff",
         "\u3400"-"\u4db5",
         "\u4e00"-"\u9fd5",
         "\ua000"-"\ua48c",
         "\ua4d0"-"\ua4fd",
         "\ua500"-"\ua60c",
         "\ua610"-"\ua62b",
         "\ua640"-"\ua66f",
         "\ua674"-"\ua67d",
         "\ua67f"-"\ua6f1",
         "\ua717"-"\ua71f",
         "\ua722"-"\ua788",
         "\ua78b"-"\ua7ad",
         "\ua7b0"-"\ua7b7",
         "\ua7f7"-"\ua827",
         "\ua838",
         "\ua840"-"\ua873",
         "\ua880"-"\ua8c4",
         "\ua8d0"-"\ua8d9",
         "\ua8e0"-"\ua8f7",
         "\ua8fb",
         "\ua8fd",
         "\ua900"-"\ua92d",
         "\ua930"-"\ua953",
         "\ua960"-"\ua97c",
         "\ua980"-"\ua9c0",
         "\ua9cf"-"\ua9d9",
         "\ua9e0"-"\ua9fe",
         "\uaa00"-"\uaa36",
         "\uaa40"-"\uaa4d",
         "\uaa50"-"\uaa59",
         "\uaa60"-"\uaa76",
         "\uaa7a"-"\uaac2",
         "\uaadb"-"\uaadd",
         "\uaae0"-"\uaaef",
         "\uaaf2"-"\uaaf6",
         "\uab01"-"\uab06",
         "\uab09"-"\uab0e",
         "\uab11"-"\uab16",
         "\uab20"-"\uab26",
         "\uab28"-"\uab2e",
         "\uab30"-"\uab5a",
         "\uab5c"-"\uab65",
         "\uab70"-"\uabea",
         "\uabec"-"\uabed",
         "\uabf0"-"\uabf9",
         "\uac00"-"\ud7a3",
         "\ud7b0"-"\ud7c6",
         "\ud7cb"-"\ud7fb",
         "\uf900"-"\ufa6d",
         "\ufa70"-"\ufad9",
         "\ufb00"-"\ufb06",
         "\ufb13"-"\ufb17",
         "\ufb1d"-"\ufb28",
         "\ufb2a"-"\ufb36",
         "\ufb38"-"\ufb3c",
         "\ufb3e",
         "\ufb40"-"\ufb41",
         "\ufb43"-"\ufb44",
         "\ufb46"-"\ufbb1",
         "\ufbd3"-"\ufd3d",
         "\ufd50"-"\ufd8f",
         "\ufd92"-"\ufdc7",
         "\ufdf0"-"\ufdfc",
         "\ufe00"-"\ufe0f",
         "\ufe20"-"\ufe2f",
         "\ufe33"-"\ufe34",
         "\ufe4d"-"\ufe4f",
         "\ufe69",
         "\ufe70"-"\ufe74",
         "\ufe76"-"\ufefc",
         "\ufeff",
         "\uff04",
         "\uff10"-"\uff19",
         "\uff21"-"\uff3a",
         "\uff3f",
         "\uff41"-"\uff5a",
         "\uff66"-"\uffbe",
         "\uffc2"-"\uffc7",
         "\uffca"-"\uffcf",
         "\uffd2"-"\uffd7",
         "\uffda"-"\uffdc",
         "\uffe0"-"\uffe1",
         "\uffe5"-"\uffe6",
         "\ufff9"-"\ufffb"
      ]
  >
}

/* SEPARATORS */

TOKEN :
{
  < LPAREN: "(" >
| < RPAREN: ")" >
| < LBRACE: "{" >
| < RBRACE: "}" >
| < LBRACKET: "[" >
| < RBRACKET: "]" >
| < SEMICOLON: ";" >
| < COMMA: "," >
| < DOT: "." >
| < AT: "@" >
}

/* OPERATORS */

TOKEN :
{
  < ASSIGN: "=" >
| < LT: "<" >
| < BANG: "!" >
| < TILDE: "~" >
| < HOOK: "?" >
| < COLON: ":" >
| < EQ: "==" >
| < LE: "<=" >
| < GE: ">=" >
| < NE: "!=" >
| < SC_OR: "||" >
| < SC_AND: "&&" >
| < INCR: "++" >
| < DECR: "--" >
| < PLUS: "+" >
| < MINUS: "-" >
| < STAR: "*" >
| < SLASH: "/" >
| < BIT_AND: "&" >
| < BIT_OR: "|" >
| < XOR: "^" >
| < REM: "%" >
| < LSHIFT: "<<" >
// Notice the absence of >> or >>>, to not conflict with generics
| < PLUSASSIGN: "+=" >
| < MINUSASSIGN: "-=" >
| < STARASSIGN: "*=" >
| < SLASHASSIGN: "/=" >
| < ANDASSIGN: "&=" >
| < ORASSIGN: "|=" >
| < XORASSIGN: "^=" >
| < REMASSIGN: "%=" >
| < LSHIFTASSIGN: "<<=" >
| < RSIGNEDSHIFTASSIGN: ">>=" >
| < RUNSIGNEDSHIFTASSIGN: ">>>=" >
| < ELLIPSIS: "..." >
| < LAMBDA: "->" >
| < METHOD_REF: "::" >
}

/* >'s need special attention due to generics syntax. */
TOKEN :
{
  < RUNSIGNEDSHIFT: ">>>" >
  {
     matchedToken.kind = GT;
     ((Token.GTToken)matchedToken).realKind = RUNSIGNEDSHIFT;
     input_stream.backup(2);
     matchedToken.image = ">";
  }
| < RSIGNEDSHIFT: ">>" >
  {
     matchedToken.kind = GT;
     ((Token.GTToken)matchedToken).realKind = RSIGNEDSHIFT;
     input_stream.backup(1);
     matchedToken.image = ">";
  }
| < GT: ">" >
}

/*****************************************
 * THE JAVA LANGUAGE GRAMMAR STARTS HERE *
 *****************************************/

/*
 * Program structuring syntax follows.
 */

ASTCompilationUnit CompilationUnit() :
{}
{
  [ LOOKAHEAD( ( Annotation() )* "package" ) PackageDeclaration() ( EmptyStatement() )* ]
  ( ImportDeclaration() ( EmptyStatement() )* )*
  // the module decl lookahead needs to be before the type declaration branch,
  // looking for annotations + "open" | "module" will fail faster if it's *not*
  // a module (most common case)
  [ LOOKAHEAD(ModuleDeclLahead()) ModuleDeclaration() ( EmptyStatement() )* ]
  ( TypeDeclaration() ( EmptyStatement() )* )*
  ( < "\u001a" > )?
  ( < "~[]" > )? // what's this for? Do you mean ( < ~[] > )*, i.e. "any character"?
  <EOF>
  {
     jjtThis.setComments(token_source.comments);
     return jjtThis;
  }
}

private void ModuleDeclLahead() #void:
{}
{
  (Annotation())* LOOKAHEAD({isKeyword("open") || isKeyword("module")}) <IDENTIFIER>
}


void PackageDeclaration() :
{}
{
  ( Annotation() )* "package" Name() ";"
}

void ImportDeclaration() :
{}
{
  "import" [ "static" {checkForBadStaticImportUsage();jjtThis.setStatic();} ] Name() [ "." "*" {jjtThis.setImportOnDemand();} ] ";"
}

/*
 * Modifiers. We match all modifiers in a single rule to reduce the chances of
 * syntax errors for simple modifier mistakes. It will also enable us to give
 * better error messages.
 */
int Modifiers() #void:
{
   int modifiers = 0;
}
{
 (
  LOOKAHEAD(2)
  (
   "public" { modifiers |= AccessNode.PUBLIC; }
  | "static" { modifiers |= AccessNode.STATIC; }
  | "protected" { modifiers |= AccessNode.PROTECTED; }
  | "private" { modifiers |= AccessNode.PRIVATE; }
  | "final" { modifiers |= AccessNode.FINAL; }
  | "abstract" { modifiers |= AccessNode.ABSTRACT; }
  | "synchronized" { modifiers |= AccessNode.SYNCHRONIZED; }
  | "native" { modifiers |= AccessNode.NATIVE; }
  | "transient" { modifiers |= AccessNode.TRANSIENT; }
  | "volatile" { modifiers |= AccessNode.VOLATILE; }
  | "strictfp" { modifiers |= AccessNode.STRICTFP; }
  | "default" { modifiers |= AccessNode.DEFAULT; checkForBadDefaultImplementationUsage(); }
  | Annotation()
  )
 )*
 {
    return modifiers;
 }
}

/*
 * Declaration syntax follows.
 */
void TypeDeclaration():
{
   int modifiers;
}
{
  modifiers = Modifiers()
  (
     ClassOrInterfaceDeclaration(modifiers)
   |
     LOOKAHEAD({isKeyword("enum")}) EnumDeclaration(modifiers)
   |
     AnnotationTypeDeclaration(modifiers)
  )
}

void ClassOrInterfaceDeclaration(int modifiers):
{
    Token t = null;
    jjtThis.setModifiers(modifiers);
    boolean inInterfaceOld = inInterface;
    inInterface = false;
}
{
  ( "class" | "interface" { jjtThis.setInterface(); inInterface = true; } )
  t=<IDENTIFIER> { checkForBadTypeIdentifierUsage(t.image); jjtThis.setImage(t.image); }
  [ TypeParameters() ]
  [ ExtendsList() ]
  [ ImplementsList() ]
  ClassOrInterfaceBody()
  { inInterface = inInterfaceOld; } // always restore the flag after leaving the node
}

void ExtendsList():
{
   boolean extendsMoreThanOne = false;
}
{
   "extends" AnnotatedClassOrInterfaceType()
   ( "," AnnotatedClassOrInterfaceType() { extendsMoreThanOne = true; } )*
}

void ImplementsList():
{}
{
   "implements" AnnotatedClassOrInterfaceType()
   ( "," AnnotatedClassOrInterfaceType() )*
}

void EnumDeclaration(int modifiers):
{

Token t;
jjtThis.setModifiers(modifiers);
}
{
  t = <IDENTIFIER> {
    if (!"enum".equals(t.image)) {
      throw new ParseException("ERROR: expecting enum");
    }

    if (jdkVersion < 5) {
      throw new ParseException("ERROR: Can't use enum as a keyword in pre-JDK 1.5 target");
    }
  }
  t=<IDENTIFIER> {checkForBadTypeIdentifierUsage(t.image); jjtThis.setImage(t.image);}
  [ ImplementsList() ]
  EnumBody()
}

void EnumBody():
{
    boolean inInterfaceOld = inInterface;
    inInterface = false;
}
{
   "{"
   [( Annotation() )* EnumConstant() ( LOOKAHEAD(2) "," ( Annotation() )* EnumConstant() )* ]
	[ "," ]
   [ ";" ( ClassOrInterfaceBodyDeclaration() )* ]
   "}"

   { inInterface = inInterfaceOld; } // always restore the flag after leaving the node
}

void EnumConstant():
{}
{
  VariableDeclaratorId() [ ArgumentList() ] [ ClassOrInterfaceBody() #AnonymousClassDeclaration ]
}

void TypeParameters():
{}
{
   "<" {checkForBadGenericsUsage();} TypeParameter() ( "," TypeParameter() )* ">"
}

void TypeParameter():
{Token t;}
{
   AnnotationList()
   t=<IDENTIFIER> {jjtThis.setImage(t.image);} [ TypeBound() ]
}

void TypeBound():
{}
{
   "extends" TypeAnnotationList() IntersectionType(false)
}

void ClassOrInterfaceBody():
{}
{
  "{" ( ClassOrInterfaceBodyDeclaration() )* "}"
}

void ClassOrInterfaceBodyDeclaration():
{
   int modifiers;
}
{ LOOKAHEAD(["static"] "{" ) Initializer()
|  modifiers = Modifiers()
  ( LOOKAHEAD(3) ClassOrInterfaceDeclaration(modifiers)
    | LOOKAHEAD({isKeyword("enum")}) EnumDeclaration(modifiers)
    | LOOKAHEAD( [ TypeParameters() ] <IDENTIFIER> "(" ) ConstructorDeclaration(modifiers)
    | LOOKAHEAD( Type() <IDENTIFIER> ( "[" "]" )* ( "," | "=" | ";" ) )  FieldDeclaration(modifiers)
    | LOOKAHEAD(2) MethodDeclaration(modifiers)
    | LOOKAHEAD(2) AnnotationTypeDeclaration(modifiers)
  )
|
  ";"
}


void FieldDeclaration(int modifiers) :
{jjtThis.setModifiers(modifiers);}
{
  Type() VariableDeclarator() ( "," VariableDeclarator() )* ";"
}

void VariableDeclarator() :
{}
{
  VariableDeclaratorId() [ "=" VariableInitializer() ]
}

// TODO use ArrayTypeDims
void VariableDeclaratorId() :
{
  Token t;
  String image;
}
{
  (LOOKAHEAD(2) t=<IDENTIFIER> "." <THIS> { checkforBadExplicitReceiverParameter(); jjtThis.setExplicitReceiverParameter(); image=t.image + ".this"; }
   | t=<THIS> { checkforBadExplicitReceiverParameter(); jjtThis.setExplicitReceiverParameter(); image = t.image;}
   | t=<IDENTIFIER> { image = t.image; } ( "[" "]"  { jjtThis.bumpArrayDepth(); })*
  )
  {
    checkForBadAssertUsage(image, "a variable name");
    checkForBadEnumUsage(image, "a variable name");
    checkForBadIdentifier(image);
    jjtThis.setImage( image );
  }
}

void VariableInitializer() #void:
{}
{
  ArrayInitializer()
| Expression()
}

void ArrayInitializer() :
{}
{
  "{" [ VariableInitializer() ( LOOKAHEAD(2) "," VariableInitializer() )* ] [ "," ] "}"
}

void MethodDeclaration(int modifiers) :
{
    jjtThis.setModifiers(modifiers);
    { checkForBadPrivateInterfaceMethod(jjtThis); }
}
{
  [ TypeParameters() ]
  ResultType() MethodDeclarator() [ "throws" NameList() ]
  ( Block() | ";" )
}

void MethodDeclarator() :
{Token t;}
{
  t=<IDENTIFIER>
  {
    checkForBadAssertUsage(t.image, "a method name");
    checkForBadEnumUsage(t.image, "a method name");
    jjtThis.setImage( t.image );
  }
  FormalParameters() ( "[" "]" )* // TODO use ArrayTypeDims
}


void FormalParameters() :
{}
{
  "(" [ FormalParameter() ( "," FormalParameter() )* ] ")"
}

void FormalParameter() :
{
}
{
   ( "final" {jjtThis.setFinal(true);} | Annotation() )*
   Type() ("|" {checkForBadMultipleExceptionsCatching();} Type())*
   [ "..." {checkForBadVariableArgumentsUsage();} {jjtThis.setVarargs();} ]
   VariableDeclaratorId()
}

void ConstructorDeclaration(int modifiers) :
{jjtThis.setModifiers(modifiers);
Token t;}
{
    [ TypeParameters() ]
   <IDENTIFIER>  {jjtThis.setImage(getToken(0).getImage());} FormalParameters() [ "throws" NameList() ]
  "{"
    [ LOOKAHEAD(ExplicitConstructorInvocation()) ExplicitConstructorInvocation() ]
    ( BlockStatement() )*
  t = "}" { if (isPrecededByComment(t)) { jjtThis.setContainsComment(); } }
}

void ExplicitConstructorInvocation() :
{}
{
   // We may only lookahead one token here, because:
   // * "this" or "super" can't appear in the primary expression in case of
   //   qualified super call (last branch), or else compile error, so if we
   //   see one of them, then the rest is necessarily the arguments
   // * No primary expression may start with "<", meaning we can use it to
   //   know we're looking forward to type arguments
  ( LOOKAHEAD("<")      TypeArguments() ( "this" | "super" {jjtThis.setIsSuper();} )
  | LOOKAHEAD("this")   "this"
  | LOOKAHEAD("super")  "super"                            {jjtThis.setIsSuper();}
  | PrimaryExpression() "." [ TypeArguments() ] "super"    {jjtThis.setIsSuper();}
  )
  ArgumentList() ";"
}


void Initializer() :
{}
{
  [ "static" {jjtThis.setStatic();} ] Block()
}




/* JLS: https://docs.oracle.com/javase/specs/jls/se8/html/jls-4.html#jls-4.3

ReferenceType:
    ClassOrInterfaceType
    TypeVariable
    ArrayType
ClassOrInterfaceType:
    ClassType
    InterfaceType
ClassType:
    {Annotation} Identifier [TypeArguments]
    ClassOrInterfaceType . {Annotation} Identifier [TypeArguments]
InterfaceType:
    ClassType
TypeVariable:
    {Annotation} Identifier
ArrayType:
    PrimitiveType Dims
    ClassOrInterfaceType Dims
    TypeVariable Dims
Dims:
    {Annotation} [ ] {{Annotation} [ ]}

*/


void IntersectionType(boolean inCast) #IntersectionType(isIntersection):
{boolean isIntersection=false;}
{
  // The first type may be annotated, but the annotations are handled outside
  Type() ( "&" {if (inCast) checkForBadIntersectionTypesInCasts();isIntersection=true;} ClassOrInterfaceType() )*
}

void AnnotationList() #void:
{}
{
  (Annotation())*
}
void TypeAnnotationList() #void:
{}
{
  (TypeAnnotation())*
}

void AnnotatedType() #void:
{}
{
  TypeAnnotationList() Type()
}


void AnnotatedRefType() #void:
{}
{
  TypeAnnotationList() ReferenceType()
}

void AnnotatedClassOrInterfaceType() #void:
{}
{
  TypeAnnotationList() ClassOrInterfaceType()
}

/*
 * Type, name and expression syntax follows.
 * Type is the same as "UnannType" in JLS
 *
 * See https://docs.oracle.com/javase/specs/jls/se10/html/jls-8.html#jls-UnannType
 */
void Type() #void:
{
    Token t;
}
{
 // lookahead to catch arrays of primitive types.
 // we can't lookahead for just PrimitiveType() "["
 // because the "[" may be preceded by annotations
 LOOKAHEAD(PrimitiveType() ArrayTypeDim() | <IDENTIFIER>) ReferenceType()
 | PrimitiveType()
}

void Dims() #ArrayTypeDims:
{}
{
  // the list of dimensions is flat, but annotations are
  // preserved within each specific dim.
  (ArrayTypeDim())+
}

void ArrayTypeDim():
{}
{
  (TypeAnnotation())* "[" "]"
}

void ReferenceType() #void:
{}
{
    ( PrimitiveType() Dims() )                           #ArrayType
  | ( ClassOrInterfaceType() [ LOOKAHEAD(2) Dims() ] )   #ArrayType(>1)
}


/**
 * Parses a ClassOrInterfaceType. The production itself is #void,
 * but the node exists (declared inline within the production).
 */
void ClassOrInterfaceType() #void:
{}
{
  /*
   First, gobble up all identifiers until the first type arguments
   or annotation is found. The name is ambiguous between package or
   type name unless type arguments are present, in which case we can
   be sure that the last segment is a type name.
  */

  ( AmbiguousName() [ TypeArguments() ]) #ClassOrInterfaceType(>1)
  {
    // At this point the first ClassOrInterfaceType may be on top of the stack,
    // but its image is not set. If it is on the stack we need to shrink the bounds
    // of the ambiguous name, or delete it.
    Node first = jjtree.peekNode();
    if (!(first instanceof ASTAmbiguousName)) {
      // then we saw type arguments, so the last segment is definitely a type name
      ASTAmbiguousName name = (ASTAmbiguousName) first.jjtGetChild(0);
      name.shrinkOrDeleteInParentSetImage();
    }
  }

  /*
    Now if there are other segments, either the previous segment specified type
    arguments, or the next has an annotation. Either way we know that all the
    following segments is a type name. Each segment is parsed as its own ClassOrInterfaceType
    which encloses the previous one. The resulting structure appears left-recursive, but the parser just
    executes a loop. That scheme preserves the position of type arguments and annotations.
    See #1150.
  */
  ( LOOKAHEAD(2)
      (
        "."
        (TypeAnnotation())*
        <IDENTIFIER> { jjtThis.setImage(getToken(0).getImage()); }
        {jjtree.extendLeft();} // We'll enclose the previous segment
        [ LOOKAHEAD( "<" ) TypeArguments() ]
      ) #ClassOrInterfaceType
  )*
  { forceTypeContext(); }
}


void TypeArguments():
{}
{
   LOOKAHEAD(2)
   "<" {checkForBadGenericsUsage();} TypeArgument() ( "," TypeArgument() )* ">"
 |
   "<" {checkForBadDiamondUsage();} ">"
}

void TypeArgument() #void:
{}
{
   TypeAnnotationList() (ReferenceType() | WildcardType())
}

void WildcardType():
{}
{
    "?" [  ("extends" {jjtThis.setUpperBound(true);}| "super") AnnotatedRefType() ]
}


/* JLS https://docs.oracle.com/javase/specs/jls/se10/html/jls-4.html#jls-PrimitiveType

PrimitiveType:
    {Annotation} NumericType
    {Annotation} boolean
NumericType:
    IntegralType
    FloatingPointType
IntegralType:
    (one of)
    byte short int long char
FloatingPointType:
    (one of)
    float double
*/

void PrimitiveType() :
{}
{
    ( "boolean"
    | "char"
    | "byte"
    | "short"
    | "int"
    | "long"
    | "float"
    | "double"
    )
    {jjtThis.setImage(getToken(0).getImage());}
}


void ResultType() :
{}
{
   "void" | AnnotatedType()
}

void TypeOrVoid() #void:
{}
{
  "void" | Type()
}

// TODO rename to ThrowsClause
void NameList() :
{}
{
  (TypeAnnotation())* Name()
  ( "," (TypeAnnotation())* Name()
  )*
}


/*
 * Expression syntax follows.
 */

void Expression() #AssignmentExpression(>1):
/*
 * This expansion has been written this way instead of:
 *   Assignment() | ConditionalExpression()
 * for performance reasons.
 * However, it is a weakening of the grammar for it allows the LHS of
 * assignments to be any conditional expression whereas it can only be
 * a primary expression.  Consider adding a semantic predicate to work
 * around this.
 */
 // It also allows lambda expressions in many more contexts as allowed by the JLS.
 // Lambda expressions are not a PrimaryExpression in the JLS, instead they're
 // separated from the AssignmentExpression production. Their use is restricted
 // to method and constructor argument, cast operand, and the RHS of assignments.
 // https://docs.oracle.com/javase/specs/jls/se9/html/jls-15.html#jls-15.27
 //
 // To prevent LambdaExpressions in switch labels, the field #inSwitchLabel is used
 // as a workaround.
{AssignmentOp op = null;}
{
  ConditionalExpression()
  [
    LOOKAHEAD(2) op=AssignmentOperator() {jjtThis.setOp(op);} Expression()
  ]
}

AssignmentOp AssignmentOperator() #void:
{}
{
    ( "=" | "*=" | "/=" | "%=" | "+=" | "-=" | "<<=" | ">>=" | ">>>=" | "&=" | "^=" | "|=" )
    {return AssignmentOp.fromImage(getToken(0).getImage());}
}

// TODO Setting isTernary is unnecessary, since the node is only pushed on the stack if there is at least one child,
// ie if it's a ternary
void ConditionalExpression() #ConditionalExpression(>1) :
{}
{
  ConditionalOrExpression() [ LOOKAHEAD(2) "?" Expression() ":" ConditionalExpression() ]
}

void ConditionalOrExpression() #ConditionalOrExpression(>1):
{}
{
  ConditionalAndExpression() ( LOOKAHEAD(2) "||" ConditionalAndExpression() )*
}

void ConditionalAndExpression() #ConditionalAndExpression(>1):
{}
{
  InclusiveOrExpression() ( LOOKAHEAD(2) "&&" InclusiveOrExpression() )*
}

void InclusiveOrExpression() #InclusiveOrExpression(>1) :
{}
{
  ExclusiveOrExpression() ( LOOKAHEAD(2) "|" ExclusiveOrExpression() )*
}

void ExclusiveOrExpression() #ExclusiveOrExpression(>1) :
{}
{
  AndExpression()  ( LOOKAHEAD(2) "^" AndExpression() )*
}

void AndExpression() #AndExpression(>1):
{}
{
  EqualityExpression() ( LOOKAHEAD(2) "&" EqualityExpression() )*
}

// same as ShiftExpression
void EqualityExpression() #void:
{}
{
  InstanceOfExpression() (EqualityExprTail())*
}


void EqualityExprTail() #EqualityExpression:
{}
{
    ( "==" | "!=" )
    {
      jjtThis.setImage(getToken(0).getImage());
      jjtree.extendLeft();
    }
    InstanceOfExpression()
}

void InstanceOfExpression() #InstanceOfExpression(>1):
{}
{
  RelationalExpression() [ LOOKAHEAD(2) "instanceof" Type() ]
}

void RelationalExpression() #RelationalExpression(>1):
{}
{
  ShiftExpression()
  (
    ( "<" | ">" | "<=" | ">=" )
    { jjtThis.setImage(getToken(0).getImage()); }
    ShiftExpression()
  )?
  // There cannot be more than one, because it wouldn't compile
  // From the JLS:
  // For example, a<b<c parses as (a<b)<c, which is always a compile-time
  // error, because the type of a<b is always boolean and < is not an operator
  // on boolean values.
}

/**
 * The structure parsed by this production is entirely left-recursive,
 * but the jjtClose of AbstractLrBinaryExpr flattens the first child
 * if the operator is the same. This is the best compromise I've found,
 * it keeps the grammar readable and simple to parse in lookaheads.
 */
void ShiftExpression() #void:
{}
{
  AdditiveExpression() (ShiftExprTail())*
}


void ShiftExprTail() #ShiftExpression:
{}
{
    ( "<<"                     { jjtThis.setImage("<<");}
    | RSIGNEDSHIFT()           { jjtThis.setImage(">>"); }
    | RUNSIGNEDSHIFT()         { jjtThis.setImage(">>>"); }
    )
    {
      jjtree.extendLeft();
    }
    AdditiveExpression()
}

// this is exactly similar to ShiftExpression
void AdditiveExpression() #void:
{}
{
  MultiplicativeExpression() (AdditiveExprTail())*
}

void AdditiveExprTail() #AdditiveExpression:
{}
{
    ( "+" | "-" )
    {
      jjtThis.setImage(getToken(0).getImage());
      jjtree.extendLeft();
    }
    MultiplicativeExpression()
}

// this is exactly similar to ShiftExpression
void MultiplicativeExpression() #void:
{}
{
  UnaryExpression() (MultiplicativeExprTail())*
}

void MultiplicativeExprTail() #MultiplicativeExpression:
{}
{
  ( "*" | "/" | "%" )
  {
    jjtThis.setImage(getToken(0).getImage());
    jjtree.extendLeft();
  }
  UnaryExpression()
}
void UnaryExpression() #UnaryExpression((jjtn000.getImage() != null)):
{}
{
  ("+" {jjtThis.setImage("+");} | "-" {jjtThis.setImage("-");}) UnaryExpression()
  | PreIncrementExpression()
  | PreDecrementExpression()
  | UnaryExpressionNotPlusMinus()
}

void PreIncrementExpression() :
{}
{
  "++" PrimaryExpression()
}

void PreDecrementExpression() :
{}
{
  "--" PrimaryExpression()
}

void UnaryExpressionNotPlusMinus() #UnaryExpression((jjtn000.getImage() != null)):
{}
{
 ( "~" {jjtThis.setImage("~");} | "!" {jjtThis.setImage("!");} ) UnaryExpression()
 // There's no separate production for CastExpression, because that would force
 // us to repeat the lookahead
 // Those lookaheads are quite expensive, they're run to disambiguate between
 // ParenthesizedExpression and CastExpression.
| LOOKAHEAD("(" TypeAnnotationList() PrimitiveType() ")")
    ("(" AnnotatedType() ")" UnaryExpression())                                         #CastExpression
 // here we avoid looking ahead for a whole unary expression, instead just testing the token after ")"
| LOOKAHEAD("(" TypeAnnotationList() IntersectionType(true) ")" UnaryExprNotPmStart() )
    ("(" TypeAnnotationList() IntersectionType(true) ")" UnaryExpressionNotPlusMinus()) #CastExpression
| PostfixExpression()
| SwitchExpression()
}

private void UnaryExprNotPmStart() #void:
{}
{
   //  Condensed FIRST set of UnaryExpressionNotPlusMinus
   //  Avoid looking ahead for a whole UnaryExpressionNotPlusMinus, but just for a token

   "~" | "!" | "(" | "switch" | "new" | "this" | "super" | Literal()
   | <IDENTIFIER>
   | "void" | PrimitiveType()
}

void PostfixExpression() #PostfixExpression((jjtn000.getImage() != null)):
{}
{
  PrimaryExpression() [ "++" {jjtThis.setImage("++");} | "--" {jjtThis.setImage("--");} ]
}


void SwitchExpression() :
{}
{
    {checkForSwitchExpression();}
    "switch" "(" Expression() ")" SwitchBlock()
}

/**
 * A primary expression. This includes call chains, etc.
 *
 * A PrimaryPrefix corresponds to an unqualified primary expression,
 * e.g "new Foo()". Then, if any, suffixes of the form e.g. ".method()",
 * ".field" or "::ref" are added, each time enclosing the previous node.
 *
 * The resulting subtree looks left-recursive, but the parsing is iterative.
 */
void PrimaryExpression() #void :
{}
{
  PrimaryPrefix() ( LOOKAHEAD(SuffixLAhead()) PrimarySuffix() )* {forceExprContext();}
}

/*
  Expressions that may be present at the start of a primary expression.

  TODO some lookaheads can be simplified if we're ok with loosing some strictness

 */
void PrimaryPrefix() #void :
{Token t;}
{
  Literal()
| "this"                                  #ThisExpression
| "super"                                 #SuperExpression
// todo we can probably simplify the lambda lookaheads
| LOOKAHEAD( <IDENTIFIER> "->", {!inSwitchLabel} ) LambdaExpression()
| LOOKAHEAD( "(" <IDENTIFIER> ( "," <IDENTIFIER> )* ")" "->" , {!inSwitchLabel} ) LambdaExpression()
| LOOKAHEAD( LambdaParameterList() "->", {!inSwitchLabel} ) LambdaExpression()
| ("(" Expression() ")")                  #ParenthesizedExpression
| UnqualifiedAllocationExpr()
| LOOKAHEAD( TypeOrVoid() "." "class" )
    (TypeOrVoid() "." "class") #ClassLiteral
| LOOKAHEAD( ReferenceType() "::" [TypeArguments()] "new" )
    ReferenceType() MethodReference()
// not a constructor reference, and is just a sequence of identifiers: could be an expression or a type
| LOOKAHEAD( Name() "::"  )
    AmbiguousName() MethodReference()
// we know it's not just a sequence of identifiers, so if
// ReferenceType matches, there are type parameters or annots,
// which means we shouldn't parse as an ambiguous name otherwise
// we choke on the type parameters
| LOOKAHEAD( ReferenceType() "::" )
    ReferenceType() MethodReference()
| AmbiguousName() [ LOOKAHEAD("." "super" ".")
       // The LHS of this or super is necessarily a type name, ie ambiguous
       // Having this here instead of in PrimarySuffix makes the grammar more
       // restrictive and also allows ExplicitConstructorInvocation to be parsed
       "." "super"  #SuperExpression(1) MemberSelector()
  ]
}

/**
 * Productions that may be present after a PrimaryPrefix. The way this is written makes for a nice tree,
 * but also allows many invalid things to be written (which is fine because we parse compilable code).
 * E.g. this allows `foo().this::bar[0].this`
 *
 * Not all PrimaryPrefix expressions are here, eg
 */
void PrimarySuffix() #void :
{}
{
  MethodReference()
| ArgumentList()                    #MethodCall(2)
| ("[" Expression() "]")            #ArrayAccess(2)
// all the following start with a "."
| LOOKAHEAD(2) "." "this"           #ThisExpression(1)
| LOOKAHEAD(2) QualifiedAllocationExpr()
| LOOKAHEAD("." [TypeArguments()] <IDENTIFIER>) MemberSelector() // more complex method call patterns
}

private void SuffixLAhead() #void:
{}
{
    // not "super", otherwise runs into conflicts with ExplicitConstructorInvocation
      "." ("new" | "this" | [ TypeArguments() ] <IDENTIFIER>)
    | "::"
    | "["
    | "("
}

void MemberSelector() #void :
{}
{
  // if there are type arguments, this is a method call
  LOOKAHEAD(2) ("." {jjtree.extendLeft();} TypeArguments() <IDENTIFIER> {setLastTokenImage (jjtThis) ;} ArgumentList())  #MethodCall
| LOOKAHEAD(3) ("." {jjtree.extendLeft();} <IDENTIFIER> {setLastTokenImage(jjtThis);} ArgumentList())                    #MethodCall
|              ("." {jjtree.extendLeft();} <IDENTIFIER> {setLastTokenImage(jjtThis);})                                   #FieldAccess
}

void MethodReference(): // LHS is injected
{checkForBadMethodReferenceUsage();}
{
  "::" {jjtree.extendLeft();}
  [TypeArguments()] ( "new" | <IDENTIFIER>) {setLastTokenImage(jjtThis);}
}

void LambdaExpression():
{ checkForBadLambdaUsage(); }
{
  LambdaParameterList() "->" ( Expression() | Block() )
}

void LambdaParameterList():
{}
{
      VariableDeclaratorId() #LambdaParameter
    | LOOKAHEAD("(" <IDENTIFIER> ("," | ")"))
        "(" [ VariableDeclaratorId() #LambdaParameter(true) ( "," VariableDeclaratorId() #LambdaParameter )* ] ")"
    | "(" [ LambdaParameter() ( "," LambdaParameter() )* ] ")"
}

void LambdaParameter():
{boolean isVarType = false;}
{
    [
      ( "final" {jjtThis.setFinal(true);} | Annotation() )*
      isVarType=LambdaParameterType() { jjtThis.setVarType(); }
      [ "..." {checkForBadVariableArgumentsUsage();} {jjtThis.setVarargs();} ]
    ]
    VariableDeclaratorId()
}

/** Returns true if this is "var". */
boolean LambdaParameterType() #void :
{}
{
    LOOKAHEAD( { jdkVersion >= 11 && isKeyword("var") } )
        <IDENTIFIER> { return true; }
    | Type() { return false; }
}

void Literal() #void :
{ Token t;}
{
  NumericLiteral()
| StringLiteral()
| CharLiteral()
| ("true" { jjtThis.setTrue(); } | "false") #BooleanLiteral
| "null"                                    #NullLiteral
}


void NumericLiteral():
{
  Token t;
}
{
  ( t=<INTEGER_LITERAL>             {  jjtThis.setIntLiteral();}
  | t=<FLOATING_POINT_LITERAL>      {  jjtThis.setFloatLiteral();}
  | t=<HEX_FLOATING_POINT_LITERAL>  { checkForBadHexFloatingPointLiteral(); jjtThis.setFloatLiteral();}
  )
  {
    checkForBadNumericalLiteralslUsage(t);
    jjtThis.setImage(t.image);
  }
}

void CharLiteral():
{}
{
  <CHARACTER_LITERAL> {jjtThis.setImage(getToken(0).getImage());}
}

void StringLiteral():
{}
{
   <STRING_LITERAL> { jjtThis.setImage(getToken(0).getImage()); }
}

void Arguments() : // TODO remove
{}
{
  ArgumentList()
}

void ArgumentList() :
{}
{
 "(" [ Expression() ( "," Expression() )* ] ")"
}


// more straightforward because can't be an array creation expr
void QualifiedAllocationExpr() #ConstructorCall:
{}
{
   "."
   "new"
   {jjtree.extendLeft();}
   [ TypeArguments() ]
   TypeAnnotationList()
   ClassOrInterfaceType()
   ArgumentList()
   [
       { boolean inInterfaceOld = inInterface; inInterface = false; /* a anonymous class is not a interface */ }
       ClassOrInterfaceBody() #AnonymousClassDeclaration
       { inInterface = inInterfaceOld; } // always restore the flag after leaving the node
   ]
   { checkForBadAnonymousDiamondUsage(); }

}


// this is much weaker than the JLS but since we parse compilable code
// the actual terms we get respect the JLS.

// only used in PrimaryPrefix
void UnqualifiedAllocationExpr() #void :
{
    boolean isArrayInit=false;
}
{
   (
     (
       "new" [ TypeArguments() ] (TypeAnnotation())*
       (
         PrimitiveType() ArrayDimsAndInits(){isArrayInit=true;}
       |
         ClassOrInterfaceType()
           (
              ArrayDimsAndInits() {isArrayInit=true;}
           |
             ArgumentList()
               [
                   { boolean inInterfaceOld = inInterface; inInterface = false; /* a anonymous class is not a interface */ }
                   ClassOrInterfaceBody() #AnonymousClassDeclaration
                   { inInterface = inInterfaceOld; } // always restore the flag after leaving the node
               ]
           )
       )
       {/*Empty unit, important*/}
     )
     #ArrayAllocation(isArrayInit)
   )
   #ConstructorCall(!isArrayInit)
   { checkForBadAnonymousDiamondUsage(); }

}


/*
 * The second LOOKAHEAD specification below is to parse to PrimarySuffix
 * if there is an expression between the "[...]".
 */
void ArrayDimsAndInits() #void:
{}
{
   LOOKAHEAD(TypeAnnotationList() "[" "]" ) ((ArrayTypeDim())+) #ArrayAllocationDims [ ArrayInitializer() ]
     | (ArrayDimExpr())+ #ArrayAllocationDims
}


void ArrayDimExpr() #void:
{boolean hasExpr=false;}
{
  ((TypeAnnotationList() "[" [ Expression() {hasExpr=true;} ] "]") #ArrayDimExpr(hasExpr) ) #ArrayTypeDim(!hasExpr)
}


/*
 * Statement syntax follows.
 */

void Statement() :
{}
{
  LOOKAHEAD( { isNextTokenAnAssert() } ) AssertStatement()
| LOOKAHEAD(2) LabeledStatement()
| Block()
| EmptyStatement()
| StatementExpression() ";"
| SwitchStatement()
| IfStatement()
| WhileStatement()
| DoStatement()
| ForStatement()
| BreakStatement()
| ContinueStatement()
| ReturnStatement()
| ThrowStatement()
| SynchronizedStatement()
| TryStatement()
}

void LabeledStatement() :
{Token t;}
{
  t=<IDENTIFIER> {jjtThis.setImage(t.image);} ":" Statement()
}

void Block() :
{Token t;}
{
      "{"
       
      ( BlockStatement() )* t = "}" { if (isPrecededByComment(t)) { jjtThis.setContainsComment(); } }
}

void BlockStatement():
{}
{
  LOOKAHEAD( { isNextTokenAnAssert() } ) AssertStatement()
|
  LOOKAHEAD(( "final" | Annotation() )* Type() <IDENTIFIER>)
  LocalVariableDeclaration() ";"
|
  Statement()
|
  // we don't need to lookahead further here
  // the ambiguity between start of local class and local variable decl
  // is already handled in the lookahead guarding LocalVariableDeclaration above.
  LocalClassDecl()
}

void LocalClassDecl() #void:
{int mods = 0;}
{
    // this preserves the modifiers of the local class.
    // it allows for modifiers that are forbidden for local classes,
    // but anyway we are *not* checking modifiers for incompatibilities
    // anywhere else in this grammar (and indeed the production Modifiers
    // accepts any modifier explicitly for the purpose of forgiving modifier errors,
    // and reporting them later if needed --see its documentation).

    // In particular, it unfortunately allows local class declarations to start
    // with a "default" modifier, which introduces an ambiguity with default
    // switch labels. This is guarded by a custom lookahead around SwitchLabel
    mods=Modifiers() ClassOrInterfaceDeclaration(mods)
}

/*
 * See https://docs.oracle.com/javase/specs/jls/se10/html/jls-14.html#jls-14.4
 */
void LocalVariableDeclaration() :
{}
{
  ( "final" {jjtThis.setFinal(true);} | Annotation() )*
  LocalVariableType()
  VariableDeclarator()
  ( "," VariableDeclarator() )*
}

void LocalVariableType() #void :
{}
{
  LOOKAHEAD( { jdkVersion >= 10 && isKeyword("var") } ) <IDENTIFIER>
  | Type()
}

void EmptyStatement() :
{}
{
  ";"
}

void StatementExpression() :
{AssignmentOp op = null;}
{
  PreIncrementExpression()
|
  PreDecrementExpression()
|
  // using PostfixExpression here allows us to skip the part of the production tree
  // between Expression() and PostfixExpression()
  (PostfixExpression() [ op=AssignmentOperator() {jjtThis.setOp(op);} Expression() ]) #AssignmentExpression(>1)
}

void SwitchStatement():
{}
{
  "switch" "(" Expression() ")" SwitchBlock()
}

void SwitchBlock() #void :
{}
{
    "{"
        (
            SwitchLabel()
            (
                "->" SwitchLabeledRulePart() (SwitchLabeledRule())*
            |
                ":" (LOOKAHEAD(2) SwitchLabel() ":")*
                    // the lookahead is to prevent choosing BlockStatement when the token is "default",
                    // which could happen as local class declarations accept the "default" modifier.
                    (LOOKAHEAD({shouldStartStatementInSwitch()}) BlockStatement())*
                    (SwitchLabeledStatementGroup())*
            )
        )?
    "}"
}

void SwitchLabeledRule() #void :
{checkForSwitchRules();}
{
    SwitchLabel() "->" SwitchLabeledRulePart()
}

void SwitchLabeledRulePart() #void:
{checkForSwitchRules();}
{
    (
        ( Expression() ";" ) #SwitchLabeledExpression(2)
      |
        ( Block() ) #SwitchLabeledBlock(2)
      |
        ( ThrowStatement() ) #SwitchLabeledThrowStatement(2)
    )
}

// For PMD 7, make this a real node to group the labels + statements
void SwitchLabeledStatementGroup() #void:
{}
{
    (LOOKAHEAD(2) SwitchLabel() ":")+
        // the lookahead is to prevent choosing BlockStatement when the token is "default",
        // which could happen as local class declarations accept the "default" modifier.
        (LOOKAHEAD({shouldStartStatementInSwitch()}) BlockStatement() )*
}

void SwitchLabel() :
{}
{
{ inSwitchLabel = true; }
(
  "case" (ConditionalExpression()) ({checkForMultipleCaseLabels();} "," (ConditionalExpression()) )*
|
  "default" {jjtThis.setDefault();}
)
{ inSwitchLabel = false; }
}

void IfStatement() :
/*
 * The disambiguating algorithm of JavaCC automatically binds dangling
 * else's to the innermost if statement.  The LOOKAHEAD specification
 * is to tell JavaCC that we know what we are doing.
 */
{}
{
  "if" "(" Expression() ")" Statement() [ LOOKAHEAD(1) "else" {jjtThis.setHasElse();} Statement() ]
}

void WhileStatement() :
{}
{
  "while" "(" Expression() ")" Statement()
}

void DoStatement() :
{}
{
  "do" Statement() "while" "(" Expression() ")" ";"
}

void ForStatement() :
{}
{
  "for" "("
(
      LOOKAHEAD(LocalVariableDeclaration() ":")
      {checkForBadJDK15ForLoopSyntaxArgumentsUsage();}
      LocalVariableDeclaration() ":" Expression()
|
  [ ForInit() ] ";"
  [ Expression() ] ";"
  [ ForUpdate() ]
)
  ")" Statement()
}

void ForInit() :
{}
{
  LOOKAHEAD( LocalVariableDeclaration() )
  LocalVariableDeclaration()
|
  StatementExpressionList()
}

void StatementExpressionList() :
{}
{
  StatementExpression() ( "," StatementExpression() )*
}

void ForUpdate() :
{}
{
  StatementExpressionList()
}

void BreakStatement() :
{Token t;}
{
  "break" [ LOOKAHEAD(<IDENTIFIER> ";") t=<IDENTIFIER> {jjtThis.setImage(t.image);} | Expression() {checkForBreakExpression();} ] ";"
}

void ContinueStatement() :
{Token t;}
{
  "continue" [ t=<IDENTIFIER> {jjtThis.setImage(t.image);} ] ";"
}

void ReturnStatement() :
{}
{
  "return" [ Expression() ] ";"
}

void ThrowStatement() :
{}
{
  "throw" Expression() ";"
}

void SynchronizedStatement() :
{}
{
  "synchronized" "(" Expression() ")" Block()
}

void TryStatement() :
/*
 * Semantic check required here to make sure that at least one
 * resource/finally/catch is present.
 */
{}
{
  "try" (ResourceSpecification())? Block()
  ( CatchStatement() )*
  [ FinallyStatement() ]
}

void ResourceSpecification() :
{}
{
    {checkForBadTryWithResourcesUsage();}
	"("
	Resources()
	(LOOKAHEAD(2) ";")?
	")"	
}

void Resources() :
{}
{
	Resource() (LOOKAHEAD(2) ";" Resource())*
}

void Resource() :
{}
{
   LOOKAHEAD(("final" | Annotation())* LocalVariableType() VariableDeclaratorId() "=" )
     ( ( "final" {jjtThis.setFinal(true);} | Annotation() )* LocalVariableType() VariableDeclaratorId() "=" Expression() )
   |
   PrimaryExpression() {checkForBadConciseTryWithResourcesUsage(); } {}
}

void CatchStatement() :
{}
{
  "catch"
  "(" FormalParameter() ")"
  Block()
}

void FinallyStatement() :
{}
{
    "finally" Block()
}

void AssertStatement() :
{
    if (jdkVersion <= 3) {
        throw new ParseException("Can't use 'assert' as a keyword when running in JDK 1.3 mode!");
    }
}
{
  <IDENTIFIER> Expression() [ ":" Expression() ] ";"
}

/* We use productions to match >>>, >> and > so that we can keep the
 * type declaration syntax with generics clean
 */

void RUNSIGNEDSHIFT() #void:
{}
{
  ( LOOKAHEAD({ getToken(1).kind == GT &&
                ((Token.GTToken)getToken(1)).realKind == RUNSIGNEDSHIFT} )
   ">" ">" ">"
  )
}

void RSIGNEDSHIFT() #void:
{}
{
  ( LOOKAHEAD({ getToken(1).kind == GT &&
                ((Token.GTToken)getToken(1)).realKind == RSIGNEDSHIFT} )
  ">" ">"
  )
}

/* Annotation syntax follows. */

void Annotation() #void:
{}
{
 (
   LOOKAHEAD( "@" Name() "(" ( <IDENTIFIER> "=" | ")" ))
   NormalAnnotation()
 |
   LOOKAHEAD( "@" Name() "(" )
   SingleMemberAnnotation()
 |
   MarkerAnnotation()
 )
 {checkForBadAnnotationUsage();}
}

void AnnotationBase(Node n) #void:
{String name = null;}
{
   "@" name=VoidName() {n.setImage(name);}
}

void NormalAnnotation():
{}
{
   AnnotationBase(jjtThis) "(" [ MemberValuePairs() ] ")"
}

void MarkerAnnotation():
{}
{
  AnnotationBase(jjtThis)
}

void SingleMemberAnnotation():
{}
{
  AnnotationBase(jjtThis) "(" MemberValue() ")"
}

void MemberValuePairs() #void:
{}
{
   MemberValuePair() ( "," MemberValuePair() )*
}

void MemberValuePair():
{Token t;}
{
    t=<IDENTIFIER> { jjtThis.setImage(t.image); } "=" MemberValue()
}

void MemberValue() #void:
{}
{
   Annotation()
 |
   MemberValueArrayInitializer()
 |
   // Constant expression
   ConditionalExpression()
}

void  MemberValueArrayInitializer():
{}
{
  "{" (MemberValue() ( LOOKAHEAD(2) "," MemberValue() )* [ "," ])? "}"
}

/*
 * We use that ghost production to factorise the check for JDK >= 1.8.
 */
void TypeAnnotation() #void:
{}
{
    Annotation() {checkForBadTypeAnnotations();}
}


/* Annotation Types. */

void AnnotationTypeDeclaration(int modifiers):
{
Token t;
jjtThis.setModifiers(modifiers);
}
{
  "@" "interface" t=<IDENTIFIER>
    {
        checkForBadAnnotationUsage();
        checkForBadTypeIdentifierUsage(t.image);
        jjtThis.setImage(t.image);
    }
  AnnotationTypeBody()
}

void AnnotationTypeBody():
{}
{
  "{" ( AnnotationTypeMemberDeclaration() )* "}"
}

void AnnotationTypeMemberDeclaration():
{
   int modifiers;
}
{
 modifiers = Modifiers()
 (
   LOOKAHEAD(Type() <IDENTIFIER> "(") AnnotationMethodDeclaration(modifiers)
  |
   ClassOrInterfaceDeclaration(modifiers)
  |
   LOOKAHEAD(3) EnumDeclaration(modifiers)
  |
   AnnotationTypeDeclaration(modifiers)
  |
   FieldDeclaration(modifiers)
 )
 |
   ( ";" )
}

void AnnotationMethodDeclaration(int modifiers):
{
  Token t;
  jjtThis.setModifiers(modifiers);
}
{
  Type() t=<IDENTIFIER> "(" ")"  [ DefaultValue() ] ";"
  {
    jjtThis.setImage(t.image);
  }
}

void DefaultValue():
{}
{
  "default" MemberValue()
}

void ModuleDeclaration():
{
    StringBuilder s = new StringBuilder();
    Token t;
    checkForBadModuleUsage();
}
{
  ( Annotation() )* [LOOKAHEAD({isKeyword("open")}) <IDENTIFIER> {jjtThis.setOpen(true);}] LOOKAHEAD({isKeyword("module")}) <IDENTIFIER>
  t=<IDENTIFIER> { s.append(t.image); }
  ( "." t=<IDENTIFIER> { s.append('.').append(t.image); } )* { jjtThis.setImage(s.toString()); }
  "{" (ModuleDirective())* "}"
}

void ModuleDirective():
{}
{
    ( LOOKAHEAD({isKeyword("requires")}) <IDENTIFIER> { jjtThis.setType(ASTModuleDirective.DirectiveType.REQUIRES); }
            (LOOKAHEAD({isKeyword("transitive")}) <IDENTIFIER> { jjtThis.setRequiresModifier(ASTModuleDirective.RequiresModifier.TRANSITIVE); } |
             "static"     { jjtThis.setRequiresModifier(ASTModuleDirective.RequiresModifier.STATIC);     } )?
         ModuleName() ";" )
  | ( LOOKAHEAD({isKeyword("exports")})  <IDENTIFIER> { jjtThis.setType(ASTModuleDirective.DirectiveType.EXPORTS); }  Name() [ LOOKAHEAD({isKeyword("to")}) <IDENTIFIER> ModuleName() ("," ModuleName())*] ";" )
  | ( LOOKAHEAD({isKeyword("opens")})    <IDENTIFIER> { jjtThis.setType(ASTModuleDirective.DirectiveType.OPENS); }    Name() [ LOOKAHEAD({isKeyword("to")}) <IDENTIFIER> ModuleName() ("," ModuleName())*] ";" )
  | ( LOOKAHEAD({isKeyword("uses")})     <IDENTIFIER> { jjtThis.setType(ASTModuleDirective.DirectiveType.USES); }     Name() ";" )
  | ( LOOKAHEAD({isKeyword("provides")}) <IDENTIFIER> { jjtThis.setType(ASTModuleDirective.DirectiveType.PROVIDES); } Name() LOOKAHEAD({isKeyword("with")}) <IDENTIFIER> Name() ("," Name() )* ";" )
}

// Similar to Name()
void ModuleName():
{
  StringBuilder s = new StringBuilder();
  Token t;
}
{
  t=<IDENTIFIER> { s.append(t.image); }
  ( "." t=<IDENTIFIER> {s.append('.').append(t.image);} )*
  {jjtThis.setImage(s.toString());}
}

void Name():
{String image;}
{
    image=VoidName()
    {jjtThis.setImage(image); }
}


void AmbiguousName():
{String image;}
{
    image=VoidName()
    {jjtThis.setImage(image); }
}


String VoidName() #void:
/*
 * A lookahead of 2 is required below since "Name" can be followed
 * by a ".*" when used in the context of an "ImportDeclaration".
 */
{
  StringBuilder s = new StringBuilder();
  Token t;
}
{
  t=<IDENTIFIER>
  {
    s.append(t.image);
  }
  ( LOOKAHEAD(2) "." t=<IDENTIFIER>
    {s.append('.').append(t.image);}
  )*
  {return s.toString();}
}

// This is used to get JJTree to generate a node.
// Variable references are always ambiguous
// when they're parsed, so they're not created
// normally by jjtree, but rather by the disambiguation
// hooks spread across the parser
//noinspection JavaCCJccUnusedProduction
void VariableReference():
{}
{
   <IDENTIFIER>
}<|MERGE_RESOLUTION|>--- conflicted
+++ resolved
@@ -1,5 +1,4 @@
 /**
-<<<<<<< HEAD
  * Change expression, type and annotation grammar to remove unnecessary nodes,
  * eliminate some inconsistencies, and most importantly have an expressive tree
  * for primary expressions. Expressions and types now appear to be left-recursive.
@@ -16,10 +15,9 @@
  *   #910  [java] AST inconsistency between primitive and reference type arrays
  *   #497  [java] RFC: new layer of abstraction atop PrimaryExpressions
  * Clément Fournier 04/2019
-=======
+ *====================================================================
  * Fix #1848 Local classes should preserve their modifiers
  * Clément Fournier 05/2019
->>>>>>> 2bcb8dcf
  *====================================================================
  * Add support for Java 12 switch expressions and switch rules.
  * Andreas Dangel, Clément Fournier 03/2019
