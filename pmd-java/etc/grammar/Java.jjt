--- conflicted
+++ resolved
@@ -302,71 +302,6 @@
     return isRecordTypeSupported();
   }
 
-<<<<<<< HEAD
-  private boolean isSealedClassSupported() {
-      return jdkVersion == 15 && preview || jdkVersion == 16 && preview;
-  }
-
-=======
-  private void checkForBadAnonymousDiamondUsage() {
-    if (jdkVersion < 9) {
-      ASTAllocationExpression node = (ASTAllocationExpression)jjtree.peekNode();
-      ASTTypeArguments types = node.getFirstChildOfType(ASTClassOrInterfaceType.class).getFirstChildOfType(ASTTypeArguments.class);
-      if (node.isAnonymousClass() && types != null && types.isDiamond()) {
-        throwParseException("Cannot use '<>' with anonymous inner classes when running in JDK inferior to 9 mode!");
-      }
-    }
-  }
-  /**
-   * Keeps track whether we are dealing with an interface or not. Needed since the tree is
-   * is not fully constructed yet, when we check for private interface methods.
-   * The flag is updated, if entering ClassOrInterfaceDeclaration and reset when leaving.
-   * The flag is also reset, if entering a anonymous inner class or enums.
-   */
-  private boolean inInterface = false;
-  private void checkForBadPrivateInterfaceMethod(ASTMethodDeclaration node) {
-    if (jdkVersion < 9 && inInterface && node.isPrivate()) {
-      throwParseException("Cannot use private interface methods when running in JDK inferior to 9 mode!");
-    }
-  }
-  private void checkForBadIdentifier(String image) {
-    if (jdkVersion >= 9 && "_".equals(image)) {
-      throwParseException("With JDK 9, '_' is a keyword, and may not be used as an identifier!");
-    }
-  }
-  private void checkForBadModuleUsage() {
-    if (jdkVersion < 9) {
-      throwParseException("Cannot use module declaration when running in JDK inferior to 9 mode!");
-    }
-  }
-  private void checkForBadConciseTryWithResourcesUsage() {
-    if (jdkVersion < 9) {
-      throwParseException("Cannot use concise try-with-resources when running in JDK inferior to 9 mode!");
-    }
-  }
-  private void checkForBadTypeIdentifierUsage(String image) {
-    if (jdkVersion >= 10 && "var".equals(image)) {
-      throwParseException("With JDK 10, 'var' is a contextual keyword and cannot be used for type declarations!");
-    }
-    if (jdkVersion >= 14 && "yield".equals(image)) {
-      throwParseException("With JDK 14, 'yield' is a contextual keyword and cannot be used for type declarations!");
-    }
-    if (jdkVersion >= 16 && "record".equals(image)) {
-      throwParseException("With JDK >= 16, 'record' is a contextual keyword and cannot be used for type declarations!");
-    }
-    if ((jdkVersion == 16 && preview || jdkVersion >= 17) && "sealed".equals(image)) {
-      throwParseException("With JDK 16 Preview and JDK >= 17, 'sealed' is a contextual keyword and cannot be used for type declarations!");
-    }
-    if ((jdkVersion == 16 && preview || jdkVersion >= 17) && "permits".equals(image)) {
-      throwParseException("With JDK 16 Preview and JDK >= 17, 'permits' is a contextual keyword and cannot be used for type declarations!");
-    }
-  }
-  private void checkForMultipleCaseLabels() {
-    if (jdkVersion < 14) {
-      throwParseException("Multiple case labels in switch statements are only supported with Java >= 14");
-    }
-  }
->>>>>>> 4a81ec43
   /**
    * Keeps track during tree construction, whether we are currently building a switch label.
    * A switch label must not contain a LambdaExpression.
@@ -377,98 +312,7 @@
    */
   private boolean inSwitchLabel = false;
 
-<<<<<<< HEAD
-=======
-  private void checkForSwitchRules() {
-    if (jdkVersion < 14) {
-      throwParseException("Switch rules in switch statements are only supported with Java >= 14");
-    }
-  }
-  private void checkForSwitchExpression() {
-    if (jdkVersion < 14) {
-      throwParseException("Switch expressions are only supported with Java >= 14");
-    }
-  }
-
-  private void checkForYieldStatement() {
-    if (jdkVersion < 14) {
-      throwParseException("Yield statements are only supported with Java >= 14");
-    }
-  }
-
-  private void checkForTextBlockLiteral() {
-    if (!(jdkVersion >= 15)) {
-      throwParseException("Text block literals are only supported with Java >= 15");
-    }
-  }
-
-  private void checkForNewStringSpaceEscape(String s) {
-    if (jdkVersion < 15 && s.contains("\\s") && !s.contains("\\\\s")) {
-      throwParseException("The escape sequence \"\\s\" is only supported with Java >= 15");
-    }
-  }
-
-  private void checkforBadInstanceOfPattern() {
-    if (jdkVersion < 16) {
-      throwParseException("Pattern Matching for instanceof is only supported with JDK >= 16");
-    }
-  }
-
-  private boolean isRecordTypeSupported() {
-    return jdkVersion >= 16;
-  }
-
-  private void checkForRecordType() {
-    if (!isRecordTypeSupported()) {
-      throwParseException("Records are only supported with JDK >= 16");
-    }
-  }
-
-  private void checkForLocalInterfaceOrEnumType() {
-      if (!isRecordTypeSupported()) {
-          throwParseException("Local interfaces and enums are only supported with JDK >= 16");
-      }
-  }
-
-  private boolean isSealedClassSupported() {
-      return jdkVersion == 16 && preview || jdkVersion >= 17;
-  }
-
-  private void checkForSealedClassUsage() {
-     if (!isSealedClassSupported()) {
-        throwParseException("Sealed Classes are only supported with JDK 16 Preview and JDK >= 17.");
-     }
-  }
-
-  private boolean isJEP406Supported() {
-    return jdkVersion == 17 && preview;
-  }
-
-  private void checkForPatternMatchingInSwitch() {
-    if (!isJEP406Supported()) {
-        throwParseException("Pattern Matching in Switch is only supported with JDK 17 Preview.");
-    }
-  }
-
-  private void checkForNullCaseLabel() {
-    if (!isJEP406Supported()) {
-        throwParseException("Null case labels in switch are only supported with JDK 17 Preview.");
-    }
-  }
-
-  private void checkForDefaultCaseLabel() {
-    if (!isJEP406Supported()) {
-        throwParseException("Default case labels in switch are only supported with JDK 17 Preview.");
-    }
-  }
-
-  private void checkForGuardedPatterns() {
-    if (!isJEP406Supported()) {
-        throwParseException("Guarded patterns are only supported with JDK 17 Preview.");
-    }
-  }
-
->>>>>>> 4a81ec43
+
   // This is a semantic LOOKAHEAD to determine if we're dealing with an assert
   // Note that this can't be replaced with a syntactic lookahead
   // since "assert" isn't a string literal token
@@ -1858,30 +1702,7 @@
   EqualityExpression() (LOOKAHEAD(1) ("&" {jjtThis.setOp(BinaryOp.AND);} EqualityExpression()) #InfixExpression(2))*
 }
 
-<<<<<<< HEAD
 void EqualityExpression() #void:
-=======
-void Pattern() #void:
-{}
-{
-    PrimaryPattern() [ GuardedPatternCondition() #GuardedPattern(2) {checkForGuardedPatterns();} ]
-}
-
-void GuardedPatternCondition() #void:
-{}
-{
-    "&&" ConditionalAndExpression()
-}
-
-void PrimaryPattern() #void:
-{}
-{
-    TypePattern()
-    | "(" Pattern() ")" { AstImplUtil.bumpParenDepth((ASTPattern) jjtree.peekNode()); }
-}
-
-void TypePattern():
->>>>>>> 4a81ec43
 {}
 {
   InstanceOfExpression()
@@ -1895,17 +1716,45 @@
   )*
 }
 
+void Pattern() #void:
+{}
+{
+    PrimaryPattern() [ GuardedPatternCondition() #GuardedPattern(2) ]
+}
+
+void GuardedPatternCondition() #void:
+{}
+{
+    "&&" ConditionalAndExpression()
+}
+
+void PrimaryPattern() #void:
+{}
+{
+    TypePattern()
+    | "(" Pattern() ")" { AstImplUtil.bumpParenDepth((ASTPattern) jjtree.peekNode()); }
+}
+
+void TypePattern():
+{}
+{
+  AnnotatedRefType() VariableDeclaratorId()
+  |
+  LocalVarModifierList() ReferenceType() VariableDeclaratorId()
+}
+
 void InstanceOfExpression() #void:
 {}
 {
-<<<<<<< HEAD
   RelationalExpression() [
     LOOKAHEAD(1)
     ("instanceof"
         (
-            AnnotatedRefType() [ VariableDeclaratorId() #TypePattern(2) ]
+              LOOKAHEAD("final" | "@") PrimaryPattern()
             |
-            ( LocalVarModifierList() ReferenceType() VariableDeclaratorId() ) #TypePattern(3)
+              LOOKAHEAD("(") Pattern()
+            |
+              AnnotatedRefType() [ VariableDeclaratorId() #TypePattern(2) ]
         )
         {
             jjtThis.setOp(BinaryOp.INSTANCEOF);
@@ -1922,18 +1771,6 @@
         }
         {} // seems to be important?
     ) #InfixExpression(2)
-=======
-  RelationalExpression()
-  [ "instanceof"
-      (
-        LOOKAHEAD("final" | "@") {checkforBadInstanceOfPattern();} PrimaryPattern()
-      |
-        LOOKAHEAD("(") Pattern() {checkforBadInstanceOfPattern();}
-      |
-        Type()
-        [ {checkforBadInstanceOfPattern();} VariableDeclaratorId() #TypePattern(2) ]
-      )
->>>>>>> 4a81ec43
   ]
 }
 
@@ -2599,11 +2436,7 @@
 {
 { inSwitchLabel = true; }
 (
-<<<<<<< HEAD
-  "case" ConditionalExpression() ( "," ConditionalExpression() )*
-=======
-  "case" CaseLabelElement(jjtThis) ( {checkForMultipleCaseLabels();} "," CaseLabelElement(jjtThis) )*
->>>>>>> 4a81ec43
+  "case" CaseLabelElement(jjtThis) ( "," CaseLabelElement(jjtThis) )*
 |
   "default" {jjtThis.setDefault();}
 )
