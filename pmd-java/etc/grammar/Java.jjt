/**
 * Nest annotations inside the node they apply to. The node TypeBound is 
 * removed. Allow type annotations on InstanceofExpression, MethodReference
 * and bounds of an IntersectionType.
 * Clément Fournier 06/2019
 *====================================================================
 * Change expression, type and annotation grammar to remove unnecessary nodes,
 * eliminate some inconsistencies, and most importantly have an expressive tree
 * for primary expressions. Expressions and types now appear to be left-recursive.
 * This also introduces AmbiguousName, which are pushed only in syntactically
 * ambiguous contexts: https://docs.oracle.com/javase/specs/jls/se9/html/jls-6.html#jls-6.5.1
 *
 * Those are the first grammar changes for 7.0.0.
 * Refs:
 *   #1661 [java] About operator nodes
 *   #1367 [java] Parsing error on annotated subclass
 *   #1150 [java] ClassOrInterfaceType AST improvements
 *   #1019 [java] Breaking Java Grammar changes for PMD 7.0.0
 *   #997  [java] Java8 parsing corner case with annotated array types
 *   #910  [java] AST inconsistency between primitive and reference type arrays
 *   #497  [java] RFC: new layer of abstraction atop PrimaryExpressions
 * Clément Fournier 04/2019
 *====================================================================
 * Fix #1848 Local classes should preserve their modifiers
 * Clément Fournier 05/2019
 *====================================================================
 * Add support for Java 12 switch expressions and switch rules.
 * Andreas Dangel, Clément Fournier 03/2019
 *====================================================================
 * Add support for Java 10 Local Variable Type Inference
 * See #743. In Java 10 mode, "var" as local variable type is handled special.
 * Andreas Dangel 04/2018
 *====================================================================
 * Fixes #888 [java] ParseException occurs with valid '<>' in Java 1.8 mode
 * Juan Martin Sotuyo Dodero 01/2018
 *====================================================================
 * Fixes #793 [java] Parser error with private method in nested classes in interfaces
 * Andreas Dangel 12/2017
 *====================================================================
 * Add support for Java 9 changes:
 * Private interface methods are only allowed with java9.
 * A single underscore "_" is an invalid identifier in java9.
 * Diamond operator for anonymous classes is only allowed with java9.
 * Add support for module-info.java.
 * Allow more concise try-with-resources statements with java9.
 * Andreas Dangel 09/2017
 *====================================================================
 * Add support for new Java 8 annotation locations.
 * Bugs #414, #415, #417
 * @Snap252 06/2017
 *====================================================================
 * Allow empty statements (";") between package, import
 * and type declarations.
 * Bug #378
 * Andreas Dangel 05/2017
 *====================================================================
 * Allow method references to specify generics also for
 * constructor references ("new").
 * Bug #309
 * Andreas Dangel 03/2017
 *====================================================================
 * Provide a better fix for CastExpression, getting rid of most hacks.
 * Bug #257
 *
 * Juan Martin Sotuyo Dodero 02/2017
 *====================================================================
 * Allow local classes to carry more than one annotation.
 * Bug #208
 *
 * Juan Martin Sotuyo Dodero 01/2017
 *====================================================================
 * Change lookahead for AnnotationMethodDeclaration in AnnotationTypeMemberDeclaration.
 * Bug #206
 *
 * Juan Martin Sotuyo Dodero 01/2017
 *====================================================================
 * Allow method references to specify generics.
 * Bug #207
 *
 * Juan Martin Sotuyo Dodero 01/2017
 *====================================================================
 * Simplify VariableDeclaratorId, forbidding illegal sequences such as
 * this[] and MyClass.this[]
 *
 * Juan Martin Sotuyo Dodero 10/2016
 *====================================================================
 * Improve lambda detection in PrimaryPrefix to improve parsing performance.
 *
 * Juan Martin Sotuyo Dodero 10/2016
 *====================================================================
 * Fix for regression introduced in previous changeset.
 * The syntactic lookahead was not properly handled by javacc,
 * so it was converted to a semantic one
 * Bug #1530
 *
 * Juan Martin Sotuyo Dodero 10/2016
 *====================================================================
 * Fix for an expression within an additive expression that was
 * wrongly taken as a cast expression.
 * Bug #1484
 *
 * Andreas Dangel 05/2016
 *====================================================================
 * Fix for Lambda expression with one variable
 * Bug #1470
 *
 * Andreas Dangel 04/2016
 *====================================================================
 * Added support for explicit receiver parameters.
 * Bug #1455
 *
 * Andreas Dangel 01/2016
 *====================================================================
 * Added capability for Tracking Tokens.
 *
 * Amit Kumar Prasad 10/2015
 *====================================================================
 * Fix for Cast Expression not detected properly in Return statements
 * Bug #1429
 *
 * Andreas Dangel 10/2015
 *====================================================================
 * Fix for Lambda expressions without variables.
 *
 * Andreas Dangel 11/2014
 *====================================================================
 * Fix for Lambda expressions with two or three variables.
 *
 * Andreas Dangel 07/2014
 *====================================================================
 * Added support for Java 8 language constructs.
 *
 * Andreas Dangel 01/2014
 * ===================================================================
 * Fix ForStatement to allow Annotations within the initializer.
 *
 * Andreas Dangel 01/2013
 * ===================================================================
 * Fix wrong consumption of modifiers (e.g. "final") in a for-each loop.
 * Check for wrong java usage when catching multiple exceptions.
 *
 * Andreas Dangel 12/2012
 * ===================================================================
 * Enhance grammar to use LocalVariableDeclaration in a for-each loop.
 * This enhances the symbol table to recognize variables declared in such
 * a for-each loop.
 *
 * Andreas Dangel 10/2012
 * ===================================================================
 * Fix parser problem #3530124 with generics
 *
 * Modified the grammar, so that the different usages of generics work.
 * Adjusted the rules, that use "super", as super is no longer a PrimarySuffix.
 * It's now either a ExplicitConstructorInvocation or a PrimaryPrefix.
 * See also test case ParserCornersTest/testParsersCases
 *
 * Andreas Dangel 05/2012
 * ===================================================================
 * Added support for Java 7 language constructs
 *
 * Dinesh Bolkensteyn (SonarSource), 10/2011
 * ===================================================================
 * Changed the CastLookahead production to use 3 lookaheads for primitive types as suggested by Andreas Dangel
 *
 * Brian Remedios 07/2011
 * ===================================================================
 * Added in support for assert as a name using lookaheads
 *
 * Tom Copeland, 09/03
 * ===================================================================
 * Copied over the changes made by Andrea Gini and Marco Savard to
 * support JDK 1.4 language constructs, i.e., asserts.
 * See the java1_4c.jj distributed in the javacc2.1/examples/JavaGrammers directory.
 * Made numerous other modifications to support PMD.
 *
 * Tom Copeland, 6/02
 * ===================================================================
 * This file is a modified version of one originally found in the
 * VTransformer Examples directory of JavaCC1_1. It has been
 * modified to accept Java source code for Java 1.2. Basically,
 * this means a new key word was added, 'strictfp', and that keyword
 * added to the appropriate productions and LOOKAHEADs (where other,
 * similar keywords are listed as possible choices). This involved
 * changing 11 lines.
 *
 * Some other minor changes were made, which can be found by doing
 * a search on 'DW, 7/99'.
 *
 * The goal of this effort was for the grammar to be able to parse
 * any legal Java 1.2 source code. It does not reject all illegal
 * cases, but neither did the original. Plus, when it comes to
 * the new 'strictfp' keyword, the Java Compiler from Sun (JDK1.2.1)
 * also does not reject all illegal cases, as defined by the
 * "Updates" document found at
 *       http://java.sun.com/docs/books/jls/strictfp-changes.pdf
 * (see the testcases.txt file for details).
 *
 * David Williams, 7/99
 * ===================================================================
 *
 *
 * Copyright (C) 1996, 1997 Sun Microsystems Inc.
 *
 * Use of this file and the system it is part of is constrained by the
 * file COPYRIGHT in the root directory of this system.  You may, however,
 * make any modifications you wish to this file.
 *
 * Java files generated by running JavaCC on this file (or modified versions
 * of this file) may be used in exactly the same manner as Java files
 * generated from any grammar developed by you.
 *
 * Author: Sriram Sankar
 * Date: 3/5/97
 *
 * This file contains a Java grammar and actions that implement a front-end.
 */

options {
  JAVA_UNICODE_ESCAPE = true;
  CACHE_TOKENS = true;
  STATIC = false;
  USER_CHAR_STREAM = true;
  JDK_VERSION = "1.5";
  
  MULTI = true;
  VISITOR = true;
  NODE_USES_PARSER = true;
  TRACK_TOKENS = true;
  NODE_PACKAGE="net.sourceforge.pmd.lang.java.ast";

  //DEBUG_PARSER = true;
  //DEBUG_LOOKAHEAD = true;
}

PARSER_BEGIN(JavaParser)
package net.sourceforge.pmd.lang.java.ast;
import java.util.ArrayList;
import java.util.List;
import java.util.Map;
import net.sourceforge.pmd.lang.ast.CharStream;
import net.sourceforge.pmd.lang.ast.TokenMgrError;
import net.sourceforge.pmd.lang.ast.Node;

public class JavaParser {

  private int jdkVersion = 0;

  public void setJdkVersion(int jdkVersion) {
   this.jdkVersion = jdkVersion;
  }

  private void throwParseException(String message) {
    int line = -1;
    int col = -1;
    if (jj_lastpos != null) {
      line = jj_lastpos.beginLine;
      col = jj_lastpos.beginColumn;
    }
    throw new ParseException("Line " + line + ", Column " + col + ": " + message);
  }

  private void checkForBadAssertUsage(String in, String usage) {
    if (jdkVersion > 3 && in.equals("assert")) {
      throwParseException("Can't use 'assert' as " + usage + " when running in JDK 1.4 mode!");
    }
  }

  private void checkForBadStaticImportUsage() {
    if (jdkVersion < 5) {
      throwParseException("Can't use static imports when running in JDK 1.4 mode!");
    }
  }

  private void checkForBadAnnotationUsage() {
    if (jdkVersion < 5) {
      throwParseException("Can't use annotations when running in JDK 1.4 mode!");
    }
  }

  private void checkForBadGenericsUsage() {
    if (jdkVersion < 5) {
      throwParseException("Can't use generics unless running in JDK 1.5 mode!");
    }
  }

  private void checkForBadVariableArgumentsUsage() {
    if (jdkVersion < 5) {
      throwParseException("Can't use variable arguments (varargs) when running in JDK 1.4 mode!");
    }
  }

  private void checkForBadJDK15ForLoopSyntaxArgumentsUsage() {
    if (jdkVersion < 5) {
      throwParseException("Can't use JDK 1.5 for loop syntax when running in JDK 1.4 mode!");
    }
  }

  private void checkForBadEnumUsage(String in, String usage) {
    if (jdkVersion >= 5 && in.equals("enum")) {
      throwParseException("Can't use 'enum' as " + usage + " when running in JDK 1.5 mode!");
    }
  }

  private void checkForBadHexFloatingPointLiteral() {
    if (jdkVersion < 5) {
      throwParseException("Can't use hexadecimal floating point literals in pre-JDK 1.5 target");
    }
  }
  
  private void checkForBadNumericalLiteralslUsage(Token token) {
    if (jdkVersion < 7) {
      if (token.image.contains("_")) {
        throwParseException("Can't use underscores in numerical literals when running in JDK inferior to 1.7 mode!");
      }
      	
      if (token.image.startsWith("0b") || token.image.startsWith("0B")) {
        throwParseException("Can't use binary numerical literals when running in JDK inferior to 1.7 mode!");	
      }
    }
  }
  
  private void checkForBadDiamondUsage() {
  	if (jdkVersion < 7) {
      throwParseException("Cannot use the diamond generic notation when running in JDK inferior to 1.7 mode!");
  	}
  }
  
  private void checkForBadTryWithResourcesUsage() {
  	if (jdkVersion < 7) {
      throwParseException("Cannot use the try-with-resources notation when running in JDK inferior to 1.7 mode!");
  	}
  }

  private void checkForBadMultipleExceptionsCatching() {
  	if (jdkVersion < 7) {
      throwParseException("Cannot catch multiple exceptions when running in JDK inferior to 1.7 mode!");
  	}
  }

  private void checkForBadLambdaUsage() {
    if (jdkVersion < 8) {
      throwParseException("Cannot use lambda expressions when running in JDK inferior to 1.8 mode!");
    }
  }
  private void checkForBadMethodReferenceUsage() {
    if (jdkVersion < 8) {
      throwParseException("Cannot use method references when running in JDK inferior to 1.8 mode!");
    }
  }
  private void checkForBadDefaultImplementationUsage() {
    if (jdkVersion < 8) {
      throwParseException("Cannot use default implementations in interfaces when running in JDK inferior to 1.8 mode!");
    }
  }
  private void checkForBadIntersectionTypesInCasts() {
    if (jdkVersion < 8) {
      throwParseException("Cannot use intersection types in casts when running in JDK inferior to 1.8 mode!");
    }
  }
  private void checkForBadTypeAnnotations() {
    if (jdkVersion < 8) {
      throwParseException("Cannot use type annotations when running in JDK inferior to 1.8 mode!");
    }
  }
  private void checkforBadExplicitReceiverParameter() {
    if (jdkVersion < 8) {
      throwParseException("Cannot use explicit receiver parameters when running in JDK inferior to 1.8 mode!");
    }
  }
  private void checkForBadAnonymousDiamondUsage() {
    if (jdkVersion < 9) {
      Node node = jjtree.peekNode();
      if (node instanceof ASTConstructorCall) {
        ASTConstructorCall expr = (ASTConstructorCall) node;
        ASTTypeArguments types = expr.getTypeNode().getTypeArguments();
        if (expr.isAnonymousClass() && types != null && types.isDiamond()) {
          throwParseException("Cannot use '<>' with anonymous inner classes when running in JDK inferior to 9 mode!");
        }
      }
    }
  }
  /**
   * Keeps track whether we are dealing with an interface or not. Needed since the tree is
   * is not fully constructed yet, when we check for private interface methods.
   * The flag is updated, if entering ClassOrInterfaceDeclaration and reset when leaving.
   * The flag is also reset, if entering a anonymous inner class or enums.
   */
  private boolean inInterface = false;
  private void checkForBadPrivateInterfaceMethod(ASTMethodDeclaration node) {
    if (jdkVersion < 9 && inInterface && node.isPrivate()) {
      throwParseException("Cannot use private interface methods when running in JDK inferior to 9 mode!");
    }
  }
  private void checkForBadIdentifier(String image) {
    if (jdkVersion >= 9 && "_".equals(image)) {
      throwParseException("With JDK 9, '_' is a keyword, and may not be used as an identifier!");
    }
  }
  private void checkForBadModuleUsage() {
    if (jdkVersion < 9) {
      throwParseException("Cannot use module declaration when running in JDK inferior to 9 mode!");
    }
  }
  private void checkForBadConciseTryWithResourcesUsage() {
    Node top = jjtree.peekNode();
    if (!(top instanceof ASTFieldAccess || top instanceof ASTVariableReference)) {
      throwParseException("Expected a variable access, but was a " + top.getXPathNodeName());
    }

    if (jdkVersion < 9) {
      throwParseException("Cannot use concise try-with-resources when running in JDK inferior to 9 mode!");
    }
  }
  private void checkForBadTypeIdentifierUsage(String image) {
    if (jdkVersion >= 10 && "var".equals(image)) {
      throwParseException("With JDK 10, 'var' is a restricted local variable type and cannot be used for type declarations!");
    }
  }
  private void checkForMultipleCaseLabels() {
    if (jdkVersion < 12) {
      throwParseException("Multiple case labels in switch statements are only supported with Java 12");
    }
  }
  /**
   * Keeps track during tree construction, whether we are currently building a switch label.
   * A switch label must not contain a LambdaExpression.
   * Unfortunately, we have added LambdaExpression as part of PrimaryPrefix, which is wrong.
   * To keep compatibility, this flag is used, whether a LambdaExpression should be parsed
   * in PrimaryPrefix.
   * See also comment at #Expression().
   */
  private boolean inSwitchLabel = false;
  private void checkForSwitchRules() {
    if (jdkVersion < 12) {
      throwParseException("Switch rules in switch statements are only supported with Java 12");
    }
  }
  private void checkForSwitchExpression() {
    if (jdkVersion < 12) {
      throwParseException("Switch expressions are only supported with Java 12");
    }
  }

  private void checkForBreakExpression() {
    if (jdkVersion < 12) {
      throwParseException("Expressions in break statements are only supported with Java 12");
    }
  }

  // This is a semantic LOOKAHEAD to determine if we're dealing with an assert
  // Note that this can't be replaced with a syntactic lookahead
  // since "assert" isn't a string literal token
  private boolean isNextTokenAnAssert() {
    if (jdkVersion <= 3) {
      return false;
    }
    
    return getToken(1).image.equals("assert");
  }

  private boolean isPrecededByComment(Token tok) {
      boolean res = false;
      while (!res && tok.specialToken != null) {
          tok = tok.specialToken;
          res = tok.kind == SINGLE_LINE_COMMENT ||
                tok.kind == FORMAL_COMMENT ||
                tok.kind == MULTI_LINE_COMMENT;
      }
      return res;
  }

  /**
   * Semantic lookahead to check if the next identifier is a
   * specific restricted keyword.
   */
  private boolean isKeyword(String keyword) {
    return getToken(1).kind == IDENTIFIER && getToken(1).image.equals(keyword);
  }

  private boolean shouldStartStatementInSwitch() {
    switch (getToken(1).kind) {
        case _DEFAULT:
        case CASE:
        case RBRACE:
            return false;
        default:
            return true;
    }
  }

  public Map<Integer, String> getSuppressMap() {
    return token_source.getSuppressMap();
  }

  public void setSuppressMarker(String marker) {
    token_source.setSuppressMarker(marker);
  }

  private void setLastTokenImage(JavaNode node) {
    node.setImage(getToken(0).getImage());
  }

  private void forceExprContext() {
       Node top = jjtree.peekNode();

       if (top instanceof ASTAmbiguousName) {
           // see doc on the method
           Node replacement = ((ASTAmbiguousName) top).forceExprContext();
           jjtree.popNode();
           jjtree.pushNode(replacement);
       }
  }

  private void forceTypeContext() {
      Node top = jjtree.peekNode();

      if (top instanceof ASTAmbiguousName) {
          // see doc on the method
          Node replacement = ((ASTAmbiguousName) top).forceTypeContext();
          jjtree.popNode();
          jjtree.pushNode(replacement);
      }
  }


  // make the top node the last child of the second node on the stack
  // If the stack ends with ..[A][B], then it becomes ..[A[B]]
  private void injectTop() {
       AbstractJavaNode top = (AbstractJavaNode) jjtree.popNode();
       AbstractJavaNode prev = (AbstractJavaNode) jjtree.peekNode();
       prev.jjtAddChild(top, prev.jjtGetNumChildren());
       prev.jjtSetLastToken(top.jjtGetLastToken());
  }

  /**
     * Keeps track during tree construction, whether we are currently building an
     * explicit constructor invocation. Then the PrimaryExpression that may prefix
     * a qualified super constructor call may not consume "super" tokens.
     */
    private boolean inExplicitConstructorInvoc = false;

}
PARSER_END(JavaParser)

TOKEN_MGR_DECLS :
{
    protected List<Comment> comments = new ArrayList<Comment>();
}

/* WHITE SPACE */

SPECIAL_TOKEN :
{
  " " | "\t" | "\n" | "\r" | "\f"
}

SPECIAL_TOKEN :
{
< SINGLE_LINE_COMMENT: "//"(~["\n","\r"])* ("\n"|"\r"|"\r\n")? >
    {
        int startOfNOPMD = matchedToken.image.indexOf(suppressMarker);
        if (startOfNOPMD != -1) {
            suppressMap.put(matchedToken.beginLine, matchedToken.image.substring(startOfNOPMD + suppressMarker.length()));
        }
        comments.add(new SingleLineComment(matchedToken));
    }
}

/* COMMENTS */

MORE :
{
  <"/**" ~["/"]> { input_stream.backup(1); } : IN_FORMAL_COMMENT
|
  "/*" : IN_MULTI_LINE_COMMENT
}

<IN_FORMAL_COMMENT>
SPECIAL_TOKEN :
{
  <FORMAL_COMMENT: "*/" > { comments.add(new FormalComment(matchedToken)); } : DEFAULT
}

<IN_MULTI_LINE_COMMENT>
SPECIAL_TOKEN :
{
  <MULTI_LINE_COMMENT: "*/" > { comments.add(new MultiLineComment(matchedToken)); } : DEFAULT
}

<IN_FORMAL_COMMENT,IN_MULTI_LINE_COMMENT>
MORE :
{
  < ~[] >
}

/* RESERVED WORDS AND LITERALS */

TOKEN :
{
  < ABSTRACT: "abstract" >
| < BOOLEAN: "boolean" >
| < BREAK: "break" >
| < BYTE: "byte" >
| < CASE: "case" >
| < CATCH: "catch" >
| < CHAR: "char" >
| < CLASS: "class" >
| < CONST: "const" >
| < CONTINUE: "continue" >
| < _DEFAULT: "default" >
| < DO: "do" >
| < DOUBLE: "double" >
| < ELSE: "else" >
| < EXTENDS: "extends" >
| < FALSE: "false" >
| < FINAL: "final" >
| < FINALLY: "finally" >
| < FLOAT: "float" >
| < FOR: "for" >
| < GOTO: "goto" >
| < IF: "if" >
| < IMPLEMENTS: "implements" >
| < IMPORT: "import" >
| < INSTANCEOF: "instanceof" >
| < INT: "int" >
| < INTERFACE: "interface" >
| < LONG: "long" >
| < NATIVE: "native" >
| < NEW: "new" >
| < NULL: "null" >
| < PACKAGE: "package">
| < PRIVATE: "private" >
| < PROTECTED: "protected" >
| < PUBLIC: "public" >
| < RETURN: "return" >
| < SHORT: "short" >
| < STATIC: "static" >
| < SUPER: "super" >
| < SWITCH: "switch" >
| < SYNCHRONIZED: "synchronized" >
| < THIS: "this" >
| < THROW: "throw" >
| < THROWS: "throws" >
| < TRANSIENT: "transient" >
| < TRUE: "true" >
| < TRY: "try" >
| < VOID: "void" >
| < VOLATILE: "volatile" >
| < WHILE: "while" >
| < STRICTFP: "strictfp" >
}


/* Restricted Keywords */
// Note: These are commented out, since these keywords
// can still be used as identifiers.
// see isKeyword() semantic lookup
/*
TOKEN :
{
  < OPEN: "open" >
| < MODULE: "module" >
| < REQUIRES: "requires" >
| < TRANSITIVE: "transitive" >
| < EXPORTS: "exports" >
| < OPENS: "opens" >
| < TO: "to" >
| < USES: "uses" >
| < PROVIDES: "provides" >
| < WITH: "with" >
}
*/

/* LITERALS */

TOKEN :
{
  < INTEGER_LITERAL:
        <DECIMAL_LITERAL> (["l","L"])?
      | <HEX_LITERAL> (["l","L"])?
      | <BINARY_LITERAL> (["l","L"])?
      | <OCTAL_LITERAL> (["l","L"])?
  >
|
  < #DECIMAL_LITERAL: (["0"-"9"]((["0"-"9","_"])*["0"-"9"])?) >
|
  < #HEX_LITERAL: "0" ["x","X"] (["0"-"9","a"-"f","A"-"F"]((["0"-"9","a"-"f","A"-"F","_"])*["0"-"9","a"-"f","A"-"F"])?) >
|
  < #BINARY_LITERAL: "0" ["b","B"] (["0","1"]((["0","1","_"])*["0","1"])?) >
|
  < #OCTAL_LITERAL: "0" (["0"-"7"]((["0"-"7","_"])*["0"-"7"])?) >
|
  < FLOATING_POINT_LITERAL:
        (["0"-"9"]((["0"-"9","_"])*["0"-"9"])?) "." (["0"-"9"]((["0"-"9","_"])*["0"-"9"])?)? (<EXPONENT>)? (["f","F","d","D"])?
      | "." (["0"-"9"]((["0"-"9","_"])*["0"-"9"])?) (<EXPONENT>)? (["f","F","d","D"])?
      | (["0"-"9"]((["0"-"9","_"])*["0"-"9"])?) <EXPONENT> (["f","F","d","D"])?
      | (["0"-"9"]((["0"-"9","_"])*["0"-"9"])?) (<EXPONENT>)? ["f","F","d","D"]
  >
|
  < HEX_FLOATING_POINT_LITERAL:
      (<HEX_LITERAL> (".")? | "0" ["x","X"] (["0"-"9","a"-"f","A"-"F"]((["0"-"9","a"-"f","A"-"F","_"])*["0"-"9","a"-"f","A"-"F"])?)? "." (["0"-"9","a"-"f","A"-"F"]((["0"-"9","a"-"f","A"-"F","_"])*["0"-"9","a"-"f","A"-"F"])?)) ["p","P"] (["+","-"])? (["0"-"9"]((["0"-"9","_"])*["0"-"9"])?) (["f","F","d","D"])?
  >
|
  < #EXPONENT: ["e","E"] (["+","-"])? (["0"-"9"]((["0"-"9","_"])*["0"-"9"])?) >
|
  < CHARACTER_LITERAL:
      "'"
      (   (~["'","\\","\n","\r"])
        | ("\\"
            ( ["n","t","b","r","f","\\","'","\""]
            | ["0"-"7"] ( ["0"-"7"] )?
            | ["0"-"3"] ["0"-"7"] ["0"-"7"]
            )
          )
      )
      "'"
  >
|
  < STRING_LITERAL:
      "\""
      (   (~["\"","\\","\n","\r"])
        | ("\\"
            ( ["n","t","b","r","f","\\","'","\""]
            | ["0"-"7"] ( ["0"-"7"] )?
            | ["0"-"3"] ["0"-"7"] ["0"-"7"]
            )
          )
      )*
      "\""
  >
}

/* IDENTIFIERS */

TOKEN :
{
  < IDENTIFIER: <LETTER> (<PART_LETTER>)* >
|
  < #LETTER:
      [  // all chars for which Character.isJavaIdentifierStart is true
         "$",
         "A"-"Z",
         "_",
         "a"-"z",
         "\u00a2"-"\u00a5",
         "\u00aa",
         "\u00b5",
         "\u00ba",
         "\u00c0"-"\u00d6",
         "\u00d8"-"\u00f6",
         "\u00f8"-"\u02c1",
         "\u02c6"-"\u02d1",
         "\u02e0"-"\u02e4",
         "\u02ec",
         "\u02ee",
         "\u0370"-"\u0374",
         "\u0376"-"\u0377",
         "\u037a"-"\u037d",
         "\u037f",
         "\u0386",
         "\u0388"-"\u038a",
         "\u038c",
         "\u038e"-"\u03a1",
         "\u03a3"-"\u03f5",
         "\u03f7"-"\u0481",
         "\u048a"-"\u052f",
         "\u0531"-"\u0556",
         "\u0559",
         "\u0561"-"\u0587",
         "\u058f",
         "\u05d0"-"\u05ea",
         "\u05f0"-"\u05f2",
         "\u060b",
         "\u0620"-"\u064a",
         "\u066e"-"\u066f",
         "\u0671"-"\u06d3",
         "\u06d5",
         "\u06e5"-"\u06e6",
         "\u06ee"-"\u06ef",
         "\u06fa"-"\u06fc",
         "\u06ff",
         "\u0710",
         "\u0712"-"\u072f",
         "\u074d"-"\u07a5",
         "\u07b1",
         "\u07ca"-"\u07ea",
         "\u07f4"-"\u07f5",
         "\u07fa",
         "\u0800"-"\u0815",
         "\u081a",
         "\u0824",
         "\u0828",
         "\u0840"-"\u0858",
         "\u08a0"-"\u08b4",
         "\u0904"-"\u0939",
         "\u093d",
         "\u0950",
         "\u0958"-"\u0961",
         "\u0971"-"\u0980",
         "\u0985"-"\u098c",
         "\u098f"-"\u0990",
         "\u0993"-"\u09a8",
         "\u09aa"-"\u09b0",
         "\u09b2",
         "\u09b6"-"\u09b9",
         "\u09bd",
         "\u09ce",
         "\u09dc"-"\u09dd",
         "\u09df"-"\u09e1",
         "\u09f0"-"\u09f3",
         "\u09fb",
         "\u0a05"-"\u0a0a",
         "\u0a0f"-"\u0a10",
         "\u0a13"-"\u0a28",
         "\u0a2a"-"\u0a30",
         "\u0a32"-"\u0a33",
         "\u0a35"-"\u0a36",
         "\u0a38"-"\u0a39",
         "\u0a59"-"\u0a5c",
         "\u0a5e",
         "\u0a72"-"\u0a74",
         "\u0a85"-"\u0a8d",
         "\u0a8f"-"\u0a91",
         "\u0a93"-"\u0aa8",
         "\u0aaa"-"\u0ab0",
         "\u0ab2"-"\u0ab3",
         "\u0ab5"-"\u0ab9",
         "\u0abd",
         "\u0ad0",
         "\u0ae0"-"\u0ae1",
         "\u0af1",
         "\u0af9",
         "\u0b05"-"\u0b0c",
         "\u0b0f"-"\u0b10",
         "\u0b13"-"\u0b28",
         "\u0b2a"-"\u0b30",
         "\u0b32"-"\u0b33",
         "\u0b35"-"\u0b39",
         "\u0b3d",
         "\u0b5c"-"\u0b5d",
         "\u0b5f"-"\u0b61",
         "\u0b71",
         "\u0b83",
         "\u0b85"-"\u0b8a",
         "\u0b8e"-"\u0b90",
         "\u0b92"-"\u0b95",
         "\u0b99"-"\u0b9a",
         "\u0b9c",
         "\u0b9e"-"\u0b9f",
         "\u0ba3"-"\u0ba4",
         "\u0ba8"-"\u0baa",
         "\u0bae"-"\u0bb9",
         "\u0bd0",
         "\u0bf9",
         "\u0c05"-"\u0c0c",
         "\u0c0e"-"\u0c10",
         "\u0c12"-"\u0c28",
         "\u0c2a"-"\u0c39",
         "\u0c3d",
         "\u0c58"-"\u0c5a",
         "\u0c60"-"\u0c61",
         "\u0c85"-"\u0c8c",
         "\u0c8e"-"\u0c90",
         "\u0c92"-"\u0ca8",
         "\u0caa"-"\u0cb3",
         "\u0cb5"-"\u0cb9",
         "\u0cbd",
         "\u0cde",
         "\u0ce0"-"\u0ce1",
         "\u0cf1"-"\u0cf2",
         "\u0d05"-"\u0d0c",
         "\u0d0e"-"\u0d10",
         "\u0d12"-"\u0d3a",
         "\u0d3d",
         "\u0d4e",
         "\u0d5f"-"\u0d61",
         "\u0d7a"-"\u0d7f",
         "\u0d85"-"\u0d96",
         "\u0d9a"-"\u0db1",
         "\u0db3"-"\u0dbb",
         "\u0dbd",
         "\u0dc0"-"\u0dc6",
         "\u0e01"-"\u0e30",
         "\u0e32"-"\u0e33",
         "\u0e3f"-"\u0e46",
         "\u0e81"-"\u0e82",
         "\u0e84",
         "\u0e87"-"\u0e88",
         "\u0e8a",
         "\u0e8d",
         "\u0e94"-"\u0e97",
         "\u0e99"-"\u0e9f",
         "\u0ea1"-"\u0ea3",
         "\u0ea5",
         "\u0ea7",
         "\u0eaa"-"\u0eab",
         "\u0ead"-"\u0eb0",
         "\u0eb2"-"\u0eb3",
         "\u0ebd",
         "\u0ec0"-"\u0ec4",
         "\u0ec6",
         "\u0edc"-"\u0edf",
         "\u0f00",
         "\u0f40"-"\u0f47",
         "\u0f49"-"\u0f6c",
         "\u0f88"-"\u0f8c",
         "\u1000"-"\u102a",
         "\u103f",
         "\u1050"-"\u1055",
         "\u105a"-"\u105d",
         "\u1061",
         "\u1065"-"\u1066",
         "\u106e"-"\u1070",
         "\u1075"-"\u1081",
         "\u108e",
         "\u10a0"-"\u10c5",
         "\u10c7",
         "\u10cd",
         "\u10d0"-"\u10fa",
         "\u10fc"-"\u1248",
         "\u124a"-"\u124d",
         "\u1250"-"\u1256",
         "\u1258",
         "\u125a"-"\u125d",
         "\u1260"-"\u1288",
         "\u128a"-"\u128d",
         "\u1290"-"\u12b0",
         "\u12b2"-"\u12b5",
         "\u12b8"-"\u12be",
         "\u12c0",
         "\u12c2"-"\u12c5",
         "\u12c8"-"\u12d6",
         "\u12d8"-"\u1310",
         "\u1312"-"\u1315",
         "\u1318"-"\u135a",
         "\u1380"-"\u138f",
         "\u13a0"-"\u13f5",
         "\u13f8"-"\u13fd",
         "\u1401"-"\u166c",
         "\u166f"-"\u167f",
         "\u1681"-"\u169a",
         "\u16a0"-"\u16ea",
         "\u16ee"-"\u16f8",
         "\u1700"-"\u170c",
         "\u170e"-"\u1711",
         "\u1720"-"\u1731",
         "\u1740"-"\u1751",
         "\u1760"-"\u176c",
         "\u176e"-"\u1770",
         "\u1780"-"\u17b3",
         "\u17d7",
         "\u17db"-"\u17dc",
         "\u1820"-"\u1877",
         "\u1880"-"\u18a8",
         "\u18aa",
         "\u18b0"-"\u18f5",
         "\u1900"-"\u191e",
         "\u1950"-"\u196d",
         "\u1970"-"\u1974",
         "\u1980"-"\u19ab",
         "\u19b0"-"\u19c9",
         "\u1a00"-"\u1a16",
         "\u1a20"-"\u1a54",
         "\u1aa7",
         "\u1b05"-"\u1b33",
         "\u1b45"-"\u1b4b",
         "\u1b83"-"\u1ba0",
         "\u1bae"-"\u1baf",
         "\u1bba"-"\u1be5",
         "\u1c00"-"\u1c23",
         "\u1c4d"-"\u1c4f",
         "\u1c5a"-"\u1c7d",
         "\u1ce9"-"\u1cec",
         "\u1cee"-"\u1cf1",
         "\u1cf5"-"\u1cf6",
         "\u1d00"-"\u1dbf",
         "\u1e00"-"\u1f15",
         "\u1f18"-"\u1f1d",
         "\u1f20"-"\u1f45",
         "\u1f48"-"\u1f4d",
         "\u1f50"-"\u1f57",
         "\u1f59",
         "\u1f5b",
         "\u1f5d",
         "\u1f5f"-"\u1f7d",
         "\u1f80"-"\u1fb4",
         "\u1fb6"-"\u1fbc",
         "\u1fbe",
         "\u1fc2"-"\u1fc4",
         "\u1fc6"-"\u1fcc",
         "\u1fd0"-"\u1fd3",
         "\u1fd6"-"\u1fdb",
         "\u1fe0"-"\u1fec",
         "\u1ff2"-"\u1ff4",
         "\u1ff6"-"\u1ffc",
         "\u203f"-"\u2040",
         "\u2054",
         "\u2071",
         "\u207f",
         "\u2090"-"\u209c",
         "\u20a0"-"\u20be",
         "\u2102",
         "\u2107",
         "\u210a"-"\u2113",
         "\u2115",
         "\u2119"-"\u211d",
         "\u2124",
         "\u2126",
         "\u2128",
         "\u212a"-"\u212d",
         "\u212f"-"\u2139",
         "\u213c"-"\u213f",
         "\u2145"-"\u2149",
         "\u214e",
         "\u2160"-"\u2188",
         "\u2c00"-"\u2c2e",
         "\u2c30"-"\u2c5e",
         "\u2c60"-"\u2ce4",
         "\u2ceb"-"\u2cee",
         "\u2cf2"-"\u2cf3",
         "\u2d00"-"\u2d25",
         "\u2d27",
         "\u2d2d",
         "\u2d30"-"\u2d67",
         "\u2d6f",
         "\u2d80"-"\u2d96",
         "\u2da0"-"\u2da6",
         "\u2da8"-"\u2dae",
         "\u2db0"-"\u2db6",
         "\u2db8"-"\u2dbe",
         "\u2dc0"-"\u2dc6",
         "\u2dc8"-"\u2dce",
         "\u2dd0"-"\u2dd6",
         "\u2dd8"-"\u2dde",
         "\u2e2f",
         "\u3005"-"\u3007",
         "\u3021"-"\u3029",
         "\u3031"-"\u3035",
         "\u3038"-"\u303c",
         "\u3041"-"\u3096",
         "\u309d"-"\u309f",
         "\u30a1"-"\u30fa",
         "\u30fc"-"\u30ff",
         "\u3105"-"\u312d",
         "\u3131"-"\u318e",
         "\u31a0"-"\u31ba",
         "\u31f0"-"\u31ff",
         "\u3400"-"\u4db5",
         "\u4e00"-"\u9fd5",
         "\ua000"-"\ua48c",
         "\ua4d0"-"\ua4fd",
         "\ua500"-"\ua60c",
         "\ua610"-"\ua61f",
         "\ua62a"-"\ua62b",
         "\ua640"-"\ua66e",
         "\ua67f"-"\ua69d",
         "\ua6a0"-"\ua6ef",
         "\ua717"-"\ua71f",
         "\ua722"-"\ua788",
         "\ua78b"-"\ua7ad",
         "\ua7b0"-"\ua7b7",
         "\ua7f7"-"\ua801",
         "\ua803"-"\ua805",
         "\ua807"-"\ua80a",
         "\ua80c"-"\ua822",
         "\ua838",
         "\ua840"-"\ua873",
         "\ua882"-"\ua8b3",
         "\ua8f2"-"\ua8f7",
         "\ua8fb",
         "\ua8fd",
         "\ua90a"-"\ua925",
         "\ua930"-"\ua946",
         "\ua960"-"\ua97c",
         "\ua984"-"\ua9b2",
         "\ua9cf",
         "\ua9e0"-"\ua9e4",
         "\ua9e6"-"\ua9ef",
         "\ua9fa"-"\ua9fe",
         "\uaa00"-"\uaa28",
         "\uaa40"-"\uaa42",
         "\uaa44"-"\uaa4b",
         "\uaa60"-"\uaa76",
         "\uaa7a",
         "\uaa7e"-"\uaaaf",
         "\uaab1",
         "\uaab5"-"\uaab6",
         "\uaab9"-"\uaabd",
         "\uaac0",
         "\uaac2",
         "\uaadb"-"\uaadd",
         "\uaae0"-"\uaaea",
         "\uaaf2"-"\uaaf4",
         "\uab01"-"\uab06",
         "\uab09"-"\uab0e",
         "\uab11"-"\uab16",
         "\uab20"-"\uab26",
         "\uab28"-"\uab2e",
         "\uab30"-"\uab5a",
         "\uab5c"-"\uab65",
         "\uab70"-"\uabe2",
         "\uac00"-"\ud7a3",
         "\ud7b0"-"\ud7c6",
         "\ud7cb"-"\ud7fb",
         "\uf900"-"\ufa6d",
         "\ufa70"-"\ufad9",
         "\ufb00"-"\ufb06",
         "\ufb13"-"\ufb17",
         "\ufb1d",
         "\ufb1f"-"\ufb28",
         "\ufb2a"-"\ufb36",
         "\ufb38"-"\ufb3c",
         "\ufb3e",
         "\ufb40"-"\ufb41",
         "\ufb43"-"\ufb44",
         "\ufb46"-"\ufbb1",
         "\ufbd3"-"\ufd3d",
         "\ufd50"-"\ufd8f",
         "\ufd92"-"\ufdc7",
         "\ufdf0"-"\ufdfc",
         "\ufe33"-"\ufe34",
         "\ufe4d"-"\ufe4f",
         "\ufe69",
         "\ufe70"-"\ufe74",
         "\ufe76"-"\ufefc",
         "\uff04",
         "\uff21"-"\uff3a",
         "\uff3f",
         "\uff41"-"\uff5a",
         "\uff66"-"\uffbe",
         "\uffc2"-"\uffc7",
         "\uffca"-"\uffcf",
         "\uffd2"-"\uffd7",
         "\uffda"-"\uffdc",
         "\uffe0"-"\uffe1",
         "\uffe5"-"\uffe6"
      ]
  >
|
  < #PART_LETTER:
      [  // all chars for which Character.isJavaIdentifierPart is true
         "\u0000"-"\u0008",
         "\u000e"-"\u001b",
         "$",
         "0"-"9",
         "A"-"Z",
         "_",
         "a"-"z",
         "\u007f"-"\u009f",
         "\u00a2"-"\u00a5",
         "\u00aa",
         "\u00ad",
         "\u00b5",
         "\u00ba",
         "\u00c0"-"\u00d6",
         "\u00d8"-"\u00f6",
         "\u00f8"-"\u02c1",
         "\u02c6"-"\u02d1",
         "\u02e0"-"\u02e4",
         "\u02ec",
         "\u02ee",
         "\u0300"-"\u0374",
         "\u0376"-"\u0377",
         "\u037a"-"\u037d",
         "\u037f",
         "\u0386",
         "\u0388"-"\u038a",
         "\u038c",
         "\u038e"-"\u03a1",
         "\u03a3"-"\u03f5",
         "\u03f7"-"\u0481",
         "\u0483"-"\u0487",
         "\u048a"-"\u052f",
         "\u0531"-"\u0556",
         "\u0559",
         "\u0561"-"\u0587",
         "\u058f",
         "\u0591"-"\u05bd",
         "\u05bf",
         "\u05c1"-"\u05c2",
         "\u05c4"-"\u05c5",
         "\u05c7",
         "\u05d0"-"\u05ea",
         "\u05f0"-"\u05f2",
         "\u0600"-"\u0605",
         "\u060b",
         "\u0610"-"\u061a",
         "\u061c",
         "\u0620"-"\u0669",
         "\u066e"-"\u06d3",
         "\u06d5"-"\u06dd",
         "\u06df"-"\u06e8",
         "\u06ea"-"\u06fc",
         "\u06ff",
         "\u070f"-"\u074a",
         "\u074d"-"\u07b1",
         "\u07c0"-"\u07f5",
         "\u07fa",
         "\u0800"-"\u082d",
         "\u0840"-"\u085b",
         "\u08a0"-"\u08b4",
         "\u08e3"-"\u0963",
         "\u0966"-"\u096f",
         "\u0971"-"\u0983",
         "\u0985"-"\u098c",
         "\u098f"-"\u0990",
         "\u0993"-"\u09a8",
         "\u09aa"-"\u09b0",
         "\u09b2",
         "\u09b6"-"\u09b9",
         "\u09bc"-"\u09c4",
         "\u09c7"-"\u09c8",
         "\u09cb"-"\u09ce",
         "\u09d7",
         "\u09dc"-"\u09dd",
         "\u09df"-"\u09e3",
         "\u09e6"-"\u09f3",
         "\u09fb",
         "\u0a01"-"\u0a03",
         "\u0a05"-"\u0a0a",
         "\u0a0f"-"\u0a10",
         "\u0a13"-"\u0a28",
         "\u0a2a"-"\u0a30",
         "\u0a32"-"\u0a33",
         "\u0a35"-"\u0a36",
         "\u0a38"-"\u0a39",
         "\u0a3c",
         "\u0a3e"-"\u0a42",
         "\u0a47"-"\u0a48",
         "\u0a4b"-"\u0a4d",
         "\u0a51",
         "\u0a59"-"\u0a5c",
         "\u0a5e",
         "\u0a66"-"\u0a75",
         "\u0a81"-"\u0a83",
         "\u0a85"-"\u0a8d",
         "\u0a8f"-"\u0a91",
         "\u0a93"-"\u0aa8",
         "\u0aaa"-"\u0ab0",
         "\u0ab2"-"\u0ab3",
         "\u0ab5"-"\u0ab9",
         "\u0abc"-"\u0ac5",
         "\u0ac7"-"\u0ac9",
         "\u0acb"-"\u0acd",
         "\u0ad0",
         "\u0ae0"-"\u0ae3",
         "\u0ae6"-"\u0aef",
         "\u0af1",
         "\u0af9",
         "\u0b01"-"\u0b03",
         "\u0b05"-"\u0b0c",
         "\u0b0f"-"\u0b10",
         "\u0b13"-"\u0b28",
         "\u0b2a"-"\u0b30",
         "\u0b32"-"\u0b33",
         "\u0b35"-"\u0b39",
         "\u0b3c"-"\u0b44",
         "\u0b47"-"\u0b48",
         "\u0b4b"-"\u0b4d",
         "\u0b56"-"\u0b57",
         "\u0b5c"-"\u0b5d",
         "\u0b5f"-"\u0b63",
         "\u0b66"-"\u0b6f",
         "\u0b71",
         "\u0b82"-"\u0b83",
         "\u0b85"-"\u0b8a",
         "\u0b8e"-"\u0b90",
         "\u0b92"-"\u0b95",
         "\u0b99"-"\u0b9a",
         "\u0b9c",
         "\u0b9e"-"\u0b9f",
         "\u0ba3"-"\u0ba4",
         "\u0ba8"-"\u0baa",
         "\u0bae"-"\u0bb9",
         "\u0bbe"-"\u0bc2",
         "\u0bc6"-"\u0bc8",
         "\u0bca"-"\u0bcd",
         "\u0bd0",
         "\u0bd7",
         "\u0be6"-"\u0bef",
         "\u0bf9",
         "\u0c00"-"\u0c03",
         "\u0c05"-"\u0c0c",
         "\u0c0e"-"\u0c10",
         "\u0c12"-"\u0c28",
         "\u0c2a"-"\u0c39",
         "\u0c3d"-"\u0c44",
         "\u0c46"-"\u0c48",
         "\u0c4a"-"\u0c4d",
         "\u0c55"-"\u0c56",
         "\u0c58"-"\u0c5a",
         "\u0c60"-"\u0c63",
         "\u0c66"-"\u0c6f",
         "\u0c81"-"\u0c83",
         "\u0c85"-"\u0c8c",
         "\u0c8e"-"\u0c90",
         "\u0c92"-"\u0ca8",
         "\u0caa"-"\u0cb3",
         "\u0cb5"-"\u0cb9",
         "\u0cbc"-"\u0cc4",
         "\u0cc6"-"\u0cc8",
         "\u0cca"-"\u0ccd",
         "\u0cd5"-"\u0cd6",
         "\u0cde",
         "\u0ce0"-"\u0ce3",
         "\u0ce6"-"\u0cef",
         "\u0cf1"-"\u0cf2",
         "\u0d01"-"\u0d03",
         "\u0d05"-"\u0d0c",
         "\u0d0e"-"\u0d10",
         "\u0d12"-"\u0d3a",
         "\u0d3d"-"\u0d44",
         "\u0d46"-"\u0d48",
         "\u0d4a"-"\u0d4e",
         "\u0d57",
         "\u0d5f"-"\u0d63",
         "\u0d66"-"\u0d6f",
         "\u0d7a"-"\u0d7f",
         "\u0d82"-"\u0d83",
         "\u0d85"-"\u0d96",
         "\u0d9a"-"\u0db1",
         "\u0db3"-"\u0dbb",
         "\u0dbd",
         "\u0dc0"-"\u0dc6",
         "\u0dca",
         "\u0dcf"-"\u0dd4",
         "\u0dd6",
         "\u0dd8"-"\u0ddf",
         "\u0de6"-"\u0def",
         "\u0df2"-"\u0df3",
         "\u0e01"-"\u0e3a",
         "\u0e3f"-"\u0e4e",
         "\u0e50"-"\u0e59",
         "\u0e81"-"\u0e82",
         "\u0e84",
         "\u0e87"-"\u0e88",
         "\u0e8a",
         "\u0e8d",
         "\u0e94"-"\u0e97",
         "\u0e99"-"\u0e9f",
         "\u0ea1"-"\u0ea3",
         "\u0ea5",
         "\u0ea7",
         "\u0eaa"-"\u0eab",
         "\u0ead"-"\u0eb9",
         "\u0ebb"-"\u0ebd",
         "\u0ec0"-"\u0ec4",
         "\u0ec6",
         "\u0ec8"-"\u0ecd",
         "\u0ed0"-"\u0ed9",
         "\u0edc"-"\u0edf",
         "\u0f00",
         "\u0f18"-"\u0f19",
         "\u0f20"-"\u0f29",
         "\u0f35",
         "\u0f37",
         "\u0f39",
         "\u0f3e"-"\u0f47",
         "\u0f49"-"\u0f6c",
         "\u0f71"-"\u0f84",
         "\u0f86"-"\u0f97",
         "\u0f99"-"\u0fbc",
         "\u0fc6",
         "\u1000"-"\u1049",
         "\u1050"-"\u109d",
         "\u10a0"-"\u10c5",
         "\u10c7",
         "\u10cd",
         "\u10d0"-"\u10fa",
         "\u10fc"-"\u1248",
         "\u124a"-"\u124d",
         "\u1250"-"\u1256",
         "\u1258",
         "\u125a"-"\u125d",
         "\u1260"-"\u1288",
         "\u128a"-"\u128d",
         "\u1290"-"\u12b0",
         "\u12b2"-"\u12b5",
         "\u12b8"-"\u12be",
         "\u12c0",
         "\u12c2"-"\u12c5",
         "\u12c8"-"\u12d6",
         "\u12d8"-"\u1310",
         "\u1312"-"\u1315",
         "\u1318"-"\u135a",
         "\u135d"-"\u135f",
         "\u1380"-"\u138f",
         "\u13a0"-"\u13f5",
         "\u13f8"-"\u13fd",
         "\u1401"-"\u166c",
         "\u166f"-"\u167f",
         "\u1681"-"\u169a",
         "\u16a0"-"\u16ea",
         "\u16ee"-"\u16f8",
         "\u1700"-"\u170c",
         "\u170e"-"\u1714",
         "\u1720"-"\u1734",
         "\u1740"-"\u1753",
         "\u1760"-"\u176c",
         "\u176e"-"\u1770",
         "\u1772"-"\u1773",
         "\u1780"-"\u17d3",
         "\u17d7",
         "\u17db"-"\u17dd",
         "\u17e0"-"\u17e9",
         "\u180b"-"\u180e",
         "\u1810"-"\u1819",
         "\u1820"-"\u1877",
         "\u1880"-"\u18aa",
         "\u18b0"-"\u18f5",
         "\u1900"-"\u191e",
         "\u1920"-"\u192b",
         "\u1930"-"\u193b",
         "\u1946"-"\u196d",
         "\u1970"-"\u1974",
         "\u1980"-"\u19ab",
         "\u19b0"-"\u19c9",
         "\u19d0"-"\u19d9",
         "\u1a00"-"\u1a1b",
         "\u1a20"-"\u1a5e",
         "\u1a60"-"\u1a7c",
         "\u1a7f"-"\u1a89",
         "\u1a90"-"\u1a99",
         "\u1aa7",
         "\u1ab0"-"\u1abd",
         "\u1b00"-"\u1b4b",
         "\u1b50"-"\u1b59",
         "\u1b6b"-"\u1b73",
         "\u1b80"-"\u1bf3",
         "\u1c00"-"\u1c37",
         "\u1c40"-"\u1c49",
         "\u1c4d"-"\u1c7d",
         "\u1cd0"-"\u1cd2",
         "\u1cd4"-"\u1cf6",
         "\u1cf8"-"\u1cf9",
         "\u1d00"-"\u1df5",
         "\u1dfc"-"\u1f15",
         "\u1f18"-"\u1f1d",
         "\u1f20"-"\u1f45",
         "\u1f48"-"\u1f4d",
         "\u1f50"-"\u1f57",
         "\u1f59",
         "\u1f5b",
         "\u1f5d",
         "\u1f5f"-"\u1f7d",
         "\u1f80"-"\u1fb4",
         "\u1fb6"-"\u1fbc",
         "\u1fbe",
         "\u1fc2"-"\u1fc4",
         "\u1fc6"-"\u1fcc",
         "\u1fd0"-"\u1fd3",
         "\u1fd6"-"\u1fdb",
         "\u1fe0"-"\u1fec",
         "\u1ff2"-"\u1ff4",
         "\u1ff6"-"\u1ffc",
         "\u200b"-"\u200f",
         "\u202a"-"\u202e",
         "\u203f"-"\u2040",
         "\u2054",
         "\u2060"-"\u2064",
         "\u2066"-"\u206f",
         "\u2071",
         "\u207f",
         "\u2090"-"\u209c",
         "\u20a0"-"\u20be",
         "\u20d0"-"\u20dc",
         "\u20e1",
         "\u20e5"-"\u20f0",
         "\u2102",
         "\u2107",
         "\u210a"-"\u2113",
         "\u2115",
         "\u2119"-"\u211d",
         "\u2124",
         "\u2126",
         "\u2128",
         "\u212a"-"\u212d",
         "\u212f"-"\u2139",
         "\u213c"-"\u213f",
         "\u2145"-"\u2149",
         "\u214e",
         "\u2160"-"\u2188",
         "\u2c00"-"\u2c2e",
         "\u2c30"-"\u2c5e",
         "\u2c60"-"\u2ce4",
         "\u2ceb"-"\u2cf3",
         "\u2d00"-"\u2d25",
         "\u2d27",
         "\u2d2d",
         "\u2d30"-"\u2d67",
         "\u2d6f",
         "\u2d7f"-"\u2d96",
         "\u2da0"-"\u2da6",
         "\u2da8"-"\u2dae",
         "\u2db0"-"\u2db6",
         "\u2db8"-"\u2dbe",
         "\u2dc0"-"\u2dc6",
         "\u2dc8"-"\u2dce",
         "\u2dd0"-"\u2dd6",
         "\u2dd8"-"\u2dde",
         "\u2de0"-"\u2dff",
         "\u2e2f",
         "\u3005"-"\u3007",
         "\u3021"-"\u302f",
         "\u3031"-"\u3035",
         "\u3038"-"\u303c",
         "\u3041"-"\u3096",
         "\u3099"-"\u309a",
         "\u309d"-"\u309f",
         "\u30a1"-"\u30fa",
         "\u30fc"-"\u30ff",
         "\u3105"-"\u312d",
         "\u3131"-"\u318e",
         "\u31a0"-"\u31ba",
         "\u31f0"-"\u31ff",
         "\u3400"-"\u4db5",
         "\u4e00"-"\u9fd5",
         "\ua000"-"\ua48c",
         "\ua4d0"-"\ua4fd",
         "\ua500"-"\ua60c",
         "\ua610"-"\ua62b",
         "\ua640"-"\ua66f",
         "\ua674"-"\ua67d",
         "\ua67f"-"\ua6f1",
         "\ua717"-"\ua71f",
         "\ua722"-"\ua788",
         "\ua78b"-"\ua7ad",
         "\ua7b0"-"\ua7b7",
         "\ua7f7"-"\ua827",
         "\ua838",
         "\ua840"-"\ua873",
         "\ua880"-"\ua8c4",
         "\ua8d0"-"\ua8d9",
         "\ua8e0"-"\ua8f7",
         "\ua8fb",
         "\ua8fd",
         "\ua900"-"\ua92d",
         "\ua930"-"\ua953",
         "\ua960"-"\ua97c",
         "\ua980"-"\ua9c0",
         "\ua9cf"-"\ua9d9",
         "\ua9e0"-"\ua9fe",
         "\uaa00"-"\uaa36",
         "\uaa40"-"\uaa4d",
         "\uaa50"-"\uaa59",
         "\uaa60"-"\uaa76",
         "\uaa7a"-"\uaac2",
         "\uaadb"-"\uaadd",
         "\uaae0"-"\uaaef",
         "\uaaf2"-"\uaaf6",
         "\uab01"-"\uab06",
         "\uab09"-"\uab0e",
         "\uab11"-"\uab16",
         "\uab20"-"\uab26",
         "\uab28"-"\uab2e",
         "\uab30"-"\uab5a",
         "\uab5c"-"\uab65",
         "\uab70"-"\uabea",
         "\uabec"-"\uabed",
         "\uabf0"-"\uabf9",
         "\uac00"-"\ud7a3",
         "\ud7b0"-"\ud7c6",
         "\ud7cb"-"\ud7fb",
         "\uf900"-"\ufa6d",
         "\ufa70"-"\ufad9",
         "\ufb00"-"\ufb06",
         "\ufb13"-"\ufb17",
         "\ufb1d"-"\ufb28",
         "\ufb2a"-"\ufb36",
         "\ufb38"-"\ufb3c",
         "\ufb3e",
         "\ufb40"-"\ufb41",
         "\ufb43"-"\ufb44",
         "\ufb46"-"\ufbb1",
         "\ufbd3"-"\ufd3d",
         "\ufd50"-"\ufd8f",
         "\ufd92"-"\ufdc7",
         "\ufdf0"-"\ufdfc",
         "\ufe00"-"\ufe0f",
         "\ufe20"-"\ufe2f",
         "\ufe33"-"\ufe34",
         "\ufe4d"-"\ufe4f",
         "\ufe69",
         "\ufe70"-"\ufe74",
         "\ufe76"-"\ufefc",
         "\ufeff",
         "\uff04",
         "\uff10"-"\uff19",
         "\uff21"-"\uff3a",
         "\uff3f",
         "\uff41"-"\uff5a",
         "\uff66"-"\uffbe",
         "\uffc2"-"\uffc7",
         "\uffca"-"\uffcf",
         "\uffd2"-"\uffd7",
         "\uffda"-"\uffdc",
         "\uffe0"-"\uffe1",
         "\uffe5"-"\uffe6",
         "\ufff9"-"\ufffb"
      ]
  >
}

/* SEPARATORS */

TOKEN :
{
  < LPAREN: "(" >
| < RPAREN: ")" >
| < LBRACE: "{" >
| < RBRACE: "}" >
| < LBRACKET: "[" >
| < RBRACKET: "]" >
| < SEMICOLON: ";" >
| < COMMA: "," >
| < DOT: "." >
| < AT: "@" >
}

/* OPERATORS */

TOKEN :
{
  < ASSIGN: "=" >
| < LT: "<" >
| < BANG: "!" >
| < TILDE: "~" >
| < HOOK: "?" >
| < COLON: ":" >
| < EQ: "==" >
| < LE: "<=" >
| < GE: ">=" >
| < NE: "!=" >
| < SC_OR: "||" >
| < SC_AND: "&&" >
| < INCR: "++" >
| < DECR: "--" >
| < PLUS: "+" >
| < MINUS: "-" >
| < STAR: "*" >
| < SLASH: "/" >
| < BIT_AND: "&" >
| < BIT_OR: "|" >
| < XOR: "^" >
| < REM: "%" >
| < LSHIFT: "<<" >
// Notice the absence of >> or >>>, to not conflict with generics
| < PLUSASSIGN: "+=" >
| < MINUSASSIGN: "-=" >
| < STARASSIGN: "*=" >
| < SLASHASSIGN: "/=" >
| < ANDASSIGN: "&=" >
| < ORASSIGN: "|=" >
| < XORASSIGN: "^=" >
| < REMASSIGN: "%=" >
| < LSHIFTASSIGN: "<<=" >
| < RSIGNEDSHIFTASSIGN: ">>=" >
| < RUNSIGNEDSHIFTASSIGN: ">>>=" >
| < ELLIPSIS: "..." >
| < LAMBDA: "->" >
| < METHOD_REF: "::" >
}

/* >'s need special attention due to generics syntax. */
TOKEN :
{
  < RUNSIGNEDSHIFT: ">>>" >
  {
     matchedToken.kind = GT;
     ((Token.GTToken)matchedToken).realKind = RUNSIGNEDSHIFT;
     input_stream.backup(2);
     matchedToken.image = ">";
  }
| < RSIGNEDSHIFT: ">>" >
  {
     matchedToken.kind = GT;
     ((Token.GTToken)matchedToken).realKind = RSIGNEDSHIFT;
     input_stream.backup(1);
     matchedToken.image = ">";
  }
| < GT: ">" >
}

/*****************************************
 * THE JAVA LANGUAGE GRAMMAR STARTS HERE *
 *****************************************/

/*
 * Program structuring syntax follows.
 */

ASTCompilationUnit CompilationUnit() :
{}
{
  [ LOOKAHEAD( ( Annotation() )* "package" ) PackageDeclaration() ( EmptyStatement() )* ]
  ( ImportDeclaration() ( EmptyStatement() )* )*
  // the module decl lookahead needs to be before the type declaration branch,
  // looking for annotations + "open" | "module" will fail faster if it's *not*
  // a module (most common case)
  [ LOOKAHEAD(ModuleDeclLahead()) ModuleDeclaration() ( EmptyStatement() )* ]
  ( TypeDeclaration() ( EmptyStatement() )* )*
  ( < "\u001a" > )?
  ( < "~[]" > )? // what's this for? Do you mean ( < ~[] > )*, i.e. "any character"?
  <EOF>
  {
     jjtThis.setComments(token_source.comments);
     return jjtThis;
  }
}

private void ModuleDeclLahead() #void:
{}
{
  (Annotation())* LOOKAHEAD({isKeyword("open") || isKeyword("module")}) <IDENTIFIER>
}


void PackageDeclaration() :
{String image;}
{
<<<<<<< HEAD
  ( Annotation() )* "package" image=VoidName() { jjtThis.setImage(image); } ";"
=======
  AnnotationList() "package" Name() ";"
>>>>>>> d5fad8f4
}

void ImportDeclaration() :
{String image;}
{
  "import" [ "static" {checkForBadStaticImportUsage();jjtThis.setStatic();} ]
  image=VoidName() { jjtThis.setImage(image); }
  [ "." "*" {jjtThis.setImportOnDemand();} ] ";"
}

/*
 * Modifiers. We match all modifiers in a single rule to reduce the chances of
 * syntax errors for simple modifier mistakes. It will also enable us to give
 * better error messages.
 */
int Modifiers() #void:
{
   int modifiers = 0;
   int numAnnots = 0;
}
{
 (
  LOOKAHEAD(2)
  (
   "public" { modifiers |= AccessNode.PUBLIC; }
  | "static" { modifiers |= AccessNode.STATIC; }
  | "protected" { modifiers |= AccessNode.PROTECTED; }
  | "private" { modifiers |= AccessNode.PRIVATE; }
  | "final" { modifiers |= AccessNode.FINAL; }
  | "abstract" { modifiers |= AccessNode.ABSTRACT; }
  | "synchronized" { modifiers |= AccessNode.SYNCHRONIZED; }
  | "native" { modifiers |= AccessNode.NATIVE; }
  | "transient" { modifiers |= AccessNode.TRANSIENT; }
  | "volatile" { modifiers |= AccessNode.VOLATILE; }
  | "strictfp" { modifiers |= AccessNode.STRICTFP; }
  | "default" { modifiers |= AccessNode.DEFAULT; checkForBadDefaultImplementationUsage(); }
  | Annotation() {numAnnots++;}
  )
 )*
 {
    jjtree.injectRight(numAnnots);
    return modifiers;
 }
}

/*
 * Declaration syntax follows.
 */
void TypeDeclaration():
{
   int modifiers;
}
{
  modifiers = Modifiers()
  (
     ClassOrInterfaceDeclaration(modifiers)
   |
     LOOKAHEAD({isKeyword("enum")}) EnumDeclaration(modifiers)
   |
     AnnotationTypeDeclaration(modifiers)
  )
}

void ClassOrInterfaceDeclaration(int modifiers):
{
    Token t = null;
    jjtThis.setModifiers(modifiers);
    boolean inInterfaceOld = inInterface;
    inInterface = false;
}
{
  ( "class" | "interface" { jjtThis.setInterface(); inInterface = true; } )
  t=<IDENTIFIER> { checkForBadTypeIdentifierUsage(t.image); jjtThis.setImage(t.image); }
  [ TypeParameters() ]
  [ ExtendsList() ]
  [ ImplementsList() ]
  ClassOrInterfaceBody()
  { inInterface = inInterfaceOld; } // always restore the flag after leaving the node
}

void ExtendsList():
{
   boolean extendsMoreThanOne = false;
}
{
   "extends" AnnotatedClassOrInterfaceType()
   ( "," AnnotatedClassOrInterfaceType() { extendsMoreThanOne = true; } )*
}

void ImplementsList():
{}
{
   "implements" AnnotatedClassOrInterfaceType()
   ( "," AnnotatedClassOrInterfaceType() )*
}

void EnumDeclaration(int modifiers):
{

Token t;
jjtThis.setModifiers(modifiers);
}
{
  t = <IDENTIFIER> {
    if (!"enum".equals(t.image)) {
      throw new ParseException("ERROR: expecting enum");
    }

    if (jdkVersion < 5) {
      throw new ParseException("ERROR: Can't use enum as a keyword in pre-JDK 1.5 target");
    }
  }
  t=<IDENTIFIER> {checkForBadTypeIdentifierUsage(t.image); jjtThis.setImage(t.image);}
  [ ImplementsList() ]
  EnumBody()
}

void EnumBody():
{
    boolean inInterfaceOld = inInterface;
    inInterface = false;
}
{
   "{"
   [ EnumConstant() ( LOOKAHEAD(2) "," EnumConstant() )* ]
	[ "," ]
   [ ";" ( ClassOrInterfaceBodyDeclaration() )* ]
   "}"

   { inInterface = inInterfaceOld; } // always restore the flag after leaving the node
}

void EnumConstant():
{}
{
  AnnotationList() VariableDeclaratorId() [ ArgumentList() ] [ ClassOrInterfaceBody() #AnonymousClassDeclaration ]
}

void TypeParameters():
{}
{
   "<" {checkForBadGenericsUsage();} TypeParameter() ( "," TypeParameter() )* ">"
}

void TypeParameter():
{Token t;}
{
   AnnotationList()
   t=<IDENTIFIER> {jjtThis.setImage(t.image);} [ TypeBound() ]
}

void TypeBound() #void:
{}
{
   "extends" IntersectionType(false)
}

void ClassOrInterfaceBody():
{}
{
  "{" ( ClassOrInterfaceBodyDeclaration() )* "}"
}

void ClassOrInterfaceBodyDeclaration():
{
   int modifiers;
}
{ LOOKAHEAD(["static"] "{" ) Initializer()
|  modifiers = Modifiers()
  ( LOOKAHEAD(3) ClassOrInterfaceDeclaration(modifiers)
    | LOOKAHEAD({isKeyword("enum")}) EnumDeclaration(modifiers)
    | LOOKAHEAD( [ TypeParameters() ] <IDENTIFIER> "(" ) ConstructorDeclaration(modifiers)
    | LOOKAHEAD( Type() <IDENTIFIER> ( "[" "]" )* ( "," | "=" | ";" ) )  FieldDeclaration(modifiers)
    | LOOKAHEAD(2) MethodDeclaration(modifiers)
    | LOOKAHEAD(2) AnnotationTypeDeclaration(modifiers)
  )
|
  ";" #EmptyDeclaration
}


void FieldDeclaration(int modifiers) :
{jjtThis.setModifiers(modifiers);}
{
  Type() VariableDeclarator() ( "," VariableDeclarator() )* ";"
}

void VariableDeclarator() :
{}
{
  VariableDeclaratorId() [ "=" VariableInitializer() ]
}

// TODO use ArrayTypeDims
void VariableDeclaratorId() :
{
  Token t;
  String image;
}
{
  (LOOKAHEAD(2) t=<IDENTIFIER> "." <THIS> { checkforBadExplicitReceiverParameter(); jjtThis.setExplicitReceiverParameter(); image=t.image + ".this"; }
   | t=<THIS> { checkforBadExplicitReceiverParameter(); jjtThis.setExplicitReceiverParameter(); image = t.image;}
   | t=<IDENTIFIER> { image = t.image; } ( "[" "]"  { jjtThis.bumpArrayDepth(); })*
  )
  {
    checkForBadAssertUsage(image, "a variable name");
    checkForBadEnumUsage(image, "a variable name");
    checkForBadIdentifier(image);
    jjtThis.setImage( image );
  }
}

void VariableInitializer() #void:
{}
{
  ArrayInitializer()
| Expression()
}

void ArrayInitializer() :
{}
{
  "{" [ VariableInitializer() ( LOOKAHEAD(2) "," VariableInitializer() )* ] [ "," ] "}"
}

void MethodDeclaration(int modifiers) :
{
    jjtThis.setModifiers(modifiers);
    { checkForBadPrivateInterfaceMethod(jjtThis); }
}
{
  [ TypeParameters() ]
  ResultType() MethodDeclarator() [ "throws" NameList() ]
  ( Block() | ";" )
}

void MethodDeclarator() :
{Token t;}
{
  t=<IDENTIFIER>
  {
    checkForBadAssertUsage(t.image, "a method name");
    checkForBadEnumUsage(t.image, "a method name");
    jjtThis.setImage( t.image );
  }
  FormalParameters() ( "[" "]" )* // TODO use ArrayTypeDims
}


void FormalParameters() :
{}
{
  "(" [ FormalParameter() ( "," FormalParameter() )* ] ")"
}

void FormalParameter() :
{
}
{
   ( "final" {jjtThis.setFinal(true);} | Annotation() )*
   Type() ("|" {checkForBadMultipleExceptionsCatching();} Type())*
   // TODO there may be annotations before the "..." of the varargs
   //  the ... is treated analogously to a pair of brackets
   //  the sensible way to parse it would probably be to push an ArrayType with ArrayTypeDim for the "..."
   [ "..." {checkForBadVariableArgumentsUsage();} {jjtThis.setVarargs();} ]
   VariableDeclaratorId()
}

void ConstructorDeclaration(int modifiers) :
{jjtThis.setModifiers(modifiers);
Token t;}
{
    [ TypeParameters() ]
   <IDENTIFIER>  {jjtThis.setImage(getToken(0).getImage());} FormalParameters() [ "throws" NameList() ]
  "{"
    [ LOOKAHEAD(ExplicitConstructorInvocation()) ExplicitConstructorInvocation() ]
    ( BlockStatement() )*
  t = "}" { if (isPrecededByComment(t)) { jjtThis.setContainsComment(); } }
}

void ExplicitConstructorInvocation() :
{inExplicitConstructorInvoc = true;}
{
   // We may only lookahead one token here, because:
   // * "this" or "super" can't appear in the primary expression in case of
   //   qualified super call (last branch), or else compile error, so if we
   //   see one of them, then the rest is necessarily the arguments
   //   But: "this" may appear if it's qualified!
   // * No primary expression may start with "<", meaning we can use it to
   //   know we're looking forward to type arguments
  ( LOOKAHEAD("<")      TypeArguments() ( "this" | "super" {jjtThis.setIsSuper();} )
  | LOOKAHEAD("this")   "this"
  | LOOKAHEAD("super")  "super"                            {jjtThis.setIsSuper();}
  | PrimaryExpression() "." [ TypeArguments() ] "super"    {jjtThis.setIsSuper();}
  )
  // reset this before parsing the arguments list
  {inExplicitConstructorInvoc = false;}
  ArgumentList() ";"
}


void Initializer() :
{}
{
  [ "static" {jjtThis.setStatic();} ] Block()
}




/* JLS: https://docs.oracle.com/javase/specs/jls/se8/html/jls-4.html#jls-4.3

ReferenceType:
    ClassOrInterfaceType
    TypeVariable
    ArrayType
ClassOrInterfaceType:
    ClassType
    InterfaceType
ClassType:
    {Annotation} Identifier [TypeArguments]
    ClassOrInterfaceType . {Annotation} Identifier [TypeArguments]
InterfaceType:
    ClassType
TypeVariable:
    {Annotation} Identifier
ArrayType:
    PrimitiveType Dims
    ClassOrInterfaceType Dims
    TypeVariable Dims
Dims:
    {Annotation} [ ] {{Annotation} [ ]}

*/


void IntersectionType(boolean inCast) #IntersectionType(isIntersection):
{boolean isIntersection=false;}
{
  AnnotatedType() ( "&" {if (inCast) checkForBadIntersectionTypesInCasts();isIntersection=true;} AnnotatedClassOrInterfaceType() )*
}

void AnnotationList() #void:
{}
{
  (Annotation())*
}

int TypeAnnotListNoInject() #void:
{int num = 0;}
{
   ( TypeAnnotation() {num++;} )*
   {
     return num;
   }
}

// Type annotation lists are by default injected in the
// next node to be opened (most likely a type).
// Sometimes (array dims), this need not be and TypeAnnotListNoInject
// should be used.
void TypeAnnotationList() #void:
{int size=0;}
{
   size=TypeAnnotListNoInject() { jjtree.injectRight(size); }
}

void AnnotatedType() #void:
{}
{
  TypeAnnotationList() Type()
}


void AnnotatedRefType() #void:
{}
{
  TypeAnnotationList() ReferenceType()
}

void AnnotatedClassOrInterfaceType() #void:
{}
{
  TypeAnnotationList() ClassOrInterfaceType()
}

/*
 * Type, name and expression syntax follows.
 * Type is the same as "UnannType" in JLS
 *
 * See https://docs.oracle.com/javase/specs/jls/se10/html/jls-8.html#jls-UnannType
 */
void Type() #void:
{
    Token t;
}
{
 // lookahead to catch arrays of primitive types.
 // we can't lookahead for just PrimitiveType() "["
 // because the "[" may be preceded by annotations
 LOOKAHEAD(PrimitiveType() ArrayTypeDim() | <IDENTIFIER>) ReferenceType()
 | PrimitiveType()
}

void Dims() #ArrayTypeDims:
{}
{
  // the list of dimensions is flat, but annotations are
  // preserved within each specific dim.
  (ArrayTypeDim())+
}

void ArrayTypeDim():
{}
{
   TypeAnnotListNoInject() "[" "]"
}

void ReferenceType() #void:
{}
{
    // We parse it that way because the right injection considers node openings,
    // which means if we want the annotations to belong to the element type, then
    // the ArrayType node needs to be opened after eg the PrimitiveType
    PrimitiveType()                       Dims() #ArrayType(2)
  | ClassOrInterfaceType() [ LOOKAHEAD(2) Dims() #ArrayType(2) ]
}


/**
 * Parses a ClassOrInterfaceType. The production itself is #void,
 * but the node exists (declared inline within the production).
 */
void ClassOrInterfaceType() #void:
{}
{

  (LOOKAHEAD({jjtree.isInjectionPending()})
        // Perhaps surprisingly a type annotation binds to the closest segment
        // So in "@B Map.Entry", "@B" binds to "Map", and Map is required to be a type name.
        // If the annotation is not applicable to TYPE_USE then it doesn't compile

        // So if there are annotations pending injection here, then they're necessarily
        // type annotations, since otherwise they would have been consumed in the
        // annotation list of a declaration.

        // Eg in "public abstract @F int foo();", "@F" is part of the modifier list of the method.
        // but in "public abstract <T> @F T foo();", "@F" is necessarily a type annotation, and indeed
        // is in a separate AnnotationList (it follows the type parameters so is not a modifier).

        // To sum it up, if we have annotations pending, then the first segment is necessarily
        // a type name, otherwise it wouldn't have compiled. So it's not ambiguous and we can
        // start fresh: "@B Map.Entry" will be unambiguously [[@B Map].Entry]

        (<IDENTIFIER> {setLastTokenImage(jjtThis);} [ TypeArguments() ]) #ClassOrInterfaceType
  |


       // Otherwise, for now we have no clue until the first type arguments
       // or annotation is found. The name is ambiguous between package or
       // type name unless type arguments are present, in which case we can
       // be sure that the last segment is a type name.

      AmbiguousName()
      [ TypeArguments() #ClassOrInterfaceType(2) ]
      {
        // At this point the first ClassOrInterfaceType may be on top of the stack,
        // but its image is not set. If it is on the stack we need to shrink the bounds
        // of the ambiguous name, or delete it.
        Node first = jjtree.peekNode();
        if (first instanceof ASTClassOrInterfaceType) {
          // then we saw type arguments, so the last segment is definitely a type name
          ASTAmbiguousName name = first.getFirstChildOfType(ASTAmbiguousName.class);
          name.shrinkOrDeleteInParentSetImage();
        }
      }
   )

  /*
    Now if there are other segments, either the previous segment specified type
    arguments, or the next has an annotation. Either way we know that all the
    following segments is a type name. Each segment is parsed as its own ClassOrInterfaceType
    which encloses the previous one. The resulting structure appears left-recursive, but the parser just
    executes a loop. That scheme preserves the position of type arguments and annotations.
    See #1150.
  */
  ( LOOKAHEAD(2) "." ClassTypeSegment() )*
  { forceTypeContext(); }
}

private void ClassTypeSegment() #ClassOrInterfaceType:
{}
{
     TypeAnnotListNoInject()
     <IDENTIFIER>
     // We'll enclose the previous segment
     { setLastTokenImage(jjtThis);  jjtree.extendLeft();}
     [ TypeArguments() ]
}

void TypeArguments():
{}
{
   LOOKAHEAD(2)
   "<" {checkForBadGenericsUsage();} TypeArgument() ( "," TypeArgument() )* ">"
 |
   "<" {checkForBadDiamondUsage();} ">"
}

void TypeArgument() #void:
{}
{
   TypeAnnotationList() (ReferenceType() | WildcardType())
}

void WildcardType():
{}
{
    "?" [  ("extends" {jjtThis.setUpperBound(true);}| "super") AnnotatedRefType() ]
}


/* JLS https://docs.oracle.com/javase/specs/jls/se10/html/jls-4.html#jls-PrimitiveType

PrimitiveType:
    {Annotation} NumericType
    {Annotation} boolean
NumericType:
    IntegralType
    FloatingPointType
IntegralType:
    (one of)
    byte short int long char
FloatingPointType:
    (one of)
    float double
*/

void PrimitiveType() :
{}
{
    ( "boolean"
    | "char"
    | "byte"
    | "short"
    | "int"
    | "long"
    | "float"
    | "double"
    )
    {jjtThis.setImage(getToken(0).getImage());}
}


void ResultType() :
{}
{
   "void" | AnnotatedType()
}


// TODO rename to ThrowsClause, stop using Name
void NameList() :
{}
{
  (TypeAnnotation())* Name()
  ( "," (TypeAnnotation())* Name()
  )*
}


/*
 * Expression syntax follows.
 */

void Expression() #AssignmentExpression(>1):
/*
 * This expansion has been written this way instead of:
 *   Assignment() | ConditionalExpression()
 * for performance reasons.
 * However, it is a weakening of the grammar for it allows the LHS of
 * assignments to be any conditional expression whereas it can only be
 * a primary expression.  Consider adding a semantic predicate to work
 * around this.
 */
{AssignmentOp op = null;}
{
  ConditionalExpression()
  [
    LOOKAHEAD(2) op=AssignmentOperator() {jjtThis.setOp(op);} Expression()
  ]
}

AssignmentOp AssignmentOperator() #void:
{}
{
    ( "=" | "*=" | "/=" | "%=" | "+=" | "-=" | "<<=" | ">>=" | ">>>=" | "&=" | "^=" | "|=" )
    {return AssignmentOp.fromImage(getToken(0).getImage());}
}

void ConditionalExpression() #ConditionalExpression(>1) :
{}
{
  ConditionalOrExpression() [ "?" Expression() ":" ConditionalExpression() ]
}

void ConditionalOrExpression() #ConditionalOrExpression(>1):
{}
{
  ConditionalAndExpression() ( LOOKAHEAD(2) "||" ConditionalAndExpression() )*
}

void ConditionalAndExpression() #ConditionalAndExpression(>1):
{}
{
  InclusiveOrExpression() ( LOOKAHEAD(2) "&&" InclusiveOrExpression() )*
}

void InclusiveOrExpression() #InclusiveOrExpression(>1) :
{}
{
  ExclusiveOrExpression() ( LOOKAHEAD(2) "|" ExclusiveOrExpression() )*
}

void ExclusiveOrExpression() #ExclusiveOrExpression(>1) :
{}
{
  AndExpression()  ( LOOKAHEAD(2) "^" AndExpression() )*
}

void AndExpression() #AndExpression(>1):
{}
{
  EqualityExpression() ( LOOKAHEAD(2) "&" EqualityExpression() )*
}

// same as ShiftExpression
void EqualityExpression() #void:
{}
{
  InstanceOfExpression() (EqualityExprTail())*
}


void EqualityExprTail() #EqualityExpression:
{}
{
    ( "==" | "!=" )
    {
      jjtThis.setImage(getToken(0).getImage());
      jjtree.extendLeft();
    }
    InstanceOfExpression()
}

void InstanceOfExpression() #InstanceOfExpression(>1):
{}
{
  RelationalExpression() [ LOOKAHEAD(2) "instanceof" AnnotatedRefType() ]
}

void RelationalExpression() #RelationalExpression(>1):
{}
{
  ShiftExpression()
  (
    ( "<" | ">" | "<=" | ">=" )
    { jjtThis.setImage(getToken(0).getImage()); }
    ShiftExpression()
  )?
  // There cannot be more than one, because it wouldn't compile
  // From the JLS:
  // For example, a<b<c parses as (a<b)<c, which is always a compile-time
  // error, because the type of a<b is always boolean and < is not an operator
  // on boolean values.
}

/**
 * The structure parsed by this production is entirely left-recursive,
 * but the jjtClose of AbstractLrBinaryExpr flattens the first child
 * if the operator is the same. This is the best compromise I've found,
 * it keeps the grammar readable and simple to parse in lookaheads.
 */
void ShiftExpression() #void:
{}
{
  AdditiveExpression() (ShiftExprTail())*
}


void ShiftExprTail() #ShiftExpression:
{}
{
    ( "<<"                     { jjtThis.setImage("<<");}
    | RSIGNEDSHIFT()           { jjtThis.setImage(">>"); }
    | RUNSIGNEDSHIFT()         { jjtThis.setImage(">>>"); }
    )
    {
      jjtree.extendLeft();
    }
    AdditiveExpression()
}

// this is exactly similar to ShiftExpression
void AdditiveExpression() #void:
{}
{
  MultiplicativeExpression() (AdditiveExprTail())*
}

void AdditiveExprTail() #AdditiveExpression:
{}
{
    ( "+" | "-" )
    {
      jjtThis.setImage(getToken(0).getImage());
      jjtree.extendLeft();
    }
    MultiplicativeExpression()
}

// this is exactly similar to ShiftExpression
void MultiplicativeExpression() #void:
{}
{
  UnaryExpression() (MultiplicativeExprTail())*
}

void MultiplicativeExprTail() #MultiplicativeExpression:
{}
{
  ( "*" | "/" | "%" )
  {
    jjtThis.setImage(getToken(0).getImage());
    jjtree.extendLeft();
  }
  UnaryExpression()
}
void UnaryExpression() #void:
{}
{
    (("+" {jjtThis.setImage("+");} | "-" {jjtThis.setImage("-");}) UnaryExpression()) #UnaryExpression
  | PreIncrementExpression()
  | PreDecrementExpression()
  | UnaryExpressionNotPlusMinus()
}

void PreIncrementExpression() :
{}
{
  "++" PrimaryExpression()
}

void PreDecrementExpression() :
{}
{
  "--" PrimaryExpression()
}

void UnaryExpressionNotPlusMinus() #void:
{}
{
 (( "~" {jjtThis.setImage("~");} | "!" {jjtThis.setImage("!");}) UnaryExpression()) #UnaryExpression
 // There's no separate production for CastExpression, because that would force
 // us to repeat the lookahead
 // Those lookaheads are quite expensive, they're run to disambiguate between
 // ParenthesizedExpression and CastExpression.
| LOOKAHEAD("(" TypeAnnotationList() PrimitiveType() ")")
    ("(" AnnotatedType() ")" UnaryExpression())                                         #CastExpression
 // here we avoid looking ahead for a whole unary expression, instead just testing the token after ")"
| LOOKAHEAD("(" IntersectionType(true) ")" UnaryExprNotPmStart() )
    ("(" IntersectionType(true) ")" UnaryExpressionNotPlusMinus()) #CastExpression
| PostfixExpression()
| SwitchExpression()
}

private void UnaryExprNotPmStart() #void:
{}
{
   //  Condensed FIRST set of UnaryExpressionNotPlusMinus
   //  Avoid looking ahead for a whole UnaryExpressionNotPlusMinus, but just for a token

   "~" | "!" | "(" | "switch" | "new" | "this" | "super" | Literal() | "@"
   | <IDENTIFIER>
   | "void" | PrimitiveType()
}

void PostfixExpression() #PostfixExpression((jjtn000.getImage() != null)):
{}
{
  PrimaryExpression() [ "++" {jjtThis.setImage("++");} | "--" {jjtThis.setImage("--");} ]
}


void SwitchExpression() :
{}
{
    {checkForSwitchExpression();}
    "switch" "(" Expression() ")" SwitchBlock()
}

/**
 * A primary expression. This includes call chains, etc.
 *
 * A PrimaryPrefix corresponds to an unqualified primary expression,
 * e.g "new Foo()". Then, if any, suffixes of the form e.g. ".method()",
 * ".field" or "::ref" are added, each time enclosing the previous node.
 * Iteration stops after the first method reference, or we can't continue.
 *
 * The resulting subtree looks left-recursive, but the parsing is iterative.
 */
void PrimaryExpression() #void :
{}
{
  // the lookahead here stops iteration after the first method reference,
  // because nothing can be chained after a method reference.
  PrimaryPrefix() ( LOOKAHEAD(SuffixLAhead(), {!(jjtree.peekNode() instanceof ASTMethodReference)}) PrimarySuffix() )* {forceExprContext();}
}

/*
  Expressions that may be present at the start of a primary expression.
 */
void PrimaryPrefix() #void :
{Token t;}
{
  Literal()
| "this"                                  #ThisExpression
| "super"                                 #SuperExpression(true)
    ("." MemberSelector() | MethodReference())
| UnqualifiedAllocationExpr()
| ("void" "." "class")                    #ClassLiteral
| (PrimitiveType() [ Dims() ] )           #ArrayType(>1)
    (
       MethodReference()
     | "." "class"                        #ClassLiteral(1)
    )

// If annotations start the expression, it's necessarily a method or ctor reference
// This is because types in class literals or in qualified super/this may not be annotated
| LOOKAHEAD({getToken(1).kind == AT}) AnnotatedRefType() MethodReference()

| LOOKAHEAD(LambdaLahead()) LambdaExpression()

| "(" Expression() ")" { AstImplUtil.bumpParenDepth((ASTExpression) jjtree.peekNode()); }
// If it is an ambiguous name, then we may go on
// into the next step, which is less restricted
// than PrimarySuffix
| AmbiguousName() [ LOOKAHEAD(Step2Lahead()) PrimaryStep2() ]
}

// This describes the cases where the PrimaryPrefix may fall
// into PrimaryStep2, after seeing an AmbiguousName. Notice
// that type arguments is still possible, as well as annotations
// ("@") before an annotated array type, or qualified "this".
// If we are in an explicit constructor invocation, then super is disallowed.
private void Step2Lahead() #void:
{}
{
   "::" | "(" | "@" | "["
   // the type arguments must be followed by what may complete a class type + method ref
   // otherwise we choke on eg `i < w >> 1`, because `< w >` matches type arguments
   | TypeArguments() ("[" | "." | "@" | "::")
   | LOOKAHEAD({!inExplicitConstructorInvoc}) "."
   | LOOKAHEAD({inExplicitConstructorInvoc}) "." ("class" | <IDENTIFIER> | TypeArguments() <IDENTIFIER> | "new" | "this") // not super in this case
}

private void SuffixLAhead() #void:
{}
{
   // this is simpler than the step 2 lookahead
   "::" | "["
   | LOOKAHEAD({!inExplicitConstructorInvoc}) "."
   | LOOKAHEAD({inExplicitConstructorInvoc}) "." (<IDENTIFIER> | TypeArguments() <IDENTIFIER> | "new") // not super or this in this case
}


// Step right after the *first* ambiguous name if any.
// Then we have more options than a primary suffix,
// we can still expect to have some class type and a
// class literal, or some type arguments and a method reference
void PrimaryStep2() #void:
{}
{
      // If we find type parameters, then we can only expect a method reference
      // class literals or qualifiers to static member access/call may not be parameterised
      {forceTypeContext();} TypeArguments() {injectTop();} ( "." ClassTypeSegment() )* [ Dims() #ArrayType(2) ] MethodReference()
    | MethodReference()
    | ArgumentList()                          #MethodCall(2)
    | "." (
          {forceTypeContext();} "class"       #ClassLiteral(1)
          // qualified this or super
        | {forceTypeContext();} "this"        #ThisExpression(1)
        | {forceTypeContext();} "super"       #SuperExpression(1)
            // here we force the super to be followed by something,
            // "super" alone is not a valid expression
            ("." MemberSelector() | MethodReference())
        | MemberSelector()
    )
    // catches the case where the ambig name is the start of an array type
    | LOOKAHEAD("@" | "[" "]") {forceTypeContext();} Dims() #ArrayType(2)  (MethodReference() | "." "class" #ClassLiteral(1))
    // and here, the array expr in an array access
    | {forceExprContext();} "[" Expression() "]"            #ArrayAccess(2)
}

/**
 * Productions that may be present after a PrimaryPrefix. Basically
 * allows for call chains. We loop on this production in PrimaryExpression.
 */
void PrimarySuffix() #void :
{}
{
  MethodReference()
| {forceExprContext();} "[" Expression() "]"              #ArrayAccess(2)
| "." MemberSelector()
}

/**
 * Part of a primary suffix that immediately follows a dot. Also
 * part of step 2.
 */
void MemberSelector() #void :
{}
{
  /* JLS §6.5.1:
   *  A name is syntactically classified as an ExpressionName [...] as the
   * qualifying expression in a qualified class instance creation expression (§15.9)*
   */
  {forceExprContext();} QualifiedAllocationExpr()
  // if there are type arguments, this is a method call
|              (TypeArguments() <IDENTIFIER> {setLastTokenImage(jjtThis);} ArgumentList())   #MethodCall(3)
| LOOKAHEAD(2) (<IDENTIFIER> {setLastTokenImage(jjtThis);} ArgumentList())                   #MethodCall(2)
|              (<IDENTIFIER> {setLastTokenImage(jjtThis);})                                  #FieldAccess(1)
}

void MethodReference(): // LHS is injected
{checkForBadMethodReferenceUsage();}
{
  "::" {jjtree.extendLeft();}
  [TypeArguments()]
  ( "new" | <IDENTIFIER> ) {setLastTokenImage(jjtThis);}
  {/* empty, to set the image before jjtClose */}
}

// This factorises the lookahead for a lambda expression
// It's necessary because in all contexts a lambda may appear in,
// the arguments could be interpreted as a variable reference,
// or the start of a parenthesized expression
private void LambdaLahead() #void :
{}
{
  LOOKAHEAD({!inSwitchLabel})
(
  <IDENTIFIER>
| "(" <IDENTIFIER> ( "," <IDENTIFIER> )* ")"
| LambdaParameterList()
)
"->"
}

// Lambda expressions are not a PrimaryExpression in the JLS, instead they're
// separated from the AssignmentExpression production. Their use is restricted
// to method and constructor call argument, cast operand, the RHS of assignments,
// and the tail of a ternary expression
// https://docs.oracle.com/javase/specs/jls/se9/html/jls-15.html#jls-15.27
//
// To prevent LambdaExpressions in switch labels, the field #inSwitchLabel is used
// as a workaround.
void LambdaExpression():
{ checkForBadLambdaUsage(); }
{
  LambdaParameterList() "->" ( Expression() | Block() )
}

void LambdaParameterList():
{}
{
      VariableDeclaratorId() #LambdaParameter
    | LOOKAHEAD("(" <IDENTIFIER> ("," | ")"))
        "(" [ VariableDeclaratorId() #LambdaParameter(true) ( "," VariableDeclaratorId() #LambdaParameter )* ] ")"
    | "(" [ LambdaParameter() ( "," LambdaParameter() )* ] ")"
}

void LambdaParameter():
{
  boolean isVarType = false;
  ASTLambdaParameter me = jjtThis;
  boolean isFinal = false;
}
{
    [
       isFinal=LocalVarModifierList() {jjtThis.setFinal(isFinal);}
       isVarType=LambdaParameterType() { jjtThis.setVarType(); }
       [ "..." {checkForBadVariableArgumentsUsage(); jjtThis.setVarargs();} ]
    ]
    VariableDeclaratorId()
}

/** Returns true if this is "var". */
boolean LambdaParameterType() #void :
{}
{
    LOOKAHEAD( { jdkVersion >= 11 && isKeyword("var") } )
        <IDENTIFIER> { return true; }
    | Type() { return false; }
}

void Literal() #void :
{ Token t;}
{
  NumericLiteral()
| StringLiteral()
| CharLiteral()
| ("true" { jjtThis.setTrue(); } | "false") #BooleanLiteral
| "null"                                    #NullLiteral
}


void NumericLiteral():
{
  Token t;
}
{
  ( t=<INTEGER_LITERAL>             {  jjtThis.setIntLiteral();}
  | t=<FLOATING_POINT_LITERAL>      {  jjtThis.setFloatLiteral();}
  | t=<HEX_FLOATING_POINT_LITERAL>  { checkForBadHexFloatingPointLiteral(); jjtThis.setFloatLiteral();}
  )
  {
    checkForBadNumericalLiteralslUsage(t);
    jjtThis.setImage(t.image);
  }
}

void CharLiteral():
{}
{
  <CHARACTER_LITERAL> {jjtThis.setImage(getToken(0).getImage());}
}

void StringLiteral():
{}
{
   <STRING_LITERAL> { jjtThis.setImage(getToken(0).getImage()); }
}

void Arguments() : // TODO remove
{}
{
  ArgumentList()
}

void ArgumentList() :
{}
{
 "(" [ Expression() ( "," Expression() )* ] ")"
}


// more straightforward because can't be an array creation expr
void QualifiedAllocationExpr() #ConstructorCall:
{}
{
   "new"
   {jjtree.extendLeft();}
   [ TypeArguments() ]
   AnnotatedClassOrInterfaceType()
   ArgumentList()
   [
       { boolean inInterfaceOld = inInterface; inInterface = false; /* a anonymous class is not a interface */ }
       ClassOrInterfaceBody() #AnonymousClassDeclaration
       { inInterface = inInterfaceOld; } // always restore the flag after leaving the node
   ]
   { checkForBadAnonymousDiamondUsage(); }

}


// this is much weaker than the JLS but since we parse compilable code
// the actual terms we get respect the JLS.

// only used in PrimaryPrefix
void UnqualifiedAllocationExpr() #void :
{
    boolean isArrayInit=false;
}
{
   (
     (
       "new" [ TypeArguments() ] TypeAnnotationList()
       (
         PrimitiveType() ArrayDimsAndInits(){isArrayInit=true;}
       |
         ClassOrInterfaceType()
           (
              ArrayDimsAndInits() {isArrayInit=true;}
           |
             ArgumentList()
               [
                   { boolean inInterfaceOld = inInterface; inInterface = false; /* a anonymous class is not a interface */ }
                   ClassOrInterfaceBody() #AnonymousClassDeclaration
                   { inInterface = inInterfaceOld; } // always restore the flag after leaving the node
               ]
           )
       )
       {/*Empty unit, important*/}
     )
     #ArrayAllocation(isArrayInit)
   )
   #ConstructorCall(!isArrayInit)
   { checkForBadAnonymousDiamondUsage(); }

}


/*
 * The second LOOKAHEAD specification below is to parse to PrimarySuffix
 * if there is an expression between the "[...]".
 */
void ArrayDimsAndInits() #void:
{}
{
   LOOKAHEAD(TypeAnnotationList() "[" "]" ) ((ArrayTypeDim())+) #ArrayAllocationDims [ ArrayInitializer() ]
     | (ArrayDimExpr())+ #ArrayAllocationDims
}


void ArrayDimExpr() #void:
{boolean hasExpr=false;}
{
  ((TypeAnnotListNoInject() "[" [ Expression() {hasExpr=true;} ] "]") #ArrayDimExpr(hasExpr) ) #ArrayTypeDim(!hasExpr)
}


/*
 * Statement syntax follows.
 */

void Statement() :
{}
{
  Block()
| EmptyStatement()
| SwitchStatement()
| IfStatement()
| WhileStatement()
| DoStatement()
| ForStatement()
| BreakStatement()
| ContinueStatement()
| ReturnStatement()
| ThrowStatement()
| SynchronizedStatement()
| TryStatement()
// testing the hard cases last optimises the code gen
// all the previous cases are trivial for the parser
// because they start with a different token
| LOOKAHEAD( { isNextTokenAnAssert() } ) AssertStatement()
| LOOKAHEAD(2) LabeledStatement()
| StatementExpression() ";"
}

void LabeledStatement() :
{Token t;}
{
  t=<IDENTIFIER> {jjtThis.setImage(t.image);} ":" Statement()
}

void Block() :
{Token t;}
{
      "{"
       
      ( BlockStatement() )* t = "}" { if (isPrecededByComment(t)) { jjtThis.setContainsComment(); } }
}

void BlockStatement():
{}
{
  LOOKAHEAD( { isNextTokenAnAssert() } ) AssertStatement()
|
  LOOKAHEAD(( "final" | Annotation() )* Type() <IDENTIFIER>)
  LocalVariableDeclaration() ";"
|
  // we need to lookahead until the "class" token,
  // because a method ref may be annotated
  // -> so Expression, and hence Statement, may start with "@"
  LOOKAHEAD(Modifiers() "class") LocalClassDecl()
|
  Statement()
}

void LocalClassDecl() #void:
{int mods = 0;}
{
    // this preserves the modifiers of the local class.
    // it allows for modifiers that are forbidden for local classes,
    // but anyway we are *not* checking modifiers for incompatibilities
    // anywhere else in this grammar (and indeed the production Modifiers
    // accepts any modifier explicitly for the purpose of forgiving modifier errors,
    // and reporting them later if needed --see its documentation).

    // In particular, it unfortunately allows local class declarations to start
    // with a "default" modifier, which introduces an ambiguity with default
    // switch labels. This is guarded by a custom lookahead around SwitchLabel
    mods=Modifiers() ClassOrInterfaceDeclaration(mods)
}

/*
 * See https://docs.oracle.com/javase/specs/jls/se10/html/jls-14.html#jls-14.4
 */
void LocalVariableDeclaration() :
{boolean isFinal = false;}
{
  isFinal=LocalVarModifierList() {jjtThis.setFinal(isFinal);}
  LocalVariableType()
  VariableDeclarator()
  ( "," VariableDeclarator() )*
}

private boolean LocalVarModifierList() #void:
{boolean isFinal = false;}
{
    ( "final" {isFinal = true;} | Annotation() )*
    {return isFinal;}
}

void LocalVariableType() #void:
{}
{
  LOOKAHEAD( { jdkVersion >= 10 && isKeyword("var") } ) <IDENTIFIER>
  | Type()
}

void EmptyStatement() :
{}
{
  ";"
}

void StatementExpression() :
{AssignmentOp op = null;}
{
  PreIncrementExpression()
|
  PreDecrementExpression()
|
  // using PostfixExpression here allows us to skip the part of the production tree
  // between Expression() and PostfixExpression()
  (PostfixExpression() [ op=AssignmentOperator() {jjtThis.setOp(op);} Expression() ]) #AssignmentExpression(>1)
}

void SwitchStatement():
{}
{
  "switch" "(" Expression() ")" SwitchBlock()
}

void SwitchBlock() #void :
{}
{
    "{"
        (
            SwitchLabel()
            (
                "->" SwitchLabeledRulePart() (SwitchLabeledRule())*
            |
                ":" (LOOKAHEAD(2) SwitchLabel() ":")*
                    // the lookahead is to prevent choosing BlockStatement when the token is "default",
                    // which could happen as local class declarations accept the "default" modifier.
                    (LOOKAHEAD({shouldStartStatementInSwitch()}) BlockStatement())*
                    (SwitchLabeledStatementGroup())*
            )
        )?
    "}"
}

void SwitchLabeledRule() #void :
{checkForSwitchRules();}
{
    SwitchLabel() "->" SwitchLabeledRulePart()
}

void SwitchLabeledRulePart() #void:
{checkForSwitchRules();}
{
    (
        ( Expression() ";" ) #SwitchLabeledExpression(2)
      |
        ( Block() ) #SwitchLabeledBlock(2)
      |
        ( ThrowStatement() ) #SwitchLabeledThrowStatement(2)
    )
}

// For PMD 7, make this a real node to group the labels + statements
void SwitchLabeledStatementGroup() #void:
{}
{
    (LOOKAHEAD(2) SwitchLabel() ":")+
        // the lookahead is to prevent choosing BlockStatement when the token is "default",
        // which could happen as local class declarations accept the "default" modifier.
        (LOOKAHEAD({shouldStartStatementInSwitch()}) BlockStatement() )*
}

void SwitchLabel() :
{}
{
{ inSwitchLabel = true; }
(
  "case" (ConditionalExpression()) ({checkForMultipleCaseLabels();} "," (ConditionalExpression()) )*
|
  "default" {jjtThis.setDefault();}
)
{ inSwitchLabel = false; }
}

void IfStatement() :
/*
 * The disambiguating algorithm of JavaCC automatically binds dangling
 * else's to the innermost if statement.  The LOOKAHEAD specification
 * is to tell JavaCC that we know what we are doing.
 */
{}
{
  "if" "(" Expression() ")" Statement() [ LOOKAHEAD(1) "else" {jjtThis.setHasElse();} Statement() ]
}

void WhileStatement() :
{}
{
  "while" "(" Expression() ")" Statement()
}

void DoStatement() :
{}
{
  "do" Statement() "while" "(" Expression() ")" ";"
}

void ForStatement() :
{}
{
  "for" "("
(
      LOOKAHEAD(LocalVariableDeclaration() ":")
      {checkForBadJDK15ForLoopSyntaxArgumentsUsage();}
      LocalVariableDeclaration() ":" Expression()
|
  [ ForInit() ] ";"
  [ Expression() ] ";"
  [ ForUpdate() ]
)
  ")" Statement()
}

void ForInit() :
{}
{
  LOOKAHEAD( LocalVariableDeclaration() )
  LocalVariableDeclaration()
|
  StatementExpressionList()
}

void StatementExpressionList() :
{}
{
  StatementExpression() ( "," StatementExpression() )*
}

void ForUpdate() :
{}
{
  StatementExpressionList()
}

void BreakStatement() :
{Token t;}
{
  "break" [ LOOKAHEAD(<IDENTIFIER> ";") t=<IDENTIFIER> {jjtThis.setImage(t.image);} | Expression() {checkForBreakExpression();} ] ";"
}

void ContinueStatement() :
{Token t;}
{
  "continue" [ t=<IDENTIFIER> {jjtThis.setImage(t.image);} ] ";"
}

void ReturnStatement() :
{}
{
  "return" [ Expression() ] ";"
}

void ThrowStatement() :
{}
{
  "throw" Expression() ";"
}

void SynchronizedStatement() :
{}
{
  "synchronized" "(" Expression() ")" Block()
}

void TryStatement() :
/*
 * Semantic check required here to make sure that at least one
 * resource/finally/catch is present.
 */
{}
{
  "try" (ResourceSpecification())? Block()
  ( CatchStatement() )*
  [ FinallyStatement() ]
}

void ResourceSpecification() :
{}
{
    {checkForBadTryWithResourcesUsage();}
	"("
	Resources()
	(LOOKAHEAD(2) ";")?
	")"	
}

void Resources() :
{}
{
	Resource() (LOOKAHEAD(2) ";" Resource())*
}

void Resource() :
{boolean isFinal = false;}
{
   LOOKAHEAD(("final" | Annotation())* LocalVariableType() VariableDeclaratorId() "=" )
       isFinal=LocalVarModifierList() {jjtThis.setFinal(isFinal);}
       LocalVariableType() VariableDeclaratorId() "=" Expression()
   |
   PrimaryExpression() {checkForBadConciseTryWithResourcesUsage();} {}
}

void CatchStatement() :
{}
{
  "catch"
  "(" FormalParameter() ")"
  Block()
}

void FinallyStatement() :
{}
{
    "finally" Block()
}

void AssertStatement() :
{
    if (jdkVersion <= 3) {
        throw new ParseException("Can't use 'assert' as a keyword when running in JDK 1.3 mode!");
    }
}
{
  <IDENTIFIER> Expression() [ ":" Expression() ] ";"
}

/* We use productions to match >>>, >> and > so that we can keep the
 * type declaration syntax with generics clean
 */

void RUNSIGNEDSHIFT() #void:
{}
{
  ( LOOKAHEAD({ getToken(1).kind == GT &&
                ((Token.GTToken)getToken(1)).realKind == RUNSIGNEDSHIFT} )
   ">" ">" ">"
  )
}

void RSIGNEDSHIFT() #void:
{}
{
  ( LOOKAHEAD({ getToken(1).kind == GT &&
                ((Token.GTToken)getToken(1)).realKind == RSIGNEDSHIFT} )
  ">" ">"
  )
}

/* Annotation syntax follows. */

void Annotation() #void:
{}
{
 (
   LOOKAHEAD( "@" VoidName() "(" ( <IDENTIFIER> "=" | ")" ))
   NormalAnnotation()
 |
   LOOKAHEAD( "@" VoidName() "(" )
   SingleMemberAnnotation()
 |
   MarkerAnnotation()
 )
 {checkForBadAnnotationUsage();}
}

void AnnotationBase(Node n) #void:
{String name = null;}
{
   "@" name=VoidName() {n.setImage(name);}
}

void NormalAnnotation():
{}
{
   AnnotationBase(jjtThis) "(" [ MemberValuePairs() ] ")"
}

void MarkerAnnotation():
{}
{
  AnnotationBase(jjtThis)
}

void SingleMemberAnnotation():
{}
{
  AnnotationBase(jjtThis) "(" MemberValue() ")"
}

void MemberValuePairs() #void:
{}
{
   MemberValuePair() ( "," MemberValuePair() )*
}

void MemberValuePair():
{Token t;}
{
    t=<IDENTIFIER> { jjtThis.setImage(t.image); } "=" MemberValue()
}

void MemberValue() #void:
{}
{
   Annotation()
 |
   MemberValueArrayInitializer()
 |
   // Constant expression
   ConditionalExpression()
}

void  MemberValueArrayInitializer():
{}
{
  "{" (MemberValue() ( LOOKAHEAD(2) "," MemberValue() )* [ "," ])? "}"
}

/*
 * We use that ghost production to factorise the check for JDK >= 1.8.
 */
void TypeAnnotation() #void:
{}
{
    Annotation() {checkForBadTypeAnnotations();}
}


/* Annotation Types. */

void AnnotationTypeDeclaration(int modifiers):
{
Token t;
jjtThis.setModifiers(modifiers);
}
{
  "@" "interface" t=<IDENTIFIER>
    {
        checkForBadAnnotationUsage();
        checkForBadTypeIdentifierUsage(t.image);
        jjtThis.setImage(t.image);
    }
  AnnotationTypeBody()
}

void AnnotationTypeBody():
{}
{
  "{" ( AnnotationTypeMemberDeclaration() )* "}"
}

void AnnotationTypeMemberDeclaration():
{
   int modifiers;
}
{
 modifiers = Modifiers()
 (
   LOOKAHEAD(Type() <IDENTIFIER> "(") AnnotationMethodDeclaration(modifiers)
  |
   ClassOrInterfaceDeclaration(modifiers)
  |
   LOOKAHEAD(3) EnumDeclaration(modifiers)
  |
   AnnotationTypeDeclaration(modifiers)
  |
   FieldDeclaration(modifiers)
 )
 |
   ";" #EmptyDeclaration
}

void AnnotationMethodDeclaration(int modifiers):
{
  Token t;
  jjtThis.setModifiers(modifiers);
}
{
  Type() t=<IDENTIFIER> "(" ")"  [ DefaultValue() ] ";"
  {
    jjtThis.setImage(t.image);
  }
}

void DefaultValue():
{}
{
  "default" MemberValue()
}

void ModuleDeclaration():
{
    StringBuilder s = new StringBuilder();
    Token t;
    checkForBadModuleUsage();
}
{
  ( Annotation() )* [LOOKAHEAD({isKeyword("open")}) <IDENTIFIER> {jjtThis.setOpen(true);}] LOOKAHEAD({isKeyword("module")}) <IDENTIFIER>
  t=<IDENTIFIER> { s.append(t.image); }
  ( "." t=<IDENTIFIER> { s.append('.').append(t.image); } )* { jjtThis.setImage(s.toString()); }
  "{" (ModuleDirective())* "}"
}

void ModuleDirective():
{}
{
    ( LOOKAHEAD({isKeyword("requires")}) <IDENTIFIER> { jjtThis.setType(ASTModuleDirective.DirectiveType.REQUIRES); }
            (LOOKAHEAD({isKeyword("transitive")}) <IDENTIFIER> { jjtThis.setRequiresModifier(ASTModuleDirective.RequiresModifier.TRANSITIVE); } |
             "static"     { jjtThis.setRequiresModifier(ASTModuleDirective.RequiresModifier.STATIC);     } )?
         ModuleName() ";" )
  | ( LOOKAHEAD({isKeyword("exports")})  <IDENTIFIER> { jjtThis.setType(ASTModuleDirective.DirectiveType.EXPORTS); }  Name() [ LOOKAHEAD({isKeyword("to")}) <IDENTIFIER> ModuleName() ("," ModuleName())*] ";" )
  | ( LOOKAHEAD({isKeyword("opens")})    <IDENTIFIER> { jjtThis.setType(ASTModuleDirective.DirectiveType.OPENS); }    Name() [ LOOKAHEAD({isKeyword("to")}) <IDENTIFIER> ModuleName() ("," ModuleName())*] ";" )
  | ( LOOKAHEAD({isKeyword("uses")})     <IDENTIFIER> { jjtThis.setType(ASTModuleDirective.DirectiveType.USES); }     Name() ";" )
  | ( LOOKAHEAD({isKeyword("provides")}) <IDENTIFIER> { jjtThis.setType(ASTModuleDirective.DirectiveType.PROVIDES); } Name() LOOKAHEAD({isKeyword("with")}) <IDENTIFIER> Name() ("," Name() )* ";" )
}

// Similar to Name()
void ModuleName():
{
  StringBuilder s = new StringBuilder();
  Token t;
}
{
  t=<IDENTIFIER> { s.append(t.image); }
  ( "." t=<IDENTIFIER> {s.append('.').append(t.image);} )*
  {jjtThis.setImage(s.toString());}
}

void Name():
{String image;}
{
    image=VoidName()
    {jjtThis.setImage(image); }
}


void AmbiguousName():
{String image;}
{
    image=VoidName()
    {jjtThis.setImage(image); }
}


String VoidName() #void:
/*
 * A lookahead of 2 is required below since "Name" can be followed
 * by a ".*" when used in the context of an "ImportDeclaration",
 * or with "this" or "super" in PrimaryPrefix.
 */
{
  StringBuilder s = new StringBuilder();
  Token t;
}
{
  t=<IDENTIFIER>
  {
    s.append(t.image);
  }
  ( LOOKAHEAD(2) "." t=<IDENTIFIER>
    {s.append('.').append(t.image);}
  )*
  {return s.toString();}
}

// This is used to get JJTree to generate a node.
// Variable references are always ambiguous
// when they're parsed, so they're not created
// normally by jjtree, but rather by the disambiguation
// hooks spread across the parser
//noinspection JavaCCJccUnusedProduction
void VariableReference():
{}
{
   <IDENTIFIER>
}<|MERGE_RESOLUTION|>--- conflicted
+++ resolved
@@ -1,5 +1,5 @@
 /**
- * Nest annotations inside the node they apply to. The node TypeBound is 
+ * Nest annotations inside the node they apply to. The node TypeBound is
  * removed. Allow type annotations on InstanceofExpression, MethodReference
  * and bounds of an IntersectionType.
  * Clément Fournier 06/2019
@@ -1718,11 +1718,7 @@
 void PackageDeclaration() :
 {String image;}
 {
-<<<<<<< HEAD
-  ( Annotation() )* "package" image=VoidName() { jjtThis.setImage(image); } ";"
-=======
-  AnnotationList() "package" Name() ";"
->>>>>>> d5fad8f4
+  AnnotationList() "package" image=VoidName() { jjtThis.setImage(image); } ";"
 }
 
 void ImportDeclaration() :
