--- conflicted
+++ resolved
@@ -7,11 +7,7 @@
     <parent>
         <groupId>net.sourceforge.pmd</groupId>
         <artifactId>pmd</artifactId>
-<<<<<<< HEAD
         <version>7.0.0-SNAPSHOT</version>
-=======
-        <version>6.11.0-SNAPSHOT</version>
->>>>>>> c47694b9
     </parent>
 
     <build>
