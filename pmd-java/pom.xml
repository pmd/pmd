<?xml version="1.0" encoding="UTF-8"?>
<project xmlns="http://maven.apache.org/POM/4.0.0" xmlns:xsi="http://www.w3.org/2001/XMLSchema-instance" xsi:schemaLocation="http://maven.apache.org/POM/4.0.0 http://maven.apache.org/xsd/maven-4.0.0.xsd">
    <modelVersion>4.0.0</modelVersion>
    <artifactId>pmd-java</artifactId>
    <name>PMD Java</name>

    <parent>
        <groupId>net.sourceforge.pmd</groupId>
        <artifactId>pmd</artifactId>
        <version>7.0.0-SNAPSHOT</version>
        <relativePath>../</relativePath>
    </parent>

    <build>
        <testResources>
            <testResource>
                <directory>${basedir}/src/test/resources</directory>
            </testResource>
            <testResource>
                <directory>${basedir}/src/test/java</directory>
                <includes>
                    <include>**/testdata/**/*.java</include>
                </includes>
            </testResource>
            <testResource>
                <directory>${basedir}/src/test/kotlin</directory>
                <includes>
                    <include>**/testdata/**/*.java</include>
                </includes>
            </testResource>
        </testResources>
        <resources>
            <resource>
                <directory>${basedir}/src/main/resources</directory>
                <filtering>true</filtering>
            </resource>
        </resources>
        <plugins>
            <plugin>
                <artifactId>maven-resources-plugin</artifactId>
                <configuration>
                    <useDefaultDelimiters>false</useDefaultDelimiters>
                    <delimiters>
                        <delimiter>${*}</delimiter>
                    </delimiters>
                </configuration>
            </plugin>

            <plugin>
                <artifactId>kotlin-maven-plugin</artifactId>
                <groupId>org.jetbrains.kotlin</groupId>
            </plugin>

            <plugin>
                <groupId>org.apache.maven.plugins</groupId>
                <artifactId>maven-antrun-plugin</artifactId>
                <inherited>true</inherited>
                <executions>
                    <execution>
                        <id>generate-sources</id>
                        <phase>generate-sources</phase>
                        <goals>
                            <goal>run</goal>
                        </goals>
                        <configuration>
                            <target>
                                <ant antfile="${javacc.ant.wrapper}" target="alljavacc-visitor+">
                                    <property name="javacc.jar" value="${javacc.jar}" />
                                    <property name="lang-name" value="Java" />
                                    <property name="lang-terse-name" value="java" />
                                </ant>
                            </target>
                        </configuration>
                    </execution>
                </executions>
            </plugin>

            <plugin>
                <groupId>org.codehaus.mojo</groupId>
                <artifactId>build-helper-maven-plugin</artifactId>
                <executions>
                    <execution>
                        <id>add-javacc-generated-sources</id>
                        <goals>
                            <goal>add-source</goal>
                        </goals>
                        <configuration>
                            <sources>
                                <source>${project.build.directory}/generated-sources/javacc</source>
                            </sources>
                        </configuration>
                    </execution>
                    <execution>
                        <id>add-kotlin-test-sources</id>
                        <goals>
                            <goal>add-test-source</goal>
                        </goals>
                        <configuration>
                            <sources>
                                <source>${project.basedir}/src/test/kotlin</source>
                            </sources>
                        </configuration>
                    </execution>
                </executions>
            </plugin>

            <plugin>
                <groupId>org.apache.maven.plugins</groupId>
                <artifactId>maven-checkstyle-plugin</artifactId>
                <configuration>
                    <suppressionsLocation>pmd-java-checkstyle-suppressions.xml</suppressionsLocation>
                </configuration>
            </plugin>

            <plugin>
                <groupId>org.apache.maven.plugins</groupId>
                <artifactId>maven-surefire-plugin</artifactId>
                <configuration>
                    <excludes>
                        <exclude>**/lang/java/rule/*/*.java</exclude>
                        <exclude>**/net/sourceforge/pmd/coverage/PMDCoverageTest.java</exclude>
                    </excludes>
                </configuration>
            </plugin>
        </plugins>
    </build>
    <dependencies>
        <dependency>
            <groupId>net.sourceforge.pmd</groupId>
            <artifactId>pmd-core</artifactId>
        </dependency>
        <dependency>
            <groupId>net.sourceforge.saxon</groupId>
            <artifactId>saxon</artifactId>
        </dependency>
        <dependency>
            <groupId>org.ow2.asm</groupId>
            <artifactId>asm</artifactId>
        </dependency>
        <dependency>
            <groupId>commons-io</groupId>
            <artifactId>commons-io</artifactId>
        </dependency>
        <dependency>
            <groupId>org.apache.commons</groupId>
            <artifactId>commons-lang3</artifactId>
        </dependency>

        <!-- TEST DEPENDENCIES -->
        <dependency>
            <groupId>net.sourceforge.pmd</groupId>
            <artifactId>pmd-lang-test</artifactId>
            <scope>test</scope>
        </dependency>
        <dependency>
            <groupId>net.sourceforge.pmd</groupId>
            <artifactId>pmd-test</artifactId>
            <scope>test</scope>
        </dependency>
        <dependency>
            <groupId>org.hamcrest</groupId>
            <artifactId>hamcrest</artifactId>
            <scope>test</scope>
        </dependency>
        <dependency>
            <groupId>junit</groupId>
            <artifactId>junit</artifactId>
            <scope>test</scope>
        </dependency>

        <dependency>
            <groupId>com.github.stefanbirkner</groupId>
            <artifactId>system-rules</artifactId>
            <scope>test</scope>
        </dependency>
        <dependency>
            <groupId>org.apache.ant</groupId>
            <artifactId>ant-testutil</artifactId>
            <scope>test</scope>
        </dependency>

        <dependency>
            <groupId>com.github.oowekyala.treeutils</groupId>
            <artifactId>tree-matchers</artifactId>
            <scope>test</scope>
        </dependency>
        <dependency>
            <groupId>com.github.oowekyala.treeutils</groupId>
            <artifactId>tree-printers</artifactId>
            <scope>test</scope>
        </dependency>
        <dependency>
<<<<<<< HEAD
            <groupId>org.mockito</groupId>
            <artifactId>mockito-core</artifactId>
            <scope>test</scope>
        </dependency>
        <dependency>
            <groupId>io.kotlintest</groupId>
            <artifactId>kotlintest-assertions</artifactId>
=======
            <groupId>io.kotest</groupId>
            <artifactId>kotest-assertions-core-jvm</artifactId>
>>>>>>> aee5a01d
            <scope>test</scope>
        </dependency>
        <dependency>
            <!-- Contains stuff like FunSpec, etc -->
            <groupId>io.kotest</groupId>
            <artifactId>kotest-runner-junit5-jvm</artifactId>
            <scope>test</scope>
        </dependency>
        <dependency>
            <groupId>io.kotlintest</groupId>
            <artifactId>kotlintest-runner-junit5</artifactId>
            <version>3.1.8</version>
        </dependency>
        <dependency>
            <groupId>com.google.guava</groupId>
            <artifactId>guava</artifactId>
            <scope>test</scope>
        </dependency>
        <dependency>
            <groupId>org.jetbrains.kotlin</groupId>
            <artifactId>kotlin-stdlib</artifactId>
            <scope>test</scope>
        </dependency>
        <dependency>
            <groupId>org.jetbrains.kotlin</groupId>
            <artifactId>kotlin-test-junit</artifactId>
            <scope>test</scope>
        </dependency>
        <dependency>
            <groupId>org.jetbrains</groupId>
            <artifactId>annotations</artifactId>
            <scope>test</scope>
        </dependency>

        <!-- the following dependencies are there to support typeresolution in test cases -->
        <dependency>
            <groupId>org.slf4j</groupId>
            <artifactId>slf4j-api</artifactId>
            <scope>test</scope>
        </dependency>
        <dependency>
            <groupId>org.apache.logging.log4j</groupId>
            <artifactId>log4j-api</artifactId>
            <version>2.13.3</version>
            <scope>test</scope>
        </dependency>
        <dependency>
            <groupId>org.apache.logging.log4j</groupId>
            <artifactId>log4j-core</artifactId>
            <version>2.13.3</version>
            <scope>test</scope>
        </dependency>
        <dependency>
            <groupId>org.assertj</groupId>
            <artifactId>assertj-core</artifactId>
            <version>3.11.0</version>
            <scope>test</scope>
        </dependency>
    </dependencies>
</project><|MERGE_RESOLUTION|>--- conflicted
+++ resolved
@@ -190,18 +190,13 @@
             <scope>test</scope>
         </dependency>
         <dependency>
-<<<<<<< HEAD
             <groupId>org.mockito</groupId>
             <artifactId>mockito-core</artifactId>
             <scope>test</scope>
         </dependency>
         <dependency>
-            <groupId>io.kotlintest</groupId>
-            <artifactId>kotlintest-assertions</artifactId>
-=======
             <groupId>io.kotest</groupId>
             <artifactId>kotest-assertions-core-jvm</artifactId>
->>>>>>> aee5a01d
             <scope>test</scope>
         </dependency>
         <dependency>
@@ -211,11 +206,6 @@
             <scope>test</scope>
         </dependency>
         <dependency>
-            <groupId>io.kotlintest</groupId>
-            <artifactId>kotlintest-runner-junit5</artifactId>
-            <version>3.1.8</version>
-        </dependency>
-        <dependency>
             <groupId>com.google.guava</groupId>
             <artifactId>guava</artifactId>
             <scope>test</scope>
