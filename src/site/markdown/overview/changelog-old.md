--- conflicted
+++ resolved
@@ -4,7 +4,6 @@
 http://sourceforge.net/projects/pmd/files/pmd/
 
 
-<<<<<<< HEAD
 ## 04-October-2015 - 5.4.0
 
 
@@ -177,7 +176,8 @@
     The method `findVariableHere` returns now
     a Set of NameDeclarations which match the given occurrence.  This is useful in case there are ambiguous declarations
     of methods.
-=======
+
+
 ## 04-December-2015 - 5.3.6
 
 **Feature Request and Improvements:**
@@ -220,7 +220,6 @@
     *   [#1429](https://sourceforge.net/p/pmd/bugs/1429/): Java - Parse Error: Cast in return expression
     *   [#1425](https://sourceforge.net/p/pmd/bugs/1425/): Invalid XML Characters in Output
     *   [#1441](https://sourceforge.net/p/pmd/bugs/1441/): PMD: Update documentation how to compile after modularization
->>>>>>> fda6bef1
 
 
 ## 04-October-2015 - 5.3.5
