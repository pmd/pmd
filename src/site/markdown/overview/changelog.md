--- conflicted
+++ resolved
@@ -1,10 +1,6 @@
 # Changelog
 
-<<<<<<< HEAD
 ## ????? - 5.4.0
-=======
-## ????? - 5.3.1
->>>>>>> 342e0c47
 
 **New Supported Languages:**
 
@@ -14,11 +10,8 @@
 
 **Pull Requests:**
 
-<<<<<<< HEAD
-=======
 *   [#53](https://github.com/pmd/pmd/pull/53): Fix some NullPointerExceptions
 
->>>>>>> 342e0c47
 **Bugfixes:**
 
 *   [#1333](https://sourceforge.net/p/pmd/bugs/1333/): Error while processing Java file with Lambda expressions
