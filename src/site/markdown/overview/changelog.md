--- conflicted
+++ resolved
@@ -28,18 +28,11 @@
     *   [#1522](https://sourceforge.net/p/pmd/bugs/1522/): \[java] CommentRequired: false positive
 *   java-imports/UnusedImports
     *   [#1529](https://sourceforge.net/p/pmd/bugs/1529/): \[java] UnusedImports: The created rule violation has no class name
-<<<<<<< HEAD
 *   java-logging-java
     *   [#1500](https://sourceforge.net/p/pmd/bugs/1500/) \[java] InvalidSlf4jMessageFormat: doesn't ignore exception param
     *   [#1509](https://sourceforge.net/p/pmd/bugs/1509/) \[java] InvalidSlf4jMessageFormat: NPE
-=======
 *   java-typeresolution/CloneMethodMustImplementCloneable
     *   [#1534](https://sourceforge.net/p/pmd/bugs/1534/): \[java] CloneMethodMustImplementCloneable: ClassCastException with Annotation (java8)
-*   java-unusedcode/UnusedLocalVariable
-    *   [#1484](https://sourceforge.net/p/pmd/bugs/1484/): UnusedLocalVariable - false positive - parenthesis
-*   java-unusedcode/UnusedModifier
-    *   [#1480](https://sourceforge.net/p/pmd/bugs/1480/): false positive on public modifier used with inner interface in enum
->>>>>>> 9de0727e
 *   General
     *   [#1506](https://sourceforge.net/p/pmd/bugs/1506/): \[core] When runing any RuleTst, start/end methods not called
     *   [#1517](https://sourceforge.net/p/pmd/bugs/1517/): \[java] CPD reports on Java constructors when using ignoreIdentifiers
