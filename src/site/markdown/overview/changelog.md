# PMD Release Notes

## ????? - 5.6.0-SNAPSHOT

The PMD team is pleased to announce PMD 5.6.0.

The most significant changes are on analysis performance, support for Salesforce's Visualforce language
a whole new **Apex Security Rule Set** and the new **Braces Rule Set for Apex**.

We have added initial support for **incremental analysis**. The experimental feature allows
PMD to cache analysis results between executions to speed up the analysis for all
languages. New CLI flags and Ant options are available to configure it. Currently
*the feature is disabled by default*, but this may change as it matures.

Multithread performance has been enhanced by reducing thread-contention on a
bunch of areas. This is still an area of work, as the speedup of running
multithreaded analysis is still relatively small (4 threads produce less
than a 50% speedup). Future releases will keep improving on this area.

Once again, *Symbol Table* has been an area of great performance improvements.
This time we were able to further improve it's performance by roughly 10% on all
supported languages. In *Java* in particular, several more improvements were possible,
improving *Symbol Table* performance by a whooping 30%, that's over 5X faster
than PMD 5.5.1, when we first started working on it.

Java developers will also appreciate the revamp of `CloneMethodMustImplementCloneable`,
making it over 500X faster, and `PreserveStackTrace` which is now 7X faster.

### Table Of Contents

*   [New and noteworthy](#New_and_noteworthy)
    *   [Incremental Analysis](#Incremental_Analysis)
    *   [Visualforce Support](#Visualforce_support)
    *   [Apex Security Rule Set](#Apex_Security_Rule_Set)
    *   [Apex Braces Rule Set](#Apex_Braces_Rule_Set)
    *   [New Rules](#New_Rules)
    *   [Modified Rules](#Modified_Rules)
    *   [CPD Suppression](#CPD_Suppression)
*   [Fixed Issues](#Fixed_Issues)
*   [API Changes](#API_Changes)
*   [External Contributions](#External_Contributions)

### New and noteworthy

#### Incremental Analysis

PMD now supports incremental analysis. Analysis results can be cached and reused between runs.
This allows PMD to skip files without violations that have remained unchanged. In future releases,
we plan to extend this behavior to unchanged files with violations too.

The cache is automatically invalidated if:
 * the used PMD version changes
 * the `auxclasspath` changed and any rules require type resolution
 * the configured rule set has changed

This feature is *incubating* and is disabled by default. It's only enabled if you
specifically configure a cache file.

To configure the cache file from CLI, a new `-cache <path/to/file>` flag has been added.

For Ant, a new `cacheLocation` attribute has been added. For instance:

```xml
    <target name="pmd">
        <taskdef name="pmd" classname="net.sourceforge.pmd.ant.PMDTask"/>
        <pmd cacheLocation="build/pmd/pmd.cache">
            <ruleset>rulesets/java/design.xml</ruleset>
            <ruleset>java-basic</ruleset>
            <formatter type="xml" toFile="c:\pmd_report.xml"/>
            <fileset dir="/usr/local/j2sdk1.4.1_01/src/">
                <include name="java/lang/*.java"/>
            </fileset>
        </pmd>
    </target>
```

#### Visualforce Support

Salesforce developers rejoice. To out growing Apex support we have added full Visualforce support.
Both CPD and PD are available. So far only a security ruleset is available (`vf-security`).

##### Visualforce Security Rule Set

###### VfUnescapeEl

The rule looks for Expression Language occurances printing unescaped values from the backend. These
could lead to XSS attacks.

###### VfCsrf

The rule looks for `<apex:page>` tags performing an action on page load, definish such `action`
through Expression Language, as doing so is vulnerable to CSRF attacks.

#### Apex Security Rule Set

A new ruleset focused on security has been added, consisting of a wide range of rules
to detect most common security problems.

##### ApexBadCrypto

The rule makes sure you are using randomly generated IVs and keys for `Crypto` calls.
Hard-wiring these values greatly compromises the security of encrypted data.

For instance, it would report violations on code such as:

```
public class without sharing Foo {
    Blob hardCodedIV = Blob.valueOf('Hardcoded IV 123');
    Blob hardCodedKey = Blob.valueOf('0000000000000000');
    Blob data = Blob.valueOf('Data to be encrypted');
    Blob encrypted = Crypto.encrypt('AES128', hardCodedKey, hardCodedIV, data);
}

```

##### ApexCRUDViolation

The rule validates you are checking for access permissions before a SOQL/SOSL/DML operation.
Since Apex runs in system mode not having proper permissions checks results in escalation of 
privilege and may produce runtime errors. This check forces you to handle such scenarios.

For example, the following code is considered valid:

```
public class Foo {
    public Contact foo(String status, String ID) {
        Contact c = [SELECT Status__c FROM Contact WHERE Id=:ID];

        // Make sure we can update the database before even trying
        if (!Schema.sObjectType.Contact.fields.Name.isUpdateable()) {
            return null;
        }

        c.Status__c = status;
        update c;
        return c;
    }
}
```

##### ApexCSRF

Check to avoid making DML operations in Apex class constructor/init method. This prevents
modification of the database just by accessing a page.

For instance, the following code would be invalid:

```
public class Foo {
    public init() {
        insert data;
    }

    public Foo() {
        insert data;
    }
}
```

##### ApexDangerousMethods

Checks against calling dangerous methods.

For the time being, it reports:

* Against `FinancialForce`'s `Configuration.disableTriggerCRUDSecurity()`. Disabling CRUD security
opens the door to several attacks and requires manual validation, which is unreliable.
* Calling `System.debug` passing sensitive data as parameter, which could lead to exposure
of private data.

##### ApexInsecureEndpoint

Checks against accessing endpoints under plain **http**. You should always use
**https** for security.

##### ApexOpenRedirect

Checks against redirects to user-controlled locations. This prevents attackers from
redirecting users to phishing sites.

For instance, the following code would be reported:

```
public class without sharing Foo {
    String unsafeLocation = ApexPage.getCurrentPage().getParameters.get('url_param');
    PageReference page() {
       return new PageReference(unsafeLocation);
    }
}
```

##### ApexSharingViolations

Detect classes declared without explicit sharing mode if DML methods are used. This
forces the developer to take access restrictions into account before modifying objects.

##### ApexSOQLInjection

Detects the usage of untrusted / unescaped variables in DML queries.

For instance, it would report on:

```
public class Foo {
    public void test1(String t1) {
        Database.query('SELECT Id FROM Account' + t1);
    }
}
```

##### ApexSuggestUsingNamedCred

Detects hardcoded credentials used in requests to an endpoint.

You should refrain from hardcoding credentials:
  * They are hard to mantain by being mixed in application code
  * Particularly hard to update them when used from different classes
  * Granting a developer access to the codebase means granting knowledge
     of credentials, keeping a two-level access is not possible.
  * Using different credentials for different environments is troublesome
     and error-prone.

Instead, you should use *Named Credentials* and a callout endpoint.

For more information, you can check [this](https://developer.salesforce.com/docs/atlas.en-us.apexcode.meta/apexcode/apex_callouts_named_credentials.htm)

##### ApexXSSFromEscapeFalse

Reports on calls to `addError` with disabled escaping. The message passed to `addError`
will be displayed directly to the user in the UI, making it prime ground for XSS
attacks if unescaped.

##### ApexXSSFromURLParam

Makes sure that all values obtained from URL parameters are properly escaped / sanitized
to avoid XSS attacks.

#### Apex Braces Rule Set

The Braces Rule Set has been added and serves the same purpose as the Braces Rule Set from Java:
It checks the use and placement of braces around if-statements, for-loops and so on.

##### IfStmtsMustUseBraces

Avoid using if statements without using braces to surround the code block. If the code
formatting or indentation is lost then it becomes difficult to separate the code being
controlled from the rest.

For instance, the following code shows the different. PMD would report on the not recommended approach:

```
if (foo)    // not recommended
    x++;

if (foo) {  // preferred approach
    x++;
}
```

##### WhileLoopsMustUseBraces

Avoid using 'while' statements without using braces to surround the code block. If the code
formatting or indentation is lost then it becomes difficult to separate the code being
controlled from the rest.

For instance, the following code shows the different. PMD would report on the not recommended approach:

```
while (true)    // not recommended
      x++;

while (true) {  // preferred approach
      x++;
}
```

##### IfElseStmtsMustUseBraces

Avoid using if..else statements without using surrounding braces. If the code formatting
or indentation is lost then it becomes difficult to separate the code being controlled
from the rest.

For instance, the following code shows the different. PMD would report on the not recommended approach:

```
// this is not recommended
if (foo)
       x = x+1;
   else
       x = x-1;

// preferred approach
if (foo) {
   x = x+1;
} else {
   x = x-1;
}
```

##### ForLoopsMustUseBraces

Avoid using 'for' statements without using surrounding braces. If the code formatting or
indentation is lost then it becomes difficult to separate the code being controlled
from the rest.

For instance, the following code shows the different. PMD would report on the not recommended approach:

```
for (int i = 0; i < 42; i++) // not recommended
    foo();

for (int i = 0; i < 42; i++) { // preferred approach
    foo();
}
```

#### New Rules

##### AccessorMethodGeneration (java-design)

When accessing a private field / method from another class, the Java compiler will generate a accessor methods
with package-private visibility. This adds overhead, and to the dex method count on Android. This situation can
be avoided by changing the visibility of the field / method from private to package-private.

For instance, it would report violations on code such as:

```
public class OuterClass {
    private int counter;
    /* package */ int id;

    public class InnerClass {
        InnerClass() {
            OuterClass.this.counter++; // wrong, accessor method will be generated
        }

        public int getOuterClassId() {
            return OuterClass.this.id; // id is package-private, no accessor method needed
        }
    }
}
```

This new rule is part of the `java-design` ruleset.

#### Modified Rules

*   The Java rule `UnnecessaryLocalBeforeReturn` (ruleset java-design) no longer requires the variable declaration
    and return statement to be on consecutive lines. Any variable that is used solely in a return statement will be
    reported.

*   The Java rule `UseLocaleWithCaseConversions` (ruleset java-design) has been modified, to detect calls
    to `toLowerCase` and to `toUpperCase` also within method call chains. This leads to more detected cases
    and potentially new false positives.
    See also [bugfix #1556](https://sourceforge.net/p/pmd/bugs/1556/).

*   The rule `AvoidConstantsInterface` (ruleset java-design) has been removed. It is completely replaced by
    the rule `ConstantsInInterface`.

*   The Java rule `UnusedModifier` (ruleset java-unusedcode) has been expanded to consider more redundant modifiers.
    *   Annotations marked as `abstract`.
    *   Nested annotations marked as `static`.
    *   Nested annotations within another interface or annotation marked as `public`.
    *   Classes, interfaces or annotations nested within an annotation marked as `public` or `static`.
    *   Nested enums marked as `static`.

#### CPD Suppression

It is now possible to allow CPD suppression through comments in **Java**. You tell CPD to ignore
the following code with a comment containin `CPD-OFF` and with `CPD-ON` you tell CPD to resume
analysis. The old approach via `@SuppressWarnings` annotation is still supported, but is considered
**deprecated**, since it is limited to locations where the `SuppressWarnings` annotation is allowed.
See [PR #250](https://github.com/pmd/pmd/pull/250).

For example:

```java
    public Object someMethod(int x) throws Exception {
        // some unignored code

        // tell cpd to start ignoring code - CPD-OFF

        // mission critical code, manually loop unroll
        goDoSomethingAwesome(x + x / 2);
        goDoSomethingAwesome(x + x / 2);
        goDoSomethingAwesome(x + x / 2);
        goDoSomethingAwesome(x + x / 2);
        goDoSomethingAwesome(x + x / 2);
        goDoSomethingAwesome(x + x / 2);

        // resume CPD analysis - CPD-ON

        // further code will *not* be ignored
    }
```

### Fixed Issues

*   General
    *   [#1511](https://sourceforge.net/p/pmd/bugs/1511/): \[core] Inconsistent behavior of Rule.start/Rule.end
    *   [#234](https://github.com/pmd/pmd/issues/234): \[core] Zip file stream closes spuriously when loading rulesets
    *   [#256](https://github.com/pmd/pmd/issues/256): \[core] shortnames option is broken with relative paths
*   apex-apexunit
    *   [#1543](https://sourceforge.net/p/pmd/bugs/1543/): \[apex] ApexUnitTestClassShouldHaveAsserts assumes APEX is case sensitive
*   apex-complexity
    *   [#183](https://github.com/pmd/pmd/issues/183): \[apex] NCSS Method length is incorrect when using method chaining
    *   [#251](https://github.com/pmd/pmd/issues/251): \[apex] NCSS Type length is incorrect when using method chaining
*   apex-security
    *   [#264](https://github.com/pmd/pmd/issues/264): \[apex] ApexXSSFromURLParamRule shouldn't enforce ESAPI usage. String.escapeHtml4 is sufficient.
*   java
    *   [#185](https://github.com/pmd/pmd/issues/185): \[java] CPD runs into NPE when analyzing Lucene
    *   [#206](https://github.com/pmd/pmd/issues/206): \[java] Parse error on annotation fields with generics
    *   [#207](https://github.com/pmd/pmd/issues/207): \[java] Parse error on method reference with generics
    *   [#208](https://github.com/pmd/pmd/issues/208): \[java] Parse error with local class with 2 or more annotations
    *   [#213](https://github.com/pmd/pmd/issues/213): \[java] CPD: OutOfMemory when analyzing Lucene
    *   [#1542](https://sourceforge.net/p/pmd/bugs/1542/): \[java] CPD throws an NPE when parsing enums with -ignore-identifiers
    *   [#1545](https://sourceforge.net/p/pmd/bugs/1545/): \[java] Symbol Table fails to resolve inner classes
*   java-basic
    *   [#232](https://github.com/pmd/pmd/issues/232): \[java] SimplifiedTernary: Incorrect ternary operation can be simplified.
*   java-coupling
    *   [#270](https://github.com/pmd/pmd/issues/270): \[java] LoD false positive
*   java-design
    *   [#933](https://sourceforge.net/p/pmd/bugs/933/): \[java] UnnecessaryLocalBeforeReturn false positive for SuppressWarnings annotation
    *   [#1448](https://sourceforge.net/p/pmd/bugs/1448/): \[java] ImmutableField: Private field in inner class gives false positive with lambdas
    *   [#1495](https://sourceforge.net/p/pmd/bugs/1495/): \[java] UnnecessaryLocalBeforeReturn with assert
    *   [#1496](https://sourceforge.net/p/pmd/bugs/1496/): \[java] New Rule: AccesorMethodGeneration - complements accessor class rule
    *   [#1512](https://sourceforge.net/p/pmd/bugs/1512/): \[java] Combine rules AvoidConstantsInInterface and ConstantsInInterface
    *   [#1552](https://sourceforge.net/p/pmd/bugs/1552/): \[java] MissingBreakInSwitch - False positive for continue
    *   [#1556](https://sourceforge.net/p/pmd/bugs/1556/): \[java] UseLocaleWithCaseConversions does not works with `ResultSet` (false negative)
    *   [#177](https://github.com/pmd/pmd/issues/177): \[java] SingularField with lambdas as final fields
    *   [#216](https://github.com/pmd/pmd/issues/216): \[java] \[doc] NonThreadSafeSingleton: Be more explicit as to why double checked locking is not recommended
    *   [#219](https://github.com/pmd/pmd/issues/219): \[java] UnnecessaryLocalBeforeReturn: ClassCastException in switch case with local variable returned
    *   [#240](https://github.com/pmd/pmd/issues/240): \[java] UnnecessaryLocalBeforeReturn: Enhance by checking usages
    *   [#274](https://github.com/pmd/pmd/issues/274): \[java] AccessorMethodGeneration: Method inside static inner class incorrectly reported
    *   [#275](https://github.com/pmd/pmd/issues/275): \[java] FinalFieldCouldBeStatic: Constant in @interface incorrectly reported as "could be made static"
*   java-imports
    *   [#1546](https://sourceforge.net/p/pmd/bugs/1546/): \[java] UnnecessaryFullyQualifiedNameRule doesn't take into consideration conflict resolution
    *   [#1547](https://sourceforge.net/p/pmd/bugs/1547/): \[java] UnusedImportRule - False Positive for only usage in Javadoc - {@link ClassName#CONSTANT}
    *   [#1555](https://sourceforge.net/p/pmd/bugs/1555/): \[java] UnnecessaryFullyQualifiedName: Really necessary fully qualified name
*   java-logging-java
    *   [#1541](https://sourceforge.net/p/pmd/bugs/1541/): \[java] InvalidSlf4jMessageFormat: False positive with placeholder and exception
    *   [#1551](https://sourceforge.net/p/pmd/bugs/1551/): \[java] InvalidSlf4jMessageFormat: fails with NPE
*   java-optimizations
    *   [#215](https://github.com/pmd/pmd/issues/215): \[java] RedundantFieldInitializer report for annotation field not explicitly marked as final
*   java-strings
    *   [#202](https://github.com/pmd/pmd/issues/202): \[java] \[doc] ConsecutiveAppendsShouldReuse is not really an optimization
*   java-unnecessary
    *   [#199](https://github.com/pmd/pmd/issues/199): \[java] UselessParentheses: Parentheses in return statement are incorrectly reported as useless
*   java-unusedcode
    *   [#246](https://github.com/pmd/pmd/issues/246): \[java] UnusedModifier doesn't check annotations
    *   [#247](https://github.com/pmd/pmd/issues/247): \[java] UnusedModifier doesn't check annotations inner classes
    *   [#248](https://github.com/pmd/pmd/issues/248): \[java] UnusedModifier doesn't check static keyword on nested enum declaration
    *   [#257](https://github.com/pmd/pmd/issues/257): \[java] UnusedLocalVariable false positive
*   XML
    *   [#1518](https://sourceforge.net/p/pmd/bugs/1518/): \[xml] Error while processing xml file with ".webapp" in the file or directory name
*   psql
    *   [#1549](https://sourceforge.net/p/pmd/bugs/1549/): \[plsql] Parse error for IS [NOT] NULL construct
*   javascript
    *   [#201](https://github.com/pmd/pmd/issues/201): \[javascript] template strings are not correctly parsed


### API Changes

*   `net.sourceforge.pmd.RuleSetFactory` is now immutable and its behavior cannot be changed anymore.
    It provides constructors to create new adjusted instances. This allows to avoid synchronization in RuleSetFactory.
    See [PR #131](https://github.com/pmd/pmd/pull/131).
*   `net.sourceforge.pmd.RuleSet` is now immutable, too, and can only be created via `RuleSetFactory`.
    See [PR #145](https://github.com/pmd/pmd/pull/145).
*   `net.sourceforge.pmd.cli.XPathCLI` has been removed. It's functionality is fully covered by the Designer.
*   `net.sourceforge.pmd.Report` now works with `ThreadSafeReportListener`s. Both `ReportListener` and
    `SynchronizedReportListener` are deprecated in favor of `net.sourceforge.pmd.ThreadSafeReportListener`.
    Therefore, the methods `getSynchronizedListeners()` and `addSynchronizedListeners(...)` have been
    replaced by `getListeners()` and `addListeners(...)`. See [PR #193](https://github.com/pmd/pmd/pull/193).

### External Contributions

*   [#123](https://github.com/pmd/pmd/pull/123): \[apex] Changing method names to lowercase so casing doesn't matter
*   [#129](https://github.com/pmd/pmd/pull/129): \[plsql] Added correct parse of IS [NOT] NULL and multiline DML
*   [#137](https://github.com/pmd/pmd/pull/137): \[apex] Adjusted remediation points
*   [#146](https://github.com/pmd/pmd/pull/146): \[apex] Detection of missing Apex CRUD checks for SOQL/DML operations
*   [#147](https://github.com/pmd/pmd/pull/147): \[apex] Adding XSS detection to return statements
*   [#148](https://github.com/pmd/pmd/pull/148): \[apex] Improving detection of SOQL injection
*   [#149](https://github.com/pmd/pmd/pull/149): \[apex] Whitelisting String.isEmpty and casting
*   [#152](https://github.com/pmd/pmd/pull/152): \[java] fixes #1552 continue does not require break
*   [#154](https://github.com/pmd/pmd/pull/154): \[java] Fix #1547: UnusedImports: Adjust regex to support underscores
*   [#158](https://github.com/pmd/pmd/pull/158): \[apex] Reducing FPs in SOQL with VF getter methods
*   [#160](https://github.com/pmd/pmd/pull/160): \[apex] Flagging of dangerous method call
*   [#163](https://github.com/pmd/pmd/pull/163): \[apex] Flagging of System.debug
*   [#165](https://github.com/pmd/pmd/pull/165): \[apex] Improving open redirect rule to avoid test classes/methods
*   [#167](https://github.com/pmd/pmd/pull/167): \[apex] GC and thread safety changes
*   [#169](https://github.com/pmd/pmd/pull/169): \[apex] Improving detection for DML with inline new object
*   [#170](https://github.com/pmd/pmd/pull/170): \[core] Ant Task Formatter encoding issue with XMLRenderer
*   [#172](https://github.com/pmd/pmd/pull/172): \[apex] Bug fix, detects both Apex fields and class members
*   [#175](https://github.com/pmd/pmd/pull/175): \[apex] ApexXSSFromURLParam: Adding missing casting methods
*   [#176](https://github.com/pmd/pmd/pull/176): \[apex] Bug fix for FP: open redirect for strings prefixed with / is safe
*   [#179](https://github.com/pmd/pmd/pull/179): \[apex] Legacy test class declaration support
*   [#181](https://github.com/pmd/pmd/pull/181): \[apex] Control flow based CRUD rule checking
*   [#184](https://github.com/pmd/pmd/pull/184): \[apex] Improving open redirect detection for static fields & assignment operations
*   [#189](https://github.com/pmd/pmd/pull/189): \[apex] Bug fix of SOQL concatenated vars detection
*   [#191](https://github.com/pmd/pmd/pull/191): \[apex] Detection of sharing violation when Database. methods are used
*   [#192](https://github.com/pmd/pmd/pull/192): \[apex] Dead code removal
*   [#200](https://github.com/pmd/pmd/pull/200): \[javascript] Templatestring grammar fix
*   [#204](https://github.com/pmd/pmd/pull/204): \[apex] Sharing violation SOQL detection bug fix
*   [#214](https://github.com/pmd/pmd/pull/214): \[apex] Sharing violation improving reporting of the correct node, de-duping
*   [#217](https://github.com/pmd/pmd/pull/217): \[core] Make it build on Windows
*   [#227](https://github.com/pmd/pmd/pull/227): \[apex] Improving detection of getters
*   [#228](https://github.com/pmd/pmd/pull/228): \[apex] Excluding count from CRUD/FLS checks
*   [#229](https://github.com/pmd/pmd/pull/229): \[apex] Dynamic SOQL is safe against Integer, Boolean, Double
*   [#231](https://github.com/pmd/pmd/pull/231): \[apex] CRUD/FLS rule - add support for fields
*   [#266](https://github.com/pmd/pmd/pull/266): \[java] corrected invalid reporting of LoD violation
*   [#268](https://github.com/pmd/pmd/pull/268): \[apex] Support safe escaping via String method
*   [#273](https://github.com/pmd/pmd/pull/273): \[apex] Shade jackson on apex
*   [#279](https://github.com/pmd/pmd/pull/279): \[vf] New Salesforce VisualForce language support
*   [#280](https://github.com/pmd/pmd/pull/280): \[apex] Support for Aggregate Result in CRUD rules
<<<<<<< HEAD
*   [#281](https://github.com/pmd/pmd/pull/281): \[apex] Add Braces Rule Set
*   [#283](https://github.com/pmd/pmd/pull/283): \[vf] CSRF in VF controller pages
=======
*   [#284](https://github.com/pmd/pmd/pull/284): \[vf] Adding support for parsing EL in script tags
>>>>>>> dcb763a9
<|MERGE_RESOLUTION|>--- conflicted
+++ resolved
@@ -512,9 +512,6 @@
 *   [#273](https://github.com/pmd/pmd/pull/273): \[apex] Shade jackson on apex
 *   [#279](https://github.com/pmd/pmd/pull/279): \[vf] New Salesforce VisualForce language support
 *   [#280](https://github.com/pmd/pmd/pull/280): \[apex] Support for Aggregate Result in CRUD rules
-<<<<<<< HEAD
 *   [#281](https://github.com/pmd/pmd/pull/281): \[apex] Add Braces Rule Set
 *   [#283](https://github.com/pmd/pmd/pull/283): \[vf] CSRF in VF controller pages
-=======
 *   [#284](https://github.com/pmd/pmd/pull/284): \[vf] Adding support for parsing EL in script tags
->>>>>>> dcb763a9
