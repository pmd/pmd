--- conflicted
+++ resolved
@@ -9,20 +9,15 @@
 ### Table Of Contents
 
 * [New and noteworthy](#New_and_noteworthy)
-<<<<<<< HEAD
-    * [Revamped Apex CPD](#Revamped_Apex_CPD)
-    * [Removed Rules](#Removed_Rules)
-=======
+    *   [Revamped Apex CPD](#Revamped_Apex_CPD)
     *   [Modified Rules](#Modified_Rules)
     *   [Removed Rules](#Removed_Rules)
->>>>>>> affd0f71
 * [Fixed Issues](#Fixed_Issues)
 * [API Changes](#API_Changes)
 * [External Contributions](#External_Contributions)
 
 ### New and noteworthy
 
-<<<<<<< HEAD
 #### Revamped Apex CPD
 
 We are now using the Apex jorje lexer to tokenize Apex code for CPD. This change means:
@@ -31,13 +26,12 @@
     *   Tokenization honors the language specification, which improves accurancy.
 
 CPD will therefore have less false positives and false negatives.
-=======
+
 #### Modified Rules
 
 *   The rule `UnnecessaryFinalModifier` (ruleset `java-unnecessarycode`) has been revamped to detect more cases.
     It will now flag anonymous class' methods marked as final (can't be overriden, so it's pointless), along with
     final methods overriden / defined within enum instances.
->>>>>>> affd0f71
 
 #### Removed Rules
 
