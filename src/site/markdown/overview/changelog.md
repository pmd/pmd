# Changelog

## ????? - 5.5.1-SNAPSHOT

**New Supported Languages:**

**Feature Request and Improvements:**

**New/Modified/Deprecated Rules:**

**Pull Requests:**

*   [#101](https://github.com/pmd/pmd/pull/101): \[java] Improve multithreading performance: do not lock on classloader
*   [#102](https://github.com/pmd/pmd/pull/102): \[apex] Restrict AvoidLogicInTrigger rule to max. 1 violation per file
*   [#103](https://github.com/pmd/pmd/pull/103): \[java] \[apex] Fix for 1501: CyclomaticComplexity rule causes OOM when class reporting is disabled

**Bugfixes:**

<<<<<<< HEAD
=======
*   Apex
    *   [#1501](https://sourceforge.net/p/pmd/bugs/1501/): \[java] \[apex] CyclomaticComplexity rule causes OOM when class reporting is disabled
>>>>>>> beb7f004
*   Java
    *   [#1501](https://sourceforge.net/p/pmd/bugs/1501/): \[java] \[apex] CyclomaticComplexity rule causes OOM when class reporting is disabled
*   General
    *   [#1499](https://sourceforge.net/p/pmd/bugs/1499/): \[core] CPD test break PMD 5.5.1 build on Windows

**API Changes:**<|MERGE_RESOLUTION|>--- conflicted
+++ resolved
@@ -16,11 +16,8 @@
 
 **Bugfixes:**
 
-<<<<<<< HEAD
-=======
 *   Apex
     *   [#1501](https://sourceforge.net/p/pmd/bugs/1501/): \[java] \[apex] CyclomaticComplexity rule causes OOM when class reporting is disabled
->>>>>>> beb7f004
 *   Java
     *   [#1501](https://sourceforge.net/p/pmd/bugs/1501/): \[java] \[apex] CyclomaticComplexity rule causes OOM when class reporting is disabled
 *   General
