--- conflicted
+++ resolved
@@ -57,19 +57,16 @@
     *   [#1449](https://sourceforge.net/p/pmd/bugs/1449/): false positive when casting a variable to short
 *   java-design/AccessorClassGeneration:
     *   [#1452](https://sourceforge.net/p/pmd/bugs/1452/): ArrayIndexOutOfBoundsException with Annotations for AccessorClassGenerationRule
-<<<<<<< HEAD
 *   java-design/UseNotifyAllInsteadOfNotify
     *   [#1438](https://sourceforge.net/p/pmd/bugs/1438/): UseNotifyAllInsteadOfNotify gives false positive
 *   java-finalizers/AvoidCallingFinalize
     *   [#1440](https://sourceforge.net/p/pmd/bugs/1440/): NPE in AvoidCallingFinalize
 *   java-imports/UnnecessaryFullyQualifiedName
     *   [#1436](https://sourceforge.net/p/pmd/bugs/1436/): UnnecessaryFullyQualifiedName false positive on clashing static imports with enums
+*   java-imports/UnusedImports:
+    *   [#1465](https://sourceforge.net/p/pmd/bugs/1465/): False Positve UnusedImports with javadoc @link
 *   java-junit/JUnitAssertionsShouldIncludeMessage
     *   [#1373](https://sourceforge.net/p/pmd/bugs/1373/): JUnitAssertionsShouldIncludeMessage is no longer compatible with TestNG
-=======
-*   java-imports/UnusedImports:
-    *   [#1465](https://sourceforge.net/p/pmd/bugs/1465/): False Positve UnusedImports with javadoc @link
->>>>>>> 1c08f946
 *   java-junit/TestClassWithoutTestCases:
     *   [#1453](https://sourceforge.net/p/pmd/bugs/1453/): Test Class Without Test Cases gives false positive
 *   java-migrating/JUnit4TestShouldUseBeforeAnnotation
