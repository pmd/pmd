# Changelog

## ????? - 5.3.6-SNAPSHOT

**New Supported Languages:**

**Feature Request and Improvements:**

**New/Modified/Deprecated Rules:**

**Pull Requests:**

*   [#72](https://github.com/pmd/pmd/pull/72): Added capability in Java and JSP parser for tracking tokens.

**Bugfixes:**

<<<<<<< HEAD
*   java-unusedcode/UnusedPrivateField
    *   [#1428](https://sourceforge.net/p/pmd/bugs/1428/): False positive in UnusedPrivateField when local variable hides member variable
*   General
    *   [#1429](https://sourceforge.net/p/pmd/bugs/1429/): Java - Parse Error: Cast in return expression
=======
*   [#1425](https://sourceforge.net/p/pmd/bugs/1425/): Invalid XML Characters in Output
*   [#1429](https://sourceforge.net/p/pmd/bugs/1429/): Java - Parse Error: Cast in return expression
>>>>>>> 33935070

**API Changes:**<|MERGE_RESOLUTION|>--- conflicted
+++ resolved
@@ -14,14 +14,10 @@
 
 **Bugfixes:**
 
-<<<<<<< HEAD
 *   java-unusedcode/UnusedPrivateField
     *   [#1428](https://sourceforge.net/p/pmd/bugs/1428/): False positive in UnusedPrivateField when local variable hides member variable
 *   General
     *   [#1429](https://sourceforge.net/p/pmd/bugs/1429/): Java - Parse Error: Cast in return expression
-=======
-*   [#1425](https://sourceforge.net/p/pmd/bugs/1425/): Invalid XML Characters in Output
-*   [#1429](https://sourceforge.net/p/pmd/bugs/1429/): Java - Parse Error: Cast in return expression
->>>>>>> 33935070
+    *   [#1425](https://sourceforge.net/p/pmd/bugs/1425/): Invalid XML Characters in Output
 
 **API Changes:**