--- conflicted
+++ resolved
@@ -388,7 +388,6 @@
 
 ### External Contributions
 
-<<<<<<< HEAD
 *   [#123](https://github.com/pmd/pmd/pull/123): \[apex] Changing method names to lowercase so casing doesn't matter
 *   [#129](https://github.com/pmd/pmd/pull/129): \[plsql] Added correct parse of IS [NOT] NULL and multiline DML
 *   [#137](https://github.com/pmd/pmd/pull/137): \[apex] Adjusted remediation points
@@ -425,6 +424,4 @@
 *   [#266](https://github.com/pmd/pmd/pull/266): \[java] corrected invalid reporting of LoD violation
 *   [#268](https://github.com/pmd/pmd/pull/268): \[apex] Support safe escaping via String method
 *   [#273](https://github.com/pmd/pmd/pull/273): \[apex] Shade jackson on apex
-=======
 *   [#280](https://github.com/pmd/pmd/pull/280): \[apex] Support for Aggregate Result in CRUD rules
->>>>>>> b183caee
