# PMD Release Notes

## ????? - 5.5.5-SNAPSHOT

The PMD team is pleased to announce PMD 5.5.5.


### Table Of Contents

* [New and noteworthy](#New_and_noteworthy)
* [Fixed Issues](#Fixed_Issues)
* [API Changes](#API_Changes)
* [External Contributions](#External_Contributions)

### New and noteworthy

### Fixed Issues

<<<<<<< HEAD
*   java-design
    *   [#274](https://github.com/pmd/pmd/issues/274): \[java] AccessorMethodGeneration: Method inside static inner class incorrectly reported
=======
*   java-design:
    *   [#275](https://github.com/pmd/pmd/issues/275): \[java] FinalFieldCouldBeStatic: Constant in @interface incorrectly reported as "could be made static"
>>>>>>> 59de7a14

### API Changes

### External Contributions

*   [#280](https://github.com/pmd/pmd/pull/280): \[apex] Support for Aggregate Result in CRUD rules<|MERGE_RESOLUTION|>--- conflicted
+++ resolved
@@ -16,13 +16,9 @@
 
 ### Fixed Issues
 
-<<<<<<< HEAD
 *   java-design
     *   [#274](https://github.com/pmd/pmd/issues/274): \[java] AccessorMethodGeneration: Method inside static inner class incorrectly reported
-=======
-*   java-design:
     *   [#275](https://github.com/pmd/pmd/issues/275): \[java] FinalFieldCouldBeStatic: Constant in @interface incorrectly reported as "could be made static"
->>>>>>> 59de7a14
 
 ### API Changes
 
