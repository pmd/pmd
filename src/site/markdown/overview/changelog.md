--- conflicted
+++ resolved
@@ -52,7 +52,6 @@
     *   [#1449](https://sourceforge.net/p/pmd/bugs/1449/): false positive when casting a variable to short
 *   java-design/AccessorClassGeneration:
     *   [#1452](https://sourceforge.net/p/pmd/bugs/1452/): ArrayIndexOutOfBoundsException with Annotations for AccessorClassGenerationRule
-<<<<<<< HEAD
 *   java-design/UseNotifyAllInsteadOfNotify
     *   [#1438](https://sourceforge.net/p/pmd/bugs/1438/): UseNotifyAllInsteadOfNotify gives false positive
 *   java-finalizers/AvoidCallingFinalize
@@ -61,6 +60,8 @@
     *   [#1436](https://sourceforge.net/p/pmd/bugs/1436/): UnnecessaryFullyQualifiedName false positive on clashing static imports with enums
 *   java-junit/JUnitAssertionsShouldIncludeMessage
     *   [#1373](https://sourceforge.net/p/pmd/bugs/1373/): JUnitAssertionsShouldIncludeMessage is no longer compatible with TestNG
+*   java-junit/TestClassWithoutTestCases:
+    *   [#1453](https://sourceforge.net/p/pmd/bugs/1453/): Test Class Without Test Cases gives false positive
 *   java-migrating/JUnit4TestShouldUseBeforeAnnotation
     *   [#1446](https://sourceforge.net/p/pmd/bugs/1446/): False positive with JUnit4TestShouldUseBeforeAnnotation when TestNG is used
 *   java-naming/SuspiciousEqualsMethodName
@@ -72,10 +73,6 @@
 *   java-unusedcode/UnusedPrivateField
     *   [#1428](https://sourceforge.net/p/pmd/bugs/1428/): False positive in UnusedPrivateField when local variable
         hides member variable
-=======
-*   java-junit/TestClassWithoutTestCases:
-    *   [#1453](https://sourceforge.net/p/pmd/bugs/1453/): Test Class Without Test Cases gives false positive
->>>>>>> b9f8f2d4
 *   General
     *   [#1425](https://sourceforge.net/p/pmd/bugs/1425/): Invalid XML Characters in Output
     *   [#1429](https://sourceforge.net/p/pmd/bugs/1429/): Java - Parse Error: Cast in return expression
