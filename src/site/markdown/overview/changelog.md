# PMD Release Notes

## ????? - 5.6.0-SNAPSHOT

The PMD team is pleased to announce PMD 5.6.0.

The most significant changes are on analysis performance, support for Salesforce's Visualforce language
a whole new **Apex Security Rule Set** and the new **Braces Rule Set for Apex**.

We have added initial support for **incremental analysis**. The experimental feature allows
PMD to cache analysis results between executions to speed up the analysis for all
languages. New CLI flags and Ant options are available to configure it. Currently
*the feature is disabled by default*, but this may change as it matures.

Multithread performance has been enhanced by reducing thread-contention on a
bunch of areas. This is still an area of work, as the speedup of running
multithreaded analysis is still relatively small (4 threads produce less
than a 50% speedup). Future releases will keep improving on this area.

Once again, *Symbol Table* has been an area of great performance improvements.
This time we were able to further improve it's performance by roughly 10% on all
supported languages. In *Java* in particular, several more improvements were possible,
improving *Symbol Table* performance by a whooping 30%, that's over 5X faster
than PMD 5.5.1, when we first started working on it.

Java developers will also appreciate the revamp of `CloneMethodMustImplementCloneable`,
making it over 500X faster, and `PreserveStackTrace` which is now 7X faster.

### Table Of Contents

*   [New and noteworthy](#New_and_noteworthy)
    *   [Incremental Analysis](#Incremental_Analysis)
    *   [Visualforce Support](#Visualforce_support)
    *   [Apex Security Rule Set](#Apex_Security_Rule_Set)
    *   [Apex Braces Rule Set](#Apex_Braces_Rule_Set)
    *   [Apex Rule Suppression](#Apex_Rule_Suppression)
    *   [New Rules](#New_Rules)
    *   [Modified Rules](#Modified_Rules)
    *   [CPD Suppression](#CPD_Suppression)
    *   [CPD filelist command line option)(#CPD_filelist_command_line_option)
*   [Fixed Issues](#Fixed_Issues)
*   [API Changes](#API_Changes)
*   [External Contributions](#External_Contributions)

### New and noteworthy

#### Incremental Analysis

PMD now supports incremental analysis. Analysis results can be cached and reused between runs.
This allows PMD to skip files without violations that have remained unchanged. In future releases,
we plan to extend this behavior to unchanged files with violations too.

The cache is automatically invalidated if:
 * the used PMD version changes
 * the `auxclasspath` changed and any rules require type resolution
 * the configured rule set has changed

This feature is *incubating* and is disabled by default. It's only enabled if you
specifically configure a cache file.

To configure the cache file from CLI, a new `-cache <path/to/file>` flag has been added.

For Ant, a new `cacheLocation` attribute has been added. For instance:

```xml
    <target name="pmd">
        <taskdef name="pmd" classname="net.sourceforge.pmd.ant.PMDTask"/>
        <pmd cacheLocation="build/pmd/pmd.cache">
            <ruleset>rulesets/java/design.xml</ruleset>
            <ruleset>java-basic</ruleset>
            <formatter type="xml" toFile="c:\pmd_report.xml"/>
            <fileset dir="/usr/local/j2sdk1.4.1_01/src/">
                <include name="java/lang/*.java"/>
            </fileset>
        </pmd>
    </target>
```

#### Visualforce Support

Salesforce developers rejoice. To out growing Apex support we have added full Visualforce support.
Both CPD and PD are available. So far only a security ruleset is available (`vf-security`).

##### Visualforce Security Rule Set

###### VfUnescapeEl

The rule looks for Expression Language occurances printing unescaped values from the backend. These
could lead to XSS attacks.

###### VfCsrf

The rule looks for `<apex:page>` tags performing an action on page load, definish such `action`
through Expression Language, as doing so is vulnerable to CSRF attacks.

#### Apex Security Rule Set

A new ruleset focused on security has been added, consisting of a wide range of rules
to detect most common security problems.

##### ApexBadCrypto

The rule makes sure you are using randomly generated IVs and keys for `Crypto` calls.
Hard-wiring these values greatly compromises the security of encrypted data.

For instance, it would report violations on code such as:

```
public class without sharing Foo {
    Blob hardCodedIV = Blob.valueOf('Hardcoded IV 123');
    Blob hardCodedKey = Blob.valueOf('0000000000000000');
    Blob data = Blob.valueOf('Data to be encrypted');
    Blob encrypted = Crypto.encrypt('AES128', hardCodedKey, hardCodedIV, data);
}

```

##### ApexCRUDViolation

The rule validates you are checking for access permissions before a SOQL/SOSL/DML operation.
Since Apex runs in system mode not having proper permissions checks results in escalation of 
privilege and may produce runtime errors. This check forces you to handle such scenarios.

For example, the following code is considered valid:

```
public class Foo {
    public Contact foo(String status, String ID) {
        Contact c = [SELECT Status__c FROM Contact WHERE Id=:ID];

        // Make sure we can update the database before even trying
        if (!Schema.sObjectType.Contact.fields.Name.isUpdateable()) {
            return null;
        }

        c.Status__c = status;
        update c;
        return c;
    }
}
```

##### ApexCSRF

Check to avoid making DML operations in Apex class constructor/init method. This prevents
modification of the database just by accessing a page.

For instance, the following code would be invalid:

```
public class Foo {
    public init() {
        insert data;
    }

    public Foo() {
        insert data;
    }
}
```

##### ApexDangerousMethods

Checks against calling dangerous methods.

For the time being, it reports:

* Against `FinancialForce`'s `Configuration.disableTriggerCRUDSecurity()`. Disabling CRUD security
opens the door to several attacks and requires manual validation, which is unreliable.
* Calling `System.debug` passing sensitive data as parameter, which could lead to exposure
of private data.

##### ApexInsecureEndpoint

Checks against accessing endpoints under plain **http**. You should always use
**https** for security.

##### ApexOpenRedirect

Checks against redirects to user-controlled locations. This prevents attackers from
redirecting users to phishing sites.

For instance, the following code would be reported:

```
public class without sharing Foo {
    String unsafeLocation = ApexPage.getCurrentPage().getParameters.get('url_param');
    PageReference page() {
       return new PageReference(unsafeLocation);
    }
}
```

##### ApexSharingViolations

Detect classes declared without explicit sharing mode if DML methods are used. This
forces the developer to take access restrictions into account before modifying objects.

##### ApexSOQLInjection

Detects the usage of untrusted / unescaped variables in DML queries.

For instance, it would report on:

```
public class Foo {
    public void test1(String t1) {
        Database.query('SELECT Id FROM Account' + t1);
    }
}
```

##### ApexSuggestUsingNamedCred

Detects hardcoded credentials used in requests to an endpoint.

You should refrain from hardcoding credentials:
  * They are hard to mantain by being mixed in application code
  * Particularly hard to update them when used from different classes
  * Granting a developer access to the codebase means granting knowledge
     of credentials, keeping a two-level access is not possible.
  * Using different credentials for different environments is troublesome
     and error-prone.

Instead, you should use *Named Credentials* and a callout endpoint.

For more information, you can check [this](https://developer.salesforce.com/docs/atlas.en-us.apexcode.meta/apexcode/apex_callouts_named_credentials.htm)

##### ApexXSSFromEscapeFalse

Reports on calls to `addError` with disabled escaping. The message passed to `addError`
will be displayed directly to the user in the UI, making it prime ground for XSS
attacks if unescaped.

##### ApexXSSFromURLParam

Makes sure that all values obtained from URL parameters are properly escaped / sanitized
to avoid XSS attacks.

#### Apex Braces Rule Set

The Braces Rule Set has been added and serves the same purpose as the Braces Rule Set from Java:
It checks the use and placement of braces around if-statements, for-loops and so on.

##### IfStmtsMustUseBraces

Avoid using if statements without using braces to surround the code block. If the code
formatting or indentation is lost then it becomes difficult to separate the code being
controlled from the rest.

For instance, the following code shows the different. PMD would report on the not recommended approach:

```
if (foo)    // not recommended
    x++;

if (foo) {  // preferred approach
    x++;
}
```

##### WhileLoopsMustUseBraces

Avoid using 'while' statements without using braces to surround the code block. If the code
formatting or indentation is lost then it becomes difficult to separate the code being
controlled from the rest.

For instance, the following code shows the different. PMD would report on the not recommended approach:

```
while (true)    // not recommended
      x++;

while (true) {  // preferred approach
      x++;
}
```

##### IfElseStmtsMustUseBraces

Avoid using if..else statements without using surrounding braces. If the code formatting
or indentation is lost then it becomes difficult to separate the code being controlled
from the rest.

For instance, the following code shows the different. PMD would report on the not recommended approach:

```
// this is not recommended
if (foo)
       x = x+1;
   else
       x = x-1;

// preferred approach
if (foo) {
   x = x+1;
} else {
   x = x-1;
}
```

##### ForLoopsMustUseBraces

Avoid using 'for' statements without using surrounding braces. If the code formatting or
indentation is lost then it becomes difficult to separate the code being controlled
from the rest.

For instance, the following code shows the different. PMD would report on the not recommended approach:

```
for (int i = 0; i < 42; i++) // not recommended
    foo();

for (int i = 0; i < 42; i++) { // preferred approach
    foo();
}
```

#### Apex Rule Suppression

Apex violations can now be suppressed very similarly to how it's done in Java, by making use of a
`@SuppressWarnings` annotation.

Supported syntax includes:

```
@SupressWarnings('PMD') // to supress all Apex rules
@SupressWarnings('all') // to supress all Apex rules
@SupressWarnings('PMD.ARuleName') // to supress only the rule named ARuleName
@SupressWarnings('PMD.ARuleName, PMD.AnotherRuleName') // to supress only the rule named ARuleName or AnotherRuleName
```

Notice this last scenario is slightly different to the Java syntax. This is due to differences in the Apex grammar for annotations.

#### New Rules

##### AccessorMethodGeneration (java-design)

When accessing a private field / method from another class, the Java compiler will generate a accessor methods
with package-private visibility. This adds overhead, and to the dex method count on Android. This situation can
be avoided by changing the visibility of the field / method from private to package-private.

For instance, it would report violations on code such as:

```
public class OuterClass {
    private int counter;
    /* package */ int id;

    public class InnerClass {
        InnerClass() {
            OuterClass.this.counter++; // wrong, accessor method will be generated
        }

        public int getOuterClassId() {
            return OuterClass.this.id; // id is package-private, no accessor method needed
        }
    }
}
```

This new rule is part of the `java-design` ruleset.

#### Modified Rules

*   The Java rule `UnnecessaryLocalBeforeReturn` (ruleset java-design) no longer requires the variable declaration
    and return statement to be on consecutive lines. Any variable that is used solely in a return statement will be
    reported.

*   The Java rule `UseLocaleWithCaseConversions` (ruleset java-design) has been modified, to detect calls
    to `toLowerCase` and to `toUpperCase` also within method call chains. This leads to more detected cases
    and potentially new false positives.
    See also [bugfix #1556](https://sourceforge.net/p/pmd/bugs/1556/).

*   The rule `AvoidConstantsInterface` (ruleset java-design) has been removed. It is completely replaced by
    the rule `ConstantsInInterface`.

*   The Java rule `UnusedModifier` (ruleset java-unusedcode) has been expanded to consider more redundant modifiers.
    *   Annotations marked as `abstract`.
    *   Nested annotations marked as `static`.
    *   Nested annotations within another interface or annotation marked as `public`.
    *   Classes, interfaces or annotations nested within an annotation marked as `public` or `static`.
    *   Nested enums marked as `static`.

#### CPD Suppression

It is now possible to allow CPD suppression through comments in **Java**. You tell CPD to ignore
the following code with a comment containin `CPD-OFF` and with `CPD-ON` you tell CPD to resume
analysis. The old approach via `@SuppressWarnings` annotation is still supported, but is considered
**deprecated**, since it is limited to locations where the `SuppressWarnings` annotation is allowed.
See [PR #250](https://github.com/pmd/pmd/pull/250).

For example:

```java
    public Object someMethod(int x) throws Exception {
        // some unignored code

        // tell cpd to start ignoring code - CPD-OFF

        // mission critical code, manually loop unroll
        goDoSomethingAwesome(x + x / 2);
        goDoSomethingAwesome(x + x / 2);
        goDoSomethingAwesome(x + x / 2);
        goDoSomethingAwesome(x + x / 2);
        goDoSomethingAwesome(x + x / 2);
        goDoSomethingAwesome(x + x / 2);

        // resume CPD analysis - CPD-ON

        // further code will *not* be ignored
    }
```

#### CPD filelist command line option

CPD now supports the command line option `--filelist`. With that, you can specify a file, which
contains the names and paths of the files, that should be analyzed. This is similar to PMD's filelist option.
You need to use this, if you have a large project with many files, and you hit the command line length limit.


### Fixed Issues

*   General
    *   [#1511](https://sourceforge.net/p/pmd/bugs/1511/): \[core] Inconsistent behavior of Rule.start/Rule.end
    *   [#234](https://github.com/pmd/pmd/issues/234): \[core] Zip file stream closes spuriously when loading rulesets
    *   [#256](https://github.com/pmd/pmd/issues/256): \[core] shortnames option is broken with relative paths
    *   [#305](https://github.com/pmd/pmd/issues/305): \[core] PMD not executing under git bash
*   apex-apexunit
    *   [#1543](https://sourceforge.net/p/pmd/bugs/1543/): \[apex] ApexUnitTestClassShouldHaveAsserts assumes APEX is case sensitive
*   apex-complexity
    *   [#183](https://github.com/pmd/pmd/issues/183): \[apex] NCSS Method length is incorrect when using method chaining
    *   [#251](https://github.com/pmd/pmd/issues/251): \[apex] NCSS Type length is incorrect when using method chaining
*   apex-security
    *   [#264](https://github.com/pmd/pmd/issues/264): \[apex] ApexXSSFromURLParamRule shouldn't enforce ESAPI usage. String.escapeHtml4 is sufficient.
*   java
    *   [#185](https://github.com/pmd/pmd/issues/185): \[java] CPD runs into NPE when analyzing Lucene
    *   [#206](https://github.com/pmd/pmd/issues/206): \[java] Parse error on annotation fields with generics
    *   [#207](https://github.com/pmd/pmd/issues/207): \[java] Parse error on method reference with generics
    *   [#208](https://github.com/pmd/pmd/issues/208): \[java] Parse error with local class with 2 or more annotations
    *   [#213](https://github.com/pmd/pmd/issues/213): \[java] CPD: OutOfMemory when analyzing Lucene
    *   [#1542](https://sourceforge.net/p/pmd/bugs/1542/): \[java] CPD throws an NPE when parsing enums with -ignore-identifiers
    *   [#1545](https://sourceforge.net/p/pmd/bugs/1545/): \[java] Symbol Table fails to resolve inner classes
*   java-basic
    *   [#232](https://github.com/pmd/pmd/issues/232): \[java] SimplifiedTernary: Incorrect ternary operation can be simplified.
*   java-coupling
    *   [#270](https://github.com/pmd/pmd/issues/270): \[java] LoD false positive
*   java-design
    *   [#933](https://sourceforge.net/p/pmd/bugs/933/): \[java] UnnecessaryLocalBeforeReturn false positive for SuppressWarnings annotation
    *   [#1448](https://sourceforge.net/p/pmd/bugs/1448/): \[java] ImmutableField: Private field in inner class gives false positive with lambdas
    *   [#1495](https://sourceforge.net/p/pmd/bugs/1495/): \[java] UnnecessaryLocalBeforeReturn with assert
    *   [#1496](https://sourceforge.net/p/pmd/bugs/1496/): \[java] New Rule: AccesorMethodGeneration - complements accessor class rule
    *   [#1512](https://sourceforge.net/p/pmd/bugs/1512/): \[java] Combine rules AvoidConstantsInInterface and ConstantsInInterface
    *   [#1552](https://sourceforge.net/p/pmd/bugs/1552/): \[java] MissingBreakInSwitch - False positive for continue
    *   [#1556](https://sourceforge.net/p/pmd/bugs/1556/): \[java] UseLocaleWithCaseConversions does not works with `ResultSet` (false negative)
    *   [#177](https://github.com/pmd/pmd/issues/177): \[java] SingularField with lambdas as final fields
    *   [#216](https://github.com/pmd/pmd/issues/216): \[java] \[doc] NonThreadSafeSingleton: Be more explicit as to why double checked locking is not recommended
    *   [#219](https://github.com/pmd/pmd/issues/219): \[java] UnnecessaryLocalBeforeReturn: ClassCastException in switch case with local variable returned
    *   [#240](https://github.com/pmd/pmd/issues/240): \[java] UnnecessaryLocalBeforeReturn: Enhance by checking usages
    *   [#274](https://github.com/pmd/pmd/issues/274): \[java] AccessorMethodGeneration: Method inside static inner class incorrectly reported
    *   [#275](https://github.com/pmd/pmd/issues/275): \[java] FinalFieldCouldBeStatic: Constant in @interface incorrectly reported as "could be made static"
<<<<<<< HEAD
    *   [#282](https://github.com/pmd/pmd/issues/282): \[java] UnnecessaryLocalBeforeReturn false positive when cloning Maps
    *   [#291](https://github.com/pmd/pmd/issues/291): \[java] Improve quality of AccessorClassGeneration
*   java-imports
    *   [#1546](https://sourceforge.net/p/pmd/bugs/1546/): \[java] UnnecessaryFullyQualifiedNameRule doesn't take into consideration conflict resolution
    *   [#1547](https://sourceforge.net/p/pmd/bugs/1547/): \[java] UnusedImportRule - False Positive for only usage in Javadoc - {@link ClassName#CONSTANT}
    *   [#1555](https://sourceforge.net/p/pmd/bugs/1555/): \[java] UnnecessaryFullyQualifiedName: Really necessary fully qualified name
*   java-logging-java
    *   [#1541](https://sourceforge.net/p/pmd/bugs/1541/): \[java] InvalidSlf4jMessageFormat: False positive with placeholder and exception
    *   [#1551](https://sourceforge.net/p/pmd/bugs/1551/): \[java] InvalidSlf4jMessageFormat: fails with NPE
*   java-optimizations
    *   [#215](https://github.com/pmd/pmd/issues/215): \[java] RedundantFieldInitializer report for annotation field not explicitly marked as final
=======
*   java-junit
    *   [#285](https://github.com/pmd/pmd/issues/285): \[java] JUnitTestsShouldIncludeAssertRule should support @Rule as well as @Test(expected = ...)
*   java-optimizations:
>>>>>>> c32f12e0
    *   [#222](https://github.com/pmd/pmd/issues/222): \[java] UseStringBufferForStringAppends: False Positive with ternary operator
*   java-strings
    *   [#202](https://github.com/pmd/pmd/issues/202): \[java] \[doc] ConsecutiveAppendsShouldReuse is not really an optimization
    *   [#290](https://github.com/pmd/pmd/issues/290): \[java] InefficientEmptyStringCheck misses String.trim().isEmpty()
*   java-unnecessary
    *   [#199](https://github.com/pmd/pmd/issues/199): \[java] UselessParentheses: Parentheses in return statement are incorrectly reported as useless
*   java-unusedcode
    *   [#246](https://github.com/pmd/pmd/issues/246): \[java] UnusedModifier doesn't check annotations
    *   [#247](https://github.com/pmd/pmd/issues/247): \[java] UnusedModifier doesn't check annotations inner classes
    *   [#248](https://github.com/pmd/pmd/issues/248): \[java] UnusedModifier doesn't check static keyword on nested enum declaration
    *   [#257](https://github.com/pmd/pmd/issues/257): \[java] UnusedLocalVariable false positive
*   XML
    *   [#1518](https://sourceforge.net/p/pmd/bugs/1518/): \[xml] Error while processing xml file with ".webapp" in the file or directory name
*   psql
    *   [#1549](https://sourceforge.net/p/pmd/bugs/1549/): \[plsql] Parse error for IS [NOT] NULL construct
*   javascript
    *   [#201](https://github.com/pmd/pmd/issues/201): \[javascript] template strings are not correctly parsed


### API Changes

*   `net.sourceforge.pmd.RuleSetFactory` is now immutable and its behavior cannot be changed anymore.
    It provides constructors to create new adjusted instances. This allows to avoid synchronization in RuleSetFactory.
    See [PR #131](https://github.com/pmd/pmd/pull/131).
*   `net.sourceforge.pmd.RuleSet` is now immutable, too, and can only be created via `RuleSetFactory`.
    See [PR #145](https://github.com/pmd/pmd/pull/145).
*   `net.sourceforge.pmd.cli.XPathCLI` has been removed. It's functionality is fully covered by the Designer.
*   `net.sourceforge.pmd.Report` now works with `ThreadSafeReportListener`s. Both `ReportListener` and
    `SynchronizedReportListener` are deprecated in favor of `net.sourceforge.pmd.ThreadSafeReportListener`.
    Therefore, the methods `getSynchronizedListeners()` and `addSynchronizedListeners(...)` have been
    replaced by `getListeners()` and `addListeners(...)`. See [PR #193](https://github.com/pmd/pmd/pull/193).

### External Contributions

*   [#123](https://github.com/pmd/pmd/pull/123): \[apex] Changing method names to lowercase so casing doesn't matter
*   [#129](https://github.com/pmd/pmd/pull/129): \[plsql] Added correct parse of IS [NOT] NULL and multiline DML
*   [#137](https://github.com/pmd/pmd/pull/137): \[apex] Adjusted remediation points
*   [#146](https://github.com/pmd/pmd/pull/146): \[apex] Detection of missing Apex CRUD checks for SOQL/DML operations
*   [#147](https://github.com/pmd/pmd/pull/147): \[apex] Adding XSS detection to return statements
*   [#148](https://github.com/pmd/pmd/pull/148): \[apex] Improving detection of SOQL injection
*   [#149](https://github.com/pmd/pmd/pull/149): \[apex] Whitelisting String.isEmpty and casting
*   [#152](https://github.com/pmd/pmd/pull/152): \[java] fixes #1552 continue does not require break
*   [#154](https://github.com/pmd/pmd/pull/154): \[java] Fix #1547: UnusedImports: Adjust regex to support underscores
*   [#158](https://github.com/pmd/pmd/pull/158): \[apex] Reducing FPs in SOQL with VF getter methods
*   [#160](https://github.com/pmd/pmd/pull/160): \[apex] Flagging of dangerous method call
*   [#163](https://github.com/pmd/pmd/pull/163): \[apex] Flagging of System.debug
*   [#165](https://github.com/pmd/pmd/pull/165): \[apex] Improving open redirect rule to avoid test classes/methods
*   [#167](https://github.com/pmd/pmd/pull/167): \[apex] GC and thread safety changes
*   [#169](https://github.com/pmd/pmd/pull/169): \[apex] Improving detection for DML with inline new object
*   [#170](https://github.com/pmd/pmd/pull/170): \[core] Ant Task Formatter encoding issue with XMLRenderer
*   [#172](https://github.com/pmd/pmd/pull/172): \[apex] Bug fix, detects both Apex fields and class members
*   [#175](https://github.com/pmd/pmd/pull/175): \[apex] ApexXSSFromURLParam: Adding missing casting methods
*   [#176](https://github.com/pmd/pmd/pull/176): \[apex] Bug fix for FP: open redirect for strings prefixed with / is safe
*   [#179](https://github.com/pmd/pmd/pull/179): \[apex] Legacy test class declaration support
*   [#181](https://github.com/pmd/pmd/pull/181): \[apex] Control flow based CRUD rule checking
*   [#184](https://github.com/pmd/pmd/pull/184): \[apex] Improving open redirect detection for static fields & assignment operations
*   [#189](https://github.com/pmd/pmd/pull/189): \[apex] Bug fix of SOQL concatenated vars detection
*   [#191](https://github.com/pmd/pmd/pull/191): \[apex] Detection of sharing violation when Database. methods are used
*   [#192](https://github.com/pmd/pmd/pull/192): \[apex] Dead code removal
*   [#200](https://github.com/pmd/pmd/pull/200): \[javascript] Templatestring grammar fix
*   [#204](https://github.com/pmd/pmd/pull/204): \[apex] Sharing violation SOQL detection bug fix
*   [#214](https://github.com/pmd/pmd/pull/214): \[apex] Sharing violation improving reporting of the correct node, de-duping
*   [#217](https://github.com/pmd/pmd/pull/217): \[core] Make it build on Windows
*   [#227](https://github.com/pmd/pmd/pull/227): \[apex] Improving detection of getters
*   [#228](https://github.com/pmd/pmd/pull/228): \[apex] Excluding count from CRUD/FLS checks
*   [#229](https://github.com/pmd/pmd/pull/229): \[apex] Dynamic SOQL is safe against Integer, Boolean, Double
*   [#231](https://github.com/pmd/pmd/pull/231): \[apex] CRUD/FLS rule - add support for fields
*   [#266](https://github.com/pmd/pmd/pull/266): \[java] corrected invalid reporting of LoD violation
*   [#268](https://github.com/pmd/pmd/pull/268): \[apex] Support safe escaping via String method
*   [#273](https://github.com/pmd/pmd/pull/273): \[apex] Shade jackson on apex
*   [#279](https://github.com/pmd/pmd/pull/279): \[vf] New Salesforce VisualForce language support
*   [#280](https://github.com/pmd/pmd/pull/280): \[apex] Support for Aggregate Result in CRUD rules
*   [#281](https://github.com/pmd/pmd/pull/281): \[apex] Add Braces Rule Set
*   [#283](https://github.com/pmd/pmd/pull/283): \[vf] CSRF in VF controller pages
*   [#284](https://github.com/pmd/pmd/pull/284): \[vf] Adding support for parsing EL in script tags
*   [#287](https://github.com/pmd/pmd/pull/287): \[apex] Make Rule suppression work
*   [#288](https://github.com/pmd/pmd/pull/288): \[vf] Setting the tab size to 4 for VF
*   [#289](https://github.com/pmd/pmd/pull/289): \[apex] Complex SOQL Crud check bug fixes
*   [#296](https://github.com/pmd/pmd/pull/296): \[apex] Adding String.IsNotBlank to the whitelist to prevent False positives
*   [#297](https://github.com/pmd/pmd/pull/297): \[core] CPD: Adding the --filelist option from pmd to cpd
*   [#303](https://github.com/pmd/pmd/pull/303): \[java] InefficientEmptyStringCheckRule now reports String.trim().isEmpty() 
*   [#307](https://github.com/pmd/pmd/pull/307): \[java] Fix false positive with UseStringBufferForStringAppendsRule
*   [#308](https://github.com/pmd/pmd/pull/308): \[java] JUnitTestsShouldIncludeAssertRule supports @Rule annotated ExpectedExceptions
<|MERGE_RESOLUTION|>--- conflicted
+++ resolved
@@ -459,23 +459,19 @@
     *   [#240](https://github.com/pmd/pmd/issues/240): \[java] UnnecessaryLocalBeforeReturn: Enhance by checking usages
     *   [#274](https://github.com/pmd/pmd/issues/274): \[java] AccessorMethodGeneration: Method inside static inner class incorrectly reported
     *   [#275](https://github.com/pmd/pmd/issues/275): \[java] FinalFieldCouldBeStatic: Constant in @interface incorrectly reported as "could be made static"
-<<<<<<< HEAD
     *   [#282](https://github.com/pmd/pmd/issues/282): \[java] UnnecessaryLocalBeforeReturn false positive when cloning Maps
     *   [#291](https://github.com/pmd/pmd/issues/291): \[java] Improve quality of AccessorClassGeneration
 *   java-imports
     *   [#1546](https://sourceforge.net/p/pmd/bugs/1546/): \[java] UnnecessaryFullyQualifiedNameRule doesn't take into consideration conflict resolution
     *   [#1547](https://sourceforge.net/p/pmd/bugs/1547/): \[java] UnusedImportRule - False Positive for only usage in Javadoc - {@link ClassName#CONSTANT}
     *   [#1555](https://sourceforge.net/p/pmd/bugs/1555/): \[java] UnnecessaryFullyQualifiedName: Really necessary fully qualified name
+*   java-junit
+    *   [#285](https://github.com/pmd/pmd/issues/285): \[java] JUnitTestsShouldIncludeAssertRule should support @Rule as well as @Test(expected = ...)
 *   java-logging-java
     *   [#1541](https://sourceforge.net/p/pmd/bugs/1541/): \[java] InvalidSlf4jMessageFormat: False positive with placeholder and exception
     *   [#1551](https://sourceforge.net/p/pmd/bugs/1551/): \[java] InvalidSlf4jMessageFormat: fails with NPE
 *   java-optimizations
     *   [#215](https://github.com/pmd/pmd/issues/215): \[java] RedundantFieldInitializer report for annotation field not explicitly marked as final
-=======
-*   java-junit
-    *   [#285](https://github.com/pmd/pmd/issues/285): \[java] JUnitTestsShouldIncludeAssertRule should support @Rule as well as @Test(expected = ...)
-*   java-optimizations:
->>>>>>> c32f12e0
     *   [#222](https://github.com/pmd/pmd/issues/222): \[java] UseStringBufferForStringAppends: False Positive with ternary operator
 *   java-strings
     *   [#202](https://github.com/pmd/pmd/issues/202): \[java] \[doc] ConsecutiveAppendsShouldReuse is not really an optimization
