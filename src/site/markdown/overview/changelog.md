# PMD Release Notes

## ????? - 5.5.5-SNAPSHOT

The PMD team is pleased to announce PMD 5.5.5.


### Table Of Contents

* [New and noteworthy](#New_and_noteworthy)
* [Fixed Issues](#Fixed_Issues)
* [API Changes](#API_Changes)
* [External Contributions](#External_Contributions)

### New and noteworthy

### Fixed Issues

*   general:
    *   [#305](https://github.com/pmd/pmd/issues/305): \[core] PMD not executing under git bash
<<<<<<< HEAD
*   java-design
    *   [#274](https://github.com/pmd/pmd/issues/274): \[java] AccessorMethodGeneration: Method inside static inner class incorrectly reported
=======
*   java-design:
    *   [#309](https://github.com/pmd/pmd/issues/309): \[java] Parse error on method reference
>>>>>>> abe2e856
    *   [#275](https://github.com/pmd/pmd/issues/275): \[java] FinalFieldCouldBeStatic: Constant in @interface incorrectly reported as "could be made static"
    *   [#282](https://github.com/pmd/pmd/issues/282): \[java] UnnecessaryLocalBeforeReturn false positive when cloning Maps
    *   [#291](https://github.com/pmd/pmd/issues/291): \[java] Improve quality of AccessorClassGeneration
*   java-junit
    *   [#285](https://github.com/pmd/pmd/issues/285): \[java] JUnitTestsShouldIncludeAssertRule should support @Rule as well as @Test(expected = ...)
*   java-optimizations:
    *   [#222](https://github.com/pmd/pmd/issues/222): \[java] UseStringBufferForStringAppends: False Positive with ternary operator
*   java-strings:
    *   [#290](https://github.com/pmd/pmd/issues/290): \[java] InefficientEmptyStringCheck misses String.trim().isEmpty()

### API Changes

### External Contributions

*   [#280](https://github.com/pmd/pmd/pull/280): \[apex] Support for Aggregate Result in CRUD rules
*   [#289](https://github.com/pmd/pmd/pull/289): \[apex] Complex SOQL Crud check bug fixes
*   [#296](https://github.com/pmd/pmd/pull/296): \[apex] Adding String.IsNotBlank to the whitelist to prevent False positives
*   [#303](https://github.com/pmd/pmd/pull/303): \[java] InefficientEmptyStringCheckRule now reports String.trim().isEmpty() 
*   [#307](https://github.com/pmd/pmd/pull/307): \[java] Fix false positive with UseStringBufferForStringAppendsRule
*   [#308](https://github.com/pmd/pmd/pull/308): \[java] JUnitTestsShouldIncludeAssertRule supports @Rule annotated ExpectedExceptions
<|MERGE_RESOLUTION|>--- conflicted
+++ resolved
@@ -18,13 +18,10 @@
 
 *   general:
     *   [#305](https://github.com/pmd/pmd/issues/305): \[core] PMD not executing under git bash
-<<<<<<< HEAD
+*   java
+    *   [#309](https://github.com/pmd/pmd/issues/309): \[java] Parse error on method reference
 *   java-design
     *   [#274](https://github.com/pmd/pmd/issues/274): \[java] AccessorMethodGeneration: Method inside static inner class incorrectly reported
-=======
-*   java-design:
-    *   [#309](https://github.com/pmd/pmd/issues/309): \[java] Parse error on method reference
->>>>>>> abe2e856
     *   [#275](https://github.com/pmd/pmd/issues/275): \[java] FinalFieldCouldBeStatic: Constant in @interface incorrectly reported as "could be made static"
     *   [#282](https://github.com/pmd/pmd/issues/282): \[java] UnnecessaryLocalBeforeReturn false positive when cloning Maps
     *   [#291](https://github.com/pmd/pmd/issues/291): \[java] Improve quality of AccessorClassGeneration
