# Changelog

## ????? - 5.5.0-SNAPSHOT

**System requirements:**

PMD and CPD need at least a java7 runtime environment. For analyzing Salesforce.com Apex source code,
you'll need a java8 runtime environment.


**New Supported Languages:**

*   Salesforce.com Apex is now supported by PMD and CPD. See [PR#86](https://github.com/pmd/pmd/pull/86).
*   CPD now supports Perl. See [PR#82](https://github.com/pmd/pmd/pull/82).
*   CPD now supports Swift. See [PR#33](https://github.com/adangel/pmd/pull/33).

**Feature Request and Improvements:**

*   CPD: New command line parameter `--ignore-usings`: Ignore using directives in C# when comparing text.
*   A JSON-renderer for PMD which is compatible with CodeClimate. See [PR#83](https://github.com/pmd/pmd/pull/83).
*   [#1360](https://sourceforge.net/p/pmd/bugs/1360/): Provide backwards compatibility for PMD configuration file
*   [#1486](https://sourceforge.net/p/pmd/bugs/1486/): Add rule for no-else-return

**New/Modified/Deprecated Rules:**

*   New rules in Java:
    *   java-logging-java/InvalidSlf4jMessageFormat: Check for invalid message format in slf4j loggers.
    *   java-design/ConstantsInInterface: Avoid constants in interfaces.
        Interfaces should define types, constants are implementation details
        better placed in classes or enums. See Effective Java, item 19.

*   Modified rules in Java:
    *   java-comments/CommentRequired: New property `serialVersionUIDCommentRequired` which controls the comment requirements
        for *serialVersionUID* fields. By default, no comment is required for this field.
    *   java-design/UseVargs: public static void main method is ignored now and so are methods, that are annotated
        with Override. See [PR#79](https://github.com/pmd/pmd/pull/79).

*   New rules for Salesforce.com Apex:
    *   apex-complexity: AvoidDeeplyNestedIfStmts, ExcessiveParameterList, ExcessiveClassLength,
        NcssMethodCount, NcssTypeCount, NcssConstructorCount, StdCyclomaticComplexity,
        TooManyFields, ExcessivePublicCount
    *   apex-performance: AvoidDmlStatementsInLoops, AvoidSoqlInLoops
    *   apex-style: VariableNamingConventions, MethodNamingConventions, ClassNamingConventions,
        MethodWithSameNameAsEnclosingClass, AvoidLogicInTrigger, AvoidGlobalModifier

*   Javascript
    *   New Rule: ecmascript-unnecessary/NoElseReturn: The else block in a if-else-construct is
        unnecessary if the `if` block contains a return. Then the content of the else block can be
        put outside.

**Pull Requests:**

<<<<<<< HEAD
*   [#25](https://github.com/adangel/pmd/pull/25): Added option to exclude C# using directives from CPD analysis
*   [#27](https://github.com/adangel/pmd/pull/27): Added support for Raw String Literals (C++11).
*   [#29)(https://github.com/adangel/pmd/pull/29): Added support for files with UTF-8 BOM to JSP tokenizer.
*   [#30](https://github.com/adangel/pmd/pull/30): Removed file filter for files that are explicitly specified on the CPD command line using the '--files' command line option.
*   [#31](https://github.com/adangel/pmd/pull/31): Added file encoding detection to CPD.
*   [#32](https://github.com/adangel/pmd/pull/32): Extended Objective-C grammar to accept UTF-8 escapes (\uXXXX) in string literals.
*   [#33](https://github.com/adangel/pmd/pull/33): Added support for Swift to CPD.
*   [#34](https://github.com/adangel/pmd/pull/34): multiple code improvements: squid:S1192, squid:S1118, squid:S1066, squid:S1854, squid:S2864
*   [#72](https://github.com/pmd/pmd/pull/72): Added capability in Java and JSP parser for tracking tokens.
*   [#73](https://github.com/pmd/pmd/pull/73): Add rule to look for invalid message format in slf4j loggers
*   [#74](https://github.com/pmd/pmd/pull/74): Fix rendering CommentDefaultAccessModifier description as code
*   [#75](https://github.com/pmd/pmd/pull/75): RuleSetFactory Performance Enhancement
*   [#76](https://github.com/pmd/pmd/pull/76): fix formatting typos in an example of the DoNotCallGarbageCollectionExplicitly rule
*   [#77](https://github.com/pmd/pmd/pull/77): Fix various typos
*   [#78](https://github.com/pmd/pmd/pull/78): Add Builder pattern check to the MissingStaticMethodInNonInstantiatableClass rule
*   [#79](https://github.com/pmd/pmd/pull/79): do not flag public static void main(String[]) as UseVarargs; ignore @Override for UseVarargs
*   [#80](https://github.com/pmd/pmd/pull/80): Update mvn-plugin.md
*   [#82](https://github.com/pmd/pmd/pull/82): Add Perl support to CPD.
*   [#83](https://github.com/pmd/pmd/pull/83): Adds new Code Climate-compliant JSON renderer
*   [#84](https://github.com/pmd/pmd/pull/84): Change EmptyMethodInAbstractClassShouldBeAbstract rule's description.
*   [#85](https://github.com/pmd/pmd/pull/85): #1340 UseStringBufferForStringAppends False Positive with Ternary Operator
*   [#86](https://github.com/pmd/pmd/pull/86): Added language module for Salesforce.com Apex incl. rules ported from Java and new ones.
*   [#87](https://github.com/pmd/pmd/pull/87): Customize Code Climate Json "categories" + "remediation_points" as PMD rule properties
*   [#88](https://github.com/pmd/pmd/pull/88): Fixed typo in ruleset.xml and problems with the CodeClimate renderer
*   [#89](https://github.com/pmd/pmd/pull/89): Some code enhancements
*   [#90](https://github.com/pmd/pmd/pull/90): Refactored two test to stop using the deprecated ant class BuildFileTest
*   [#91](https://github.com/pmd/pmd/pull/91): Small code enhancements, basically reordering variable declarations, constructors and variable modifiers
*   [#92](https://github.com/pmd/pmd/pull/92): Improved Code Climate Renderer Output and a Bugfix for Apex StdCyclomaticComplexityRule on triggers
*   [#93](https://github.com/pmd/pmd/pull/93): Add ConstantsInInterface rule. Effective Java, 19
*   [#94](https://github.com/pmd/pmd/pull/94): Added property, fixed code climate renderer output and deleted unused rulessets (Apex)
*   [#95](https://github.com/pmd/pmd/pull/95): Apex - New apex rule AvoidDmlStatementsInLoops
*   [#96](https://github.com/pmd/pmd/pull/96): Clean up Code Climate renderer
=======
*   [#35](https://github.com/adangel/pmd/pull/35): Javascript tokenizer now ignores comment tokens.
>>>>>>> f880d2ab

**Bugfixes:**

*   java-basic/DoubleCheckedLocking:
    *   [#1471](https://sourceforge.net/p/pmd/bugs/1471/): False positives for DoubleCheckedLocking
*   java-basic/SimplifiedTernary:
    *   [#1424](https://sourceforge.net/p/pmd/bugs/1424/): False positive with ternary operator
*   java-codesize/TooManyMethods:
    *   [#1457](https://sourceforge.net/p/pmd/bugs/1457/): TooManyMethods counts inner class methods
*   java-comments/CommentDefaultAccessModifier
    *   [#1430](https://sourceforge.net/p/pmd/bugs/1430/): CommentDefaultAccessModifier triggers on field
        annotated with @VisibleForTesting
*   java-comments/CommentRequired
    *   [#1434](https://sourceforge.net/p/pmd/bugs/1434/): CommentRequired raises violation on serialVersionUID field
*   java-controversial/AvoidUsingShortType:
    *   [#1449](https://sourceforge.net/p/pmd/bugs/1449/): false positive when casting a variable to short
*   java-design/AccessorClassGeneration:
    *   [#1452](https://sourceforge.net/p/pmd/bugs/1452/): ArrayIndexOutOfBoundsException with Annotations for AccessorClassGenerationRule
*   java-design/CloseResource
    *   [#1479](https://sourceforge.net/p/pmd/bugs/1479/): CloseResource false positive on Statement
*   java-design/UseNotifyAllInsteadOfNotify
    *   [#1438](https://sourceforge.net/p/pmd/bugs/1438/): UseNotifyAllInsteadOfNotify gives false positive
*   java-design/UseUtilityClass:
    *   [#1467](https://sourceforge.net/p/pmd/bugs/1467/): UseUtilityClass can't correctly check functions with multiple annotations
*   java-finalizers/AvoidCallingFinalize
    *   [#1440](https://sourceforge.net/p/pmd/bugs/1440/): NPE in AvoidCallingFinalize
*   java-imports/UnnecessaryFullyQualifiedName
    *   [#1436](https://sourceforge.net/p/pmd/bugs/1436/): UnnecessaryFullyQualifiedName false positive on clashing static imports with enums
*   java-imports/UnusedImports:
    *   [#1465](https://sourceforge.net/p/pmd/bugs/1465/): False Positve UnusedImports with javadoc @link
*   java-junit/JUnitAssertionsShouldIncludeMessage
    *   [#1373](https://sourceforge.net/p/pmd/bugs/1373/): JUnitAssertionsShouldIncludeMessage is no longer compatible with TestNG
*   java-junit/TestClassWithoutTestCases:
    *   [#1453](https://sourceforge.net/p/pmd/bugs/1453/): Test Class Without Test Cases gives false positive
*   java-migrating/JUnit4TestShouldUseBeforeAnnotation
    *   [#1446](https://sourceforge.net/p/pmd/bugs/1446/): False positive with JUnit4TestShouldUseBeforeAnnotation when TestNG is used
*   java-naming/SuspiciousEqualsMethodName
    *   [#1431](https://sourceforge.net/p/pmd/bugs/1431/): SuspiciousEqualsMethodName false positive
*   java-optimizations/RedundantFieldInitializer
    *   [#1443](https://sourceforge.net/p/pmd/bugs/1443/): RedundantFieldInitializer: False positive for small floats
*   java-optimizations/UseStringBufferForStringAppends:
    *   [#1340](https://sourceforge.net/p/pmd/bugs/1340/): UseStringBufferForStringAppends False Positive with ternary operator
*   java-sunsecure/ArrayIsStoredDirectly:
    *   [#1475](https://sourceforge.net/p/pmd/bugs/1475/): False positive of MethodReturnsInternalArray
    *   [#1476](https://sourceforge.net/p/pmd/bugs/1476/): False positive of ArrayIsStoredDirectly
*   java-unnecessary/UnnecessaryFinalModifier:
    *   [#1464](https://sourceforge.net/p/pmd/bugs/1464/): UnnecessaryFinalModifier false positive on a @SafeVarargs method
*   java-unnecessary/UselessQualifiedThis
    *   [#1422](https://sourceforge.net/p/pmd/bugs/1422/): UselessQualifiedThis: False positive with Java 8 Function
*   java-unusedcode/UnusedFormalParameter:
    *   [#1456](https://sourceforge.net/p/pmd/bugs/1456/): UnusedFormalParameter should ignore overriding methods
*   java-unusedcode/UnusedLocalVariable
    *   [#1484](https://sourceforge.net/p/pmd/bugs/1484/): UnusedLocalVariable - false positive - parenthesis
*   java-unusedcode/UnusedModifier
    *   [#1480](https://sourceforge.net/p/pmd/bugs/1480/): false positive on public modifier used with inner interface in enum
*   java-unusedcode/UnusedPrivateField
    *   [#1428](https://sourceforge.net/p/pmd/bugs/1428/): False positive in UnusedPrivateField when local variable
        hides member variable
*   General
    *   [#1425](https://sourceforge.net/p/pmd/bugs/1425/): Invalid XML Characters in Output
    *   [#1429](https://sourceforge.net/p/pmd/bugs/1429/): Java - Parse Error: Cast in return expression
    *   [#1441](https://sourceforge.net/p/pmd/bugs/1441/): PMD: Update documentation how to compile after modularization
    *   [#1442](https://sourceforge.net/p/pmd/bugs/1442/): Java 9 Jigsaw readiness
    *   [#1455](https://sourceforge.net/p/pmd/bugs/1455/): PMD doesn't handle Java 8 explicit receiver parameters
    *   [#1458](https://sourceforge.net/p/pmd/bugs/1458/): Performance degradation scanning large XML files with XPath custom rules
    *   [#1461](https://sourceforge.net/p/pmd/bugs/1461/): Possible threading issue due to PR#75
    *   [#1470](https://sourceforge.net/p/pmd/bugs/1470/): Error with type-bound lambda
    *   [#1478](https://sourceforge.net/p/pmd/bugs/1478/): PMD CLI - Use first language as default if Java is not available
    *   [#1481](https://sourceforge.net/p/pmd/bugs/1481/): no problems found results in blank file instead of empty xml
    *   [#1485](https://sourceforge.net/p/pmd/bugs/1485/): Analysis of some apex classes cause a stackoverflow error
    *   [#1488](https://sourceforge.net/p/pmd/bugs/1488/): [Apex module] Windows line endings falsify the location of issues
    *   [#1491](https://sourceforge.net/p/pmd/bugs/1491/): Code Climate JSON - corrupt output with real line breaks
    *   [#1492](https://sourceforge.net/p/pmd/bugs/1492/): [CLI] IncompatibleClassChangeError when running PMD

**API Changes:**

**CLI Changes:**

*   CPD: If a complete filename is specified, the language dependent filename filter is not applied. This allows
    to scan files, that are not using the standard file extension. If a directory is specified, the filename filter
    is still applied and only those files with the correct file extension of the language are scanned.
*   CPD: If no problems found, an empty report will be output instead of nothing. See also [#1481](https://sourceforge.net/p/pmd/bugs/1481/)
*   New command line parameter for PMD: `-norulesetcompatibility` - this disables the ruleset factory
    compatibility filter and fails, if e.g. an old rule name is used in the ruleset.
    See also [#1360](https://sourceforge.net/p/pmd/bugs/1360/).
    This option is also available for the ant task: `<noRuleSetCompatibility>true</noRuleSetCompatibility>`.<|MERGE_RESOLUTION|>--- conflicted
+++ resolved
@@ -50,7 +50,6 @@
 
 **Pull Requests:**
 
-<<<<<<< HEAD
 *   [#25](https://github.com/adangel/pmd/pull/25): Added option to exclude C# using directives from CPD analysis
 *   [#27](https://github.com/adangel/pmd/pull/27): Added support for Raw String Literals (C++11).
 *   [#29)(https://github.com/adangel/pmd/pull/29): Added support for files with UTF-8 BOM to JSP tokenizer.
@@ -59,6 +58,7 @@
 *   [#32](https://github.com/adangel/pmd/pull/32): Extended Objective-C grammar to accept UTF-8 escapes (\uXXXX) in string literals.
 *   [#33](https://github.com/adangel/pmd/pull/33): Added support for Swift to CPD.
 *   [#34](https://github.com/adangel/pmd/pull/34): multiple code improvements: squid:S1192, squid:S1118, squid:S1066, squid:S1854, squid:S2864
+*   [#35](https://github.com/adangel/pmd/pull/35): Javascript tokenizer now ignores comment tokens.
 *   [#72](https://github.com/pmd/pmd/pull/72): Added capability in Java and JSP parser for tracking tokens.
 *   [#73](https://github.com/pmd/pmd/pull/73): Add rule to look for invalid message format in slf4j loggers
 *   [#74](https://github.com/pmd/pmd/pull/74): Fix rendering CommentDefaultAccessModifier description as code
@@ -83,9 +83,6 @@
 *   [#94](https://github.com/pmd/pmd/pull/94): Added property, fixed code climate renderer output and deleted unused rulessets (Apex)
 *   [#95](https://github.com/pmd/pmd/pull/95): Apex - New apex rule AvoidDmlStatementsInLoops
 *   [#96](https://github.com/pmd/pmd/pull/96): Clean up Code Climate renderer
-=======
-*   [#35](https://github.com/adangel/pmd/pull/35): Javascript tokenizer now ignores comment tokens.
->>>>>>> f880d2ab
 
 **Bugfixes:**
 
