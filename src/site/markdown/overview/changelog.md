--- conflicted
+++ resolved
@@ -374,7 +374,6 @@
 
 ### External Contributions
 
-<<<<<<< HEAD
 *   [#123](https://github.com/pmd/pmd/pull/123): \[apex] Changing method names to lowercase so casing doesn't matter
 *   [#129](https://github.com/pmd/pmd/pull/129): \[plsql] Added correct parse of IS [NOT] NULL and multiline DML
 *   [#137](https://github.com/pmd/pmd/pull/137): \[apex] Adjusted remediation points
@@ -408,7 +407,5 @@
 *   [#228](https://github.com/pmd/pmd/pull/228): \[apex] Excluding count from CRUD/FLS checks
 *   [#229](https://github.com/pmd/pmd/pull/229): \[apex] Dynamic SOQL is safe against Integer, Boolean, Double
 *   [#231](https://github.com/pmd/pmd/pull/231): \[apex] CRUD/FLS rule - add support for fields
+*   [#266](https://github.com/pmd/pmd/pull/266): \[java] corrected invalid reporting of LoD violation
 *   [#268](https://github.com/pmd/pmd/pull/268): \[apex] Support safe escaping via String method
-=======
-*   [#266](https://github.com/pmd/pmd/pull/266): \[java] corrected invalid reporting of LoD violation
->>>>>>> 4d3c09a6
