# Changelog

## ????? - 5.5.0-SNAPSHOT

**System requirements:**

PMD and CPD need at least a java7 runtime environment. For analyzing Salesforce.com Apex source code,
you'll need a java8 runtime environment.


**New Supported Languages:**

*   Salesforce.com Apex is now supported by PMD and CPD. See [PR#86](https://github.com/pmd/pmd/pull/86).
*   CPD now supports Perl. See [PR#82](https://github.com/pmd/pmd/pull/82).
*   CPD now supports Swift. See [PR#33](https://github.com/adangel/pmd/pull/33).

**Feature Request and Improvements:**

*   CPD: New command line parameter `--ignore-usings`: Ignore using directives in C# when comparing text.
*   A JSON-renderer for PMD which is compatible with CodeClimate. See [PR#83](https://github.com/pmd/pmd/pull/83).
*   [#1360](https://sourceforge.net/p/pmd/bugs/1360/): Provide backwards compatibility for PMD configuration file
*   [#1486](https://sourceforge.net/p/pmd/bugs/1486/): Add rule for no-else-return

**New/Modified/Deprecated Rules:**

*   New rules in Java:
    *   java-logging-java/InvalidSlf4jMessageFormat: Check for invalid message format in slf4j loggers.
    *   java-design/ConstantsInInterface: Avoid constants in interfaces.
        Interfaces should define types, constants are implementation details
        better placed in classes or enums. See Effective Java, item 19.

*   Modified rules in Java:
    *   java-comments/CommentRequired: New property `serialVersionUIDCommentRequired` which controls the comment requirements
        for *serialVersionUID* fields. By default, no comment is required for this field.
    *   java-design/UseVargs: public static void main method is ignored now and so are methods, that are annotated
        with Override. See [PR#79](https://github.com/pmd/pmd/pull/79).

*   New rules for Salesforce.com Apex:
    *   apex-complexity: AvoidDeeplyNestedIfStmts, ExcessiveParameterList, ExcessiveClassLength,
        NcssMethodCount, NcssTypeCount, NcssConstructorCount, StdCyclomaticComplexity,
        TooManyFields, ExcessivePublicCount
    *   apex-performance: AvoidSoqlInLoops
    *   apex-style: VariableNamingConventions, MethodNamingConventions, ClassNamingConventions,
        MethodWithSameNameAsEnclosingClass, AvoidLogicInTrigger, AvoidGlobalModifier

*   Javascript
    *   New Rule: ecmascript-unnecessary/NoElseReturn: The else block in a if-else-construct is
        unnecessary if the `if` block contains a return. Then the content of the else block can be
        put outside.

**Pull Requests:**

*   [#25](https://github.com/adangel/pmd/pull/25): Added option to exclude C# using directives from CPD analysis
*   [#27](https://github.com/adangel/pmd/pull/27): Added support for Raw String Literals (C++11).
*   [#29)(https://github.com/adangel/pmd/pull/29): Added support for files with UTF-8 BOM to JSP tokenizer.
*   [#30](https://github.com/adangel/pmd/pull/30): Removed file filter for files that are explicitly specified on the CPD command line using the '--files' command line option.
*   [#31](https://github.com/adangel/pmd/pull/31): Added file encoding detection to CPD.
*   [#32](https://github.com/adangel/pmd/pull/32): Extended Objective-C grammar to accept UTF-8 escapes (\uXXXX) in string literals.
*   [#33](https://github.com/adangel/pmd/pull/33): Added support for Swift to CPD.
*   [#34](https://github.com/adangel/pmd/pull/34): multiple code improvements: squid:S1192, squid:S1118, squid:S1066, squid:S1854, squid:S2864
*   [#72](https://github.com/pmd/pmd/pull/72): Added capability in Java and JSP parser for tracking tokens.
*   [#73](https://github.com/pmd/pmd/pull/73): Add rule to look for invalid message format in slf4j loggers
*   [#74](https://github.com/pmd/pmd/pull/74): Fix rendering CommentDefaultAccessModifier description as code
*   [#75](https://github.com/pmd/pmd/pull/75): RuleSetFactory Performance Enhancement
*   [#76](https://github.com/pmd/pmd/pull/76): fix formatting typos in an example of the DoNotCallGarbageCollectionExplicitly rule
*   [#77](https://github.com/pmd/pmd/pull/77): Fix various typos
*   [#78](https://github.com/pmd/pmd/pull/78): Add Builder pattern check to the MissingStaticMethodInNonInstantiatableClass rule
*   [#79](https://github.com/pmd/pmd/pull/79): do not flag public static void main(String[]) as UseVarargs; ignore @Override for UseVarargs
*   [#80](https://github.com/pmd/pmd/pull/80): Update mvn-plugin.md
*   [#82](https://github.com/pmd/pmd/pull/82): Add Perl support to CPD.
*   [#83](https://github.com/pmd/pmd/pull/83): Adds new Code Climate-compliant JSON renderer
*   [#84](https://github.com/pmd/pmd/pull/84): Change EmptyMethodInAbstractClassShouldBeAbstract rule's description.
*   [#85](https://github.com/pmd/pmd/pull/85): #1340 UseStringBufferForStringAppends False Positive with Ternary Operator
*   [#86](https://github.com/pmd/pmd/pull/86): Added language module for Salesforce.com Apex incl. rules ported from Java and new ones.
*   [#87](https://github.com/pmd/pmd/pull/87): Customize Code Climate Json "categories" + "remediation_points" as PMD rule properties
*   [#88](https://github.com/pmd/pmd/pull/88): Fixed typo in ruleset.xml and problems with the CodeClimate renderer
*   [#89](https://github.com/pmd/pmd/pull/89): Some code enhancements
*   [#90](https://github.com/pmd/pmd/pull/90): Refactored two test to stop using the deprecated ant class BuildFileTest
*   [#91](https://github.com/pmd/pmd/pull/91): Small code enhancements, basically reordering variable declarations, constructors and variable modifiers
*   [#92](https://github.com/pmd/pmd/pull/92): Improved Code Climate Renderer Output and a Bugfix for Apex StdCyclomaticComplexityRule on triggers
*   [#93](https://github.com/pmd/pmd/pull/93): Add ConstantsInInterface rule. Effective Java, 19

**Bugfixes:**

*   java-basic/DoubleCheckedLocking:
    *   [#1471](https://sourceforge.net/p/pmd/bugs/1471/): False positives for DoubleCheckedLocking
*   java-basic/SimplifiedTernary:
    *   [#1424](https://sourceforge.net/p/pmd/bugs/1424/): False positive with ternary operator
*   java-codesize/TooManyMethods:
    *   [#1457](https://sourceforge.net/p/pmd/bugs/1457/): TooManyMethods counts inner class methods
*   java-comments/CommentDefaultAccessModifier
    *   [#1430](https://sourceforge.net/p/pmd/bugs/1430/): CommentDefaultAccessModifier triggers on field
        annotated with @VisibleForTesting
*   java-comments/CommentRequired
    *   [#1434](https://sourceforge.net/p/pmd/bugs/1434/): CommentRequired raises violation on serialVersionUID field
*   java-controversial/AvoidUsingShortType:
    *   [#1449](https://sourceforge.net/p/pmd/bugs/1449/): false positive when casting a variable to short
*   java-design/AccessorClassGeneration:
    *   [#1452](https://sourceforge.net/p/pmd/bugs/1452/): ArrayIndexOutOfBoundsException with Annotations for AccessorClassGenerationRule
*   java-design/UseNotifyAllInsteadOfNotify
    *   [#1438](https://sourceforge.net/p/pmd/bugs/1438/): UseNotifyAllInsteadOfNotify gives false positive
*   java-design/UseUtilityClass:
    *   [#1467](https://sourceforge.net/p/pmd/bugs/1467/): UseUtilityClass can't correctly check functions with multiple annotations
*   java-finalizers/AvoidCallingFinalize
    *   [#1440](https://sourceforge.net/p/pmd/bugs/1440/): NPE in AvoidCallingFinalize
*   java-imports/UnnecessaryFullyQualifiedName
    *   [#1436](https://sourceforge.net/p/pmd/bugs/1436/): UnnecessaryFullyQualifiedName false positive on clashing static imports with enums
*   java-imports/UnusedImports:
    *   [#1465](https://sourceforge.net/p/pmd/bugs/1465/): False Positve UnusedImports with javadoc @link
*   java-junit/JUnitAssertionsShouldIncludeMessage
    *   [#1373](https://sourceforge.net/p/pmd/bugs/1373/): JUnitAssertionsShouldIncludeMessage is no longer compatible with TestNG
*   java-junit/TestClassWithoutTestCases:
    *   [#1453](https://sourceforge.net/p/pmd/bugs/1453/): Test Class Without Test Cases gives false positive
*   java-migrating/JUnit4TestShouldUseBeforeAnnotation
    *   [#1446](https://sourceforge.net/p/pmd/bugs/1446/): False positive with JUnit4TestShouldUseBeforeAnnotation when TestNG is used
*   java-naming/SuspiciousEqualsMethodName
    *   [#1431](https://sourceforge.net/p/pmd/bugs/1431/): SuspiciousEqualsMethodName false positive
*   java-optimizations/RedundantFieldInitializer
    *   [#1443](https://sourceforge.net/p/pmd/bugs/1443/): RedundantFieldInitializer: False positive for small floats
*   java-optimizations/UseStringBufferForStringAppends:
    *   [#1340](https://sourceforge.net/p/pmd/bugs/1340/): UseStringBufferForStringAppends False Positive with ternary operator
*   java-sunsecure/ArrayIsStoredDirectly:
    *   [#1475](https://sourceforge.net/p/pmd/bugs/1475/): False positive of MethodReturnsInternalArray
    *   [#1476](https://sourceforge.net/p/pmd/bugs/1476/): False positive of ArrayIsStoredDirectly
*   java-unnecessary/UnnecessaryFinalModifier:
    *   [#1464](https://sourceforge.net/p/pmd/bugs/1464/): UnnecessaryFinalModifier false positive on a @SafeVarargs method
*   java-unnecessary/UselessQualifiedThis
    *   [#1422](https://sourceforge.net/p/pmd/bugs/1422/): UselessQualifiedThis: False positive with Java 8 Function
*   java-unusedcode/UnusedFormalParameter:
    *   [#1456](https://sourceforge.net/p/pmd/bugs/1456/): UnusedFormalParameter should ignore overriding methods
*   java-unusedcode/UnusedLocalVariable
    *   [#1484](https://sourceforge.net/p/pmd/bugs/1484/): UnusedLocalVariable - false positive - parenthesis
<<<<<<< HEAD
*   java-unusedcode/UnusedPrivateField
    *   [#1428](https://sourceforge.net/p/pmd/bugs/1428/): False positive in UnusedPrivateField when local variable
        hides member variable
*   General
    *   [#1425](https://sourceforge.net/p/pmd/bugs/1425/): Invalid XML Characters in Output
    *   [#1429](https://sourceforge.net/p/pmd/bugs/1429/): Java - Parse Error: Cast in return expression
    *   [#1441](https://sourceforge.net/p/pmd/bugs/1441/): PMD: Update documentation how to compile after modularization
    *   [#1442](https://sourceforge.net/p/pmd/bugs/1442/): Java 9 Jigsaw readiness
    *   [#1455](https://sourceforge.net/p/pmd/bugs/1455/): PMD doesn't handle Java 8 explicit receiver parameters
    *   [#1458](https://sourceforge.net/p/pmd/bugs/1458/): Performance degradation scanning large XML files with XPath custom rules
    *   [#1461](https://sourceforge.net/p/pmd/bugs/1461/): Possible threading issue due to PR#75
    *   [#1470](https://sourceforge.net/p/pmd/bugs/1470/): Error with type-bound lambda
    *   [#1478](https://sourceforge.net/p/pmd/bugs/1478/): PMD CLI - Use first language as default if Java is not available
    *   [#1485](https://sourceforge.net/p/pmd/bugs/1485/): Analysis of some apex classes cause a stackoverflow error
=======
*   General
    *   [#1481](https://sourceforge.net/p/pmd/bugs/1481/): no problems found results in blank file instead of empty xml
>>>>>>> 379b0de1

**API Changes:**

**CLI Changes:**

*   CPD: If a complete filename is specified, the language dependent filename filter is not applied. This allows
    to scan files, that are not using the standard file extension. If a directory is specified, the filename filter
    is still applied and only those files with the correct file extension of the language are scanned.
*   New command line parameter for PMD: `-norulesetcompatibility` - this disables the ruleset factory
    compatibility filter and fails, if e.g. an old rule name is used in the ruleset.
    See also [#1360](https://sourceforge.net/p/pmd/bugs/1360/).
    This option is also available for the ant task: `<noRuleSetCompatibility>true</noRuleSetCompatibility>`.
*   CPD: If no problems found, an empty report will be output instead of nothing. See also [#1481](https://sourceforge.net/p/pmd/bugs/1481/)<|MERGE_RESOLUTION|>--- conflicted
+++ resolved
@@ -130,7 +130,6 @@
     *   [#1456](https://sourceforge.net/p/pmd/bugs/1456/): UnusedFormalParameter should ignore overriding methods
 *   java-unusedcode/UnusedLocalVariable
     *   [#1484](https://sourceforge.net/p/pmd/bugs/1484/): UnusedLocalVariable - false positive - parenthesis
-<<<<<<< HEAD
 *   java-unusedcode/UnusedPrivateField
     *   [#1428](https://sourceforge.net/p/pmd/bugs/1428/): False positive in UnusedPrivateField when local variable
         hides member variable
@@ -145,10 +144,7 @@
     *   [#1470](https://sourceforge.net/p/pmd/bugs/1470/): Error with type-bound lambda
     *   [#1478](https://sourceforge.net/p/pmd/bugs/1478/): PMD CLI - Use first language as default if Java is not available
     *   [#1485](https://sourceforge.net/p/pmd/bugs/1485/): Analysis of some apex classes cause a stackoverflow error
-=======
-*   General
     *   [#1481](https://sourceforge.net/p/pmd/bugs/1481/): no problems found results in blank file instead of empty xml
->>>>>>> 379b0de1
 
 **API Changes:**
 
@@ -157,8 +153,8 @@
 *   CPD: If a complete filename is specified, the language dependent filename filter is not applied. This allows
     to scan files, that are not using the standard file extension. If a directory is specified, the filename filter
     is still applied and only those files with the correct file extension of the language are scanned.
+*   CPD: If no problems found, an empty report will be output instead of nothing. See also [#1481](https://sourceforge.net/p/pmd/bugs/1481/)
 *   New command line parameter for PMD: `-norulesetcompatibility` - this disables the ruleset factory
     compatibility filter and fails, if e.g. an old rule name is used in the ruleset.
     See also [#1360](https://sourceforge.net/p/pmd/bugs/1360/).
-    This option is also available for the ant task: `<noRuleSetCompatibility>true</noRuleSetCompatibility>`.
-*   CPD: If no problems found, an empty report will be output instead of nothing. See also [#1481](https://sourceforge.net/p/pmd/bugs/1481/)+    This option is also available for the ant task: `<noRuleSetCompatibility>true</noRuleSetCompatibility>`.