--- conflicted
+++ resolved
@@ -11,11 +11,8 @@
 **Pull Requests:**
 
 *   [#72](https://github.com/pmd/pmd/pull/72): Added capability in Java and JSP parser for tracking tokens.
-<<<<<<< HEAD
 *   [#74](https://github.com/pmd/pmd/pull/74): Fix rendering CommentDefaultAccessModifier description as code
-=======
 *   [#75](https://github.com/pmd/pmd/pull/75): RuleSetFactory Performance Enhancement
->>>>>>> b753cc5e
 
 **Bugfixes:**
 
