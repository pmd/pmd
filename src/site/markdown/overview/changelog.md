--- conflicted
+++ resolved
@@ -242,11 +242,8 @@
     *   [#1542](https://sourceforge.net/p/pmd/bugs/1542/): \[java] CPD throws an NPE when parsing enums with -ignore-identifiers
     *   [#1545](https://sourceforge.net/p/pmd/bugs/1545/): \[java] Symbol Table fails to resolve inner classes
 *   java-design
-<<<<<<< HEAD
+    *   [#1448](https://sourceforge.net/p/pmd/bugs/1448/): \[java] ImmutableField: Private field in inner class gives false positive with lambdas
     *   [#1512](https://sourceforge.net/p/pmd/bugs/1512/): \[java] Combine rules AvoidConstantsInInterface and ConstantsInInterface
-=======
-    *   [#1448](https://sourceforge.net/p/pmd/bugs/1448/): \[java] ImmutableField: Private field in inner class gives false positive with lambdas
->>>>>>> 7fbb304c
     *   [#1552](https://sourceforge.net/p/pmd/bugs/1552/): \[java] MissingBreakInSwitch - False positive for continue
     *   [#1556](https://sourceforge.net/p/pmd/bugs/1556/): \[java] UseLocaleWithCaseConversions does not works with `ResultSet` (false negative)
     *   [#177](https://github.com/pmd/pmd/issues/177): \[java] SingularField with lambdas as final fields
