--- conflicted
+++ resolved
@@ -17,22 +17,11 @@
 
 ### Fixed Issues
 
-<<<<<<< HEAD
-### API Changes
-
-### External Contributions
-=======
-*   General
-    *   [#407](https://github.com/pmd/pmd/issues/407): \[web] Release date is not properly formatted
 *   java-controversial
     *   [#408](https://github.com/pmd/pmd/issues/408): \[java] DFA not analyzing asserts
-*   java-design
-    *   [#397](https://github.com/pmd/pmd/issues/397): \[java] ConstructorCallsOverridableMethodRule: false positive for method called from lambda expression
 
 ### API Changes
 
 ### External Contributions
 
-*   [#406](https://github.com/pmd/pmd/pull/406): \[java] False positive with lambda in java-design/ConstructorCallsOverridableMethod
 *   [#420](https://github.com/pmd/pmd/pull/420): \[java] Fix UR anomaly in assert statements
->>>>>>> cd5ec522
