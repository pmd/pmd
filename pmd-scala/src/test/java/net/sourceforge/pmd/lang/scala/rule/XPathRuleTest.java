--- conflicted
+++ resolved
@@ -10,15 +10,7 @@
 import org.junit.Test;
 
 import net.sourceforge.pmd.Report;
-<<<<<<< HEAD
-import net.sourceforge.pmd.Rule;
-import net.sourceforge.pmd.RuleContext;
-import net.sourceforge.pmd.RuleSet;
-import net.sourceforge.pmd.RuleSets;
-=======
->>>>>>> c53d9508
 import net.sourceforge.pmd.RuleViolation;
-import net.sourceforge.pmd.RulesetsFactoryUtils;
 import net.sourceforge.pmd.lang.LanguageRegistry;
 import net.sourceforge.pmd.lang.rule.XPathRule;
 import net.sourceforge.pmd.lang.rule.xpath.XPathRuleQuery;
@@ -47,18 +39,4 @@
         RuleViolation rv = report.iterator().next();
         assertEquals(2, rv.getBeginLine());
     }
-
-<<<<<<< HEAD
-    private static Report getReportForTestString(Rule r, String test) throws PMDException {
-        PMD p = new PMD();
-        RuleContext ctx = new RuleContext();
-        Report report = new Report();
-        ctx.setReport(report);
-        ctx.setSourceCodeFile(new File("test.scala"));
-        RuleSet rules = RulesetsFactoryUtils.defaultFactory().createSingleRuleRuleSet(r);
-        p.getSourceCodeProcessor().processSourceCode(new StringReader(test), new RuleSets(rules), ctx);
-        return report;
-    }
-=======
->>>>>>> c53d9508
 }