<?xml version="1.0" encoding="UTF-8"?>
<project xmlns="http://maven.apache.org/POM/4.0.0" xmlns:xsi="http://www.w3.org/2001/XMLSchema-instance" xsi:schemaLocation="http://maven.apache.org/POM/4.0.0 http://maven.apache.org/xsd/maven-4.0.0.xsd">
    <modelVersion>4.0.0</modelVersion>
    <artifactId>pmd-cli</artifactId>
    <name>PMD CLI</name>

    <parent>
        <groupId>net.sourceforge.pmd</groupId>
        <artifactId>pmd</artifactId>
        <version>7.0.0-SNAPSHOT</version>
        <relativePath>../pom.xml</relativePath>
    </parent>

    <build>
        <plugins>
            <plugin>
                <groupId>org.apache.maven.plugins</groupId>
                <artifactId>maven-checkstyle-plugin</artifactId>
                <configuration>
                    <suppressionsLocation>pmd-cli-checkstyle-suppressions.xml</suppressionsLocation>
                </configuration>
            </plugin>

            <plugin>
              <groupId>org.codehaus.mojo</groupId>
              <artifactId>exec-maven-plugin</artifactId>
              <executions>
                <execution>
                  <id>generate-autocompletion-script</id>
                  <phase>package</phase>
                  <goals>
                    <goal>exec</goal>
                  </goals>
                </execution>
              </executions>
              <configuration>
                <executable>java</executable>
                <arguments>
                  <argument>-Dpicocli.autocomplete.systemExitOnError</argument>
                  <argument>-cp</argument>
                  <classpath/>
                  <argument>picocli.AutoComplete</argument>
                  <argument>--force</argument>
                  <argument>--completionScript</argument>
                  <argument>${project.build.directory}/pmd_completion.sh</argument>
                  <argument>net.sourceforge.pmd.cli.commands.internal.PmdRootCommand</argument>
                </arguments>
              </configuration>
            </plugin>

            <plugin>
                <groupId>org.codehaus.mojo</groupId>
                <artifactId>build-helper-maven-plugin</artifactId>
                <executions>
                    <execution>
                        <id>add-completion-artifact</id>
                        <goals>
                            <goal>attach-artifact</goal>
                        </goals>
                        <configuration>
                            <artifacts>
                                <artifact>
                                    <file>${project.build.directory}/pmd_completion.sh</file>
                                    <type>sh</type>
                                    <classifier>completion</classifier>
                                </artifact>
                            </artifacts>
                        </configuration>
                    </execution>
                </executions>
            </plugin>
        </plugins>
    </build>
    <dependencies>
        <dependency>
            <groupId>net.sourceforge.pmd</groupId>
            <artifactId>pmd-core</artifactId>
            <version>${project.version}</version>
        </dependency>

        <!--
            Language Modules as runtime dependencies.
            Needed for autocompletion of languages.
        -->
        <dependency>
            <groupId>net.sourceforge.pmd</groupId>
<<<<<<< HEAD
            <artifactId>pmd-apex</artifactId>
            <version>${project.version}</version>
            <scope>runtime</scope>
        </dependency>
        <dependency>
            <groupId>net.sourceforge.pmd</groupId>
            <artifactId>pmd-cpp</artifactId>
            <version>${project.version}</version>
            <scope>runtime</scope>
        </dependency>
        <dependency>
            <groupId>net.sourceforge.pmd</groupId>
            <artifactId>pmd-cs</artifactId>
            <version>${project.version}</version>
            <scope>runtime</scope>
        </dependency>
        <dependency>
            <groupId>net.sourceforge.pmd</groupId>
            <artifactId>pmd-dart</artifactId>
            <version>${project.version}</version>
            <scope>runtime</scope>
        </dependency>
        <dependency>
            <groupId>net.sourceforge.pmd</groupId>
            <artifactId>pmd-fortran</artifactId>
            <version>${project.version}</version>
            <scope>runtime</scope>
        </dependency>
        <dependency>
            <groupId>net.sourceforge.pmd</groupId>
            <artifactId>pmd-gherkin</artifactId>
            <version>${project.version}</version>
            <scope>runtime</scope>
        </dependency>
        <dependency>
            <groupId>net.sourceforge.pmd</groupId>
            <artifactId>pmd-go</artifactId>
            <version>${project.version}</version>
            <scope>runtime</scope>
        </dependency>
        <dependency>
            <groupId>net.sourceforge.pmd</groupId>
            <artifactId>pmd-groovy</artifactId>
            <version>${project.version}</version>
            <scope>runtime</scope>
        </dependency>
        <dependency>
            <groupId>net.sourceforge.pmd</groupId>
            <artifactId>pmd-html</artifactId>
            <version>${project.version}</version>
            <scope>runtime</scope>
        </dependency>
        <dependency>
            <groupId>net.sourceforge.pmd</groupId>
            <artifactId>pmd-lua</artifactId>
            <version>${project.version}</version>
            <scope>runtime</scope>
        </dependency>
        <dependency>
            <groupId>net.sourceforge.pmd</groupId>
            <artifactId>pmd-java</artifactId>
            <version>${project.version}</version>
            <scope>runtime</scope>
        </dependency>
        <dependency>
            <groupId>net.sourceforge.pmd</groupId>
            <artifactId>pmd-javascript</artifactId>
            <version>${project.version}</version>
            <scope>runtime</scope>
        </dependency>
        <dependency>
            <groupId>net.sourceforge.pmd</groupId>
            <artifactId>pmd-jsp</artifactId>
            <version>${project.version}</version>
            <scope>runtime</scope>
        </dependency>
        <dependency>
            <groupId>net.sourceforge.pmd</groupId>
            <artifactId>pmd-julia</artifactId>
            <version>${project.version}</version>
            <scope>runtime</scope>
        </dependency>
        <dependency>
            <groupId>net.sourceforge.pmd</groupId>
            <artifactId>pmd-kotlin</artifactId>
            <version>${project.version}</version>
            <scope>runtime</scope>
        </dependency>
        <dependency>
            <groupId>net.sourceforge.pmd</groupId>
            <artifactId>pmd-matlab</artifactId>
            <version>${project.version}</version>
            <scope>runtime</scope>
        </dependency>
        <dependency>
            <groupId>net.sourceforge.pmd</groupId>
            <artifactId>pmd-modelica</artifactId>
            <version>${project.version}</version>
            <scope>runtime</scope>
        </dependency>
        <dependency>
            <groupId>net.sourceforge.pmd</groupId>
            <artifactId>pmd-perl</artifactId>
            <version>${project.version}</version>
            <scope>runtime</scope>
        </dependency>
        <dependency>
            <groupId>net.sourceforge.pmd</groupId>
            <artifactId>pmd-objectivec</artifactId>
            <version>${project.version}</version>
            <scope>runtime</scope>
        </dependency>
        <dependency>
            <groupId>net.sourceforge.pmd</groupId>
            <artifactId>pmd-php</artifactId>
            <version>${project.version}</version>
            <scope>runtime</scope>
        </dependency>
        <dependency>
            <groupId>net.sourceforge.pmd</groupId>
            <artifactId>pmd-plsql</artifactId>
            <version>${project.version}</version>
            <scope>runtime</scope>
        </dependency>
        <dependency>
            <groupId>net.sourceforge.pmd</groupId>
            <artifactId>pmd-python</artifactId>
            <version>${project.version}</version>
            <scope>runtime</scope>
        </dependency>
        <dependency>
            <groupId>net.sourceforge.pmd</groupId>
            <artifactId>pmd-ruby</artifactId>
            <version>${project.version}</version>
            <scope>runtime</scope>
        </dependency>
        <dependency>
            <groupId>net.sourceforge.pmd</groupId>
            <artifactId>pmd-scala_2.13</artifactId>
            <version>${project.version}</version>
            <scope>runtime</scope>
        </dependency>
        <dependency>
            <groupId>net.sourceforge.pmd</groupId>
            <artifactId>pmd-swift</artifactId>
            <version>${project.version}</version>
            <scope>runtime</scope>
        </dependency>
        <dependency>
            <groupId>net.sourceforge.pmd</groupId>
            <artifactId>pmd-visualforce</artifactId>
            <version>${project.version}</version>
            <scope>runtime</scope>
        </dependency>
        <dependency>
            <groupId>net.sourceforge.pmd</groupId>
            <artifactId>pmd-vm</artifactId>
            <version>${project.version}</version>
            <scope>runtime</scope>
        </dependency>
        <dependency>
            <groupId>net.sourceforge.pmd</groupId>
            <artifactId>pmd-xml</artifactId>
=======
            <artifactId>pmd-languages-deps</artifactId>
>>>>>>> 6d8ffa9d
            <version>${project.version}</version>
            <type>pom</type>
            <scope>runtime</scope>
        </dependency>

        <!-- Needed for Designer command -->
        <dependency>
            <groupId>net.sourceforge.pmd</groupId>
            <artifactId>pmd-ui</artifactId>
            <version>${pmd-designer.version}</version>
        </dependency>

        <dependency>
            <groupId>org.slf4j</groupId>
            <artifactId>slf4j-api</artifactId>
        </dependency>
        <dependency>
            <groupId>org.slf4j</groupId>
            <artifactId>slf4j-simple</artifactId>
        </dependency>
        <dependency>
            <groupId>info.picocli</groupId>
            <artifactId>picocli</artifactId>
        </dependency>
        <dependency>
            <groupId>me.tongfei</groupId>
            <artifactId>progressbar</artifactId>
        </dependency>
        <dependency>
            <groupId>org.checkerframework</groupId>
            <artifactId>checker-qual</artifactId>
        </dependency>
        <dependency>
            <groupId>com.github.tomakehurst</groupId>
            <artifactId>wiremock-jre8</artifactId>
            <scope>test</scope>
        </dependency>
        <dependency>
            <groupId>org.hamcrest</groupId>
            <artifactId>hamcrest</artifactId>
            <scope>test</scope>
        </dependency>
        <dependency>
            <groupId>org.junit.jupiter</groupId>
            <artifactId>junit-jupiter</artifactId>
            <scope>test</scope>
        </dependency>
        <dependency>
            <groupId>org.junit.platform</groupId>
            <artifactId>junit-platform-suite</artifactId>
            <scope>test</scope>
        </dependency>
        <dependency>
            <groupId>org.mockito</groupId>
            <artifactId>mockito-core</artifactId>
            <scope>test</scope>
        </dependency>
        <dependency>
            <groupId>com.github.stefanbirkner</groupId>
            <artifactId>system-lambda</artifactId>
            <scope>test</scope>
        </dependency>
        
        <dependency>
            <!-- Test classes of pmd-core, which contain dummy language modules. -->
            <groupId>net.sourceforge.pmd</groupId>
            <artifactId>pmd-core</artifactId>
            <version>${project.version}</version>
            <scope>test</scope>
            <classifier>tests</classifier>
            <type>test-jar</type>
        </dependency>
    </dependencies>
</project><|MERGE_RESOLUTION|>--- conflicted
+++ resolved
@@ -84,173 +84,7 @@
         -->
         <dependency>
             <groupId>net.sourceforge.pmd</groupId>
-<<<<<<< HEAD
-            <artifactId>pmd-apex</artifactId>
-            <version>${project.version}</version>
-            <scope>runtime</scope>
-        </dependency>
-        <dependency>
-            <groupId>net.sourceforge.pmd</groupId>
-            <artifactId>pmd-cpp</artifactId>
-            <version>${project.version}</version>
-            <scope>runtime</scope>
-        </dependency>
-        <dependency>
-            <groupId>net.sourceforge.pmd</groupId>
-            <artifactId>pmd-cs</artifactId>
-            <version>${project.version}</version>
-            <scope>runtime</scope>
-        </dependency>
-        <dependency>
-            <groupId>net.sourceforge.pmd</groupId>
-            <artifactId>pmd-dart</artifactId>
-            <version>${project.version}</version>
-            <scope>runtime</scope>
-        </dependency>
-        <dependency>
-            <groupId>net.sourceforge.pmd</groupId>
-            <artifactId>pmd-fortran</artifactId>
-            <version>${project.version}</version>
-            <scope>runtime</scope>
-        </dependency>
-        <dependency>
-            <groupId>net.sourceforge.pmd</groupId>
-            <artifactId>pmd-gherkin</artifactId>
-            <version>${project.version}</version>
-            <scope>runtime</scope>
-        </dependency>
-        <dependency>
-            <groupId>net.sourceforge.pmd</groupId>
-            <artifactId>pmd-go</artifactId>
-            <version>${project.version}</version>
-            <scope>runtime</scope>
-        </dependency>
-        <dependency>
-            <groupId>net.sourceforge.pmd</groupId>
-            <artifactId>pmd-groovy</artifactId>
-            <version>${project.version}</version>
-            <scope>runtime</scope>
-        </dependency>
-        <dependency>
-            <groupId>net.sourceforge.pmd</groupId>
-            <artifactId>pmd-html</artifactId>
-            <version>${project.version}</version>
-            <scope>runtime</scope>
-        </dependency>
-        <dependency>
-            <groupId>net.sourceforge.pmd</groupId>
-            <artifactId>pmd-lua</artifactId>
-            <version>${project.version}</version>
-            <scope>runtime</scope>
-        </dependency>
-        <dependency>
-            <groupId>net.sourceforge.pmd</groupId>
-            <artifactId>pmd-java</artifactId>
-            <version>${project.version}</version>
-            <scope>runtime</scope>
-        </dependency>
-        <dependency>
-            <groupId>net.sourceforge.pmd</groupId>
-            <artifactId>pmd-javascript</artifactId>
-            <version>${project.version}</version>
-            <scope>runtime</scope>
-        </dependency>
-        <dependency>
-            <groupId>net.sourceforge.pmd</groupId>
-            <artifactId>pmd-jsp</artifactId>
-            <version>${project.version}</version>
-            <scope>runtime</scope>
-        </dependency>
-        <dependency>
-            <groupId>net.sourceforge.pmd</groupId>
-            <artifactId>pmd-julia</artifactId>
-            <version>${project.version}</version>
-            <scope>runtime</scope>
-        </dependency>
-        <dependency>
-            <groupId>net.sourceforge.pmd</groupId>
-            <artifactId>pmd-kotlin</artifactId>
-            <version>${project.version}</version>
-            <scope>runtime</scope>
-        </dependency>
-        <dependency>
-            <groupId>net.sourceforge.pmd</groupId>
-            <artifactId>pmd-matlab</artifactId>
-            <version>${project.version}</version>
-            <scope>runtime</scope>
-        </dependency>
-        <dependency>
-            <groupId>net.sourceforge.pmd</groupId>
-            <artifactId>pmd-modelica</artifactId>
-            <version>${project.version}</version>
-            <scope>runtime</scope>
-        </dependency>
-        <dependency>
-            <groupId>net.sourceforge.pmd</groupId>
-            <artifactId>pmd-perl</artifactId>
-            <version>${project.version}</version>
-            <scope>runtime</scope>
-        </dependency>
-        <dependency>
-            <groupId>net.sourceforge.pmd</groupId>
-            <artifactId>pmd-objectivec</artifactId>
-            <version>${project.version}</version>
-            <scope>runtime</scope>
-        </dependency>
-        <dependency>
-            <groupId>net.sourceforge.pmd</groupId>
-            <artifactId>pmd-php</artifactId>
-            <version>${project.version}</version>
-            <scope>runtime</scope>
-        </dependency>
-        <dependency>
-            <groupId>net.sourceforge.pmd</groupId>
-            <artifactId>pmd-plsql</artifactId>
-            <version>${project.version}</version>
-            <scope>runtime</scope>
-        </dependency>
-        <dependency>
-            <groupId>net.sourceforge.pmd</groupId>
-            <artifactId>pmd-python</artifactId>
-            <version>${project.version}</version>
-            <scope>runtime</scope>
-        </dependency>
-        <dependency>
-            <groupId>net.sourceforge.pmd</groupId>
-            <artifactId>pmd-ruby</artifactId>
-            <version>${project.version}</version>
-            <scope>runtime</scope>
-        </dependency>
-        <dependency>
-            <groupId>net.sourceforge.pmd</groupId>
-            <artifactId>pmd-scala_2.13</artifactId>
-            <version>${project.version}</version>
-            <scope>runtime</scope>
-        </dependency>
-        <dependency>
-            <groupId>net.sourceforge.pmd</groupId>
-            <artifactId>pmd-swift</artifactId>
-            <version>${project.version}</version>
-            <scope>runtime</scope>
-        </dependency>
-        <dependency>
-            <groupId>net.sourceforge.pmd</groupId>
-            <artifactId>pmd-visualforce</artifactId>
-            <version>${project.version}</version>
-            <scope>runtime</scope>
-        </dependency>
-        <dependency>
-            <groupId>net.sourceforge.pmd</groupId>
-            <artifactId>pmd-vm</artifactId>
-            <version>${project.version}</version>
-            <scope>runtime</scope>
-        </dependency>
-        <dependency>
-            <groupId>net.sourceforge.pmd</groupId>
-            <artifactId>pmd-xml</artifactId>
-=======
             <artifactId>pmd-languages-deps</artifactId>
->>>>>>> 6d8ffa9d
             <version>${project.version}</version>
             <type>pom</type>
             <scope>runtime</scope>
