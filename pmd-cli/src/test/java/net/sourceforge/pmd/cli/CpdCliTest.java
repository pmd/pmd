/*
 * BSD-style license; for more info see http://pmd.sourceforge.net/license.html
 */

package net.sourceforge.pmd.cli;

import static net.sourceforge.pmd.cli.internal.CliExitCode.OK;
import static net.sourceforge.pmd.cli.internal.CliExitCode.RECOVERED_ERRORS_OR_VIOLATIONS;
import static net.sourceforge.pmd.cli.internal.CliExitCode.VIOLATIONS_FOUND;
import static net.sourceforge.pmd.util.CollectionUtil.listOf;
import static org.hamcrest.CoreMatchers.startsWith;
import static org.hamcrest.MatcherAssert.assertThat;
import static org.hamcrest.Matchers.containsString;
import static org.hamcrest.Matchers.emptyString;
import static org.hamcrest.Matchers.not;

import java.nio.charset.StandardCharsets;
import java.nio.file.Files;
import java.nio.file.Path;
import java.nio.file.Paths;
import java.util.Collection;
import java.util.Collections;
import java.util.LinkedHashMap;
import java.util.List;
import java.util.Map;

import org.junit.jupiter.api.AfterAll;
import org.junit.jupiter.api.Test;
import org.junit.jupiter.api.io.TempDir;

import net.sourceforge.pmd.cli.internal.CliExitCode;
import net.sourceforge.pmd.internal.Slf4jSimpleConfiguration;
import net.sourceforge.pmd.internal.util.IOUtil;

import com.github.stefanbirkner.systemlambda.SystemLambda;

class CpdCliTest extends BaseCliTest {

    private static final String BASE_RES_PATH = "src/test/resources/net/sourceforge/pmd/cli/cpd/";
    private static final String SRC_DIR = BASE_RES_PATH + "files/";
    private static final Path SRC_PATH = Paths.get(SRC_DIR).toAbsolutePath();

    private static final String CPD_REPORT_HEADER_PATTERN = "<\\?xml version=\"1.0\" encoding=\"UTF-8\"\\?>\n"
            + "<pmd-cpd xmlns=\"https://pmd-code.org/schema/cpd-report\"\n"
            + "         xmlns:xsi=\"http://www.w3.org/2001/XMLSchema-instance\"\n"
            + "         pmdVersion=\".+?\"\n"
            + "         timestamp=\".+?\"\n"
            + "         version=\"1.0.0\"\n"
            + "         xsi:schemaLocation=\"https://pmd-code.org/schema/cpd-report https://pmd.github.io/schema/cpd-report_1_0_0.xsd\">\n";

    private static final Map<String, Integer> NUMBER_OF_TOKENS;

    static {
        Map<String, Integer> map = new LinkedHashMap<>();
        map.put(SRC_PATH.resolve("dup1.java").toString(), 89);
        map.put(SRC_PATH.resolve("dup2.java").toString(), 89);
        map.put(SRC_PATH.resolve("fileWith_ISO8859_1_Encoding.java").toString(), 5);
        map.put(SRC_PATH.resolve("fileWith_UTF_8_BOM_Encoding.java").toString(), 5);
        NUMBER_OF_TOKENS = Collections.unmodifiableMap(map);
    }

    @TempDir
    private Path tempDir;

    @Override
    protected List<String> cliStandardArgs() {
        return listOf("cpd");
    }

    @AfterAll
    static void resetLogging() {
        // reset logging in case "--debug" changed the logging properties
        // See also Slf4jSimpleConfigurationForAnt
        Slf4jSimpleConfiguration.reconfigureDefaultLogLevel(null);
    }

    @Test
    void testEmptyResultRendering() throws Exception {
        final String expectedFilesXml = getExpectedFileEntriesXml(NUMBER_OF_TOKENS.keySet());
        runCliSuccessfully("--minimum-tokens", "340", "--language", "java", "--dir", SRC_DIR, "--format", "xml")
                .verify(result -> result.checkStdOut(containsPattern(CPD_REPORT_HEADER_PATTERN
                        + "\\Q" // quote start
                        + expectedFilesXml
                        + "</pmd-cpd>\n"
                        + "\\E" // quote end
                )));
    }

    private String getExpectedFileEntryXml(final String filename) {
        final int numberOfTokens = NUMBER_OF_TOKENS.get(filename);
        return String.format("   <file path=\"%s\"\n         totalNumberOfTokens=\"%d\"/>\n",
                filename,
                numberOfTokens);
    }

    private String getExpectedFileEntriesXml(final Collection<String> filenames) {
        final StringBuilder expectedFilesXmlBuilder = new StringBuilder();
        for (final String filename : filenames) {
            expectedFilesXmlBuilder.append(getExpectedFileEntryXml(filename));
        }
        return expectedFilesXmlBuilder.toString();
    }

    @Test
    void debugLogging() throws Exception {
        CliExecutionResult result = runCliSuccessfully("--debug", "--minimum-tokens", "340", "--dir", SRC_DIR);
        result.checkStdErr(containsString("[DEBUG] Log level is at TRACE"));
    }

    @Test
    void debugLoggingShouldMentionLanguage() throws Exception {
        final CliExecutionResult result = runCli(VIOLATIONS_FOUND, "--minimum-tokens", "34", "--dir", SRC_DIR, "--debug");
        result.checkStdErr(containsString("Created new FileCollector with LanguageVersionDiscoverer(LanguageRegistry(java))"));
    }

    @Test
    void defaultLogging() throws Exception {
        CliExecutionResult result = runCliSuccessfully("--minimum-tokens", "340", "--dir", SRC_DIR);
        result.checkStdErr(not(containsString("[DEBUG] Log level is at TRACE")));
    }

    @Test
    void testMissingMinimumTokens() throws Exception {
        final CliExecutionResult result = runCli(CliExitCode.USAGE_ERROR);
        result.checkStdErr(containsString("Missing required option: '--minimum-tokens=<minimumTokens>'"));
    }

    @Test
    void testMissingSource() throws Exception {
        final CliExecutionResult result = runCli(CliExitCode.USAGE_ERROR, "--minimum-tokens", "340");
        result.checkStdErr(containsString("Please provide a parameter for source root directory"));
    }

    @Test
    void testWrongCliOptionsDoPrintUsage() throws Exception {
        final CliExecutionResult result = runCli(CliExitCode.USAGE_ERROR, "--invalid", "--minimum-tokens", "340", "-d", SRC_DIR);
        result.checkStdErr(containsString("Unknown option: '--invalid'"));
        result.checkStdErr(containsString("Usage: pmd cpd"));
    }

    @Test
    void testWrongCliOptionResultsInErrorLoggingAfterDir() throws Exception {
        // --ignore-identifiers doesn't take an argument anymore - it is interpreted as a file for inputPaths
        final CliExecutionResult result = runCli(RECOVERED_ERRORS_OR_VIOLATIONS, "--minimum-tokens", "34", "--dir", SRC_DIR, "--ignore-identifiers", "false");
        result.checkStdErr(containsString("No such file false"));
    }

    @Test
    void testWrongCliOptionResultsInErrorLoggingBeforeDir() throws Exception {
        // --ignore-identifiers doesn't take an argument anymore - it is interpreted as a file for inputPaths
        final CliExecutionResult result = runCli(RECOVERED_ERRORS_OR_VIOLATIONS, "--minimum-tokens", "34", "--ignore-identifiers", "false", "--dir", SRC_DIR);
        result.checkStdErr(containsString("No such file false"));
    }

    @Test
    void testFindJavaDuplication() throws Exception {
        runCli(VIOLATIONS_FOUND, "--minimum-tokens", "7", "--dir", SRC_DIR)
            .verify(result -> result.checkStdOut(containsString(
                "Found a 14 line (86 tokens) duplication in the following files:"
            )));
    }

    /**
     * Test ignore identifiers argument.
     */
    @Test
    void testIgnoreIdentifiers() throws Exception {
        runCli(VIOLATIONS_FOUND, "--minimum-tokens", "34", "--dir", SRC_DIR, "--ignore-identifiers", "--debug")
            .verify(result -> result.checkStdOut(containsString(
                    "Found a 14 line (89 tokens) duplication"
        )));
    }

    @Test
    void testNoFailOnViolation() throws Exception {
        runCli(CliExitCode.OK, "--minimum-tokens", "7", "--dir", SRC_DIR, "--no-fail-on-violation")
            .verify(result -> result.checkStdOut(containsString(
                "Found a 14 line (86 tokens) duplication in the following files:"
            )));
    }

    @Test
    void testExcludeFiles() throws Exception {
        runCliSuccessfully("--minimum-tokens", "7", "--dir", SRC_DIR,
                           "--exclude", SRC_DIR + "/dup2.java",
                           SRC_DIR + "/dup1.java")
            .verify(result -> result.checkStdOut(emptyString()));
    }

    @Test
    void testNoDuplicatesResultRendering() throws Exception {
        String expectedReportPattern = CPD_REPORT_HEADER_PATTERN
            + "\\Q" // quote start
            + "   <file path=\"" + SRC_PATH.resolve("dup1.java") + "\"\n"
            + "         totalNumberOfTokens=\"89\"/>\n"
            + "   <file path=\"" + SRC_PATH.resolve("dup2.java") + "\"\n"
            + "         totalNumberOfTokens=\"89\"/>\n"
            + "   <file path=\"" + SRC_PATH.resolve("fileWith_ISO8859_1_Encoding.java") + "\"\n"
            + "         totalNumberOfTokens=\"5\"/>\n"
            + "   <file path=\"" + SRC_PATH.resolve("fileWith_UTF_8_BOM_Encoding.java") + "\"\n"
            + "         totalNumberOfTokens=\"5\"/>\n"
            + "</pmd-cpd>\n"
            + "\\E"; // quote end

        runCliSuccessfully("--minimum-tokens", "340", "--language", "java", "--dir", SRC_DIR, "--format", "xml")
                .verify(result -> result.checkStdOut(containsPattern(expectedReportPattern)));
    }

    /**
     * #1144 CPD encoding argument has no effect
     */
    @Test
    void testEncodingOption() throws Exception {

        SystemLambda.restoreSystemProperties(() -> {
            // set the default encoding under Windows
            System.setProperty("file.encoding", "Cp1252");

            runCli(VIOLATIONS_FOUND, "--minimum-tokens", "34",
                   "-d", BASE_RES_PATH + "encodingTest/",
                   "--ignore-identifiers", "--format", "xml",
                   // request UTF-8 for CPD
                   "--encoding", "UTF-8",
                   "--debug")
                .verify(r -> {
                    r.checkStdOut(startsWith("<?xml version=\"1.0\" encoding=\"UTF-8\"?>"));
                    r.checkStdOut(containsPattern("System\\.out\\.println\\([ij] \\+ \"ä\"\\);"));
                });
        });
    }

    @Test
    void testFileList() throws Exception {
        runCli(VIOLATIONS_FOUND,
                "--minimum-tokens", "10",
                "--file-list", BASE_RES_PATH + "fileList.txt",
                "--format", "text")
                .verify(r -> {
                    r.checkStdErr(not(containsString("deprecated")));
                    r.checkStdOut(containsString("Found a 5 line (13 tokens) duplication"));
                });
    }

    @Test
    void testExcludeFileList() throws Exception {
        runCli(OK,
                "--minimum-tokens", "10",
                "--file-list", BASE_RES_PATH + "fileList.txt",
                "--exclude-file-list", BASE_RES_PATH + "excludeFileList.txt",
                "--format", "text", "--debug")
                .verify(r -> {
                    r.checkStdErr(containsPattern("Adding regular file .*GoodFile.java"));
                    r.checkStdErr(containsPattern("Adding regular file .*GoodFile2.java"));
                    r.checkStdErr(containsPattern("Excluding file .*GoodFile2.java"));
                    r.checkStdErr(not(containsString("deprecated")));

                    r.checkStdOut(not(containsString("Found a 5 line (13 tokens) duplication")));
                });
    }

    @Test
    void testExcludeFile() throws Exception {
        runCli(OK,
                "--minimum-tokens", "10",
                "--file-list", BASE_RES_PATH + "fileList.txt",
                "--exclude", BASE_RES_PATH + "badandgood/GoodFile.java", BASE_RES_PATH + "badandgood/GoodFile2.java",
                "--format", "text", "--debug")
                .verify(r -> {
                    r.checkStdErr(containsPattern("Adding regular file .*GoodFile.java"));
                    r.checkStdErr(containsPattern("Adding regular file .*GoodFile2.java"));
                    r.checkStdErr(containsPattern("Excluding file .*GoodFile.java"));
                    r.checkStdErr(containsPattern("Excluding file .*GoodFile2.java"));
                    r.checkStdErr(not(containsString("deprecated")));

                    r.checkStdOut(not(containsString("Found a 5 line (13 tokens) duplication")));
                });
    }

    @Test
    void testExcludeFileListDeprecated() throws Exception {
        runCli(OK,
                "--minimum-tokens", "10",
                "--file-list", BASE_RES_PATH + "fileList.txt",
                "--ignore-list", BASE_RES_PATH + "excludeFileList.txt",
                "--format", "text", "--debug")
                .verify(r -> {
                    r.checkStdErr(containsPattern("Adding regular file .*GoodFile.java"));
                    r.checkStdErr(containsPattern("Adding regular file .*GoodFile2.java"));
                    r.checkStdErr(containsPattern("Excluding file .*GoodFile2.java"));

                    r.checkStdErr(containsString("deprecated. Use --exclude-file-list"));

                    r.checkStdOut(not(containsString("Found a 5 line (13 tokens) duplication")));
                });
    }

<<<<<<< HEAD
    @Test
    void testExcludeFileDeprecated() throws Exception {
        runCli(OK,
                "--minimum-tokens", "10",
                "--file-list", BASE_RES_PATH + "fileList.txt",
                "--ignore", BASE_RES_PATH + "badandgood/GoodFile.java", BASE_RES_PATH + "badandgood/GoodFile2.java",
                "--format", "text", "--debug")
                .verify(r -> {
                    r.checkStdErr(containsPattern("Adding regular file .*GoodFile.java"));
                    r.checkStdErr(containsPattern("Adding regular file .*GoodFile2.java"));
                    r.checkStdErr(containsPattern("Excluding file .*GoodFile.java"));
                    r.checkStdErr(containsPattern("Excluding file .*GoodFile2.java"));

                    r.checkStdErr(containsString("deprecated. Use --exclude"));

                    r.checkStdOut(not(containsString("Found a 5 line (13 tokens) duplication")));
                });
    }

=======
>>>>>>> e457ddd6

    @Test
    void testReportFile(@TempDir Path tmp) throws Exception {
        Path reportFile = tmp.resolve("report.txt");
        runCli(VIOLATIONS_FOUND,
                "--minimum-tokens", "10",
                "--file-list", BASE_RES_PATH + "fileList.txt",
                "--format", "text", "--debug", "-r", reportFile.toString())
                .verify(r -> {
                    r.checkStdErr(containsPattern("Adding regular file .*GoodFile.java"));
                    r.checkStdErr(containsPattern("Adding regular file .*GoodFile2.java"));
                    r.checkStdErr(not(containsString("Excluding file")));

                    r.checkStdOut(not(containsString("Found a 5 line (13 tokens) duplication")));

                    String report = IOUtil.readFileToString(reportFile.toFile());
                    assertThat(report, containsString("Found a 5 line (13 tokens) duplication"));
                });
    }

    /**
     * See: https://sourceforge.net/p/pmd/bugs/1178/
     */
    @Test
    void testSkipLexicalErrors() throws Exception {
        runCli(VIOLATIONS_FOUND,
               "--minimum-tokens", "10",
               "-d", BASE_RES_PATH + "badandgood/",
               "--format", "text",
               "--skip-lexical-errors")
            .verify(r -> {
                r.checkStdErr(containsPattern("Skipping file: Lexical error in file .*?BadFile\\.java"));
                r.checkStdErr(containsString("--skip-lexical-errors is deprecated. Use --no-fail-on-error instead."));
                r.checkStdOut(containsString("Found a 5 line (13 tokens) duplication"));
            });
    }

    /**
     * @see <a href="https://github.com/pmd/pmd/issues/5091">[core] PMD CPD v7.3.0 gives deprecation warning for skipLexicalErrors even when not used #5091</a>
     * @throws Exception
     */
    @Test
    void noWarningsWithoutSkipLexicalErrors() throws Exception {
        runCliSuccessfully("--minimum-tokens", "340", "--language", "java", "--dir", SRC_DIR, "--format", "text")
                .verify(r -> {
                    r.checkNoErrorOutput();
                    r.checkStdOut(emptyString());
                });
    }

    @Test
    void testExitCodeWithLexicalErrors() throws Exception {
        runCli(RECOVERED_ERRORS_OR_VIOLATIONS,
                "--minimum-tokens", "10",
                "-d", Paths.get(BASE_RES_PATH, "badandgood", "BadFile.java").toString(),
                "--format", "text")
                .verify(r -> {
                    r.checkStdErr(containsPattern("Skipping file: Lexical error in file '.*?BadFile\\.java'"));
                    r.checkStdOut(emptyString());
                });
    }

    @Test
    void testExitCodeWithLexicalErrorsNoFail() throws Exception {
        runCli(OK,
                "--minimum-tokens", "10",
                "-d", Paths.get(BASE_RES_PATH, "badandgood", "BadFile.java").toString(),
                "--format", "text",
                "--no-fail-on-error")
                .verify(r -> {
                    r.checkStdErr(containsPattern("Skipping file: Lexical error in file '.*?BadFile\\.java'"));
                    r.checkStdOut(emptyString());
                });
    }

    @Test
    void testExitCodeWithLexicalErrorsAndSkipLexical() throws Exception {
        runCli(OK,
                "--minimum-tokens", "10",
                "-d", Paths.get(BASE_RES_PATH, "badandgood", "BadFile.java").toString(),
                "--format", "text",
                "--skip-lexical-errors")
                .verify(r -> {
                    r.checkStdErr(containsPattern("Skipping file: Lexical error in file .*?BadFile\\.java"));
                    r.checkStdOut(emptyString());
                });
    }

    @Test
    void jsShouldFindDuplicatesWithDifferentFileExtensions() throws Exception {
        runCli(VIOLATIONS_FOUND, "--minimum-tokens", "5", "--language", "typescript",
               "-d", BASE_RES_PATH + "tsFiles/File1.ts", BASE_RES_PATH + "tsFiles/File2.ts")
            .checkStdOut(containsString("Found a 9 line (32 tokens) duplication in the following files"));
    }

    @Test
    void jsShouldFindNoDuplicatesWithDifferentFileExtensions() throws Exception {
        runCli(OK, "--minimum-tokens", "5", "--language", "ecmascript",
               "-d", BASE_RES_PATH + "tsFiles/")
            .checkStdOut(emptyString());
    }

    @Test
    void renderEmptyReportXml() throws Exception {
        runCli(OK, "--minimum-tokens", "5", "--language", "ecmascript",
               "-f", "xml",
               "-d", BASE_RES_PATH + "tsFiles/")
            .checkStdOut(containsPattern(CPD_REPORT_HEADER_PATTERN.substring(0, CPD_REPORT_HEADER_PATTERN.length() - 2) + "/>"));
    }

    @Test
    void testFileListOnly() throws Exception {
        Path fileList = tempDir.resolve("fileList.txt");
        StringBuilder fileListContent = new StringBuilder();
        fileListContent.append(SRC_PATH.resolve("dup1.java")).append(System.lineSeparator());
        fileListContent.append(SRC_PATH.resolve("dup2.java")).append(System.lineSeparator());
        Files.write(fileList, fileListContent.toString().getBytes(StandardCharsets.UTF_8));
        runCli(VIOLATIONS_FOUND, "--minimum-tokens", "5", "--file-list", fileList.toString())
            .verify(result -> result.checkStdOut(containsString(
                    "Found a 14 line (86 tokens) duplication in the following files:"
            )));
    }
}<|MERGE_RESOLUTION|>--- conflicted
+++ resolved
@@ -294,28 +294,6 @@
                 });
     }
 
-<<<<<<< HEAD
-    @Test
-    void testExcludeFileDeprecated() throws Exception {
-        runCli(OK,
-                "--minimum-tokens", "10",
-                "--file-list", BASE_RES_PATH + "fileList.txt",
-                "--ignore", BASE_RES_PATH + "badandgood/GoodFile.java", BASE_RES_PATH + "badandgood/GoodFile2.java",
-                "--format", "text", "--debug")
-                .verify(r -> {
-                    r.checkStdErr(containsPattern("Adding regular file .*GoodFile.java"));
-                    r.checkStdErr(containsPattern("Adding regular file .*GoodFile2.java"));
-                    r.checkStdErr(containsPattern("Excluding file .*GoodFile.java"));
-                    r.checkStdErr(containsPattern("Excluding file .*GoodFile2.java"));
-
-                    r.checkStdErr(containsString("deprecated. Use --exclude"));
-
-                    r.checkStdOut(not(containsString("Found a 5 line (13 tokens) duplication")));
-                });
-    }
-
-=======
->>>>>>> e457ddd6
 
     @Test
     void testReportFile(@TempDir Path tmp) throws Exception {
