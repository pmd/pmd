--- conflicted
+++ resolved
@@ -37,19 +37,11 @@
     private static final Path SRC_PATH = Paths.get(SRC_DIR).toAbsolutePath();
 
     private static final Map<String, Integer> NUMBER_OF_TOKENS = ImmutableMap.of(
-<<<<<<< HEAD
-            new File(SRC_DIR, "dup1.java").getAbsolutePath(), 89,
-            new File(SRC_DIR, "dup2.java").getAbsolutePath(), 89,
-            new File(SRC_DIR, "fileWith_ISO8859_1_Encoding.java").getAbsolutePath(), 5,
-            new File(SRC_DIR, "fileWith_UTF_8_BOM_Encoding.java").getAbsolutePath(), 5
-            );
-=======
         SRC_PATH.resolve("dup1.java").toString(), 89,
         SRC_PATH.resolve("dup2.java").toString(), 89,
-        SRC_PATH.resolve("file_with_ISO-8859-1_encoding.java").toString(), 8,
-        SRC_PATH.resolve("file_with_utf8_bom.java").toString(), 9
+        SRC_PATH.resolve("file_with_ISO-8859-1_encoding.java").toString(), 5,
+        SRC_PATH.resolve("file_with_utf8_bom.java").toString(), 5
     );
->>>>>>> 347d5992
     @TempDir
     private Path tempDir;
 
@@ -158,18 +150,6 @@
     @Test
     void testNoDuplicatesResultRendering() throws Exception {
         String expectedReport = "<?xml version=\"1.0\" encoding=\"UTF-8\"?>\n"
-<<<<<<< HEAD
-                + "<pmd-cpd>\n"
-                + "   <file path=\"" + absoluteSrcDir.resolve("dup1.java") + "\"\n"
-                + "         totalNumberOfTokens=\"89\"/>\n"
-                + "   <file path=\"" + absoluteSrcDir.resolve("dup2.java") + "\"\n"
-                + "         totalNumberOfTokens=\"89\"/>\n"
-                + "   <file path=\"" + absoluteSrcDir.resolve("fileWith_ISO8859_1_Encoding.java")
-                + "\"\n"
-                + "         totalNumberOfTokens=\"5\"/>\n"
-                + "   <file path=\"" + absoluteSrcDir.resolve("fileWith_UTF_8_BOM_Encoding.java") + "\"\n"
-                + "         totalNumberOfTokens=\"5\"/>\n"
-=======
             + "<pmd-cpd>\n"
             + "   <file path=\"" + SRC_PATH.resolve("dup1.java") + "\"\n"
             + "         totalNumberOfTokens=\"89\"/>\n"
@@ -177,10 +157,9 @@
             + "         totalNumberOfTokens=\"89\"/>\n"
             + "   <file path=\"" + SRC_PATH.resolve("file_with_ISO-8859-1_encoding.java")
             + "\"\n"
-            + "         totalNumberOfTokens=\"8\"/>\n"
+            + "         totalNumberOfTokens=\"5\"/>\n"
             + "   <file path=\"" + SRC_PATH.resolve("file_with_utf8_bom.java") + "\"\n"
-                + "         totalNumberOfTokens=\"9\"/>\n"
->>>>>>> 347d5992
+                + "         totalNumberOfTokens=\"5\"/>\n"
                 + "</pmd-cpd>\n";
 
         runCliSuccessfully("--minimum-tokens", "340", "--language", "java", "--dir", SRC_DIR, "--format", "xml")
