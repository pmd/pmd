/*
 * BSD-style license; for more info see http://pmd.sourceforge.net/license.html
 */

package net.sourceforge.pmd.cli;

import static net.sourceforge.pmd.cli.internal.CliExitCode.ERROR;
import static net.sourceforge.pmd.cli.internal.CliExitCode.OK;
import static net.sourceforge.pmd.cli.internal.CliExitCode.RECOVERED_ERRORS_OR_VIOLATIONS;
import static net.sourceforge.pmd.cli.internal.CliExitCode.USAGE_ERROR;
import static net.sourceforge.pmd.cli.internal.CliExitCode.VIOLATIONS_FOUND;
import static net.sourceforge.pmd.util.CollectionUtil.listOf;
import static org.hamcrest.MatcherAssert.assertThat;
import static org.hamcrest.Matchers.containsString;
import static org.hamcrest.Matchers.containsStringIgnoringCase;
import static org.hamcrest.Matchers.emptyString;
import static org.hamcrest.Matchers.endsWith;
import static org.hamcrest.Matchers.equalTo;
import static org.hamcrest.Matchers.not;
import static org.hamcrest.Matchers.startsWith;
import static org.junit.jupiter.api.Assertions.assertEquals;
import static org.junit.jupiter.api.Assertions.assertFalse;
import static org.junit.jupiter.api.Assertions.assertNotEquals;
import static org.junit.jupiter.api.Assertions.assertTrue;
import static org.junit.jupiter.api.Assertions.fail;

import java.io.File;
import java.io.FilterOutputStream;
import java.io.IOException;
import java.io.PrintStream;
import java.nio.ByteBuffer;
import java.nio.charset.StandardCharsets;
import java.nio.file.FileSystems;
import java.nio.file.Files;
import java.nio.file.Path;
import java.nio.file.Paths;
import java.util.List;
import java.util.zip.ZipEntry;
import java.util.zip.ZipOutputStream;

import org.apache.commons.lang3.SystemUtils;
import org.junit.jupiter.api.AfterEach;
import org.junit.jupiter.api.BeforeEach;
import org.junit.jupiter.api.Test;
import org.junit.jupiter.api.io.TempDir;

import net.sourceforge.pmd.internal.Slf4jSimpleConfiguration;
import net.sourceforge.pmd.internal.util.IOUtil;
import net.sourceforge.pmd.lang.ast.Node;
import net.sourceforge.pmd.lang.rule.MockRule;
import net.sourceforge.pmd.reporting.RuleContext;

import com.github.stefanbirkner.systemlambda.SystemLambda;

class PmdCliTest extends BaseCliTest {

    private static final String DUMMY_RULESET_WITH_VIOLATIONS = "net/sourceforge/pmd/cli/FakeRuleset2.xml";
    static final String RULESET_WITH_VIOLATION = "net/sourceforge/pmd/cli/RuleSetWithViolations.xml";
    private static final String RULESET_NO_VIOLATIONS = "net/sourceforge/pmd/cli/FakeRuleset.xml";
    private static final String NOT_A_RULESET = "ThisRuleSetDoesNotExist.xml";
    private static final String STRING_TO_REPLACE = "__should_be_replaced__";

    @TempDir
    private Path tempDir;
    private Path srcDir;

    @AfterEach
    void resetLogging() {
        // reset logging in case "--debug" changed the logging properties
        // See also Slf4jSimpleConfigurationForAnt
        Slf4jSimpleConfiguration.reconfigureDefaultLogLevel(null);
    }

    @BeforeEach
    void setup() throws IOException {
        // create a few files
        srcDir = Files.createDirectories(tempRoot().resolve("src"));
        writeString(srcDir.resolve("someSource.dummy"), "dummy text");
    }


    @Test
    void testPreExistingReportFile() throws Exception {
        Path reportFile = tempRoot().resolve("out/reportFile.txt");
        // now we create the file
        Files.createDirectories(reportFile.getParent());
        writeString(reportFile, STRING_TO_REPLACE);

        assertTrue(Files.exists(reportFile), "Report file should exist");

        runCliSuccessfully("-d", srcDir.toString(), "-R", RULESET_NO_VIOLATIONS, "-r", reportFile.toString());

        assertNotEquals(readString(reportFile), STRING_TO_REPLACE);
    }

    @Test
    void testPreExistingReportFileLongOption() throws Exception {
        Path reportFile = tempRoot().resolve("out/reportFile.txt");
        // now we create the file
        Files.createDirectories(reportFile.getParent());
        writeString(reportFile, STRING_TO_REPLACE);

        assertTrue(Files.exists(reportFile), "Report file should exist");

        runCliSuccessfully("--dir", srcDir.toString(), "--rulesets", RULESET_NO_VIOLATIONS, "--report-file", reportFile.toString());

        assertNotEquals(readString(reportFile), STRING_TO_REPLACE, "Report file should have been overwritten");
    }

    @Test
    void testNonExistentReportFile() throws Exception {
        Path reportFile = tempRoot().resolve("out/reportFile.txt");

        assertFalse(Files.exists(reportFile), "Report file should not exist");

        try {
            runCliSuccessfully("-d", srcDir.toString(), "-R", RULESET_NO_VIOLATIONS, "-r", reportFile.toString());
            assertTrue(Files.exists(reportFile), "Report file should have been created");
        } finally {
            Files.deleteIfExists(reportFile);
        }
    }

    @Test
    void testNonExistentReportFileLongOption() throws Exception {
        Path reportFile = tempRoot().resolve("out/reportFile.txt");

        assertFalse(Files.exists(reportFile), "Report file should not exist");

        runCliSuccessfully("--dir", srcDir.toString(), "--rulesets", RULESET_NO_VIOLATIONS, "--report-file", reportFile.toString());

        assertTrue(Files.exists(reportFile), "Report file should have been created");
    }

    @Test
    void testFileCollectionWithUnknownFiles() throws Exception {
        Path reportFile = tempRoot().resolve("out/reportFile.txt");
        Files.createFile(srcDir.resolve("foo.not_analysable"));
        assertFalse(Files.exists(reportFile), "Report file should not exist");

        // restoring system properties: --debug might change logging properties
        SystemLambda.restoreSystemProperties(() -> {
            runCliSuccessfully("--dir", srcDir.toString(), "--rulesets", RULESET_NO_VIOLATIONS, "--report-file", reportFile.toString(), "--debug");
        });

        assertTrue(Files.exists(reportFile), "Report file should have been created");
        String reportText = readString(reportFile);
        assertThat(reportText, not(containsStringIgnoringCase("error")));
    }

    @Test
    void testExcludeFile() throws Exception {

        // restoring system properties: --debug might change logging properties
        SystemLambda.restoreSystemProperties(() -> {
            runCli(OK,
<<<<<<< HEAD
                    "--dir", srcDir.toString(), "--rulesets", DUMMY_RULESET_WITH_VIOLATIONS, "--ignore", srcDir.toString(), "--debug")
=======
                    "--dir", srcDir.toString(), "--rulesets", DUMMY_RULESET_WITH_VIOLATIONS, "--exclude", srcDir.toString(), "--debug")
>>>>>>> e457ddd6
                    .verify(r -> {
                        r.checkStdErr(containsString("No files to analyze"));
                        r.checkStdOut(emptyString());
                    });
        });
    }


    /**
     * This tests to create the report file in the current working directory.
     *
     * <p>Note: We can't change the cwd in the running VM, so the file will not be created
     * in the temporary folder, but really in the cwd. The test fails if a file already exists
     * and makes sure to cleanup the file afterwards.
     */
    @Test
    void testRelativeReportFile() throws Exception {
        String reportFile = "reportFile.txt";
        Path absoluteReportFile = FileSystems.getDefault().getPath(reportFile).toAbsolutePath();
        // verify the file doesn't exist yet - we will delete the file at the end!
        assertFalse(Files.exists(absoluteReportFile), "Report file must not exist yet! " + absoluteReportFile);

        try {
            runCliSuccessfully("-d", srcDir.toString(), "-R", RULESET_NO_VIOLATIONS, "-r", reportFile);
            assertTrue(Files.exists(absoluteReportFile), "Report file should have been created");
        } finally {
            Files.deleteIfExists(absoluteReportFile);
        }
    }

    @Test
    void testRelativeReportFileLongOption() throws Exception {
        String reportFile = "reportFile.txt";
        Path absoluteReportFile = FileSystems.getDefault().getPath(reportFile).toAbsolutePath();
        // verify the file doesn't exist yet - we will delete the file at the end!
        assertFalse(Files.exists(absoluteReportFile), "Report file must not exist yet!");

        try {
            runCliSuccessfully("--dir", srcDir.toString(), "--rulesets", RULESET_NO_VIOLATIONS, "--report-file", reportFile);
            assertTrue(Files.exists(absoluteReportFile), "Report file should have been created");
        } finally {
            Files.deleteIfExists(absoluteReportFile);
        }
    }


    @Test
    void testRelativeFileInputs() throws Exception {
        SystemLambda.restoreSystemProperties(() -> {
            // change working directory
            System.setProperty("user.dir", srcDir.toString());
            runCli(VIOLATIONS_FOUND, "--dir", ".", "--rulesets", DUMMY_RULESET_WITH_VIOLATIONS)
                .verify(res -> res.checkStdOut(containsString(
                    "./src/test/resources/net/sourceforge/pmd/cli/src/anotherfile.dummy".replace('/', File.separatorChar)
                )));

        });
    }


    @Test
    void debugLogging() throws Exception {
        CliExecutionResult result = runCliSuccessfully("--debug", "--dir", srcDir.toString(), "--rulesets", RULESET_NO_VIOLATIONS);
        result.checkStdErr(containsString("[DEBUG] Log level is at TRACE"));
    }

    @Test
    void defaultLogging() throws Exception {
        CliExecutionResult result = runCliSuccessfully("--dir", srcDir.toString(), "--rulesets", RULESET_NO_VIOLATIONS);
        result.checkStdErr(not(containsString("[DEBUG] Log level is at TRACE")));
    }

    @Test
    void testReportToStdoutNotClosing() throws Exception {
        PrintStream originalOut = System.out;
        PrintStream out = new PrintStream(new FilterOutputStream(originalOut) {
            @Override
            public void close() {
                fail("Stream must not be closed");
            }
        });
        try {
            System.setOut(out);
            runCli(VIOLATIONS_FOUND, "--dir", srcDir.toString(), "--rulesets", "rulesets/dummy/basic.xml");
        } finally {
            System.setOut(originalOut);
        }
    }

    @Test
    void testMissingRuleset() throws Exception {
        CliExecutionResult result = runCli(USAGE_ERROR);
        result.checkStdErr(containsString("Missing required option: '--rulesets=<rulesets>'"));
    }
    
    @Test
    void testMissingSource() throws Exception {
        CliExecutionResult result = runCli(USAGE_ERROR, "--rulesets", RULESET_NO_VIOLATIONS);
        result.checkStdErr(containsString("Please provide a parameter for source root directory"));
    }

    /**
     * @see <a href="https://github.com/pmd/pmd/issues/3427">[core] Stop printing CLI usage text when exiting due to invalid parameters #3427</a>
     */
    @Test
    void testWrongCliOptionsDoPrintUsage() throws Exception {
        runCli(USAGE_ERROR, "--invalid", "--rulesets", RULESET_NO_VIOLATIONS, "-d", srcDir.toString())
                .verify(result -> {
                    result.checkStdErr(containsString("Unknown option: '--invalid'"));
                    result.checkStdErr(containsString("Usage: pmd check"));
                    result.checkStdErr(not(containsStringIgnoringCase("Available report formats and")));
                });
    }

    /**
     * See https://sourceforge.net/p/pmd/bugs/1231/
     */
    @Test
    void testWrongRuleset() throws Exception {
        runCli(ERROR, "-d", srcDir.toString(), "-f", "text", "-R", NOT_A_RULESET)
            .verify(result -> result.checkStdErr(
                containsString("Cannot resolve rule/ruleset reference"
                                   + " '" + NOT_A_RULESET + "'")));
    }

    /**
     * See https://sourceforge.net/p/pmd/bugs/1231/
     */
    @Test
    void testWrongRulesetWithRulename() throws Exception {
        runCli(ERROR, "-d", srcDir.toString(), "-f", "text", "-R", NOT_A_RULESET + "/NotARule")
            .verify(result -> result.checkStdErr(
                containsString("Cannot resolve rule/ruleset reference"
                                   + " '" + NOT_A_RULESET + "/NotARule'")));
    }

    /**
     * See https://sourceforge.net/p/pmd/bugs/1231/
     */
    @Test
    void testWrongRulename() throws Exception {
        runCli(OK, "-d", srcDir.toString(), "-f", "text", "-R", RULESET_NO_VIOLATIONS + "/ThisRuleDoesNotExist")
            .verify(result -> result.checkStdErr(
                containsString(
                    "No rules found. Maybe you misspelled a rule name?"
                        + " (" + RULESET_NO_VIOLATIONS + "/ThisRuleDoesNotExist)"
                )
            ));
    }

    @Test
    void changeSourceVersion() throws Exception {
        runCli(OK, "-d", srcDir.toString(), "-f", "text", "-R", RULESET_NO_VIOLATIONS, "--debug",
               "--use-version", "dummy-1.2")
            .verify(result -> result.checkStdErr(
                containsPattern("Adding file .*\\.dummy \\(lang: dummy 1\\.2\\)"))
            );
    }


    @Test
    void exitStatusWithViolationsAndWithoutFailOnViolations() throws Exception {
        runCli(OK, "-d", srcDir.toString(), "-f", "text", "-R", RULESET_WITH_VIOLATION, "--no-fail-on-violation")
            .verify(r -> r.checkStdOut(
                containsString("Violation from ReportAllRootNodes")
            ));
    }

    @Test
    void exitStatusWithNoViolations() throws Exception {
        runCli(OK, "-d", srcDir.toString(), "-f", "text", "-R", RULESET_NO_VIOLATIONS)
            .verify(r -> r.checkStdOut(equalTo("")));
    }

    @Test
    void exitStatusWithViolations() throws Exception {
        runCli(VIOLATIONS_FOUND, "-d", srcDir.toString(), "-f", "text", "-R", RULESET_WITH_VIOLATION)
            .verify(r -> r.checkStdOut(
                containsString("Violation from ReportAllRootNodes")
            ));
    }

    @Test
    void exitStatusWithErrors() throws Exception {
        runCli(RECOVERED_ERRORS_OR_VIOLATIONS, "--use-version", "dummy-parserThrows",
                "-d", srcDir.toString(), "-f", "text", "-R", RULESET_WITH_VIOLATION)
            .verify(r -> {
                r.checkStdOut(containsString("someSource.dummy\t-\tParseException: Parse exception: ohio"));
                r.checkStdErr(containsString("An error occurred while executing PMD."));
            });
    }

    @Test
    void exitStatusWithErrorsNoFail() throws Exception {
        runCli(OK, "--use-version", "dummy-parserThrows",
                "-d", srcDir.toString(), "-f", "text", "-R", RULESET_WITH_VIOLATION,
                "--no-fail-on-error")
            .verify(r -> {
                r.checkStdOut(containsString("someSource.dummy\t-\tParseException: Parse exception: ohio"));
                r.checkStdErr(containsString("An error occurred while executing PMD."));
            });
    }

    @Test
    void testZipFileAsSource() throws Exception {
        Path zipArchive = createTemporaryZipArchive("sources.zip");
        CliExecutionResult result = runCli(VIOLATIONS_FOUND, "--dir", zipArchive.toString(), "--rulesets", "rulesets/dummy/basic.xml");
        result.checkStdErr(not(containsStringIgnoringCase("Cannot open zip file")));
        String reportPath = IOUtil.normalizePath(zipArchive.toString()) + "!/someSource.dummy";
        result.checkStdOut(containsString(reportPath + ":1:\tSampleXPathRule:\tTest Rule 2"));
    }

    @Test
    void testJarFileAsSource() throws Exception {
        Path jarArchive = createTemporaryZipArchive("sources.jar");
        CliExecutionResult result = runCli(VIOLATIONS_FOUND, "--dir", jarArchive.toString(), "--rulesets", "rulesets/dummy/basic.xml");
        result.checkStdErr(not(containsStringIgnoringCase("Cannot open zip file")));
        String reportPath = IOUtil.normalizePath(jarArchive.toString()) + "!/someSource.dummy";
        result.checkStdOut(containsString(reportPath + ":1:\tSampleXPathRule:\tTest Rule 2"));
    }

    private Path createTemporaryZipArchive(String name) throws Exception {
        Path zipArchive = tempRoot().resolve(name);
        try (ZipOutputStream zipOutputStream = new ZipOutputStream(Files.newOutputStream(zipArchive))) {
            ZipEntry zipEntry = new ZipEntry("someSource.dummy");
            zipOutputStream.putNextEntry(zipEntry);
            zipOutputStream.write("dummy text".getBytes(StandardCharsets.UTF_8));
            zipOutputStream.closeEntry();
        }
        return zipArchive;
    }

    @Test
    void testNoRelativizeWithAbsoluteSrcDir() throws Exception {
        assertTrue(srcDir.isAbsolute(), "srcDir should be absolute");
        runCli(VIOLATIONS_FOUND, "--dir", srcDir.toString(), "--rulesets",
                DUMMY_RULESET_WITH_VIOLATIONS)
                .verify(result -> result.checkStdOut(
                        containsString(srcDir.resolve("someSource.dummy").toString())));
    }

    @Test
    void testNoRelativizeWithRelativeSrcDir() throws Exception {
        // Note, that we can't reliably change the current working directory for the current java process
        // therefore we use the current directory and make sure, we are at the correct place - in pmd-cli
        Path cwd = Paths.get(".").toRealPath();
        assertThat(cwd.toString(), endsWith("pmd-cli"));
        String relativeSrcDir = "src/test/resources/net/sourceforge/pmd/cli/src";
        assertTrue(Files.isDirectory(cwd.resolve(relativeSrcDir)));

        runCli(VIOLATIONS_FOUND, "--dir", relativeSrcDir, "--rulesets",
                DUMMY_RULESET_WITH_VIOLATIONS)
                .verify(result -> result.checkStdOut(
                        containsString("\n" + IOUtil.normalizePath(relativeSrcDir + "/somefile.dummy"))));
    }

    @Test
    void testNoRelativizeWithRelativeSrcDirParent() throws Exception {
        // Note, that we can't reliably change the current working directory for the current java process
        // therefore we use the current directory and make sure, we are at the correct place - in pmd-cli
        Path cwd = Paths.get(".").toRealPath();
        assertThat(cwd.toString(), endsWith("pmd-cli"));
        String relativeSrcDir = "src/test/resources/net/sourceforge/pmd/cli/src";
        assertTrue(Files.isDirectory(cwd.resolve(relativeSrcDir)));

        // use the parent directory
        Path relativeSrcDirWithParent = Paths.get(relativeSrcDir, "..");

        String expectedFile = "\n" + relativeSrcDirWithParent.resolve("src/somefile.dummy");
        runCli(VIOLATIONS_FOUND, "--dir", relativeSrcDirWithParent.toString(), "--rulesets",
               DUMMY_RULESET_WITH_VIOLATIONS)
                .verify(result -> result.checkStdOut(containsString(expectedFile)));
    }

    @Test
    void testRelativizeWithRootRelativeSrcDir() throws Exception {
        // Note, that we can't reliably change the current working directory for the current java process
        // therefore we use the current directory and make sure, we are at the correct place - in pmd-cli
        Path cwd = Paths.get(".").toRealPath();
        assertThat(cwd.toString(), endsWith("pmd-cli"));
        String relativeSrcDir = "src/test/resources/net/sourceforge/pmd/cli/src";
        assertTrue(Files.isDirectory(cwd.resolve(relativeSrcDir)));

        String root = cwd.getRoot().toString();
        String absoluteSrcPath = cwd.resolve(relativeSrcDir).resolve("somefile.dummy").toString();

        runCli(VIOLATIONS_FOUND, "--dir", relativeSrcDir, "--rulesets",
                DUMMY_RULESET_WITH_VIOLATIONS, "--relativize-paths-with", root)
                .verify(result -> result.checkStdOut(
                        containsString("\n" + absoluteSrcPath))
            );
    }

    @Test
    void testRelativizeWith() throws Exception {
        runCli(VIOLATIONS_FOUND, "--dir", srcDir.toString(), "--rulesets",
                DUMMY_RULESET_WITH_VIOLATIONS, "-z", srcDir.getParent().toString())
                .verify(result -> {
                    result.checkStdOut(not(containsString(srcDir.resolve("someSource.dummy").toString())));
                    result.checkStdOut(startsWith(IOUtil.normalizePath("src/someSource.dummy")));
                });
    }

    private static Path createSymlink(Path linkName, Path target) throws IOException {
        assertTrue(Files.isDirectory(target), "Symbolic link target " + target + " is not a directory!");
        try {
            return Files.createSymbolicLink(linkName, target);
        } catch (IOException e) {
            if (SystemUtils.IS_OS_WINDOWS) {
                // Creating symbolic links under Windows requires special permission "SeCreateSymbolicLinkPrivilege".
                // GitHub Actions runners under Windows run with Administrator privileges, which allow to create
                // symlinks. Non-admin users would need to have this privilege added or enable Developer Mode.
                // However, we only need a symlink to a directory, and Windows supports "Directory Junctions"
                // for this - these can be created by ordinary users without special privileges.
                Process process = Runtime.getRuntime().exec(new String[]{"cmd", "/c", "mklink", "/J", linkName.toString(), target.toString()});
                int exitCode;
                try {
                    exitCode = process.waitFor();
                } catch (InterruptedException interrupt) {
                    Thread.currentThread().interrupt();
                    throw new RuntimeException(interrupt);
                }
                assertEquals(0, exitCode, "Error creating symlink on windows: exit code = " + exitCode);
                assertTrue(Files.exists(linkName), "Symlink (junction) " + linkName + " doesn't exist!");
                return linkName;
            } else {
                throw e;
            }
        }
    }

    @Test
    void testRelativizeWithSymLink() throws Exception {
        // srcDir = /tmp/junit123/src
        // symlinkedSrcDir = /tmp/junit123/sources -> /tmp/junit123/src
        Path symlinkedSrcDir = createSymlink(tempRoot().resolve("sources"), srcDir);
        runCli(VIOLATIONS_FOUND, "--dir", symlinkedSrcDir.toString(), "--rulesets",
                DUMMY_RULESET_WITH_VIOLATIONS, "-z", symlinkedSrcDir.toString())
                .verify(result -> {
                    result.checkStdOut(not(containsString(srcDir.resolve("someSource.dummy").toString())));
                    result.checkStdOut(not(containsString(symlinkedSrcDir.resolve("someSource.dummy").toString())));
                    result.checkStdOut(startsWith("someSource.dummy"));
                });
    }

    @Test
    void testRelativizeWithSymLinkParent() throws Exception {
        // srcDir = /tmp/junit123/src
        // symlinkedSrcDir = /tmp/junit-relativize-with-123 -> /tmp/junit123/src
        Path tempPath = Files.createTempDirectory("junit-relativize-with-");
        Files.delete(tempPath);
        Path symlinkedSrcDir = createSymlink(tempPath, srcDir);
        // relativizing against parent of symlinkedSrcDir: /tmp
        runCli(VIOLATIONS_FOUND, "--dir", symlinkedSrcDir.toString(), "--rulesets",
                DUMMY_RULESET_WITH_VIOLATIONS, "-z", symlinkedSrcDir.getParent().toString())
                .verify(result -> {
                    result.checkStdOut(not(containsString(srcDir.resolve("someSource.dummy").toString())));
                    result.checkStdOut(not(containsString(symlinkedSrcDir.resolve("someSource.dummy").toString())));
                    // base path is symlinkedSrcDir without /tmp: e.g. junit-relativize-with-123
                    String basePath = symlinkedSrcDir.getParent().relativize(symlinkedSrcDir).toString();
                    result.checkStdOut(startsWith(basePath + File.separator + "someSource.dummy"));
                });
    }

    @Test
    void testRelativizeWithMultiple() throws Exception {
        runCli(VIOLATIONS_FOUND, "--dir", srcDir.toString(), "--rulesets",
                DUMMY_RULESET_WITH_VIOLATIONS, "-z", srcDir.getParent().toString() + "," + srcDir.toString())
                .verify(result -> {
                    result.checkStdOut(not(containsString(srcDir.resolve("someSource.dummy").toString())));
                    result.checkStdOut(startsWith("someSource.dummy"));
                });
    }

    @Test
    void testRelativizeWithFileIsError() throws Exception {
        runCli(USAGE_ERROR, "--dir", srcDir.toString(), "--rulesets",
                DUMMY_RULESET_WITH_VIOLATIONS, "-z", srcDir.resolve("someSource.dummy").toString())
                .verify(result -> result.checkStdErr(
                        containsString(
                                "Expected a directory path for option '--relativize-paths-with', found a file: "
                                        + srcDir.resolve("someSource.dummy"))
                ));
    }

    @Test
    void testFileListOnly() throws Exception {
        Path filelist = tempDir.resolve("filelist.txt");
        writeString(filelist, srcDir.resolve("someSource.dummy") + System.lineSeparator());
        runCli(VIOLATIONS_FOUND, "--file-list", filelist.toString(), "-f", "text", "-R", RULESET_WITH_VIOLATION)
                .verify(r -> r.checkStdOut(
                        containsString("Violation from ReportAllRootNodes")
                ));
    }

    @Test
    void minimumPriorityOption() throws Exception {
        runCli(VIOLATIONS_FOUND, "-d", srcDir.toString(), "-f", "text", "-R", RULESET_WITH_VIOLATION, "--minimum-priority", "Medium")
                .verify(r -> r.checkStdOut(
                        containsString("Violation from ReportAllRootNodes")
                ));
        runCliSuccessfully("-d", srcDir.toString(), "-f", "text", "-R", RULESET_WITH_VIOLATION, "--minimum-priority", "High");
        runCliSuccessfully("-d", srcDir.toString(), "-f", "text", "-R", RULESET_WITH_VIOLATION, "--minimum-priority", "medium HIGH");
        runCliSuccessfully("-d", srcDir.toString(), "-f", "text", "-R", RULESET_WITH_VIOLATION, "--minimum-priority", "Medium_High");
    }

    @Test
    void minimumPriorityOptionNumeric() throws Exception {
        runCli(VIOLATIONS_FOUND, "-d", srcDir.toString(), "-f", "text", "-R", RULESET_WITH_VIOLATION, "--minimum-priority", "3")
                .verify(r -> r.checkStdOut(
                        containsString("Violation from ReportAllRootNodes")
                ));
        runCliSuccessfully("-d", srcDir.toString(), "-f", "text", "-R", RULESET_WITH_VIOLATION, "--minimum-priority", "1");
        runCliSuccessfully("-d", srcDir.toString(), "-f", "text", "-R", RULESET_WITH_VIOLATION, "--minimum-priority", "2");
    }

    @Test
    void defaultThreadCount() throws Exception {
        CliExecutionResult result = runCliSuccessfully("--debug", "--dir", srcDir.toString(), "--rulesets", RULESET_NO_VIOLATIONS);
        result.checkStdErr(containsString("[DEBUG] Using " + Runtime.getRuntime().availableProcessors() + " threads for analysis"));
    }

    @Test
    void monoThreadCount() throws Exception {
        CliExecutionResult result = runCliSuccessfully("--debug", "--threads", "0", "--dir", srcDir.toString(), "--rulesets", RULESET_NO_VIOLATIONS);
        result.checkStdErr(containsString("[DEBUG] Using main thread for analysis"));
    }

    @Test
    void oneThreadCount() throws Exception {
        CliExecutionResult result = runCliSuccessfully("--debug", "--threads", "1", "--dir", srcDir.toString(), "--rulesets", RULESET_NO_VIOLATIONS);
        result.checkStdErr(containsString("[DEBUG] Using 1 thread for analysis"));
    }


    // utilities
    private Path tempRoot() {
        return tempDir;
    }


    // available in Files on java 11+
    private static void writeString(Path path, String text) throws IOException {
        ByteBuffer encoded = StandardCharsets.UTF_8.encode(text);
        Files.write(path, encoded.array());
    }


    // available in Files on java 11+
    private static String readString(Path path) throws IOException {
        byte[] bytes = Files.readAllBytes(path);
        ByteBuffer buf = ByteBuffer.wrap(bytes);
        return StandardCharsets.UTF_8.decode(buf).toString();
    }
    
    @Override
    protected List<String> cliStandardArgs() {
        return listOf(
            "check", "--no-cache", "--no-progress"
        );
    }

    public static class FooRule extends MockRule {
        @Override
        public void apply(Node node, RuleContext ctx) {
            ctx.addViolation(node);
        }
    }
}<|MERGE_RESOLUTION|>--- conflicted
+++ resolved
@@ -154,11 +154,7 @@
         // restoring system properties: --debug might change logging properties
         SystemLambda.restoreSystemProperties(() -> {
             runCli(OK,
-<<<<<<< HEAD
-                    "--dir", srcDir.toString(), "--rulesets", DUMMY_RULESET_WITH_VIOLATIONS, "--ignore", srcDir.toString(), "--debug")
-=======
                     "--dir", srcDir.toString(), "--rulesets", DUMMY_RULESET_WITH_VIOLATIONS, "--exclude", srcDir.toString(), "--debug")
->>>>>>> e457ddd6
                     .verify(r -> {
                         r.checkStdErr(containsString("No files to analyze"));
                         r.checkStdOut(emptyString());
