--- conflicted
+++ resolved
@@ -284,12 +284,7 @@
         configuration.setIgnoreFilePath(ignoreListPath);
         configuration.setInputUri(uri);
         configuration.setReportFormat(format);
-<<<<<<< HEAD
-        configuration.setDebug(debug);
         configuration.setSourceEncoding(encoding.getEncoding());
-=======
-        configuration.setSourceEncoding(encoding.getEncoding().name());
->>>>>>> ffeb9ab6
         configuration.setMinimumPriority(minimumPriority);
         configuration.setReportFile(reportFile);
         configuration.setReportProperties(properties);
