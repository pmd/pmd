/*
 * BSD-style license; for more info see http://pmd.sourceforge.net/license.html
 */

package net.sourceforge.pmd.cli.commands.internal;

import java.io.IOException;
import java.util.Iterator;

import org.apache.commons.lang3.mutable.MutableBoolean;
import org.checkerframework.checker.nullness.qual.NonNull;

import net.sourceforge.pmd.cli.commands.typesupport.internal.CpdLanguageTypeSupport;
import net.sourceforge.pmd.cli.internal.CliExitCode;
import net.sourceforge.pmd.cpd.CPDConfiguration;
import net.sourceforge.pmd.cpd.CpdAnalysis;
import net.sourceforge.pmd.cpd.internal.CpdLanguagePropertiesDefaults;
import net.sourceforge.pmd.internal.LogMessages;
import net.sourceforge.pmd.lang.Language;
import net.sourceforge.pmd.util.StringUtil;

import picocli.CommandLine;
import picocli.CommandLine.Command;
import picocli.CommandLine.Option;
import picocli.CommandLine.ParameterException;

@Command(name = "cpd", showDefaultValues = true,
    description = "Copy/Paste Detector - find duplicate code")
public class CpdCommand extends AbstractAnalysisPmdSubcommand<CPDConfiguration> {


    @CommandLine.ArgGroup(heading = FILE_COLLECTION_OPTION_HEADER, exclusive = false)
    FileCollectionOptions<CPDConfiguration> files = new FileCollectionOptions<>();

    @Option(names = { "--language", "-l" }, description = "The source code language.%nValid values: ${COMPLETION-CANDIDATES}",
            defaultValue = CPDConfiguration.DEFAULT_LANGUAGE, converter = CpdLanguageTypeSupport.class, completionCandidates = CpdLanguageTypeSupport.class)
    private Language language;

    @Option(names = "--minimum-tokens",
            description = "The minimum token length which should be reported as a duplicate.", required = true)
    private int minimumTokens;

    @Option(names = "--skip-duplicate-files",
            description = "Ignore multiple copies of files of the same name and length in comparison.")
    private boolean skipDuplicates;




    @Option(names = { "--format", "-f" },
            description = "Report format.%nValid values: ${COMPLETION-CANDIDATES}%n"
                        + "Alternatively, you can provide the fully qualified name of a custom CpdRenderer in the classpath.",
            defaultValue = CPDConfiguration.DEFAULT_RENDERER, completionCandidates = CpdSupportedReportFormatsCandidates.class)
    private String rendererName;

    @Option(names = "--ignore-literals",
            description = "Ignore literal values such as numbers and strings when comparing text.")
    private boolean ignoreLiterals;

    @Option(names = "--ignore-identifiers",
            description = "Ignore names of classes, methods, variables, constants, etc. when comparing text.")
    private boolean ignoreIdentifiers;

    @Option(names = "--ignore-annotations", description = "Ignore language annotations when comparing text.")
    private boolean ignoreAnnotations;

    @Option(names = "--ignore-usings", description = "Ignore using directives in C#")
    private boolean ignoreUsings;

    @Option(names = "--ignore-literal-sequences", description = "Ignore sequences of literals such as list initializers.")
    private boolean ignoreLiteralSequences;

    @Option(names = "--ignore-sequences", description = "Ignore sequences of identifiers and literals")
    private boolean ignoreIdentifierAndLiteralSequences;

    /**
<<<<<<< HEAD
     * @deprecated Use --[no-]fail-on-error instead.
=======
     * @deprecated Since 7.3.0. Use --[no-]fail-on-error instead.
>>>>>>> e457ddd6
     */
    @Option(names = "--skip-lexical-errors",
            description = "Skip files which can't be tokenized due to invalid characters, instead of aborting with an error. Deprecated - use --[no-]fail-on-error instead.")
    @Deprecated
    private boolean skipLexicalErrors;

    @Option(names = "--no-skip-blocks",
            description = "Do not skip code blocks marked with --skip-blocks-pattern (e.g. #if 0 until #endif).")
    private boolean noSkipBlocks;

    @Option(names = "--skip-blocks-pattern",
            description = "Pattern to find the blocks to skip. Start and End pattern separated by |.",
            defaultValue = CpdLanguagePropertiesDefaults.DEFAULT_SKIP_BLOCKS_PATTERN)
    private String skipBlocksPattern;

    @Override
    protected FileCollectionOptions<CPDConfiguration> getFileCollectionOptions() {
        return files;
    }

    /**
     * Converts these parameters into a configuration.
     *
     * @return A new CPDConfiguration corresponding to these parameters
     *
     * @throws ParameterException if the parameters are inconsistent or incomplete
     */
    @Override
    protected CPDConfiguration toConfiguration() {
        final CPDConfiguration configuration = new CPDConfiguration();
        setCommonConfigProperties(configuration);

        configuration.setIgnoreAnnotations(ignoreAnnotations);
        configuration.setIgnoreIdentifiers(ignoreIdentifiers);
        configuration.setIgnoreLiterals(ignoreLiterals);
        configuration.setIgnoreLiteralSequences(ignoreLiteralSequences);
        configuration.setIgnoreUsings(ignoreUsings);
        configuration.setOnlyRecognizeLanguage(language);
        configuration.setMinimumTileSize(minimumTokens);
        configuration.setNoSkipBlocks(noSkipBlocks);
        configuration.setRendererName(rendererName);
        configuration.setSkipBlocksPattern(skipBlocksPattern);
        configuration.setSkipDuplicates(skipDuplicates);

        if (skipLexicalErrors) {
            configuration.getReporter().warn("--skip-lexical-errors is deprecated. Use --no-fail-on-error instead.");
            configuration.setFailOnError(false);
        }


        return configuration;
    }

    @Override
    protected @NonNull CliExitCode doExecute(CPDConfiguration configuration) {
        try (CpdAnalysis cpd = CpdAnalysis.create(configuration)) {

            MutableBoolean hasViolations = new MutableBoolean();
            cpd.performAnalysis(report -> hasViolations.setValue(!report.getMatches().isEmpty()));

            boolean hasErrors = configuration.getReporter().numErrors() > 0;
            if (hasErrors && configuration.isFailOnError()) {
                return CliExitCode.RECOVERED_ERRORS_OR_VIOLATIONS;
            }

            if (hasViolations.booleanValue() && configuration.isFailOnViolation()) {
                return CliExitCode.VIOLATIONS_FOUND;
            }
        } catch (IOException | RuntimeException e) {
            configuration.getReporter().errorEx("Exception while running CPD.", e);
            configuration.getReporter().info(StringUtil.quoteMessageFormat(LogMessages.errorDetectedMessage(1, "cpd")));
            return CliExitCode.ERROR;
        }

        return CliExitCode.OK;
    }

    /**
     * Provider of candidates for valid report formats.
     */
    private static final class CpdSupportedReportFormatsCandidates implements Iterable<String> {

        @Override
        public Iterator<String> iterator() {
            return CPDConfiguration.getRenderers().stream().sorted().iterator();
        }
    }
}<|MERGE_RESOLUTION|>--- conflicted
+++ resolved
@@ -74,11 +74,7 @@
     private boolean ignoreIdentifierAndLiteralSequences;
 
     /**
-<<<<<<< HEAD
-     * @deprecated Use --[no-]fail-on-error instead.
-=======
      * @deprecated Since 7.3.0. Use --[no-]fail-on-error instead.
->>>>>>> e457ddd6
      */
     @Option(names = "--skip-lexical-errors",
             description = "Skip files which can't be tokenized due to invalid characters, instead of aborting with an error. Deprecated - use --[no-]fail-on-error instead.")
