/*
 * BSD-style license; for more info see http://pmd.sourceforge.net/license.html
 */

package net.sourceforge.pmd.cli.commands.internal;

import java.net.URI;
import java.nio.charset.Charset;
import java.nio.file.Files;
import java.nio.file.Path;
import java.util.ArrayList;
import java.util.LinkedHashSet;
import java.util.List;
import java.util.Set;

import org.slf4j.LoggerFactory;

import net.sourceforge.pmd.AbstractConfiguration;
import net.sourceforge.pmd.cli.internal.CliExitCode;
import net.sourceforge.pmd.cli.internal.PmdRootLogger;
<<<<<<< HEAD
import net.sourceforge.pmd.util.CollectionUtil;
=======
>>>>>>> e457ddd6
import net.sourceforge.pmd.util.log.internal.SimpleMessageReporter;

import picocli.CommandLine;
import picocli.CommandLine.Model.CommandSpec;
import picocli.CommandLine.Option;
import picocli.CommandLine.ParameterException;
import picocli.CommandLine.Parameters;

public abstract class AbstractAnalysisPmdSubcommand<C extends AbstractConfiguration> extends AbstractPmdSubcommand {

    @CommandLine.Spec
    protected CommandSpec spec; // injected by PicoCli, needed for validations
<<<<<<< HEAD

    protected static final String FILE_COLLECTION_OPTION_HEADER = "Input files specification";


    protected static class FileCollectionOptions<C extends AbstractConfiguration> {

        @Option(names = {"--encoding", "-e"}, description = "Specifies the character set encoding of the source code files",
                defaultValue = "UTF-8")
        private Charset encoding;


        @Option(names = "--file-list",
                description =
                        "Path to a file containing a list of files to analyze, one path per line. "
                        + "One of --dir, --file-list or --uri must be provided.")
        private Path fileListPath;

        @Option(names = {"--uri", "-u"},
                description = "Database URI for sources. "
                              + "One of --dir, --file-list or --uri must be provided.")
        private URI uri;


        boolean usesDeprecatedIgnoreOption = false;
        boolean usesDeprecatedIgnoreListOption = false;

        @Option(names = "--ignore", arity = "1..*", description = "(DEPRECATED: use --exclude) Files to be excluded from the analysis")
        @Deprecated
        protected void setIgnoreSpecificPaths(List<Path> rootPaths) {
            this.excludeFiles = CollectionUtil.makeUnmodifiableAndNonNull(rootPaths);
            this.usesDeprecatedIgnoreOption = true;
        }

        @Option(names = "--ignore-list",
                description = "(DEPRECATED: use --exclude-file-list) Path to a file containing a list of files to exclude from the analysis, one path per line. "
                              + "This option can be combined with --dir, --file-list and --uri.")
        @Deprecated
        protected void setExcludeFileList(Path path) {
            this.excludeFileListPath = path;
            this.usesDeprecatedIgnoreListOption = true;
        }

        @Option(names = "--exclude", arity = "1..*", description = "Files to be excluded from the analysis")
        private List<Path> excludeFiles = new ArrayList<>();

        @Option(names = "--exclude-file-list",
                description = "Path to a file containing a list of files to exclude from the analysis, one path per line. "
                              + "This option can be combined with --dir, --file-list and --uri.")
        private Path excludeFileListPath;


        @Option(names = {"--relativize-paths-with", "-z"}, description = "Path relative to which directories are rendered in the report. "
                                                                         + "This option allows shortening directories in the report; "
                                                                         + "without it, paths are rendered as mentioned in the source directory (option \"--dir\"). "
                                                                         + "The option can be repeated, in which case the shortest relative path will be used. "
                                                                         + "If the root path is mentioned (e.g. \"/\" or \"C:\\\"), then the paths will be rendered as absolute.",
                arity = "1..*", split = ",")
        private List<Path> relativizeRootPaths;

        // see the setters #setInputPaths and setPositionalInputPaths for @Option and @Parameters annotations
        // Note: can't use annotations on the fields here, as otherwise the complete list would be replaced
        // rather than accumulated.
        private Set<Path> inputPaths;

        @Option(names = {"--dir", "-d"},
                description = "Path to a source file, or directory containing source files to analyze. "
                              + "Zip and Jar files are also supported, if they are specified directly "
                              + "(archive files found while exploring a directory are not recursively expanded). "
                              + "This option can be repeated, and multiple arguments can be provided to a single occurrence of the option. "
                              + "One of --dir, --file-list or --uri must be provided.",
                arity = "1..*", split = ",")
        protected void setInputPaths(final List<Path> inputPaths) {
            if (this.inputPaths == null) {
                this.inputPaths = new LinkedHashSet<>(); // linked hashSet in order to maintain order
            }

            this.inputPaths.addAll(inputPaths);
        }

        @Option(names = "--non-recursive", description = "Don't scan subdirectiories when using the --d (-dir) option.")
        private boolean nonRecursive;


        @Parameters(arity = "*", description = "Path to a source file, or directory containing source files to analyze. "
                                               + "Equivalent to using --dir.")
        protected void setPositionalInputPaths(final List<Path> inputPaths) {
            this.setInputPaths(inputPaths);
        }


        protected void configureFilesToAnalyze(C configuration) {
            // Configure input paths
            if (inputPaths != null) {
                configuration.setInputPathList(new ArrayList<>(inputPaths));
            }
            configuration.setExcludes(excludeFiles);
            configuration.collectFilesRecursively(!nonRecursive);
            configuration.setInputFilePath(fileListPath);
            configuration.setIgnoreFilePath(excludeFileListPath);
            configuration.setInputUri(uri);
            if (relativizeRootPaths != null) {
                configuration.addRelativizeRoots(relativizeRootPaths);
            }
            configuration.setSourceEncoding(encoding);

            if (usesDeprecatedIgnoreOption) {
                configuration.getReporter().warn("Option name --ignore is deprecated. Use --exclude instead.");
            }
            if (usesDeprecatedIgnoreListOption) {
                configuration.getReporter().warn("Option name --ignore-list is deprecated. Use --exclude-file-list instead.");
            }
        }


        protected void validate(CommandSpec spec) throws ParameterException {

            if ((inputPaths == null || inputPaths.isEmpty()) && uri == null && fileListPath == null) {
                throw new ParameterException(spec.commandLine(),
                        "Please provide a parameter for source root directory (--dir or -d), "
                        + "database URI (--uri or -u), or file list path (--file-list)");
            }

            if (relativizeRootPaths != null) {
                for (Path path : this.relativizeRootPaths) {
                    if (Files.isRegularFile(path)) {
                        throw new ParameterException(spec.commandLine(),
                                "Expected a directory path for option '--relativize-paths-with', found a file: " + path);
                    }
                }
            }
        }

    }

    @Option(names = "--no-fail-on-violation",
            description = "By default PMD exits with status 4 if violations or duplications are found. "
                    + "Disable this option with '--no-fail-on-violation' to exit with 0 instead. In any case a report with the found violations or duplications will be written.",
            defaultValue = "true", negatable = true)
    private boolean failOnViolation;

    @Option(names = "--no-fail-on-error",
            description = "By default PMD exits with status 5 if recoverable errors occurred (whether or not there are violations or duplications). "
                    + "Disable this option with '--no-fail-on-error' to exit with 0 instead. In any case, a report with the found violations or duplications will be written.",
            defaultValue = "true", negatable = true)
    private boolean failOnError;


    @Option(names = { "--report-file", "-r" },
            description = "Path to a file to which report output is written. "
                          + "The file is created if it does not exist. "
                          + "If this option is not specified, the report is rendered to standard output.")
    private Path reportFile;


    private int threads;
    @Option(names = { "--threads", "-t" }, description = "Sets the number of threads used by PMD.",
        defaultValue = "1")
    public void setThreads(final int threads) {
        if (threads < 0) {
            throw new ParameterException(spec.commandLine(), "Thread count should be a positive number or zero, found " + threads + " instead.");
        }

        this.threads = threads;
    }

=======

    protected static final String FILE_COLLECTION_OPTION_HEADER = "Input files specification";


    protected static class FileCollectionOptions<C extends AbstractConfiguration> {

        @Option(names = {"--encoding", "-e"}, description = "Specifies the character set encoding of the source code files",
                defaultValue = "UTF-8")
        private Charset encoding;


        @Option(names = "--file-list",
                description =
                        "Path to a file containing a list of files to analyze, one path per line. "
                        + "One of --dir, --file-list or --uri must be provided.")
        private Path fileListPath;

        @Option(names = {"--uri", "-u"},
                description = "Database URI for sources. "
                              + "One of --dir, --file-list or --uri must be provided.")
        private URI uri;


        boolean usesDeprecatedIgnoreListOption = false;

        @Option(names = "--ignore-list",
                description = "(DEPRECATED: use --exclude-file-list) Path to a file containing a list of files to exclude from the analysis, one path per line. "
                              + "This option can be combined with --dir, --file-list and --uri.")
        @Deprecated
        protected void setExcludeFileList(Path path) {
            this.excludeFileListPath = path;
            this.usesDeprecatedIgnoreListOption = true;
        }

        @Option(names = "--exclude", arity = "1..*", description = "Files to be excluded from the analysis")
        private List<Path> excludeFiles = new ArrayList<>();

        @Option(names = "--exclude-file-list",
                description = "Path to a file containing a list of files to exclude from the analysis, one path per line. "
                              + "This option can be combined with --dir, --file-list and --uri.")
        private Path excludeFileListPath;


        @Option(names = {"--relativize-paths-with", "-z"}, description = "Path relative to which directories are rendered in the report. "
                                                                         + "This option allows shortening directories in the report; "
                                                                         + "without it, paths are rendered as mentioned in the source directory (option \"--dir\"). "
                                                                         + "The option can be repeated, in which case the shortest relative path will be used. "
                                                                         + "If the root path is mentioned (e.g. \"/\" or \"C:\\\"), then the paths will be rendered as absolute.",
                arity = "1..*", split = ",")
        private List<Path> relativizeRootPaths;

        // see the setters #setInputPaths and setPositionalInputPaths for @Option and @Parameters annotations
        // Note: can't use annotations on the fields here, as otherwise the complete list would be replaced
        // rather than accumulated.
        private Set<Path> inputPaths;

        @Option(names = {"--dir", "-d"},
                description = "Path to a source file, or directory containing source files to analyze. "
                              + "Zip and Jar files are also supported, if they are specified directly "
                              + "(archive files found while exploring a directory are not recursively expanded). "
                              + "This option can be repeated, and multiple arguments can be provided to a single occurrence of the option. "
                              + "One of --dir, --file-list or --uri must be provided.",
                arity = "1..*", split = ",")
        protected void setInputPaths(final List<Path> inputPaths) {
            if (this.inputPaths == null) {
                this.inputPaths = new LinkedHashSet<>(); // linked hashSet in order to maintain order
            }

            this.inputPaths.addAll(inputPaths);
        }

        @Option(names = "--non-recursive", description = "Don't scan subdirectiories when using the --d (-dir) option.")
        private boolean nonRecursive;


        @Parameters(arity = "*", description = "Path to a source file, or directory containing source files to analyze. "
                                               + "Equivalent to using --dir.")
        protected void setPositionalInputPaths(final List<Path> inputPaths) {
            this.setInputPaths(inputPaths);
        }


        protected void configureFilesToAnalyze(C configuration) {
            // Configure input paths
            if (inputPaths != null) {
                configuration.setInputPathList(new ArrayList<>(inputPaths));
            }
            configuration.setExcludes(excludeFiles);
            configuration.collectFilesRecursively(!nonRecursive);
            configuration.setInputFilePath(fileListPath);
            configuration.setIgnoreFilePath(excludeFileListPath);
            configuration.setInputUri(uri);
            if (relativizeRootPaths != null) {
                configuration.addRelativizeRoots(relativizeRootPaths);
            }
            configuration.setSourceEncoding(encoding);

            if (usesDeprecatedIgnoreListOption) {
                configuration.getReporter().warn("Option name --ignore-list is deprecated. Use --exclude-file-list instead.");
            }
        }


        protected void validate(CommandSpec spec) throws ParameterException {

            if ((inputPaths == null || inputPaths.isEmpty()) && uri == null && fileListPath == null) {
                throw new ParameterException(spec.commandLine(),
                        "Please provide a parameter for source root directory (--dir or -d), "
                        + "database URI (--uri or -u), or file list path (--file-list)");
            }

            if (relativizeRootPaths != null) {
                for (Path path : this.relativizeRootPaths) {
                    if (Files.isRegularFile(path)) {
                        throw new ParameterException(spec.commandLine(),
                                "Expected a directory path for option '--relativize-paths-with', found a file: " + path);
                    }
                }
            }
        }

    }

    @Option(names = "--no-fail-on-violation",
            description = "By default PMD exits with status 4 if violations or duplications are found. "
                    + "Disable this option with '--no-fail-on-violation' to exit with 0 instead. In any case a report with the found violations or duplications will be written.",
            defaultValue = "true", negatable = true)
    private boolean failOnViolation;

    @Option(names = "--no-fail-on-error",
            description = "By default PMD exits with status 5 if recoverable errors occurred (whether or not there are violations or duplications). "
                    + "Disable this option with '--no-fail-on-error' to exit with 0 instead. In any case, a report with the found violations or duplications will be written.",
            defaultValue = "true", negatable = true)
    private boolean failOnError;


    @Option(names = { "--report-file", "-r" },
            description = "Path to a file to which report output is written. "
                          + "The file is created if it does not exist. "
                          + "If this option is not specified, the report is rendered to standard output.")
    private Path reportFile;



>>>>>>> e457ddd6
    protected abstract C toConfiguration();

    protected abstract CliExitCode doExecute(C conf);


    @Override
    protected CliExitCode execute() {
        final C configuration = toConfiguration();
        return PmdRootLogger.executeInLoggingContext(configuration,
                                                     debug,
                                                     this::doExecute);
    }

    protected abstract FileCollectionOptions<C> getFileCollectionOptions();

    @Override
    protected void validate() throws ParameterException {
        super.validate();
        getFileCollectionOptions().validate(spec);
    }

    protected final void setCommonConfigProperties(C configuration) {
        SimpleMessageReporter reporter = new SimpleMessageReporter(LoggerFactory.getLogger(PmdCommand.class));
        // Setup CLI message reporter
        configuration.setReporter(reporter);

        getFileCollectionOptions().configureFilesToAnalyze(configuration);

<<<<<<< HEAD
        configuration.setThreads(threads);

=======
>>>>>>> e457ddd6
        // reporting logic
        configuration.setReportFile(reportFile);
        // configuration.setReportProperties(properties);
        configuration.setFailOnViolation(failOnViolation);
        configuration.setFailOnError(failOnError);

    }

}<|MERGE_RESOLUTION|>--- conflicted
+++ resolved
@@ -18,10 +18,6 @@
 import net.sourceforge.pmd.AbstractConfiguration;
 import net.sourceforge.pmd.cli.internal.CliExitCode;
 import net.sourceforge.pmd.cli.internal.PmdRootLogger;
-<<<<<<< HEAD
-import net.sourceforge.pmd.util.CollectionUtil;
-=======
->>>>>>> e457ddd6
 import net.sourceforge.pmd.util.log.internal.SimpleMessageReporter;
 
 import picocli.CommandLine;
@@ -34,7 +30,6 @@
 
     @CommandLine.Spec
     protected CommandSpec spec; // injected by PicoCli, needed for validations
-<<<<<<< HEAD
 
     protected static final String FILE_COLLECTION_OPTION_HEADER = "Input files specification";
 
@@ -58,15 +53,7 @@
         private URI uri;
 
 
-        boolean usesDeprecatedIgnoreOption = false;
         boolean usesDeprecatedIgnoreListOption = false;
-
-        @Option(names = "--ignore", arity = "1..*", description = "(DEPRECATED: use --exclude) Files to be excluded from the analysis")
-        @Deprecated
-        protected void setIgnoreSpecificPaths(List<Path> rootPaths) {
-            this.excludeFiles = CollectionUtil.makeUnmodifiableAndNonNull(rootPaths);
-            this.usesDeprecatedIgnoreOption = true;
-        }
 
         @Option(names = "--ignore-list",
                 description = "(DEPRECATED: use --exclude-file-list) Path to a file containing a list of files to exclude from the analysis, one path per line. "
@@ -140,9 +127,6 @@
             }
             configuration.setSourceEncoding(encoding);
 
-            if (usesDeprecatedIgnoreOption) {
-                configuration.getReporter().warn("Option name --ignore is deprecated. Use --exclude instead.");
-            }
             if (usesDeprecatedIgnoreListOption) {
                 configuration.getReporter().warn("Option name --ignore-list is deprecated. Use --exclude-file-list instead.");
             }
@@ -200,152 +184,6 @@
         this.threads = threads;
     }
 
-=======
-
-    protected static final String FILE_COLLECTION_OPTION_HEADER = "Input files specification";
-
-
-    protected static class FileCollectionOptions<C extends AbstractConfiguration> {
-
-        @Option(names = {"--encoding", "-e"}, description = "Specifies the character set encoding of the source code files",
-                defaultValue = "UTF-8")
-        private Charset encoding;
-
-
-        @Option(names = "--file-list",
-                description =
-                        "Path to a file containing a list of files to analyze, one path per line. "
-                        + "One of --dir, --file-list or --uri must be provided.")
-        private Path fileListPath;
-
-        @Option(names = {"--uri", "-u"},
-                description = "Database URI for sources. "
-                              + "One of --dir, --file-list or --uri must be provided.")
-        private URI uri;
-
-
-        boolean usesDeprecatedIgnoreListOption = false;
-
-        @Option(names = "--ignore-list",
-                description = "(DEPRECATED: use --exclude-file-list) Path to a file containing a list of files to exclude from the analysis, one path per line. "
-                              + "This option can be combined with --dir, --file-list and --uri.")
-        @Deprecated
-        protected void setExcludeFileList(Path path) {
-            this.excludeFileListPath = path;
-            this.usesDeprecatedIgnoreListOption = true;
-        }
-
-        @Option(names = "--exclude", arity = "1..*", description = "Files to be excluded from the analysis")
-        private List<Path> excludeFiles = new ArrayList<>();
-
-        @Option(names = "--exclude-file-list",
-                description = "Path to a file containing a list of files to exclude from the analysis, one path per line. "
-                              + "This option can be combined with --dir, --file-list and --uri.")
-        private Path excludeFileListPath;
-
-
-        @Option(names = {"--relativize-paths-with", "-z"}, description = "Path relative to which directories are rendered in the report. "
-                                                                         + "This option allows shortening directories in the report; "
-                                                                         + "without it, paths are rendered as mentioned in the source directory (option \"--dir\"). "
-                                                                         + "The option can be repeated, in which case the shortest relative path will be used. "
-                                                                         + "If the root path is mentioned (e.g. \"/\" or \"C:\\\"), then the paths will be rendered as absolute.",
-                arity = "1..*", split = ",")
-        private List<Path> relativizeRootPaths;
-
-        // see the setters #setInputPaths and setPositionalInputPaths for @Option and @Parameters annotations
-        // Note: can't use annotations on the fields here, as otherwise the complete list would be replaced
-        // rather than accumulated.
-        private Set<Path> inputPaths;
-
-        @Option(names = {"--dir", "-d"},
-                description = "Path to a source file, or directory containing source files to analyze. "
-                              + "Zip and Jar files are also supported, if they are specified directly "
-                              + "(archive files found while exploring a directory are not recursively expanded). "
-                              + "This option can be repeated, and multiple arguments can be provided to a single occurrence of the option. "
-                              + "One of --dir, --file-list or --uri must be provided.",
-                arity = "1..*", split = ",")
-        protected void setInputPaths(final List<Path> inputPaths) {
-            if (this.inputPaths == null) {
-                this.inputPaths = new LinkedHashSet<>(); // linked hashSet in order to maintain order
-            }
-
-            this.inputPaths.addAll(inputPaths);
-        }
-
-        @Option(names = "--non-recursive", description = "Don't scan subdirectiories when using the --d (-dir) option.")
-        private boolean nonRecursive;
-
-
-        @Parameters(arity = "*", description = "Path to a source file, or directory containing source files to analyze. "
-                                               + "Equivalent to using --dir.")
-        protected void setPositionalInputPaths(final List<Path> inputPaths) {
-            this.setInputPaths(inputPaths);
-        }
-
-
-        protected void configureFilesToAnalyze(C configuration) {
-            // Configure input paths
-            if (inputPaths != null) {
-                configuration.setInputPathList(new ArrayList<>(inputPaths));
-            }
-            configuration.setExcludes(excludeFiles);
-            configuration.collectFilesRecursively(!nonRecursive);
-            configuration.setInputFilePath(fileListPath);
-            configuration.setIgnoreFilePath(excludeFileListPath);
-            configuration.setInputUri(uri);
-            if (relativizeRootPaths != null) {
-                configuration.addRelativizeRoots(relativizeRootPaths);
-            }
-            configuration.setSourceEncoding(encoding);
-
-            if (usesDeprecatedIgnoreListOption) {
-                configuration.getReporter().warn("Option name --ignore-list is deprecated. Use --exclude-file-list instead.");
-            }
-        }
-
-
-        protected void validate(CommandSpec spec) throws ParameterException {
-
-            if ((inputPaths == null || inputPaths.isEmpty()) && uri == null && fileListPath == null) {
-                throw new ParameterException(spec.commandLine(),
-                        "Please provide a parameter for source root directory (--dir or -d), "
-                        + "database URI (--uri or -u), or file list path (--file-list)");
-            }
-
-            if (relativizeRootPaths != null) {
-                for (Path path : this.relativizeRootPaths) {
-                    if (Files.isRegularFile(path)) {
-                        throw new ParameterException(spec.commandLine(),
-                                "Expected a directory path for option '--relativize-paths-with', found a file: " + path);
-                    }
-                }
-            }
-        }
-
-    }
-
-    @Option(names = "--no-fail-on-violation",
-            description = "By default PMD exits with status 4 if violations or duplications are found. "
-                    + "Disable this option with '--no-fail-on-violation' to exit with 0 instead. In any case a report with the found violations or duplications will be written.",
-            defaultValue = "true", negatable = true)
-    private boolean failOnViolation;
-
-    @Option(names = "--no-fail-on-error",
-            description = "By default PMD exits with status 5 if recoverable errors occurred (whether or not there are violations or duplications). "
-                    + "Disable this option with '--no-fail-on-error' to exit with 0 instead. In any case, a report with the found violations or duplications will be written.",
-            defaultValue = "true", negatable = true)
-    private boolean failOnError;
-
-
-    @Option(names = { "--report-file", "-r" },
-            description = "Path to a file to which report output is written. "
-                          + "The file is created if it does not exist. "
-                          + "If this option is not specified, the report is rendered to standard output.")
-    private Path reportFile;
-
-
-
->>>>>>> e457ddd6
     protected abstract C toConfiguration();
 
     protected abstract CliExitCode doExecute(C conf);
@@ -374,11 +212,8 @@
 
         getFileCollectionOptions().configureFilesToAnalyze(configuration);
 
-<<<<<<< HEAD
         configuration.setThreads(threads);
 
-=======
->>>>>>> e457ddd6
         // reporting logic
         configuration.setReportFile(reportFile);
         // configuration.setReportProperties(properties);
