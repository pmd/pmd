--- conflicted
+++ resolved
@@ -18,10 +18,7 @@
 import net.sourceforge.pmd.AbstractConfiguration;
 import net.sourceforge.pmd.cli.internal.CliExitCode;
 import net.sourceforge.pmd.cli.internal.PmdRootLogger;
-<<<<<<< HEAD
-=======
 import net.sourceforge.pmd.util.CollectionUtil;
->>>>>>> 9119a20c
 import net.sourceforge.pmd.util.log.internal.SimpleMessageReporter;
 
 import picocli.CommandLine;
@@ -32,63 +29,11 @@
 
 public abstract class AbstractAnalysisPmdSubcommand<C extends AbstractConfiguration> extends AbstractPmdSubcommand {
 
-<<<<<<< HEAD
-    @Mixin
-    protected EncodingMixin encoding;
-
-    private int threads;
-
-    // see the setters #setInputPaths and setPositionalInputPaths for @Option and @Parameters annotations
-    // Note: can't use annotations on the fields here, as otherwise the complete list would be replaced
-    // rather than accumulated.
-    private Set<Path> inputPaths;
-
-
-
-    @Option(names = "--file-list",
-            description =
-                "Path to a file containing a list of files to analyze, one path per line. "
-                + "One of --dir, --file-list or --uri must be provided.")
-    private Path fileListPath;
-    
-    @Option(names = { "--uri", "-u" },
-            description = "Database URI for sources. "
-                          + "One of --dir, --file-list or --uri must be provided.")
-    private URI uri;
-
-    @Option(names = "--ignore-list",
-            description = "Path to a file containing a list of files to exclude from the analysis, one path per line. "
-                          + "This option can be combined with --dir, --file-list and --uri.")
-    private Path ignoreListPath;
-
-
-    @Option(names = "--no-fail-on-violation",
-            description = "By default PMD exits with status 4 if violations or duplications are found. "
-                    + "Disable this option with '--no-fail-on-violation' to exit with 0 instead. In any case a report with the found violations or duplications will be written.",
-            defaultValue = "true", negatable = true)
-    private boolean failOnViolation;
-
-    @Option(names = "--no-fail-on-error",
-            description = "By default PMD exits with status 5 if recoverable errors occurred (whether or not there are violations or duplications). "
-                    + "Disable this option with '--no-fail-on-error' to exit with 0 instead. In any case, a report with the found violations or duplications will be written.",
-            defaultValue = "true", negatable = true)
-    private boolean failOnError;
-
-
-    @Option(names = { "--report-file", "-r" },
-            description = "Path to a file to which report output is written. "
-                          + "The file is created if it does not exist. "
-                          + "If this option is not specified, the report is rendered to standard output.")
-    private Path reportFile;
-
-    private List<Path> relativizeRootPaths;
-=======
     @CommandLine.Spec
     protected CommandSpec spec; // injected by PicoCli, needed for validations
 
     protected static final String FILE_COLLECTION_OPTION_HEADER = "Input files specification";
 
->>>>>>> 9119a20c
 
     protected static class FileCollectionOptions<C extends AbstractConfiguration> {
 
@@ -220,7 +165,26 @@
 
     }
 
-<<<<<<< HEAD
+    @Option(names = "--no-fail-on-violation",
+            description = "By default PMD exits with status 4 if violations or duplications are found. "
+                    + "Disable this option with '--no-fail-on-violation' to exit with 0 instead. In any case a report with the found violations or duplications will be written.",
+            defaultValue = "true", negatable = true)
+    private boolean failOnViolation;
+
+    @Option(names = "--no-fail-on-error",
+            description = "By default PMD exits with status 5 if recoverable errors occurred (whether or not there are violations or duplications). "
+                    + "Disable this option with '--no-fail-on-error' to exit with 0 instead. In any case, a report with the found violations or duplications will be written.",
+            defaultValue = "true", negatable = true)
+    private boolean failOnError;
+
+
+    @Option(names = { "--report-file", "-r" },
+            description = "Path to a file to which report output is written. "
+                          + "The file is created if it does not exist. "
+                          + "If this option is not specified, the report is rendered to standard output.")
+    private Path reportFile;
+
+
     @Option(names = { "--threads", "-t" }, description = "Sets the number of threads used by PMD.",
         defaultValue = "1")
     public void setThreads(final int threads) {
@@ -230,28 +194,6 @@
 
         this.threads = threads;
     }
-=======
-    @Option(names = "--no-fail-on-violation",
-            description = "By default PMD exits with status 4 if violations or duplications are found. "
-                    + "Disable this option with '--no-fail-on-violation' to exit with 0 instead. In any case a report with the found violations or duplications will be written.",
-            defaultValue = "true", negatable = true)
-    private boolean failOnViolation;
-
-    @Option(names = "--no-fail-on-error",
-            description = "By default PMD exits with status 5 if recoverable errors occurred (whether or not there are violations or duplications). "
-                    + "Disable this option with '--no-fail-on-error' to exit with 0 instead. In any case, a report with the found violations or duplications will be written.",
-            defaultValue = "true", negatable = true)
-    private boolean failOnError;
-
-
-    @Option(names = { "--report-file", "-r" },
-            description = "Path to a file to which report output is written. "
-                          + "The file is created if it does not exist. "
-                          + "If this option is not specified, the report is rendered to standard output.")
-    private Path reportFile;
-
-
->>>>>>> 9119a20c
 
     protected abstract C toConfiguration();
 
@@ -266,27 +208,6 @@
                                                      this::doExecute);
     }
 
-<<<<<<< HEAD
-    protected final void setCommonConfigProperties(C configuration) {
-        if (inputPaths != null) {
-            configuration.setInputPathList(new ArrayList<>(inputPaths));
-        }
-        configuration.setInputFilePath(fileListPath);
-        configuration.setIgnoreFilePath(ignoreListPath);
-        configuration.setInputUri(uri);
-        configuration.setSourceEncoding(encoding.getEncoding());
-        configuration.setReportFile(reportFile);
-        // configuration.setReportProperties(properties);
-        if (relativizeRootPaths != null) {
-            configuration.addRelativizeRoots(relativizeRootPaths);
-        }
-        configuration.setThreads(threads);
-        configuration.setFailOnViolation(failOnViolation);
-        configuration.setFailOnError(failOnError);
-
-        // Setup CLI message reporter
-        configuration.setReporter(new SimpleMessageReporter(LoggerFactory.getLogger(PmdCommand.class)));
-=======
     protected abstract FileCollectionOptions<C> getFileCollectionOptions();
 
     @Override
@@ -301,6 +222,8 @@
         configuration.setReporter(reporter);
 
         getFileCollectionOptions().configureFilesToAnalyze(configuration);
+
+        configuration.setThreads(threads);
 
         // reporting logic
         configuration.setReportFile(reportFile);
@@ -308,7 +231,6 @@
         configuration.setFailOnViolation(failOnViolation);
         configuration.setFailOnError(failOnError);
 
->>>>>>> 9119a20c
     }
 
 }