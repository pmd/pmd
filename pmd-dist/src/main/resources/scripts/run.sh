#!/bin/bash

usage() {
    echo "Usage:"
    echo "    $(basename "$0") <application-name> [-h|-v] ..."
    echo ""
    echo "application-name: valid options are: $(valid_app_options)"
    echo "-h print this help"
    echo "-v display PMD's version"
}

valid_app_options () {
<<<<<<< HEAD
    echo "pmd, cpd, cpdgui, designer, ast-dump"
=======
    echo "pmd, cpd, cpd-gui, designer, bgastviewer, designerold, ast-dump"
>>>>>>> 384dec42
}

is_cygwin() {
    case "$(uname)" in
        CYGWIN*|MINGW*)
            readonly cygwin=true
            ;;
    esac
    # OS specific support.  $var _must_ be set to either true or false.
    if [ -z ${cygwin} ] ; then
        readonly cygwin=false
    fi
}

cygwin_paths() {
    # For Cygwin, switch paths to Windows format before running java
    if ${cygwin} ; then
        [ -n "${JAVA_HOME}" ] && JAVA_HOME=$(cygpath --windows "${JAVA_HOME}")
        [ -n "${JAVAFX_HOME}" ] && JAVAFX_HOME=$(cygpath --windows "${JAVAFX_HOME}")
        [ -n "${DIRECTORY}" ] && DIRECTORY=$(cygpath --windows "${DIRECTORY}")
        classpath=$(cygpath --path --windows "${classpath}")
    fi
}

convert_cygwin_vars() {
    # If cygwin, convert to Unix form before manipulating
    if ${cygwin} ; then
        [ -n "${JAVA_HOME}" ] && JAVA_HOME=$(cygpath --unix "${JAVA_HOME}")
        [ -n "${JAVAFX_HOME}" ] && JAVAFX_HOME=$(cygpath --unix "${JAVAFX_HOME}")
        [ -n "${CLASSPATH}" ] && CLASSPATH=$(cygpath --path --unix "${CLASSPATH}")
    fi
}

java_heapsize_settings() {
    local heapsize=${HEAPSIZE}
    case "${heapsize}" in
        [1-9]*[mgMG])
            readonly HEAPSIZE="-Xmx${heapsize}"
            ;;
        '')
            ;;
        *)
            echo "HEAPSIZE '${HEAPSIZE}' unknown (try: 1024m)"
            exit 1
    esac
}


set_lib_dir() {
  if [ -z "${LIB_DIR}" ]; then
    # Allow for symlinks to this script
    if [ -L "$0" ]; then
      local script_real_loc=$(readlink "$0")
    else
      local script_real_loc=$0
    fi
    local script_dir=$(dirname "${script_real_loc}")

    pushd "${script_dir}/../lib" >/dev/null
    readonly LIB_DIR=$(pwd -P)
    popd >/dev/null
  fi
}

check_lib_dir() {
  if [ ! -e "${LIB_DIR}" ]; then
    echo "The jar directory [${LIB_DIR}] does not exist"
  fi
}

set_conf_dir() {
  if [ -z ${CONF_DIR} ]; then
    # Allow for symlinks to this script
    if [ -L $0 ]; then
      local script_real_loc=$(readlink "$0")
    else
      local script_real_loc=$0
    fi
    local script_dir=$(dirname "${script_real_loc}")

    pushd "${script_dir}/../conf" >/dev/null
    readonly CONF_DIR=$(pwd -P)
    popd >/dev/null
  fi
}

check_conf_dir() {
  if [ ! -e "${CONF_DIR}" ]; then
    echo "The configuration directory [${CONF_DIR}] does not exist"
  fi
}

function script_exit() {
    echo "$1" >&2
    exit 1
}

determine_java_version() {
    local full_ver=$(java -version 2>&1)
    # java_ver is eg "80" for java 1.8, "90" for java 9.0, "100" for java 10.0.x
    readonly java_ver=$(echo "$full_ver" | sed -n '{
        # replace early access versions, e.g. 11-ea with 11.0.0
        s/-ea/.0.0/
        # replace versions such as 10 with 10.0.0
        s/version "\([0-9]\{1,\}\)"/version "\1.0.0"/
        # replace old java versions 1.x.* (java 1.7, java 1.8) with x.*
        s/version "1\.\(.*\)"/version "\1"/
        # extract the major and minor parts of the version
        s/^.* version "\([0-9]\{1,\}\)\.\([0-9]\{1,\}\).*".*$/\1\2/p
    }')
    # java_vendor is either java (oracle) or openjdk
    readonly java_vendor=$(echo "$full_ver" | sed -n -e 's/^\(.*\) version .*$/\1/p')
}

jre_specific_vm_options() {
  if [ "${APPNAME}" = "designer" ]
  then
    options=""

    if [ "$java_ver" -ge 80 ] && [ "$java_ver" -lt 90 ]
    then
      # no options needed for java8.
      options=""
    elif [ "$java_ver" -ge 90 ] && [ "$java_ver" -lt 110 ] && [ "$java_vendor" = "java" ]
    then
      # java9 and java10 from oracle contain javafx as a module
      # open internal module of javafx to reflection (for our TreeViewWrapper)
      options="--add-opens javafx.controls/javafx.scene.control.skin=ALL-UNNAMED"
      # The rest here is for RichtextFX
      options+=" --add-opens javafx.graphics/javafx.scene.text=ALL-UNNAMED"
      options+=" --add-opens javafx.graphics/com.sun.javafx.scene.text=ALL-UNNAMED"
      options+=" --add-opens javafx.graphics/com.sun.javafx.text=ALL-UNNAMED"
      options+=" --add-opens javafx.graphics/com.sun.javafx.geom=ALL-UNNAMED"
      # Warn of remaining illegal accesses
      options+=" --illegal-access=warn"
    elif [ "$java_vendor" = "openjdk" ] || ( [ "$java_vendor" = "java" ] && [ "$java_ver" -ge 110 ] )
    then
      # openjdk and java11 from oracle onwards do not contain javafx directly
      # there are no extra options either - javafx will be added to the classpath without modules
      options=""
    fi

    echo $options
  else
    echo ""
  fi
}

function add_pmd_classpath() {
    if [ -n "$classpath" ]; then
        classpath="$classpath:${CONF_DIR}:${LIB_DIR}/*"
    else
        classpath="${CONF_DIR}:${LIB_DIR}/*"
    fi
}

function add_openjfx_classpath() {
  if [ "${APPNAME}" = "designer" ]
  then
    if [ "$java_vendor" = "openjdk" ] && [ "$java_ver" -lt 100 ]
    then
      script_exit "For openjfx at least java 10 is required"
    elif [ "$java_vendor" = "openjdk" ] || ( [ "$java_vendor" = "java" ] && [ "$java_ver" -ge 110 ] )
    then
      # openjfx is required for openjdk builds and oracle java 11 or later
      if [ -z "${JAVAFX_HOME}" ]
      then
        script_exit "The environment variable JAVAFX_HOME is missing."
      else
        # The wildcard will include only jar files, but we need to access also
        # property files such as javafx.properties that lay bare in the dir
        if [ -n "$classpath" ]; then
          classpath="$classpath:${JAVAFX_HOME}/lib/*:${JAVAFX_HOME}/lib/"
        else
          classpath="${JAVAFX_HOME}/lib/*:${JAVAFX_HOME}/lib/"
        fi
      fi
    fi
  fi
}

readonly APPNAME="${1}"
if [ -z "${APPNAME}" ]; then
    usage
    exit 1
fi
shift

case "${APPNAME}" in
  "pmd")
    readonly CLASSNAME="net.sourceforge.pmd.PMD"
    ;;
  "cpd")
    readonly CLASSNAME="net.sourceforge.pmd.cpd.CPD"
    ;;
  "designer")
    readonly CLASSNAME="net.sourceforge.pmd.util.fxdesigner.DesignerStarter"
    ;;
<<<<<<< HEAD
=======
  "designerold")
    echo "'designerold' is deprecated and will be removed in PMD 7.0.0, try the new 'designer' instead."
    readonly CLASSNAME="net.sourceforge.pmd.util.designer.Designer"
    ;;
  "bgastviewer")
    echo "'bgastviewer' is deprecated and will be removed in PMD 7.0.0, try the new 'designer' instead."
    readonly CLASSNAME="net.sourceforge.pmd.util.viewer.Viewer"
    ;;
>>>>>>> 384dec42
  "cpdgui")
    echo "'cpdgui' is deprecated and will be removed in PMD 7.0.0, use 'cpd-gui' instead."
    readonly CLASSNAME="net.sourceforge.pmd.cpd.GUI"
    ;;
  "cpd-gui")
    readonly CLASSNAME="net.sourceforge.pmd.cpd.GUI"
    ;;
  "ast-dump")
    readonly CLASSNAME="net.sourceforge.pmd.util.treeexport.TreeExportCli"
    ;;
  *)
    echo "${APPNAME} is NOT a valid application name, valid options are: $(valid_app_options)"
    ;;
esac

is_cygwin

set_lib_dir
check_lib_dir
set_conf_dir
check_conf_dir

convert_cygwin_vars

classpath=$CLASSPATH

add_pmd_classpath
determine_java_version
add_openjfx_classpath

cygwin_paths

java_heapsize_settings

java ${HEAPSIZE} ${PMD_JAVA_OPTS} $(jre_specific_vm_options) -cp "${classpath}" "${CLASSNAME}" "$@"<|MERGE_RESOLUTION|>--- conflicted
+++ resolved
@@ -10,11 +10,7 @@
 }
 
 valid_app_options () {
-<<<<<<< HEAD
-    echo "pmd, cpd, cpdgui, designer, ast-dump"
-=======
-    echo "pmd, cpd, cpd-gui, designer, bgastviewer, designerold, ast-dump"
->>>>>>> 384dec42
+    echo "pmd, cpd, cpd-gui, designer, ast-dump"
 }
 
 is_cygwin() {
@@ -213,17 +209,6 @@
   "designer")
     readonly CLASSNAME="net.sourceforge.pmd.util.fxdesigner.DesignerStarter"
     ;;
-<<<<<<< HEAD
-=======
-  "designerold")
-    echo "'designerold' is deprecated and will be removed in PMD 7.0.0, try the new 'designer' instead."
-    readonly CLASSNAME="net.sourceforge.pmd.util.designer.Designer"
-    ;;
-  "bgastviewer")
-    echo "'bgastviewer' is deprecated and will be removed in PMD 7.0.0, try the new 'designer' instead."
-    readonly CLASSNAME="net.sourceforge.pmd.util.viewer.Viewer"
-    ;;
->>>>>>> 384dec42
   "cpdgui")
     echo "'cpdgui' is deprecated and will be removed in PMD 7.0.0, use 'cpd-gui' instead."
     readonly CLASSNAME="net.sourceforge.pmd.cpd.GUI"
