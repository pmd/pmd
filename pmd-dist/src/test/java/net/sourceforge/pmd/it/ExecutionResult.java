/**
 * BSD-style license; for more info see http://pmd.sourceforge.net/license.html
 */

package net.sourceforge.pmd.it;

import static org.hamcrest.MatcherAssert.assertThat;
import static org.hamcrest.Matchers.containsString;
import static org.hamcrest.Matchers.not;
import static org.junit.jupiter.api.Assertions.assertEquals;

<<<<<<< HEAD
=======
import org.hamcrest.Matcher;

>>>>>>> f2f83576
/**
 * Collects the result of a command execution in order to verify it.
 *
 * @author Andreas Dangel
 */
public class ExecutionResult {
    private final int exitCode;
    private final String output;
    private final String errorOutput;
    private final String report;

    ExecutionResult(int theExitCode, String theOutput, String theErrorOutput, String theReport) {
        this.exitCode = theExitCode;
        this.output = theOutput;
        this.errorOutput = theErrorOutput;
        this.report = theReport;
    }

    @Override
    public String toString() {
        return "ExecutionResult:\n"
            + " exit code: " + exitCode + "\n"
            + " output:\n" + output + "\n"
            + " errorOutput:\n" + errorOutput + "\n"
            + " report:\n" + report + "\n";
    }

    public ExecutionResult assertExitCode(int expectedExitCode) {
        assertEquals(expectedExitCode, exitCode, "Command exited with wrong code.\nComplete result:\n\n" + this);
        return this;
    }

    public ExecutionResult assertReport(Matcher<String> reportMatcher) {
        assertThat("Report", report, reportMatcher);
        return this;
    }

    public ExecutionResult assertStdErr(Matcher<String> matcher) {
        assertThat("Standard error", errorOutput, matcher);
        return this;
    }

    public ExecutionResult assertStdOut(Matcher<String> matcher) {
        assertThat("Standard output", output, matcher);
        return this;
    }

    /**
     * Asserts that the given error message is not in the error output.
     *
     * @param errorMessage the error message to search for
     */
    public void assertNoError(String errorMessage) {
        assertStdErr(not(containsString(errorMessage)));
    }

    /**
     * Asserts that the given error message is not in the report.
     * @param errorMessage the error message to search for
     */
    public void assertNoErrorInReport(String errorMessage) {
        assertReport(not(containsString(errorMessage)));
    }

    public void assertErrorOutputContains(String message) {
        assertStdErr(containsString(message));
    }
    
    public void assertIdenticalResults(ExecutionResult other) {
        // Notice we don't check for error output, as log messages may differ due to cache
        assertEquals(exitCode, other.exitCode, "Exit codes differ");
        assertEquals(output, other.output, "Outputs differ");
        assertEquals(report, other.report, "Reports differ");
    }

    static class Builder {
        private int exitCode;
        private String output;
        private String errorOutput;
        private String report;

        Builder withExitCode(int exitCode) {
            this.exitCode = exitCode;
            return this;
        }

        Builder withOutput(String output) {
            this.output = output;
            return this;
        }

        Builder withErrorOutput(String errorOutput) {
            this.errorOutput = errorOutput;
            return this;
        }

        Builder withReport(String report) {
            this.report = report;
            return this;
        }

        ExecutionResult build() {
            return new ExecutionResult(exitCode, output, errorOutput, report);
        }
    }
}<|MERGE_RESOLUTION|>--- conflicted
+++ resolved
@@ -9,11 +9,8 @@
 import static org.hamcrest.Matchers.not;
 import static org.junit.jupiter.api.Assertions.assertEquals;
 
-<<<<<<< HEAD
-=======
 import org.hamcrest.Matcher;
 
->>>>>>> f2f83576
 /**
  * Collects the result of a command execution in order to verify it.
  *
@@ -81,7 +78,7 @@
     public void assertErrorOutputContains(String message) {
         assertStdErr(containsString(message));
     }
-    
+
     public void assertIdenticalResults(ExecutionResult other) {
         // Notice we don't check for error output, as log messages may differ due to cache
         assertEquals(exitCode, other.exitCode, "Exit codes differ");
