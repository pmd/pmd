--- conflicted
+++ resolved
@@ -33,13 +33,8 @@
         "fortran", "gherkin", "go", "groovy", "html", "java", "jsp",
         "julia",
         "kotlin", "lua", "matlab", "modelica", "objectivec", "perl",
-<<<<<<< HEAD
         "php", "plsql", "pom", "python", "ruby", "scala", "swift", "ts",
-        "tsql", "vf", "vm", "wsdl", "xml", "xsl"
-=======
-        "php", "plsql", "python", "ruby", "scala", "swift", "tsql",
-        "typescript", "vf", "xml"
->>>>>>> 090ffa1a
+        "tsql", "typescript", "vf", "vm", "wsdl", "xml", "xsl"
     );
 
     private static final List<String> SUPPORTED_LANGUAGES_PMD = listOf(
