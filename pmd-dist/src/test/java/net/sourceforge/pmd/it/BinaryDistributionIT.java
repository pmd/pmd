/**
 * BSD-style license; for more info see http://pmd.sourceforge.net/license.html
 */

package net.sourceforge.pmd.it;

import static org.junit.Assert.assertTrue;
import static org.junit.Assert.fail;

import java.io.File;
import java.io.IOException;
import java.util.Enumeration;
import java.util.HashSet;
import java.util.Set;
import java.util.zip.ZipEntry;
import java.util.zip.ZipFile;

import org.junit.Test;

import net.sourceforge.pmd.PMDVersion;

public class BinaryDistributionIT extends AbstractBinaryDistributionTest {

    @Test
    public void testFileExistence() {
        assertTrue(getBinaryDistribution().exists());
    }

    private Set<String> getExpectedFileNames() {
        Set<String> result = new HashSet<>();
        String basedir = "pmd-bin-" + PMDVersion.VERSION + "/";
        result.add(basedir);
        result.add(basedir + "LICENSE");
        result.add(basedir + "bin/run.sh");
        result.add(basedir + "bin/pmd.bat");
        result.add(basedir + "bin/cpd.bat");
        result.add(basedir + "lib/pmd-core-" + PMDVersion.VERSION + ".jar");
        result.add(basedir + "lib/pmd-java-" + PMDVersion.VERSION + ".jar");
        return result;
    }

    @Test
    public void testZipFileContent() throws IOException {
        Set<String> expectedFileNames = getExpectedFileNames();

        ZipFile zip = new ZipFile(getBinaryDistribution());

        Enumeration<? extends ZipEntry> entries = zip.entries();
        while (entries.hasMoreElements()) {
            ZipEntry entry = entries.nextElement();
            expectedFileNames.remove(entry.getName());
        }

        zip.close();

        if (!expectedFileNames.isEmpty()) {
            fail("Missing files in archive: " + expectedFileNames);
        }
    }

    @Test
    public void runPMD() throws Exception {
        String srcDir = new File(".", "src/test/resources/sample-source/java/").getAbsolutePath();

        ExecutionResult result;

        result = PMDExecutor.runPMD(tempDir, "-h");
<<<<<<< HEAD
        result.assertExecutionResult(0, "apex, ecmascript, java, jsp, plsql, pom, scala, swift, vf, vm, wsdl, xml, xsl");
=======
        // note: the language "text" is provided by pmd-designer
        result.assertExecutionResult(0, "apex, ecmascript, java, jsp, plsql, pom, scala, text, vf, vm, wsdl, xml, xsl");
>>>>>>> 8e745acf

        result = PMDExecutor.runPMDRules(tempDir, srcDir, "src/test/resources/rulesets/sample-ruleset.xml");
        result.assertExecutionResult(4, "", "JumbledIncrementer.java:8:");

        result = PMDExecutor.runPMDRules(tempDir, srcDir, "rulesets/java/quickstart.xml");
        result.assertExecutionResult(4, "");
    }

    @Test
    public void runCPD() throws Exception {
        String srcDir = new File(".", "src/test/resources/sample-source-cpd/").getAbsolutePath();

        ExecutionResult result;

        result = CpdExecutor.runCpd(tempDir, "-h");
        result.assertExecutionResult(0, "Supported languages: [apex, cpp, cs, dart, ecmascript, fortran, go, groovy, java, jsp, kotlin, lua, matlab, objectivec, perl, php, plsql, python, ruby, scala, swift, vf]");

        result = CpdExecutor.runCpd(tempDir, "--minimum-tokens", "10", "--format", "text", "--files", srcDir);
        result.assertExecutionResult(4, "Found a 10 line (55 tokens) duplication in the following files:");
        result.assertExecutionResult(4, "Class1.java");
        result.assertExecutionResult(4, "Class2.java");

        result = CpdExecutor.runCpd(tempDir, "--minimum-tokens", "1000", "--format", "text", "--files", srcDir);
        result.assertExecutionResult(0, "");
    }
}<|MERGE_RESOLUTION|>--- conflicted
+++ resolved
@@ -65,12 +65,9 @@
         ExecutionResult result;
 
         result = PMDExecutor.runPMD(tempDir, "-h");
-<<<<<<< HEAD
-        result.assertExecutionResult(0, "apex, ecmascript, java, jsp, plsql, pom, scala, swift, vf, vm, wsdl, xml, xsl");
-=======
+
         // note: the language "text" is provided by pmd-designer
-        result.assertExecutionResult(0, "apex, ecmascript, java, jsp, plsql, pom, scala, text, vf, vm, wsdl, xml, xsl");
->>>>>>> 8e745acf
+        result.assertExecutionResult(0, "apex, ecmascript, java, jsp, plsql, pom, scala, swift, text, vf, vm, wsdl, xml, xsl");
 
         result = PMDExecutor.runPMDRules(tempDir, srcDir, "src/test/resources/rulesets/sample-ruleset.xml");
         result.assertExecutionResult(4, "", "JumbledIncrementer.java:8:");
