/**
 * BSD-style license; for more info see http://pmd.sourceforge.net/license.html
 */

package net.sourceforge.pmd.it;

import static org.junit.Assert.assertTrue;
import static org.junit.Assert.fail;

import java.io.File;
import java.io.IOException;
import java.nio.file.Files;
import java.nio.file.Path;
import java.util.Enumeration;
import java.util.HashSet;
import java.util.Set;
import java.util.zip.ZipEntry;
import java.util.zip.ZipFile;

import org.apache.commons.io.FileUtils;
import org.junit.AfterClass;
import org.junit.BeforeClass;
import org.junit.Test;

import net.sourceforge.pmd.PMDVersion;

public class BinaryDistributionIT {

    private static File getBinaryDistribution() {
        return new File(".", "target/pmd-bin-" + PMDVersion.VERSION + ".zip");
    }

    /**
     * The temporary directory, to which the binary distribution will be extracted.
     * It will be deleted again after the test.
     */
    private static Path tempDir;

    @BeforeClass
    public static void setupTempDirectory() throws Exception {
        tempDir = Files.createTempDirectory("pmd-it-test-");
        if (getBinaryDistribution().exists()) {
            ZipFileExtractor.extractZipFile(getBinaryDistribution().toPath(), tempDir);
        }
    }

    @AfterClass
    public static void cleanupTempDirectory() throws IOException {
        if (tempDir != null && tempDir.toFile().exists()) {
            FileUtils.forceDelete(tempDir.toFile());
        }
    }

    @Test
    public void testFileExistence() {
        assertTrue(getBinaryDistribution().exists());
    }

    private Set<String> getExpectedFileNames() {
        Set<String> result = new HashSet<>();
        String basedir = "pmd-bin-" + PMDVersion.VERSION + "/";
        result.add(basedir);
        result.add(basedir + "LICENSE");
        result.add(basedir + "bin/run.sh");
        result.add(basedir + "bin/pmd.bat");
        result.add(basedir + "bin/cpd.bat");
        result.add(basedir + "lib/pmd-core-" + PMDVersion.VERSION + ".jar");
        result.add(basedir + "lib/pmd-java-" + PMDVersion.VERSION + ".jar");
        return result;
    }

    @Test
    public void testZipFileContent() throws IOException {
        Set<String> expectedFileNames = getExpectedFileNames();

        ZipFile zip = new ZipFile(getBinaryDistribution());

        Enumeration<? extends ZipEntry> entries = zip.entries();
        while (entries.hasMoreElements()) {
            ZipEntry entry = entries.nextElement();
            expectedFileNames.remove(entry.getName());
        }

        zip.close();

        if (!expectedFileNames.isEmpty()) {
            fail("Missing files in archive: " + expectedFileNames);
        }
    }

    @Test
    public void runPMD() throws Exception {
        String srcDir = new File(".", "src/test/resources/sample-source/").getAbsolutePath();

        ExecutionResult result;

        result = PMDExecutor.runPMD(tempDir, "-h");
<<<<<<< HEAD
        result.assertExecutionResult(1, "apex, ecmascript, java, jsp, plsql, pom, swift, vf, vm, wsdl, xml, xsl");
=======
        result.assertExecutionResult(0, "apex, ecmascript, java, jsp, plsql, pom, vf, vm, wsdl, xml, xsl");
>>>>>>> 7c970991

        result = PMDExecutor.runPMDRules(tempDir, srcDir, "src/test/resources/rulesets/sample-ruleset.xml");
        result.assertExecutionResult(4, "JumbledIncrementer.java:8:");

        result = PMDExecutor.runPMDRules(tempDir, srcDir, "rulesets/java/quickstart.xml");
        result.assertExecutionResult(4, "");
    }

    @Test
    public void runCPD() throws Exception {
        String srcDir = new File(".", "src/test/resources/sample-source-cpd/").getAbsolutePath();

        ExecutionResult result;

        result = CpdExecutor.runCpd(tempDir, "-h");
        result.assertExecutionResult(0, "Supported languages: [apex, cpp, cs, dart, ecmascript, fortran, go, groovy, java, jsp, kotlin, lua, matlab, objectivec, perl, php, plsql, python, ruby, scala, swift, vf]");

        result = CpdExecutor.runCpd(tempDir, "--minimum-tokens", "10", "--format", "text", "--files", srcDir);
        result.assertExecutionResult(4, "Found a 10 line (55 tokens) duplication in the following files:");
        result.assertExecutionResult(4, "Class1.java");
        result.assertExecutionResult(4, "Class2.java");

        result = CpdExecutor.runCpd(tempDir, "--minimum-tokens", "1000", "--format", "text", "--files", srcDir);
        result.assertExecutionResult(0, "");
    }
}<|MERGE_RESOLUTION|>--- conflicted
+++ resolved
@@ -95,11 +95,7 @@
         ExecutionResult result;
 
         result = PMDExecutor.runPMD(tempDir, "-h");
-<<<<<<< HEAD
-        result.assertExecutionResult(1, "apex, ecmascript, java, jsp, plsql, pom, swift, vf, vm, wsdl, xml, xsl");
-=======
-        result.assertExecutionResult(0, "apex, ecmascript, java, jsp, plsql, pom, vf, vm, wsdl, xml, xsl");
->>>>>>> 7c970991
+        result.assertExecutionResult(0, "apex, ecmascript, java, jsp, plsql, pom, swift, vf, vm, wsdl, xml, xsl");
 
         result = PMDExecutor.runPMDRules(tempDir, srcDir, "src/test/resources/rulesets/sample-ruleset.xml");
         result.assertExecutionResult(4, "JumbledIncrementer.java:8:");
