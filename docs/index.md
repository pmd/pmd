--- conflicted
+++ resolved
@@ -26,11 +26,7 @@
 
 **PMD** is a static source code analyzer. It finds common programming flaws like
 unused variables, empty catch blocks, unnecessary object creation, and
-<<<<<<< HEAD
 so forth. It's mainly concerned with **Java and Apex**, but **supports 14 other
-=======
-so forth. It's mainly concerned with **Java and Apex**, but **supports 12 other
->>>>>>> 0b86bf12
 languages**.
 
 PMD features many **built-in checks** (in PMD lingo, *rules*), which are documented
