body {
    font-size: 15px;
}
@media (max-width: 1349px) {
    /* Small screen, inline TOC*/
    .container-toc-wrapper {
        display: block;
    }

    div.toc-col {
        display: none;
    }

    div#toc {
        margin-top: 15px;
        margin-left: 0px;
        margin-right: 0px;
    }

    .container {
        margin-left: auto;
        margin-right: auto;
    }
}

@media (min-width: 1350px) {
    /* Medium screens, keep sticky TOC but remove justify-content*/
    div#toc {
        margin-top: 60px;
        margin-left: -15px;
        margin-right: 15px;
        height: 80%;
        overflow: auto;
    }
    .container {
        margin-left: 15px;
        margin-right: 15px;
        width: 75%;
    }

    .container-toc-wrapper {
        display: flex;
        flex-wrap: wrap;
        margin-left: auto;
        margin-right: auto;
    }
}
@media (min-width: 1600px) {
    /* Sticky TOC functionality */
    div#toc {
        margin-top: 60px;
        margin-left: -15px;
        margin-right: 15px;
        height: 80%;
        overflow: auto;
    }
    .container {
        margin-left: 15px;
        margin-right: 15px;
        width: 75%;
    }

    .container-toc-wrapper {
        display: flex;
        flex-wrap: wrap;
        justify-content: center;
        margin-left: auto;
        margin-right: auto;
    }
}

.bs-callout {
    padding: 20px;
    margin: 20px 0;
    border: 1px solid #eee;
    border-left-width: 5px;
    border-radius: 3px;
}
.bs-callout h4 {
    margin-top: 0;
    margin-bottom: 5px;
}
.bs-callout p:last-child {
    margin-bottom: 0;
}
.bs-callout code {
    border-radius: 3px;
}
.bs-callout + .bs-callout {
    margin-top: -5px;
}
.bs-callout-default {
    border-left-color: #777;
}
.bs-callout-default h4 {
    color: #777;
}
.bs-callout-primary {
    border-left-color: #428bca;
}
.bs-callout-primary h4 {
    color: #428bca;
}
.bs-callout-success {
    border-left-color: #5cb85c;
}
.bs-callout-success h4 {
    color: #5cb85c;
}
.bs-callout-danger {
    border-left-color: #d9534f;
}
.bs-callout-danger h4 {
    color: #d9534f;
}
.bs-callout-warning {
    border-left-color: #f0ad4e;
}
.bs-callout-warning h4 {
    color: #f0ad4e;
}
.bs-callout-info {
    border-left-color: #5bc0de;
}
.bs-callout-info h4 {
    color: #5bc0de;
}

.gi-2x {
    font-size: 2em;
}
.gi-3x {
    font-size: 3em;
}
.gi-4x {
    font-size: 4em;
}
.gi-5x {
    font-size: 5em;
}

.breadcrumb > .active {
    color: #777 !important;
}

/* make room for the nav bar */
h1[id],
h2[id],
h3[id],
h4[id],
h5[id],
h6[id],
dt[id] {
    padding-top: 20px;
    margin-top: 0px;
}

body h1 {
    margin-top: 40px;
}

.post-content img {
    margin: 12px 0px 3px 0px;
    width: auto;
    height: auto;
    max-width: 100%;
    max-height: 100%;
}

.post-content ol li,
.post-content ul li {
    margin: 10px 0px;
}

.pageSummary {
    font-size: 13px;
    display: block;
    margin-bottom: 15px;
    padding-left: 20px;
}

.post-summary {
    margin-bottom: 12px;
}

.bs-example {
    margin: 20px;
}

.breadcrumb li {
    color: gray;
}

table {
    background-color: transparent;
}
caption {
    padding-top: 8px;
    padding-bottom: 8px;
    color: #777;
    text-align: left;
}
th {
    text-align: left;
}
table {
    max-width: 90%;
    margin-bottom: 20px;
    border: 1px solid #dedede;
}

table > thead > tr > th,
table > tbody > tr > th,
table > tfoot > tr > th,
table > thead > tr > td,
table > tbody > tr > td,
table > tfoot > tr > td {
    padding: 8px;
    line-height: 1.42857143;
    vertical-align: top;
    border-top: 1px solid #ddd;
}
table > thead > tr > th {
    vertical-align: bottom;
    border-bottom: 2px solid #ddd;
    text-transform: none;
    background-color: #777;
    color: white;
    text-align: left;
}
table > caption + thead > tr:first-child > th,
table > colgroup + thead > tr:first-child > th,
table > thead:first-child > tr:first-child > th,
table > caption + thead > tr:first-child > td,
table > colgroup + thead > tr:first-child > td,
table > thead:first-child > tr:first-child > td {
    border-top: 0;
}

table > tbody > tr:nth-of-type(odd) {
    background-color: #f9f9f9;
}

table col[class*='col-'] {
    position: static;
    display: table-column;
    float: none;
}
table td[class*='col-'],
table th[class*='col-'] {
    position: static;
    display: table-cell;
    float: none;
}

table td:first-child {
    width: 150px;
    /*font-weight:bold;*/
}

table.boldFirstColumn td:first-child {
    font-weight: bold;
}

table tr td {
    hyphens: auto;
}

p.external a {
    text-align: right;
    font-size: 12px;
    color: #0088cc;
    display: inline;
}

#definition-box-container div a.active {
    font-weight: bold;
}
p.post-meta {
    font-size: 80%;
    color: #777;
}

.entry-date {
    font-size: 14px;
    font-size: 0.875rem;
    line-height: 1.71429;
    margin-bottom: 0;
    text-transform: uppercase;
}

/* search area */
ul#results-container {
    list-style: none;
    font-size: 12px;
    background-color: white;
    position: absolute;
    top: 50px; /* if you change anything about the nav, you'll prob. need to reset the top and left values here.*/
    z-index: -1;
<<<<<<< HEAD
=======
    width: 223px;
>>>>>>> 2c80e34e
    border-left: 1px solid #dedede;
    box-shadow: 2px 3px 2px #dedede;
    padding: 0px;
}

ul#results-container a {
    background-color: transparent;
}

ul#results-container a:hover {
    color: black;
}

ul#results-container li a {
    border-top:1px solid whitesmoke;
    margin:10px;
}

/* end search */

.filter-options {
    margin-bottom: 20px;
}
.filter-options button {
    margin: 3px;
}

div#toc ul li {
    margin: 8px 0px 8px 22px;
    font-size: 90%;
    list-style: square;
}
div#toc ul {
    background-color: whitesmoke;
    padding: 5px;
    border-radius: 5px;
    max-width: 300px;
    color: gray;
}

div#toc ul li ul {
    padding-left: 8px;
}

div#toc ul li ul li::before {
    content: '–  ';
}

div#toc > ul::before {
    content: 'Table of Contents';
    font-weight: 500;
    color: #555;
    text-align: center;
    margin-left: auto;
    margin-right: auto;
    width: 70px;
    padding-top: 20px;
    padding-bottom: 20px;
    padding-left: 10px;
}

li.dropdownActive a {
    font-weight: bold;
}

.post-content a.fa-rss {
    color: orange;
}

.navbar-inverse .navbar-nav > li > a {
    background-color: transparent;
    margin-top: 10px;
}

.post-content .rssfeedLink {
    color: #248ec2;
}

footer {
    font-size: smaller;
}

/* FAQ page */
#accordion .panel-heading {
    font-size: 12px;
}

a.accordion-toggle,
a.accordion-collapsed {
    font-size: 14px;
    text-decoration: none;
}

/* navgoco sidebar styles (customized) */
.nav,
.nav ul,
.nav li {
    list-style: none;
}

.nav ul {
    padding: 0;
    /*margin: 0 0 0 18px;*/
    margin: 0px;
}

.nav {
    /* padding: 4px;*/
    padding: 0px;
    margin: 0px;
}

.nav > li {
    margin: 1px 0;
}

.nav > li li {
    margin: 2px 0;
}

.nav a {
    color: #333;
    display: block;
    outline: none;
    /*-webkit-border-radius: 4px;
    -moz-border-radius: 4px;
    border-radius: 4px;*/
    text-decoration: none;
}

.nav li > a > span {
    float: right;
    font-size: 19px;
    font-weight: bolder;
}

.nav li > a > span:after {
    content: '\25be';
}
.nav li.active > a > span:after {
    content: '\25b4';
}

.nav a:hover,
.nav li.active > a {
    background-color: #8d8d8d;
    color: #f5f5f5;
}

.nav > li.active > a {
    background-color: #347dbe;
}

.nav li a {
    font-size: 12px;
    line-height: 18px;
    padding: 2px 10px;
    background-color: #f1f1f1;
}

.nav > li > a {
    font-size: 14px;
    line-height: 20px;
    padding: 4px 10px;
}

ul#mysidebar {
    display: block;
<<<<<<< HEAD
    border-radius:0px;
=======
    border-radius: 0px;
>>>>>>> 2c80e34e
}

.nav ul li ul li a {
    padding-left: 40px;
}

.nav li.thirdlevel > a {
    color: #248ec2;
    font-weight: bold;
    padding-left: 20px;
    background-color: whitesmoke !important;
}

.nav ul li a {
    background-color: #fafafa;
}

.nav li a {
    padding-right: 10px;
}

.nav li a:hover {
    background-color: #8d8d8d;
}

.nav ul li a {
    border-top: 1px solid whitesmoke;
    padding-left: 10px;
}
/* end sidebar */

.navbar-inverse .navbar-nav > .active > a,
.navbar-inverse .navbar-nav > .active > a:hover,
.navbar-inverse .navbar-nav > .active > a:focus {
    border-radius: 5px;
}

.navbar-inverse .navbar-nav > .open > a,
.navbar-inverse .navbar-nav > .open > a:focus,
.navbar-inverse .navbar-nav > .open > a:hover {
    border-radius: 5px;
}

span.projectTitle {
    font-family: Helvetica;
    font-weight: bold;
}

.footer {
    text-align: right;
}

.footerMeta {
    background-color: whitesmoke;
    padding: 10px;
    max-width: 250px;
    border-radius: 5px;
    margin-top: 50px;
    font-style: italic;
    font-size: 12px;
}

img.screenshotSmall {
    max-width: 300px;
}

dl dt p {
    margin-left: 20px;
}

dl dd {
    margin-top: 10px;
    margin-bottom: 10px;
}

dl.dl-horizontal dd {
    padding-top: 20px;
}

figcaption {
    padding-bottom: 12px;
    padding-top: 6px;
    max-width: 90%;
    margin-bottom: 20px;
    font-style: italic;
    color: gray;
}

.testing {
    color: orange;
}

.preference {
    color: red;
}

<<<<<<< HEAD
=======
table.dataTable thead {
    background-color: #444;
}
>>>>>>> 2c80e34e

table td {
    hyphens: auto;
}

section table tr.success {
    background-color: #dff0d8 !important;
}

table tr.info {
    background-color: #d9edf7 !important;
}

section table tr.warning,
table tr.testing,
table tr.testing > td.sorting_1 {
    background-color: #fcf8e3 !important;
}
section table tr.danger,
table tr.preference,
table tr.preference > td.sorting_1 {
    background-color: #f2dede !important;
}

.orange {
    color: orange;
}

table.profile thead tr th {
    background-color: #248ec2;
}

table.request thead tr th {
    background-color: #ed1951;
}

.audienceLabel {
    margin: 10px;
    float: right;
    border: 1px solid #dedede;
    padding: 7px;
}

.prefaceAudienceLabel {
    color: gray;
    text-align: center;
    margin: 5px;
}
span.myLabel {
    padding-left: 10px;
    padding-right: 10px;
}

button.cursorNorm {
    cursor: default;
}

a.dropdown-toggle,
.navbar-inverse .navbar-nav > li > a {
    margin-left: 10px;
}

hr.faded {
    border: 0;
    height: 1px;
    background-image: -webkit-linear-gradient(
        left,
        rgba(0, 0, 0, 0),
        rgba(0, 0, 0, 0.75),
        rgba(0, 0, 0, 0)
    );
    background-image: -moz-linear-gradient(
        left,
        rgba(0, 0, 0, 0),
        rgba(0, 0, 0, 0.75),
        rgba(0, 0, 0, 0)
    );
    background-image: -ms-linear-gradient(
        left,
        rgba(0, 0, 0, 0),
        rgba(0, 0, 0, 0.75),
        rgba(0, 0, 0, 0)
    );
    background-image: -o-linear-gradient(
        left,
        rgba(0, 0, 0, 0),
        rgba(0, 0, 0, 0.75),
        rgba(0, 0, 0, 0)
    );
}

hr.shaded {
    height: 12px;
    border: 0;
    box-shadow: inset 0 6px 6px -6px rgba(0, 0, 0, 0.5);
    margin-top: 70px;
    background: white;
    width: 100%;
    margin-bottom: 10px;
}

.fa-6x {
    font-size: 900%;
}
.fa-7x {
    font-size: 1100%;
}
.fa-8x {
    font-size: 1300%;
}
.fa-9x {
    font-size: 1500%;
}
.fa-10x {
    font-size: 1700%;
}

i.border {
    padding: 10px 20px;
    background-color: whitesmoke;
}

a[data-toggle] {
    color: #248ec2;
}

.summary {
    font-size: 120%;
    color: #808080;
    margin: 20px 0px 20px 0px;
    border-left: 5px solid #ed1951;
    padding-left: 10px;
}

.summary:before {
    content: 'Summary: ';
    font-weight: bold;
}

a.fa.fa-envelope-o.mailto {
    font-weight: 600;
}

h3 {
    color: #ed1951;
    font-weight: normal;
    font-size: 130%;
}
h4 {
    color: #808080;
    font-weight: normal;
    font-size: 120%;
    font-style: italic;
}

.alert,
.callout {
    overflow: hidden;
}

.nav-tabs > li.active > a,
.nav-tabs > li.active > a:hover,
.nav-tabs > li.active > a:focus {
    background-color: #248ec2;
    color: white;
}

ol li ol li {
    list-style-type: lower-alpha;
}
ol li ul li {
    list-style-type: disc;
}

li img {
    clear: both;
}

div#toc ul li ul li {
    list-style-type: none;
    margin: 5px 0px 0px 0px;
}

.tab-content {
    padding: 15px;
    background-color: #fafafa;
}

span.tagTitle {
    font-weight: 500;
}

li.activeSeries {
    font-weight: bold;
}

.seriesContext .dropdown-menu li.active {
    font-weight: bold;
    margin-left: 43px;
    font-size: 18px;
}

.alert-warning {
    color: #444;
}

div.alert code,
h2 code {
    background-color: transparent !important;
}
/* without this, the links in these notes aren't visible.*/
.alert a {
    text-decoration: underline;
}

div.tags {
    padding: 10px 5px;
}

.tabLabel {
    font-weight: normal;
}

hr {
    background: #999;
    margin: 10px 0px;
    width: 100%;
    margin-left: auto;
    margin-right: auto;
}

button.cursorNorm {
    cursor: pointer;
}

h2 {
    font-size: 24px;
    line-height: 29px;
}
span.otherProgrammingLanguages {
    font-style: normal;
}

a[data-toggle='tooltip'] {
    color: #649345;
    font-style: italic;
    cursor: default;
}

.seriesNext,
.seriesContext {
    margin-top: 15px;
    margin-bottom: 15px;
}

.seriescontext ol li {
    list-style-type: upper-roman;
}

ol.series li {
    list-style-type: decimal;
    margin-left: 40px;
    padding-left: 0px;
}

.siteTagline {
    font-size: 200%;
    font-weight: bold;
    color: silver;
    font-family: monospace;
    text-align: center;
    line-height: 10px;
    margin: 20px 0px;
    display: block;
}

.versionTagline {
    text-align: center;
    margin-bottom: 20px;
    font-family: courier;
    color: silver;
    color: #444;
    display: block;
}

/* not sure if using this ...*/
.navbar-inverse .navbar-collapse,
.navbar-inverse .navbar-form {
    border-color: #248ec2 !important;
}

#mysidebar .nav ul {
    background-color: #fafafa;
}
.nav ul.series li {
    list-style: decimal;
    font-size: 12px;
}

.nav ul.series li a:hover {
    background-color: gray;
}
.nav ul.series {
    padding-left: 30px;
}

.nav ul.series {
    background-color: #fafafa;
}

/*
a.dropdown-toggle.otherProgLangs {
    color: #f7e68f !important;
}
*/

span.muted {
    color: #666;
}

table code {
    background-color: transparent;
}

.highlight .err {
    color: #a61717;
    background-color: transparent !important;
}

table p {
    margin-top: 12px;
    margin-bottom: 12px;
}

pre,
table code {
    white-space: pre-wrap; /* css-3 */
    white-space: -moz-pre-wrap; /* Mozilla, since 1999 */
    white-space: -pre-wrap; /* Opera 4-6 */
    white-space: -o-pre-wrap; /* Opera 7 */
    word-wrap: break-word; /* Internet Explorer 5.5+ */
}

pre {
    margin: 25px 0px;
}

#json-box-container pre {
    margin: 0px;
}

.video-js {
    margin: 30px 0px;
}

video {
    display: block;
    margin: 30px 0px;
    border: 1px solid #c0c0c0;
}

p.required,
p.dataType {
    display: block;
    color: #c0c0c0;
    font-size: 80%;
    margin-left: 4px;
}

dd {
    margin-left: 20px;
}

.post-content img.inline {
<<<<<<< HEAD
    margin:0px;
    margin-bottom:6px;
=======
    margin: 0px;
    margin-bottom: 6px;
>>>>>>> 2c80e34e
}

.note code,
.alert code,
.warning code,
div#toc code,
h2 code,
h3 code,
h4 code {
    color: inherit;
    padding: 0px;
}

.alert {
    margin-bottom: 10px;
    margin-top: 10px;
}

a.accordion-toggle {
    font-style: normal;
}

span.red {
    color: red;
    font-family: Monaco, Menlo, Consolas, 'Courier New', monospace;
}

h3.codeExplanation {
    font-size: 18px;
    font-style: normal;
    color: black;
    line-height: 24px;
}

span.soft {
    color: #c0c0c0;
}

.endpoint {
    padding: 15px;
    background-color: #f0f0f0;
    font-family: courier;
    font-size: 110%;
    margin: 20px 0px;
    color: #444;
}

.parameter {
    font-family: courier;
    color: red !important;
}

.formBoundary {
    border: 1px solid gray;
    padding: 15px;
    margin: 15px 0px;
    background-color: whitesmoke;
}

@media (max-width: 767px) {
    .navbar-inverse .navbar-nav .open .dropdown-menu > li > a {
        color: #444;
    }
}

@media (max-width: 990px) {
    #mysidebar {
        position: relative;
    }
}

@media (min-width: 1000px) {
    ul#mysidebar {
        width: 225px;
    }
}

@media (max-width: 900px) {
    ul#mysidebar {
        max-width: 100%;
    }
}

.col-md-9 img {
    max-width: 100%;
    max-height: 100%;
}

.post-content img {
    margin: 12px 0px 3px 0px;
    width: auto;
    height: auto;
    max-width: 100%;
    max-height: 100%;
}
.col-md-9 img {
    max-width: 100%;
    max-height: 100%;
}

.post-content img {
    margin: 12px 0px 3px 0px;
    width: auto;
    height: auto;
    max-width: 100%;
    max-height: 100%;
}

.videoThumbs img {
    float: left;
    margin: 15px 15px 15px 0px;
    box-shadow: 2px 2px 1px #f0f0f0;
    border: 1px solid #dedede;
}

@media only screen and (min-width: 900px),
    only screen and (min-device-width: 900px) {
    .col-md-9 img {
        max-width: 700px;
        max-height: 700px;
    }
}

*:hover > .anchorjs-link {
    transition: color 0.25s linear;
    text-decoration: none;
}

.kbCaption {
    color: white;
    background-color: #444;
    padding: 10px;
}

/* this part adds an icon after external links, using FontAwesome*/
a[href^="http://"]:after, a[href^="https://"]:after
{
    content: '\f08e';
    font-family: FontAwesome;
    font-weight: normal;
    font-style: normal;
    display: inline-block;
    text-decoration: none;
    padding-left: 3px;
}

/* Strip the outbound icon when this class is present */
a[href].noCrossRef::after,
a.no_icon:after {
    content: '' !important;
    padding-left: 0;
}

/* algolia search */

.search {
    text-align: left;
}
.search input {
    font-size: 20px;
    width: 300px;
}
.results {
    margin: auto;
    text-align: left;
}
.results ul {
    list-style-type: none;
    padding: 0;
}

/* algolia */

div.results {
    position: absolute;
    background-color: white;
    width: 100%;
}

.post-meta {
    font-size: 14px;
    color: #828282;
}

.post-link {
    font-size: 22px;
}

.post-list p {
    margin: 10px 0px;
}

time {
    margin-right: 10px;
}

p.post-meta time {
    margin-right: 0px;
}

span.label.label-default {
    background-color: gray;
}

span.label.label-primary {
    background-color: #f0ad4e;
}
.col-lg-12 .nav li a {
    background-color: white;
}

.nav li.active > a.subfoldersTitle {
    background-color: whitesmoke;
    font-weight: bold;
    color: black;
}

a code {
    color: #248ec2;
}

code + a > code {
    margin-left: -7px;
}

table th code {
    color: white;
}

ol li ul li ol li {
    list-style: decimal;
}

ol li ul li ol li ul li {
    list-style: disc;
}

.post-content table th {
    vertical-align: top;
}

table thead th code.highlighter-rouge {
    background-color: transparent;
}

.box {
    padding: 10px;
    border: 1px solid #888;
    box-shadow: 2px 2px 4px #dedede;
    width: 100px;
    height: 80px;
    background-color: #f5f5f5;
    font-family: Arial;
    font-size: 12px;
    hyphens: auto;
    float: left;
    font-size: 12px;
}

.box:hover {
    background-color: #f0f0f0;
}

div.arrow {
    max-width: 50px;
    margin-left: 15px;
    margin-right: 15px;
    font-size: 20px;
}

div.content {
<<<<<<< HEAD
    max-width: 110px
=======
    max-width: 110px;
>>>>>>> 2c80e34e
}

.clearfix {
    clear: both;
}


.box1 {
<<<<<<< HEAD
    margin-left:0px;
=======
    margin-left: 0px;
>>>>>>> 2c80e34e
}

div.box.box1 {
    margin-left: -20px;
}

/*
 * Let's target IE to respect aspect ratios and sizes for img tags containing SVG files
 *
 * [1] IE9
 * [2] IE10+
 */
/* 1 */
.ie9 img[src$='.svg'] {
    width: 100%;
}
/* 2 */
@media screen and (-ms-high-contrast: active), (-ms-high-contrast: none) {
    img[src$='.svg'] {
        width: 100%;
    }
}

h4.panel-title {
    padding-top: 0px;
    margin-top: 0px;
}

.post-content .all-contributors-list img {
    width: 100px;
    height: 100px;
}

a.edit-header {
    font-size: 15px;
}<|MERGE_RESOLUTION|>--- conflicted
+++ resolved
@@ -297,10 +297,7 @@
     position: absolute;
     top: 50px; /* if you change anything about the nav, you'll prob. need to reset the top and left values here.*/
     z-index: -1;
-<<<<<<< HEAD
-=======
     width: 223px;
->>>>>>> 2c80e34e
     border-left: 1px solid #dedede;
     box-shadow: 2px 3px 2px #dedede;
     padding: 0px;
@@ -469,11 +466,7 @@
 
 ul#mysidebar {
     display: block;
-<<<<<<< HEAD
-    border-radius:0px;
-=======
     border-radius: 0px;
->>>>>>> 2c80e34e
 }
 
 .nav ul li ul li a {
@@ -570,12 +563,9 @@
     color: red;
 }
 
-<<<<<<< HEAD
-=======
 table.dataTable thead {
     background-color: #444;
 }
->>>>>>> 2c80e34e
 
 table td {
     hyphens: auto;
@@ -950,13 +940,8 @@
 }
 
 .post-content img.inline {
-<<<<<<< HEAD
-    margin:0px;
-    margin-bottom:6px;
-=======
     margin: 0px;
     margin-bottom: 6px;
->>>>>>> 2c80e34e
 }
 
 .note code,
@@ -1228,11 +1213,7 @@
 }
 
 div.content {
-<<<<<<< HEAD
-    max-width: 110px
-=======
     max-width: 110px;
->>>>>>> 2c80e34e
 }
 
 .clearfix {
@@ -1241,11 +1222,7 @@
 
 
 .box1 {
-<<<<<<< HEAD
-    margin-left:0px;
-=======
     margin-left: 0px;
->>>>>>> 2c80e34e
 }
 
 div.box.box1 {
