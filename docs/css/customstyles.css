body {
    font-size: 15px;
}
@media (max-width: 1349px) {
    /* Small screen, inline TOC*/
    .container-toc-wrapper {
        display: block;
    }

    div.toc-col {
        display: none;
    }

    div#toc {
        margin-top: 15px;
        margin-left: 0px;
        margin-right: 0px;
    }

    .container {
        margin-left: auto;
        margin-right: auto;
    }
}

@media (min-width: 1350px) {
    /* Medium screens, keep sticky TOC but remove justify-content*/
    div#toc {
        margin-top: 60px;
        margin-left: -15px;
        margin-right: 15px;
        height: 80%;
        overflow: auto;
    }
    .container {
        margin-left: 15px;
        margin-right: 15px;
        width: 75%;
    }

    .container-toc-wrapper {
        display: flex;
        flex-wrap: wrap;
        margin-left: auto;
        margin-right: auto;
    }
}
@media (min-width: 1600px) {
    /* Sticky TOC functionality */
    div#toc {
        margin-top: 60px;
        margin-left: -15px;
        margin-right: 15px;
        height: 80%;
        overflow: auto;
    }
    .container {
        margin-left: 15px;
        margin-right: 15px;
        width: 75%;
    }

    .container-toc-wrapper {
        display: flex;
        flex-wrap: wrap;
        justify-content: center;
        margin-left: auto;
        margin-right: auto;
    }
}

.bs-callout {
    padding: 20px;
    margin: 20px 0;
    border: 1px solid #eee;
    border-left-width: 5px;
    border-radius: 3px;
}
.bs-callout h4 {
    margin-top: 0;
    margin-bottom: 5px;
}
.bs-callout p:last-child {
    margin-bottom: 0;
}
.bs-callout code {
    border-radius: 3px;
}
.bs-callout + .bs-callout {
    margin-top: -5px;
}
.bs-callout-default {
    border-left-color: #777;
}
.bs-callout-default h4 {
    color: #777;
}
.bs-callout-primary {
    border-left-color: #428bca;
}
.bs-callout-primary h4 {
    color: #428bca;
}
.bs-callout-success {
    border-left-color: #5cb85c;
}
.bs-callout-success h4 {
    color: #5cb85c;
}
.bs-callout-danger {
    border-left-color: #d9534f;
}
.bs-callout-danger h4 {
    color: #d9534f;
}
.bs-callout-warning {
    border-left-color: #f0ad4e;
}
.bs-callout-warning h4 {
    color: #f0ad4e;
}
.bs-callout-info {
    border-left-color: #5bc0de;
}
.bs-callout-info h4 {
    color: #5bc0de;
}

.gi-2x {
    font-size: 2em;
}
.gi-3x {
    font-size: 3em;
}
.gi-4x {
    font-size: 4em;
}
.gi-5x {
    font-size: 5em;
}

.breadcrumb > .active {
    color: #777 !important;
}

/* make room for the nav bar */
h1[id],
h2[id],
h3[id],
h4[id],
h5[id],
h6[id],
dt[id] {
    padding-top: 20px;
    margin-top: 0px;
}

body h1 {
    margin-top: 40px;
}

.post-content img {
    margin: 12px 0px 3px 0px;
    width: auto;
    height: auto;
    max-width: 100%;
    max-height: 100%;
}

.post-content ol li,
.post-content ul li {
    margin: 10px 0px;
}

.pageSummary {
    font-size: 13px;
    display: block;
    margin-bottom: 15px;
    padding-left: 20px;
}

.post-summary {
    margin-bottom: 12px;
}

.bs-example {
    margin: 20px;
}

.breadcrumb li {
    color: gray;
}

table {
    background-color: transparent;
}
caption {
    padding-top: 8px;
    padding-bottom: 8px;
    color: #777;
    text-align: left;
}
th {
    text-align: left;
}
table {
    max-width: 90%;
    margin-bottom: 20px;
    border: 1px solid #dedede;
}

table > thead > tr > th,
table > tbody > tr > th,
table > tfoot > tr > th,
table > thead > tr > td,
table > tbody > tr > td,
table > tfoot > tr > td {
    padding: 8px;
    line-height: 1.42857143;
    vertical-align: top;
    border-top: 1px solid #ddd;
}
table > thead > tr > th {
    vertical-align: bottom;
    border-bottom: 2px solid #ddd;
    text-transform: none;
    background-color: #777;
    color: white;
    text-align: left;
}
table > caption + thead > tr:first-child > th,
table > colgroup + thead > tr:first-child > th,
table > thead:first-child > tr:first-child > th,
table > caption + thead > tr:first-child > td,
table > colgroup + thead > tr:first-child > td,
table > thead:first-child > tr:first-child > td {
    border-top: 0;
}

table > tbody > tr:nth-of-type(odd) {
    background-color: #f9f9f9;
}

table col[class*='col-'] {
    position: static;
    display: table-column;
    float: none;
}
table td[class*='col-'],
table th[class*='col-'] {
    position: static;
    display: table-cell;
    float: none;
}

table td:first-child {
    width: 150px;
    /*font-weight:bold;*/
}

table.boldFirstColumn td:first-child {
    font-weight: bold;
}

table tr td {
    hyphens: auto;
}

p.external a {
    text-align: right;
    font-size: 12px;
    color: #0088cc;
    display: inline;
}

#definition-box-container div a.active {
    font-weight: bold;
}
p.post-meta {
    font-size: 80%;
    color: #777;
}

.entry-date {
    font-size: 14px;
    font-size: 0.875rem;
    line-height: 1.71429;
    margin-bottom: 0;
    text-transform: uppercase;
}

/* search area */
ul#results-container {
    list-style: none;
    font-size: 12px;
    background-color: white;
    position: absolute;
    top: 50px; /* if you change anything about the nav, you'll prob. need to reset the top and left values here.*/
    z-index: -1;
<<<<<<< HEAD
=======
    width: 223px;
>>>>>>> 44e779ce
    border-left: 1px solid #dedede;
    box-shadow: 2px 3px 2px #dedede;
    padding: 0px;
}

ul#results-container a {
    background-color: transparent;
}

ul#results-container a:hover {
    color: black;
}

<<<<<<< HEAD
ul#results-container li a {
    border-top:1px solid whitesmoke;
    margin:10px;
=======
#search-demo-container a:hover {
    color: black;
}
#search-input {
    padding: 0.5em;
    margin-left: 20px;
    width: 20em;
    font-size: 0.8em;
    -webkit-box-sizing: border-box;
    -moz-box-sizing: border-box;
    box-sizing: border-box;
    float: right;
    margin-top: 10px;
>>>>>>> 44e779ce
}

/* end search */

.filter-options {
    margin-bottom: 20px;
}
.filter-options button {
    margin: 3px;
}

div#toc ul li {
    margin: 8px 0px 8px 22px;
    font-size: 90%;
    list-style: square;
}
div#toc ul {
    background-color: whitesmoke;
    padding: 5px;
    border-radius: 5px;
    max-width: 300px;
    color: gray;
}

div#toc ul li ul {
    padding-left: 8px;
}

div#toc ul li ul li::before {
    content: '–  ';
}

div#toc > ul::before {
    content: 'Table of Contents';
    font-weight: 500;
    color: #555;
    text-align: center;
    margin-left: auto;
    margin-right: auto;
    width: 70px;
    padding-top: 20px;
    padding-bottom: 20px;
    padding-left: 10px;
}

li.dropdownActive a {
    font-weight: bold;
}

.post-content a.fa-rss {
    color: orange;
}

.navbar-inverse .navbar-nav > li > a {
    background-color: transparent;
    margin-top: 10px;
}

.post-content .rssfeedLink {
    color: #248ec2;
}

footer {
    font-size: smaller;
}

/* FAQ page */
#accordion .panel-heading {
    font-size: 12px;
}

a.accordion-toggle,
a.accordion-collapsed {
    font-size: 14px;
    text-decoration: none;
}

/* navgoco sidebar styles (customized) */
.nav,
.nav ul,
.nav li {
    list-style: none;
}

.nav ul {
    padding: 0;
    /*margin: 0 0 0 18px;*/
    margin: 0px;
}

.nav {
    /* padding: 4px;*/
    padding: 0px;
    margin: 0px;
}

.nav > li {
    margin: 1px 0;
}

.nav > li li {
    margin: 2px 0;
}

.nav a {
    color: #333;
    display: block;
    outline: none;
    /*-webkit-border-radius: 4px;
    -moz-border-radius: 4px;
    border-radius: 4px;*/
    text-decoration: none;
}

.nav li > a > span {
    float: right;
    font-size: 19px;
    font-weight: bolder;
}

.nav li > a > span:after {
    content: '\25be';
}
.nav li.active > a > span:after {
    content: '\25b4';
}

.nav a:hover,
.nav li.active > a {
    background-color: #8d8d8d;
    color: #f5f5f5;
}

.nav > li.active > a {
    background-color: #347dbe;
}

.nav li a {
    font-size: 12px;
    line-height: 18px;
    padding: 2px 10px;
    background-color: #f1f1f1;
}

.nav > li > a {
    font-size: 14px;
    line-height: 20px;
    padding: 4px 10px;
}

ul#mysidebar {
<<<<<<< HEAD
    display: block;
    border-radius:0px;
=======
    border-radius: 0px;
>>>>>>> 44e779ce
}

.nav ul li ul li a {
    padding-left: 40px;
}

.nav li.thirdlevel > a {
    color: #248ec2;
    font-weight: bold;
    padding-left: 20px;
    background-color: whitesmoke !important;
}

.nav ul li a {
    background-color: #fafafa;
}

.nav li a {
    padding-right: 10px;
}

.nav li a:hover {
    background-color: #8d8d8d;
}

.nav ul li a {
    border-top: 1px solid whitesmoke;
    padding-left: 10px;
}
/* end sidebar */

.navbar-inverse .navbar-nav > .active > a,
.navbar-inverse .navbar-nav > .active > a:hover,
.navbar-inverse .navbar-nav > .active > a:focus {
    border-radius: 5px;
}

.navbar-inverse .navbar-nav > .open > a,
.navbar-inverse .navbar-nav > .open > a:focus,
.navbar-inverse .navbar-nav > .open > a:hover {
    border-radius: 5px;
}

span.projectTitle {
    font-family: Helvetica;
    font-weight: bold;
}

.footer {
    text-align: right;
}

.footerMeta {
    background-color: whitesmoke;
    padding: 10px;
    max-width: 250px;
    border-radius: 5px;
    margin-top: 50px;
    font-style: italic;
    font-size: 12px;
}

img.screenshotSmall {
    max-width: 300px;
}

dl dt p {
    margin-left: 20px;
}

dl dd {
    margin-top: 10px;
    margin-bottom: 10px;
}

dl.dl-horizontal dd {
    padding-top: 20px;
}

figcaption {
    padding-bottom: 12px;
    padding-top: 6px;
    max-width: 90%;
    margin-bottom: 20px;
    font-style: italic;
    color: gray;
}

.testing {
    color: orange;
}

.preference {
    color: red;
}

<<<<<<< HEAD

=======
table.dataTable thead {
    background-color: #444;
}
>>>>>>> 44e779ce
table td {
    hyphens: auto;
}

section table tr.success {
    background-color: #dff0d8 !important;
}

table tr.info {
    background-color: #d9edf7 !important;
}

section table tr.warning,
table tr.testing,
table tr.testing > td.sorting_1 {
    background-color: #fcf8e3 !important;
}
section table tr.danger,
table tr.preference,
table tr.preference > td.sorting_1 {
    background-color: #f2dede !important;
}

.orange {
    color: orange;
}

table.profile thead tr th {
    background-color: #248ec2;
}

table.request thead tr th {
    background-color: #ed1951;
}

.audienceLabel {
    margin: 10px;
    float: right;
    border: 1px solid #dedede;
    padding: 7px;
}

.prefaceAudienceLabel {
    color: gray;
    text-align: center;
    margin: 5px;
}
span.myLabel {
    padding-left: 10px;
    padding-right: 10px;
}

button.cursorNorm {
    cursor: default;
}

a.dropdown-toggle,
.navbar-inverse .navbar-nav > li > a {
    margin-left: 10px;
}

hr.faded {
    border: 0;
    height: 1px;
    background-image: -webkit-linear-gradient(
        left,
        rgba(0, 0, 0, 0),
        rgba(0, 0, 0, 0.75),
        rgba(0, 0, 0, 0)
    );
    background-image: -moz-linear-gradient(
        left,
        rgba(0, 0, 0, 0),
        rgba(0, 0, 0, 0.75),
        rgba(0, 0, 0, 0)
    );
    background-image: -ms-linear-gradient(
        left,
        rgba(0, 0, 0, 0),
        rgba(0, 0, 0, 0.75),
        rgba(0, 0, 0, 0)
    );
    background-image: -o-linear-gradient(
        left,
        rgba(0, 0, 0, 0),
        rgba(0, 0, 0, 0.75),
        rgba(0, 0, 0, 0)
    );
}

hr.shaded {
    height: 12px;
    border: 0;
    box-shadow: inset 0 6px 6px -6px rgba(0, 0, 0, 0.5);
    margin-top: 70px;
    background: white;
    width: 100%;
    margin-bottom: 10px;
}

.fa-6x {
    font-size: 900%;
}
.fa-7x {
    font-size: 1100%;
}
.fa-8x {
    font-size: 1300%;
}
.fa-9x {
    font-size: 1500%;
}
.fa-10x {
    font-size: 1700%;
}

i.border {
    padding: 10px 20px;
    background-color: whitesmoke;
}

a[data-toggle] {
    color: #248ec2;
}

.summary {
    font-size: 120%;
    color: #808080;
    margin: 20px 0px 20px 0px;
    border-left: 5px solid #ed1951;
    padding-left: 10px;
}

.summary:before {
    content: 'Summary: ';
    font-weight: bold;
}

a.fa.fa-envelope-o.mailto {
    font-weight: 600;
}

h3 {
    color: #ed1951;
    font-weight: normal;
    font-size: 130%;
}
h4 {
    color: #808080;
    font-weight: normal;
    font-size: 120%;
    font-style: italic;
}

.alert,
.callout {
    overflow: hidden;
}

.nav-tabs > li.active > a,
.nav-tabs > li.active > a:hover,
.nav-tabs > li.active > a:focus {
    background-color: #248ec2;
    color: white;
}

ol li ol li {
    list-style-type: lower-alpha;
}
ol li ul li {
    list-style-type: disc;
}

li img {
    clear: both;
}

div#toc ul li ul li {
    list-style-type: none;
    margin: 5px 0px 0px 0px;
}

.tab-content {
    padding: 15px;
    background-color: #fafafa;
}

span.tagTitle {
    font-weight: 500;
}

li.activeSeries {
    font-weight: bold;
}

.seriesContext .dropdown-menu li.active {
    font-weight: bold;
    margin-left: 43px;
    font-size: 18px;
}

.alert-warning {
    color: #444;
}

div.alert code,
h2 code {
    background-color: transparent !important;
}
/* without this, the links in these notes aren't visible.*/
.alert a {
    text-decoration: underline;
}

div.tags {
    padding: 10px 5px;
}

.tabLabel {
    font-weight: normal;
}

hr {
    background: #999;
    margin: 10px 0px;
    width: 100%;
    margin-left: auto;
    margin-right: auto;
}

button.cursorNorm {
    cursor: pointer;
}

h2 {
    font-size: 24px;
    line-height: 29px;
}
span.otherProgrammingLanguages {
    font-style: normal;
}

a[data-toggle='tooltip'] {
    color: #649345;
    font-style: italic;
    cursor: default;
}

.seriesNext,
.seriesContext {
    margin-top: 15px;
    margin-bottom: 15px;
}

.seriescontext ol li {
    list-style-type: upper-roman;
}

ol.series li {
    list-style-type: decimal;
    margin-left: 40px;
    padding-left: 0px;
}

.siteTagline {
    font-size: 200%;
    font-weight: bold;
    color: silver;
    font-family: monospace;
    text-align: center;
    line-height: 10px;
    margin: 20px 0px;
    display: block;
}

.versionTagline {
    text-align: center;
    margin-bottom: 20px;
    font-family: courier;
    color: silver;
    color: #444;
    display: block;
}

/* not sure if using this ...*/
.navbar-inverse .navbar-collapse,
.navbar-inverse .navbar-form {
    border-color: #248ec2 !important;
}

#mysidebar .nav ul {
    background-color: #fafafa;
}
.nav ul.series li {
    list-style: decimal;
    font-size: 12px;
}

.nav ul.series li a:hover {
    background-color: gray;
}
.nav ul.series {
    padding-left: 30px;
}

.nav ul.series {
    background-color: #fafafa;
}

/*
a.dropdown-toggle.otherProgLangs {
    color: #f7e68f !important;
}
*/

span.muted {
    color: #666;
}

table code {
    background-color: transparent;
}

.highlight .err {
    color: #a61717;
    background-color: transparent !important;
}

table p {
    margin-top: 12px;
    margin-bottom: 12px;
}

pre,
table code {
    white-space: pre-wrap; /* css-3 */
    white-space: -moz-pre-wrap; /* Mozilla, since 1999 */
    white-space: -pre-wrap; /* Opera 4-6 */
    white-space: -o-pre-wrap; /* Opera 7 */
    word-wrap: break-word; /* Internet Explorer 5.5+ */
}

pre {
    margin: 25px 0px;
}

#json-box-container pre {
    margin: 0px;
}

.video-js {
    margin: 30px 0px;
}

video {
    display: block;
    margin: 30px 0px;
    border: 1px solid #c0c0c0;
}

p.required,
p.dataType {
    display: block;
    color: #c0c0c0;
    font-size: 80%;
    margin-left: 4px;
}

dd {
    margin-left: 20px;
}

.post-content img.inline {
    margin: 0px;
    margin-bottom: 6px;
}

.note code,
.alert code,
.warning code,
div#toc code,
h2 code,
h3 code,
h4 code {
    color: inherit;
    padding: 0px;
}

.alert {
    margin-bottom: 10px;
    margin-top: 10px;
}

a.accordion-toggle {
    font-style: normal;
}

span.red {
    color: red;
    font-family: Monaco, Menlo, Consolas, 'Courier New', monospace;
}

h3.codeExplanation {
    font-size: 18px;
    font-style: normal;
    color: black;
    line-height: 24px;
}

span.soft {
    color: #c0c0c0;
}

.endpoint {
    padding: 15px;
    background-color: #f0f0f0;
    font-family: courier;
    font-size: 110%;
    margin: 20px 0px;
    color: #444;
}

.parameter {
    font-family: courier;
    color: red !important;
}

.formBoundary {
    border: 1px solid gray;
    padding: 15px;
    margin: 15px 0px;
    background-color: whitesmoke;
}

@media (max-width: 767px) {
    .navbar-inverse .navbar-nav .open .dropdown-menu > li > a {
        color: #444;
    }
}

@media (max-width: 990px) {
    #mysidebar {
        position: relative;
    }
}

@media (min-width: 1000px) {
    ul#mysidebar {
        width: 225px;
    }
}

@media (max-width: 900px) {
    ul#mysidebar {
        max-width: 100%;
    }
}

.col-md-9 img {
    max-width: 100%;
    max-height: 100%;
}

.post-content img {
    margin: 12px 0px 3px 0px;
    width: auto;
    height: auto;
    max-width: 100%;
    max-height: 100%;
}
.col-md-9 img {
    max-width: 100%;
    max-height: 100%;
}

.post-content img {
    margin: 12px 0px 3px 0px;
    width: auto;
    height: auto;
    max-width: 100%;
    max-height: 100%;
}

.videoThumbs img {
    float: left;
    margin: 15px 15px 15px 0px;
    box-shadow: 2px 2px 1px #f0f0f0;
    border: 1px solid #dedede;
}

@media only screen and (min-width: 900px),
    only screen and (min-device-width: 900px) {
    .col-md-9 img {
        max-width: 700px;
        max-height: 700px;
    }
}

*:hover > .anchorjs-link {
    transition: color 0.25s linear;
    text-decoration: none;
}

.kbCaption {
    color: white;
    background-color: #444;
    padding: 10px;
}

/* this part adds an icon after external links, using FontAwesome*/
a[href^="http://"]:after, a[href^="https://"]:after
{
    content: '\f08e';
    font-family: FontAwesome;
    font-weight: normal;
    font-style: normal;
    display: inline-block;
    text-decoration: none;
    padding-left: 3px;
}

/* Strip the outbound icon when this class is present */
a[href].noCrossRef::after,
a.no_icon:after {
    content: '' !important;
    padding-left: 0;
}

/* algolia search */

.search {
    text-align: left;
}
.search input {
    font-size: 20px;
    width: 300px;
}
.results {
    margin: auto;
    text-align: left;
}
.results ul {
    list-style-type: none;
    padding: 0;
}

/* algolia */

div.results {
    position: absolute;
    background-color: white;
    width: 100%;
}

.post-meta {
    font-size: 14px;
    color: #828282;
}

.post-link {
    font-size: 22px;
}

.post-list p {
    margin: 10px 0px;
}

time {
    margin-right: 10px;
}

p.post-meta time {
    margin-right: 0px;
}

span.label.label-default {
    background-color: gray;
}

span.label.label-primary {
    background-color: #f0ad4e;
}
.col-lg-12 .nav li a {
    background-color: white;
}

.nav li.active > a.subfoldersTitle {
    background-color: whitesmoke;
    font-weight: bold;
    color: black;
}

a code {
    color: #248ec2;
}

code + a > code {
    margin-left: -7px;
}

table th code {
    color: white;
}

ol li ul li ol li {
    list-style: decimal;
}

ol li ul li ol li ul li {
    list-style: disc;
}

.post-content table th {
    vertical-align: top;
}

table thead th code.highlighter-rouge {
    background-color: transparent;
}

.box {
    padding: 10px;
    border: 1px solid #888;
    box-shadow: 2px 2px 4px #dedede;
    width: 100px;
    height: 80px;
    background-color: #f5f5f5;
    font-family: Arial;
    font-size: 12px;
    hyphens: auto;
    float: left;
    font-size: 12px;
}

.box:hover {
    background-color: #f0f0f0;
}

<<<<<<< HEAD
=======
#userMap {
    overflow-x: auto;
    overflow-y: auto;
    padding: 20px;
    min-width: 770px;
}

#userMap .active {
    background-color: #d6f5d6;
    border: 1px solid #555;
    font-weight: bold;
}

h2.userMapTitle {
    font-family: Arial;
}

#userMap a:hover {
    text-decoration: none;
}

>>>>>>> 44e779ce
div.arrow {
    max-width: 50px;
    margin-left: 15px;
    margin-right: 15px;
    font-size: 20px;
}

div.content {
    max-width: 110px;
}

<<<<<<< HEAD
=======
#userMap div.arrow,
#userMap div.content {
    float: left;
}

>>>>>>> 44e779ce
.clearfix {
    clear: both;
}

<<<<<<< HEAD
=======
#userMap div.arrow {
    position: relative;
    top: 30px;
}
>>>>>>> 44e779ce

.box1 {
    margin-left: 0px;
}

div.box.box1 {
    margin-left: -20px;
}

<<<<<<< HEAD
=======
#userMap .btn-lg {
    width: 100px;
    height: 80px;
}

#userMap .complexArrow {
    font-size: 22px;
    margin: 0px 10px;
}

#userMap .btn-lg .active {
    background-color: #d6f5d6;
}

#userMap .btn-lg {
    white-space: pre-wrap; /* css-3 */
    white-space: -moz-pre-wrap; /* Mozilla, since 1999 */
    white-space: -pre-wrap; /* Opera 4-6 */
    white-space: -o-pre-wrap; /* Opera 7 */
    word-wrap: break-word; /* Internet Explorer 5.5+ */
    font-size: 14px;
}

>>>>>>> 44e779ce
/*
 * Let's target IE to respect aspect ratios and sizes for img tags containing SVG files
 *
 * [1] IE9
 * [2] IE10+
 */
/* 1 */
.ie9 img[src$='.svg'] {
    width: 100%;
}
/* 2 */
@media screen and (-ms-high-contrast: active), (-ms-high-contrast: none) {
    img[src$='.svg'] {
        width: 100%;
    }
}

h4.panel-title {
    padding-top: 0px;
    margin-top: 0px;
}

.post-content .all-contributors-list img {
    width: 100px;
    height: 100px;
}

a.edit-header {
    font-size: 15px;
}<|MERGE_RESOLUTION|>--- conflicted
+++ resolved
@@ -297,10 +297,7 @@
     position: absolute;
     top: 50px; /* if you change anything about the nav, you'll prob. need to reset the top and left values here.*/
     z-index: -1;
-<<<<<<< HEAD
-=======
     width: 223px;
->>>>>>> 44e779ce
     border-left: 1px solid #dedede;
     box-shadow: 2px 3px 2px #dedede;
     padding: 0px;
@@ -314,25 +311,9 @@
     color: black;
 }
 
-<<<<<<< HEAD
 ul#results-container li a {
     border-top:1px solid whitesmoke;
     margin:10px;
-=======
-#search-demo-container a:hover {
-    color: black;
-}
-#search-input {
-    padding: 0.5em;
-    margin-left: 20px;
-    width: 20em;
-    font-size: 0.8em;
-    -webkit-box-sizing: border-box;
-    -moz-box-sizing: border-box;
-    box-sizing: border-box;
-    float: right;
-    margin-top: 10px;
->>>>>>> 44e779ce
 }
 
 /* end search */
@@ -484,12 +465,8 @@
 }
 
 ul#mysidebar {
-<<<<<<< HEAD
     display: block;
-    border-radius:0px;
-=======
     border-radius: 0px;
->>>>>>> 44e779ce
 }
 
 .nav ul li ul li a {
@@ -586,13 +563,10 @@
     color: red;
 }
 
-<<<<<<< HEAD
-
-=======
 table.dataTable thead {
     background-color: #444;
 }
->>>>>>> 44e779ce
+
 table td {
     hyphens: auto;
 }
@@ -1231,30 +1205,6 @@
     background-color: #f0f0f0;
 }
 
-<<<<<<< HEAD
-=======
-#userMap {
-    overflow-x: auto;
-    overflow-y: auto;
-    padding: 20px;
-    min-width: 770px;
-}
-
-#userMap .active {
-    background-color: #d6f5d6;
-    border: 1px solid #555;
-    font-weight: bold;
-}
-
-h2.userMapTitle {
-    font-family: Arial;
-}
-
-#userMap a:hover {
-    text-decoration: none;
-}
-
->>>>>>> 44e779ce
 div.arrow {
     max-width: 50px;
     margin-left: 15px;
@@ -1266,25 +1216,10 @@
     max-width: 110px;
 }
 
-<<<<<<< HEAD
-=======
-#userMap div.arrow,
-#userMap div.content {
-    float: left;
-}
-
->>>>>>> 44e779ce
 .clearfix {
     clear: both;
 }
 
-<<<<<<< HEAD
-=======
-#userMap div.arrow {
-    position: relative;
-    top: 30px;
-}
->>>>>>> 44e779ce
 
 .box1 {
     margin-left: 0px;
@@ -1294,32 +1229,6 @@
     margin-left: -20px;
 }
 
-<<<<<<< HEAD
-=======
-#userMap .btn-lg {
-    width: 100px;
-    height: 80px;
-}
-
-#userMap .complexArrow {
-    font-size: 22px;
-    margin: 0px 10px;
-}
-
-#userMap .btn-lg .active {
-    background-color: #d6f5d6;
-}
-
-#userMap .btn-lg {
-    white-space: pre-wrap; /* css-3 */
-    white-space: -moz-pre-wrap; /* Mozilla, since 1999 */
-    white-space: -pre-wrap; /* Opera 4-6 */
-    white-space: -o-pre-wrap; /* Opera 7 */
-    word-wrap: break-word; /* Internet Explorer 5.5+ */
-    font-size: 14px;
-}
-
->>>>>>> 44e779ce
 /*
  * Let's target IE to respect aspect ratios and sizes for img tags containing SVG files
  *
