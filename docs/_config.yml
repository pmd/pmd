--- conflicted
+++ resolved
@@ -1,17 +1,10 @@
 repository: pmd/pmd
 
 pmd:
-<<<<<<< HEAD
     version: 7.0.0-SNAPSHOT
-    previous_version: 6.41.0
+    previous_version: 6.42.0
     date: ??-?????-2022
     release_type: major
-=======
-    version: 6.43.0-SNAPSHOT
-    previous_version: 6.42.0
-    date: 26-February-2022
-    release_type: minor
->>>>>>> 1d29cdec
 
 # release types: major, minor, bugfix
 
