--- conflicted
+++ resolved
@@ -1,15 +1,9 @@
 repository: pmd/pmd
 
 pmd:
-<<<<<<< HEAD
     version: 7.0.0-kotlin-SNAPSHOT
-    previous_version: 6.38.0
-    date: ??-?????-2021
-=======
-    version: 7.0.0-SNAPSHOT
     previous_version: 6.41.0
     date: ??-?????-2022
->>>>>>> 840f2e32
     release_type: major
 
 # release types: major, minor, bugfix
