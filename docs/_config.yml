repository: pmd/pmd

pmd:
<<<<<<< HEAD
    version: 7.0.0-SNAPSHOT
    previous_version: 6.30.0
    date: ??-?????-2021
    release_type: major
=======
    version: 6.32.0-SNAPSHOT
    previous_version: 6.31.0
    date: ??-February-2021
    release_type: minor
>>>>>>> 843336a7

# release types: major, minor, bugfix

output: web
# this property is useful for conditional filtering of content that is separate from the PDF.

topnav_title: PMD Source Code Analyzer Project
# this appears on the top navigation bar next to the home button

site_title: PMD Source Code Analyzer
# this appears in the html browser tab for the site title (seen mostly by search engines, not users)

company_name: PMD Open Source Project
# this appears in the footer

github_editme_path: pmd/pmd/blob/master/docs/
# if you're using Github, provide the basepath to the branch you've created for reviews, following the sample here. if not, leave this value blank.

host: 127.0.0.1
# the preview server used. Leave as is.

port: 4005
# the port where the preview is rendered. You can leave this as is unless you have other Jekyll builds using this same port that might cause conflicts. in that case, use another port such as 4006.

# these are the files and directories that jekyll will exclude from the build
exclude:
  - .idea/
  - .gitignore
  - vendor/
  - Gemfile
  - Gemfile.lock
  - README.md
  - Dockerfile
  - build-docs.sh
  - assets/*.zip
  - assets/README.md

feedback_subject_line: PMD Source Code Analyzer

feedback_email:
# used as a contact email for the Feedback link in the top navigation bar

feedback_disable: true
# if you uncomment the previous line, the Feedback link gets removed

# feedback_text: "Need help?"
# if you uncomment the previous line, it changes the Feedback text

# feedback_link: "http://helpy.io/"
# if you uncomment the previous line, it changes where the feedback link points to


markdown: kramdown
highlighter: rouge
kramdown:
  input: GFM
  auto_ids: true
  hard_wrap: false
  syntax_highlighter: rouge
  syntax_highlighter_opts:
      css_class: 'highlight'
# filter used to process markdown. note that kramdown differs from github-flavored markdown in some subtle ways

collections:
  tooltips:
    output: false
# collections are declared here. this renders the content in _tooltips and processes it, but doesn't output it as actual files in the output unless you change output to true

defaults:
  -
    scope:
      path: ""
      type: "pages"
    values:
      layout: "page"
      comments: true
      search: true
      sidebar: pmd_sidebar
  -
    scope:
      path: ""
      type: "tooltips"
    values:
      layout: "page"
      comments: true
      search: true
      tooltip: true

  -
    scope:
      path: ""
      type: "posts"
    values:
      layout: "post"
      comments: true
      search: true
      sidebar: pmd_sidebar

# these are defaults used for the frontmatter for these file types

sidebars:
- pmd_sidebar

description: "Intended as a documentation theme based on Jekyll for technical writers documenting software and other technical products, this theme has all the elements you would need to handle multiple products with both multi-level sidebar navigation, tags, and other documentation features."
# the description is used in the feed.xml file

# needed for sitemap.xml file only
url: https://pmd.github.io/pmd
baseurl: ""

# used by javadoc_tag.rb
# https://javadoc.io/page/net.sourceforge.pmd
javadoc_url_prefix: https://docs.pmd-code.org/apidocs<|MERGE_RESOLUTION|>--- conflicted
+++ resolved
@@ -1,17 +1,10 @@
 repository: pmd/pmd
 
 pmd:
-<<<<<<< HEAD
     version: 7.0.0-SNAPSHOT
-    previous_version: 6.30.0
+    previous_version: 6.31.0
     date: ??-?????-2021
     release_type: major
-=======
-    version: 6.32.0-SNAPSHOT
-    previous_version: 6.31.0
-    date: ??-February-2021
-    release_type: minor
->>>>>>> 843336a7
 
 # release types: major, minor, bugfix
 
