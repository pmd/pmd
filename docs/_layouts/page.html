--- conflicted
+++ resolved
@@ -8,33 +8,13 @@
    <h1 class="post-title-main">{{ page.title }}</h1>
 </div>
 
-<<<<<<< HEAD
-<div class="post-content">
-=======
 <div class="post-content" {% if site.github_editme_path and page.editmepath != false %}data-github-edit-url="https://github.com/{{site.github_editme_path}}{{editmepath}}"{% endif %}>
->>>>>>> 2c80e34e
 
    {% if page.summary %}
     <div class="summary">{{page.summary}}</div>
    {% endif %}
     <div id="inline-toc"><!-- empty, move TOC here when screen size too small --></div>
 
-<<<<<<< HEAD
-
-    {% if site.github_editme_path %}
-
-        {% assign editmepath = page.path %}
-        {% if page.editmepath %}
-            {% assign editmepath = page.editmepath %}
-        {% endif %}
-        {% unless page.editmepath == false %}
-        <a target="_blank" href="https://github.com/{{site.github_editme_path}}{{editmepath}}" class="btn btn-outline-secondary githubEditButton" role="button"><i class="fab fa-github fa-lg"></i> Edit me</a>
-        {% endunless %}
-
-    {% endif %}
-
-=======
->>>>>>> 2c80e34e
   {{content}}
 
     <div class="tags">
