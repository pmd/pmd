---
title: Java support
permalink: pmd_languages_java.html
author: Clément Fournier
last_updated: December 2023 (7.0.0)
tags: [languages, PmdCapableLanguage, CpdCapableLanguage]
summary: "Java-specific features and guidance"
---

{% include language_info.html name='Java' id='java' implementation='java::lang.java.JavaLanguageModule' supports_pmd=true supports_cpd=true since='1.0.0' %}

## Overview of supported Java language versions

Usually the latest non-preview Java Version is the default version.

| Java Version | Alias | Supported by PMD since |
|--------------|-------|------------------------|
| 21-preview   |       | 7.0.0                  |
| 21 (default) |       | 7.0.0                  |
| 20-preview   |       | 6.55.0                 |
| 20           |       | 6.55.0                 |
| 19           |       | 6.48.0                 |
| 18           |       | 6.44.0                 |
| 17           |       | 6.37.0                 |
| 16           |       | 6.32.0                 |
| 15           |       | 6.27.0                 |
| 14           |       | 6.22.0                 |
| 13           |       | 6.18.0                 |
| 12           |       | 6.13.0                 |
| 11           |       | 6.6.0                  |
| 10           | 1.10  | 6.4.0                  |
| 9            | 1.9   | 6.0.0                  |
| 8            | 1.8   | 5.1.0                  |
| 7            | 1.7   | 5.0.0                  |
| 6            | 1.6   | 3.9                    |
| 5            | 1.5   | 3.0                    |
| 1.4          |       | 1.2.2                  |
| 1.3          |       | 1.0.0                  |

## Using Java preview features

In order to analyze a project with PMD that uses preview language features, you'll need to enable
it via the environment variable `PMD_JAVA_OPTS` and select the new language version, e.g. `21-preview`:

    export PMD_JAVA_OPTS=--enable-preview
    pmd check --use-version java-21-preview ...

Note: we only support preview language features for the latest two java versions.

## Language Properties

See [Java language properties](pmd_languages_configuration.html#java-language-properties)

## Type and symbol resolution

Java being a statically typed language, a Java program contains more information than just its syntax tree;
for instance, every expression has a static type, and every method call is bound to a method overload
statically (even if that overload is virtual). In PMD, much of this information is resolved from the AST
by additional passes, which run after parsing, and before rules can inspect the tree. 

The semantic analysis roughly works like so:
1. The first passes resolve *symbols*, which are a model of the named entities that Java programs declare,
   like classes, methods, and variables.
2. Then, each name in the tree is resolved to a symbol, according to the language's scoping rules. This may
   modify the tree to remove *ambiguous names* (names which could be either a type, package, or variable).
3. The last pass resolves the types of expressions, which performs overload resolution on method calls,
   and type inference.

The analyzed code might reference types from other places of the project or even from external
dependencies. If e.g. the code extends a class from an external dependency, then PMD needs to know
this external dependency in order to figure out, that a method is actually an override.

In order to resolve such types, a complete so-called auxiliary classpath need to be provided.
Technically, PMD uses the [ASM framework](https://asm.ow2.io/index.html) to read the bytecode and build
up its own representation to resolve names and types. It also reads the bytecode of the Java runtime
in order to resolve Java API references.

## Providing the auxiliary classpath

The auxiliary classpath (or short "auxClasspath") is configured via the
[Language Property "auxClasspath"](pmd_languages_configuration.html#java-language-properties).
It is a string containing multiple paths separated by either a colon (`:`) under Linux/MacOS
or a semicolon (`;`) under Windows.

In order to resolve the types of the Java API correctly, the Java Runtime must be on the
auxClasspath as well. As the Java API and Runtime evolves from version to version, it is important
to use the correct Java version, that is being analyzed. This might not necessarily be the
same Java runtime version that is being used to run PMD.

Until Java 8, there exists the jar file `rt.jar` in `${JAVA_HOME}/jre/lib`. It is enough, to include
this jar file in the auxClasspath. Usually, you would add this as the first entry in the auxClasspath.

Beginning with Java 9, the Java platform has been modularized and [Modular Run-Time Images](https://openjdk.org/jeps/220)
have been introduced. The file `${JAVA_HOME}/lib/modules` contains now all the classes, but it is not a jar file
anymore. However, each Java installation provides an implementation to read such Run-Time Images in
`${JAVA_HOME}/lib/jrt-fs.jar`. This is an implementation of the `jrt://` filesystem and through this, the bytecode
of the Java runtime classes can be loaded. In order to use this with PMD, the file `${JAVA_HOME}/lib/jrt-fs.jar`
needs to be added to the auxClasspath as the first entry. PMD will make sure, to load the Java runtime classes
using the jrt-filesystem.

If neither `${JAVA_HOME}/jre/lib/rt.jar` nor `${JAVA_HOME}/lib/jrt-fs.jar` is added to the auxClasspath, PMD falls
back to load the JAva runtime classes **from the current runtime**, that is the runtime that was used to
execute PMD. This might not be the correct version, e.g. you might run PMD with Java 8, but analyze code
written for Java 21. In that case, you have to provide "jrt-fs.jar" on the auxClasspath.

## Symbol table APIs

{% jdoc_nspace :ast java::lang.java.ast %}
{% jdoc_nspace :symbols java::lang.java.symbols %}

<<<<<<< HEAD
TODO describe 
* why we need auxclasspath, and how to put the java classes onto the auxclasspath (jre/lib/rt.jar or lib/jrt-fs.jar).
* how disambiguation can fail

## Symbol table APIs

TODO content will be filled by #4766

## Type resolution APIs
=======
Symbol table API related classes are in the package {% jdoc_package :symbols %}.
The root interface for symbols is {%jdoc symbols::JElementSymbol %}.

The symbol table can be requested on any node with the method {% jdoc ast::AbstractJavaNode#getSymbolTable() %}.
This returns a {% jdoc symbols::table.JSymbolTable %} which gives you access to variables, methods and types that are
within scope.
>>>>>>> 8ce3176c

A {% jdoc ast::ASTExpression %} might represent a {% jdoc ast::ASTAssignableExpr.ASTNamedReferenceExpr %}
if it e.g. references a variable name. In that case, you can access the referenced variable symbol
with the method {% jdoc ast::ASTAssignableExpr.ASTNamedReferenceExpr#getReferencedSym() %}.

Declaration nodes, such as {% jdoc ast::ASTVariableDeclaratorId %} implement the interface
{%jdoc ast::SymbolDeclaratorNode %}. Through the method
{% jdoc ast::SymbolDeclaratorNode#getSymbol() %} you can also access the symbol.

To find usages, you can call {% jdoc ast::ASTVariableDeclaratorId#getLocalUsages() %}.

## Type resolution APIs

{% jdoc_nspace :types java::lang.java.types %}

Type resolution API related classes are in the package {% jdoc_package :types %}.

The core of the framework is a set of interfaces to represent types. The root interface is
{% jdoc types::JTypeMirror %}. Type mirrors are created by a
{% jdoc types::TypeSystem %} object. This object is analysis-global.

The utility class {% jdoc types::TypeTestUtil %} provides simple methods to check types,
e.g. `TypeTestUtil.isA(String.class, variableDeclaratorIdNode)` tests, whether the given
variableDeclaratorId is of type "String".

Any {% jdoc ast::TypeNode %} provides access to the type with the method {% jdoc ast::TypeNode#getTypeMirror() %}.
E.g. this can be called on {% jdoc ast::ASTMethodCall %} to retrieve the return type of the called method.

## Metrics framework

In order to use code metrics in Java, use the metrics constants in {% jdoc java::lang.java.metrics.JavaMetrics %},
together with {% jdoc core::lang.metrics.MetricsUtil %}. For instance:

```java
@Override
public Object visit(ASTMethodDeclaration node, Object data) {
    if (JavaMetrics.NCSS.supports(node)) {
        int methodSize = MetricsUtil.computeMetric(JavaMetrics.NCSS, node, ncssOptions);
        if (methodSize >= level) {
            addViolation(data, node);
        }
    }
    return null;
}
```

The Javadocs are the reference documentation.

## Violation Decorators

Violations reported are the same for all languages, but languages can opt in to provide more details.
Java does this by adding the following additional information for each reported violation:

* {% jdoc core::RuleViolation#VARIABLE_NAME %}
* {% jdoc core::RuleViolation#METHOD_NAME %}
* {% jdoc core::RuleViolation#CLASS_NAME %}
* {% jdoc core::RuleViolation#PACKAGE_NAME %}

You can access these via {% jdoc core::RuleViolation#getAdditionalInfo() %}

## Dataflow

There is no API yet for dataflow analysis. However, some rules such as {% rule java/bestpractices/UnusedAssignment %}
or {% rule java/design/ImmutableField %} are using an internal implementation of an additional
AST pass that adds dataflow information. The implementation can be found in
[net.sourceforge.pmd.lang.java.rule.internal.DataflowPass](https://github.com/pmd/pmd/blob/master/pmd-java/src/main/java/net/sourceforge/pmd/lang/java/rule/internal/DataflowPass.java).<|MERGE_RESOLUTION|>--- conflicted
+++ resolved
@@ -108,24 +108,12 @@
 {% jdoc_nspace :ast java::lang.java.ast %}
 {% jdoc_nspace :symbols java::lang.java.symbols %}
 
-<<<<<<< HEAD
-TODO describe 
-* why we need auxclasspath, and how to put the java classes onto the auxclasspath (jre/lib/rt.jar or lib/jrt-fs.jar).
-* how disambiguation can fail
-
-## Symbol table APIs
-
-TODO content will be filled by #4766
-
-## Type resolution APIs
-=======
 Symbol table API related classes are in the package {% jdoc_package :symbols %}.
 The root interface for symbols is {%jdoc symbols::JElementSymbol %}.
 
 The symbol table can be requested on any node with the method {% jdoc ast::AbstractJavaNode#getSymbolTable() %}.
 This returns a {% jdoc symbols::table.JSymbolTable %} which gives you access to variables, methods and types that are
 within scope.
->>>>>>> 8ce3176c
 
 A {% jdoc ast::ASTExpression %} might represent a {% jdoc ast::ASTAssignableExpr.ASTNamedReferenceExpr %}
 if it e.g. references a variable name. In that case, you can access the referenced variable symbol
