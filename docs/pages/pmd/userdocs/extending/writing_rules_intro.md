--- conflicted
+++ resolved
@@ -45,19 +45,12 @@
 
 ```java
 └─ CompilationUnit
-<<<<<<< HEAD
    └─ TypeDeclaration
       └─ ClassDeclaration "Foo"
+         ├─ ModifierList
          ├─ ExtendsList
          │  └─ ClassType "Object"
          └─ ClassBody
-=======
-        └─ ClassOrInterfaceDeclaration "Foo"
-        ├─ ModifierList
-        ├─ ExtendsList
-        │  └─ ClassOrInterfaceType "Object"
-        └─ ClassOrInterfaceBody
->>>>>>> b06d00fb
 ```
 
 </td>
