--- conflicted
+++ resolved
@@ -83,19 +83,11 @@
 
 ```
 
-<<<<<<< HEAD
 Examining the AST, you find out that the LocalVariableDeclaration has a VariableId
 descendant, whose `Name` XPath attribute is exactly `bill`. You thus write your first attempt
 in the XPath editor:
 ```xpath
 //VariableId[@Name = "bill"]
-=======
-Examining the AST, you find out that the LocalVariableDeclaration has a VariableDeclaratorId
-descendant, whose `Name` XPath attribute is exactly `bill`. You thus write your first attempt
-in the XPath editor:
-```xpath
-//VariableDeclaratorId[@Name = "bill"]
->>>>>>> b06d00fb
 ```
 
 You can see the XPath result list is updated with the variable declarator.
@@ -120,11 +112,7 @@
 declaration nodes.
 
 ```xpath
-<<<<<<< HEAD
 //VariableId[@Name = "bill" and ../../Type[@TypeImage = "short"]]
-=======
-//VariableDeclaratorId[@Image = "bill"][../../PrimitiveType[@Kind = "short"]]
->>>>>>> b06d00fb
 ```
 
 ### Exporting to XML
@@ -147,13 +135,8 @@
     <properties>
         <property name="xpath">
             <value>
-<<<<<<< HEAD
 <![CDATA[
-//VariableId[../../Type[@TypeImage="short"] and @Image = "bill"]
-=======
-                <![CDATA[
-//VariableDeclaratorId[@Image = "bill"][../../PrimitiveType[@Kind = "short"]]
->>>>>>> b06d00fb
+//VariableId[@Name = "bill"][../../Type[@TypeImage="short"]]
 ]]>
             </value>
         </property>
