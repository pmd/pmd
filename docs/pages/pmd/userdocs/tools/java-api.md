---
title: PMD Java API
tags: [userdocs, tools]
permalink: pmd_userdocs_tools_java_api.html
---

The easiest way to run PMD is to just use a build plugin in your favorite build tool
like [Apache Ant](pmd_userdocs_tools_ant.html), [Apache Maven](pmd_userdocs_tools_maven.html) or
[Gradle](pmd_userdocs_tools_gradle.html).

There are also many integrations for IDEs available, see [Tools](pmd_userdocs_tools.html).

If you have your own build tool or want to integrate PMD in a different way, you can call PMD programmatically,
as described here.

## Dependencies

You'll need to add the dependency to the language, you want to analyze. For Java, it will be
`net.sourceforge.pmd:pmd-java`. If you use Maven, you can add a new (compile time) dependency like this:

``` xml
<dependency>
    <groupId>net.sourceforge.pmd</groupId>
    <artifactId>pmd-java</artifactId>
    <version>${pmdVersion}</version>
</dependency>
```

Note: You'll need to select a specific version. This is done in the example via the property `pmdVersion`.

This will transitively pull in the artifact `pmd-core` which contains the API.

## Command line interface

The easiest way is to call PMD with the same interface as from command line. The main class is
`net.sourceforge.pmd.PMD`:

``` java
import net.sourceforge.pmd.PMD;

public class Example {
    public static void main(String[] args) {
        String[] pmdArgs = {
            "-d", "/home/workspace/src/main/java/code",
            "-R", "rulesets/java/quickstart.xml",
            "-f", "xml",
            "-r", "/home/workspace/pmd-report.xml"
        };
        PMD.main(pmdArgs);
    }
}
```

It uses the same options as described in [PMD CLI reference](pmd_userdocs_cli_reference.html).

## Programmatically, variant 1

This is very similar:

``` java
import net.sourceforge.pmd.PMD;
import net.sourceforge.pmd.PMDConfiguration;

public class PmdExample {

    public static void main(String[] args) {
        PMDConfiguration configuration = new PMDConfiguration();
        configuration.setInputPaths("/home/workspace/src/main/java/code");
        configuration.setRuleSets("rulesets/java/quickstart.xml");
        configuration.setReportFormat("xml");
        configuration.setReportFile("/home/workspace/pmd-report.xml");

        PMD.runPmd(configuration);
    }
}
```

## Programmatically, variant 2

This gives you more control over which files are processed, but is also more complicated.
You can also provide your own custom renderers.

1.  First we create a `PMDConfiguration` and configure it, first the rules:
    
    ```java
    PMDConfiguration configuration = new PMDConfiguration();
    configuration.setMinimumPriority(RulePriority.MEDIUM);
    configuration.setRuleSets("rulesets/java/quickstart.xml");
    ```
    
2.  Then we configure, which paths to analyze:
    
    ```java
    configuration.setInputPaths("/home/workspace/src/main/java/code");
    ```
    
3.  The we configure the default language version for Java. And in order to support type resolution,
    PMD needs to have access to the compiled classes and dependencies as well. This is called
    "auxclasspath" and is also configured here.
    
    Note: you can specify multiple class paths separated by `:` on Unix-systems or `;` under Windows.
    
    ```java
    configuration.setDefaultLanguageVersion(LanguageRegistry.findLanguageByTerseName("java").getVersion("11"));
    configuration.prependAuxClasspath("/home/workspace/target/classes:/home/.m2/repository/my/dependency.jar");
    ```
    
4.  Then we configure the reporting. Configuring the report file is optional. If not specified, the report
    will be written to `stdout`.
    
    ```java
    configuration.setReportFormat("xml");
    configuration.setReportFile("/home/workspace/pmd-report.xml");
    ```
    
<<<<<<< HEAD
5.  For reporting, you can use `GlobalAnalysisListener`, which receives events like violations and errors.
    Useful implementations are provided by `Renderer` instances. To use a renderer, eg the built-in `XMLRenderer`,
    create it and configure it with a suitable `Writer`.

    ```java
    StringWriter rendererOutput = new StringWriter();
    Renderer xmlRenderer = new XMLRenderer("UTF-8");
    xmlRenderer.setWriter(rendererOutput);
    // The listener is created from the renderer in the next listing
    ```

6.  Now, all the preparations are done, and PMD can be executed. This is done by calling
    `PMD.processFiles(...)`. This method call takes the configuration, the rulesets, the files
    to process, and the list of renderers. Provide an empty list, if you don't want to use
    any renderer. Note: The auxclasspath needs to be closed explicitly. Otherwise the class or jar files may
    remain open and file resources are leaked.
    
    ```java
    try (GlobalAnalysisListener listener = xmlRenderer.newListener()) {
        PMD.processFiles(configuration, ruleSets, files, listener);
    } finally {
        ClassLoader auxiliaryClassLoader = configuration.getClassLoader();
        if (auxiliaryClassLoader instanceof ClasspathClassLoader) {
            ((ClasspathClassLoader) auxiliaryClassLoader).close();
        }
    }
    ```
    
7.  After the call, the renderer will have been flushed by PMD (through its `GlobalAnalysisListener`).
    Then you can check the rendered output.
=======
5.  Now an optional step: If you want to use additional renderers as in the example, set them up before
    calling PMD. You can use a built-in renderer, e.g. `XMLRenderer` or a custom renderer implementing
    `Renderer`. Note, that you must manually initialize the renderer by setting a suitable `Writer`:
    
    ```java
    Writer rendererOutput = new StringWriter();
    Renderer renderer = createRenderer(rendererOutput);
    
    // ...
    private static Renderer createRenderer(Writer writer) {
        XMLRenderer xml = new XMLRenderer("UTF-8");
        xml.setWriter(writer);
        return xml;
    }
    ```
    
6.  Finally we can start the PMD analysis. There is the possibility to fine-tune the configuration
    by adding additional files to analyze or adding additional rulesets or renderers:
    
    ```java
    try (PmdAnalysis pmd = PmdAnalysis.create(configuration)) {
        // optional: add more rulesets
        pmd.addRuleSet(RuleSetLoader.fromPmdConfig(configuration).loadFromResource("custom-ruleset.xml"));
        // optional: add more files
        pmd.files().addFile(Paths.get("src", "main", "more-java", "ExtraSource.java"));
        // optional: add more renderers
        pmd.addRenderer(renderer);
        
        // or just call PMD
        pmd.performAnalysis();
    }
    ```
    
    The renderer will be automatically flushed and closed at the end of the analysis.
    
7.  Then you can check the rendered output.
>>>>>>> 373876a1
    
    ``` java
    System.out.println("Rendered Report:");
    System.out.println(rendererOutput.toString());
    ```

Here is a complete example:

``` java
import java.io.IOException;
import java.io.StringWriter;
import java.io.Writer;
import java.nio.file.Paths;

import net.sourceforge.pmd.PMDConfiguration;
import net.sourceforge.pmd.PmdAnalysis;
import net.sourceforge.pmd.RulePriority;
import net.sourceforge.pmd.RuleSetLoader;
import net.sourceforge.pmd.lang.LanguageRegistry;
import net.sourceforge.pmd.renderers.Renderer;
import net.sourceforge.pmd.renderers.XMLRenderer;

public class PmdExample2 {

    public static void main(String[] args) throws IOException {
        PMDConfiguration configuration = new PMDConfiguration();
        configuration.setMinimumPriority(RulePriority.MEDIUM);
        configuration.setRuleSets("rulesets/java/quickstart.xml");

        configuration.setInputPaths("/home/workspace/src/main/java/code");

        configuration.setDefaultLanguageVersion(LanguageRegistry.findLanguageByTerseName("java").getVersion("11"));
        configuration.prependAuxClasspath("/home/workspace/target/classes");

        configuration.setReportFormat("xml");
        configuration.setReportFile("/home/workspace/pmd-report.xml");

        Writer rendererOutput = new StringWriter();
        Renderer renderer = createRenderer(rendererOutput);

<<<<<<< HEAD
        try (GlobalAnalysisListener listener = renderer.newListener()) {
            PMD.processFiles(configuration, ruleSets, files, listener);
        } finally {
            ClassLoader auxiliaryClassLoader = configuration.getClassLoader();
            if (auxiliaryClassLoader instanceof ClasspathClassLoader) {
                ((ClasspathClassLoader) auxiliaryClassLoader).close();
            }
=======
        try (PmdAnalysis pmd = PmdAnalysis.create(configuration)) {
            // optional: add more rulesets
            pmd.addRuleSet(RuleSetLoader.fromPmdConfig(configuration).loadFromResource("custom-ruleset.xml"));
            // optional: add more files
            pmd.files().addFile(Paths.get("src", "main", "more-java", "ExtraSource.java"));
            // optional: add more renderers
            pmd.addRenderer(renderer);

            // or just call PMD
            pmd.performAnalysis();
>>>>>>> 373876a1
        }

        System.out.println("Rendered Report:");
        System.out.println(rendererOutput.toString());
    }

    private static Renderer createRenderer(Writer writer) {
        XMLRenderer xml = new XMLRenderer("UTF-8");
        xml.setWriter(writer);
        return xml;
    }
}
```

<|MERGE_RESOLUTION|>--- conflicted
+++ resolved
@@ -97,7 +97,7 @@
 3.  The we configure the default language version for Java. And in order to support type resolution,
     PMD needs to have access to the compiled classes and dependencies as well. This is called
     "auxclasspath" and is also configured here.
-    
+
     Note: you can specify multiple class paths separated by `:` on Unix-systems or `;` under Windows.
     
     ```java
@@ -113,38 +113,6 @@
     configuration.setReportFile("/home/workspace/pmd-report.xml");
     ```
     
-<<<<<<< HEAD
-5.  For reporting, you can use `GlobalAnalysisListener`, which receives events like violations and errors.
-    Useful implementations are provided by `Renderer` instances. To use a renderer, eg the built-in `XMLRenderer`,
-    create it and configure it with a suitable `Writer`.
-
-    ```java
-    StringWriter rendererOutput = new StringWriter();
-    Renderer xmlRenderer = new XMLRenderer("UTF-8");
-    xmlRenderer.setWriter(rendererOutput);
-    // The listener is created from the renderer in the next listing
-    ```
-
-6.  Now, all the preparations are done, and PMD can be executed. This is done by calling
-    `PMD.processFiles(...)`. This method call takes the configuration, the rulesets, the files
-    to process, and the list of renderers. Provide an empty list, if you don't want to use
-    any renderer. Note: The auxclasspath needs to be closed explicitly. Otherwise the class or jar files may
-    remain open and file resources are leaked.
-    
-    ```java
-    try (GlobalAnalysisListener listener = xmlRenderer.newListener()) {
-        PMD.processFiles(configuration, ruleSets, files, listener);
-    } finally {
-        ClassLoader auxiliaryClassLoader = configuration.getClassLoader();
-        if (auxiliaryClassLoader instanceof ClasspathClassLoader) {
-            ((ClasspathClassLoader) auxiliaryClassLoader).close();
-        }
-    }
-    ```
-    
-7.  After the call, the renderer will have been flushed by PMD (through its `GlobalAnalysisListener`).
-    Then you can check the rendered output.
-=======
 5.  Now an optional step: If you want to use additional renderers as in the example, set them up before
     calling PMD. You can use a built-in renderer, e.g. `XMLRenderer` or a custom renderer implementing
     `Renderer`. Note, that you must manually initialize the renderer by setting a suitable `Writer`:
@@ -152,7 +120,7 @@
     ```java
     Writer rendererOutput = new StringWriter();
     Renderer renderer = createRenderer(rendererOutput);
-    
+
     // ...
     private static Renderer createRenderer(Writer writer) {
         XMLRenderer xml = new XMLRenderer("UTF-8");
@@ -160,7 +128,7 @@
         return xml;
     }
     ```
-    
+
 6.  Finally we can start the PMD analysis. There is the possibility to fine-tune the configuration
     by adding additional files to analyze or adding additional rulesets or renderers:
     
@@ -172,16 +140,15 @@
         pmd.files().addFile(Paths.get("src", "main", "more-java", "ExtraSource.java"));
         // optional: add more renderers
         pmd.addRenderer(renderer);
-        
+
         // or just call PMD
         pmd.performAnalysis();
     }
     ```
     
     The renderer will be automatically flushed and closed at the end of the analysis.
-    
+
 7.  Then you can check the rendered output.
->>>>>>> 373876a1
     
     ``` java
     System.out.println("Rendered Report:");
@@ -222,15 +189,6 @@
         Writer rendererOutput = new StringWriter();
         Renderer renderer = createRenderer(rendererOutput);
 
-<<<<<<< HEAD
-        try (GlobalAnalysisListener listener = renderer.newListener()) {
-            PMD.processFiles(configuration, ruleSets, files, listener);
-        } finally {
-            ClassLoader auxiliaryClassLoader = configuration.getClassLoader();
-            if (auxiliaryClassLoader instanceof ClasspathClassLoader) {
-                ((ClasspathClassLoader) auxiliaryClassLoader).close();
-            }
-=======
         try (PmdAnalysis pmd = PmdAnalysis.create(configuration)) {
             // optional: add more rulesets
             pmd.addRuleSet(RuleSetLoader.fromPmdConfig(configuration).loadFromResource("custom-ruleset.xml"));
@@ -241,7 +199,6 @@
 
             // or just call PMD
             pmd.performAnalysis();
->>>>>>> 373876a1
         }
 
         System.out.println("Rendered Report:");
