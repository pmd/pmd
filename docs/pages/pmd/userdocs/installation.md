--- conflicted
+++ resolved
@@ -23,15 +23,7 @@
     * For Windows: [Winzip](http://winzip.com) or the free [7-zip](http://www.7-zip.org/)
     * For Linux / Unix: [InfoZip](http://infozip.sourceforge.net/)
 
-<<<<<<< HEAD
-<<<<<<< HEAD
 {% include note.html content="For executing the Designer (`pmd designer`) using [OpenJDK](http://jdk.java.net) or Java 11+, you need additionally [JavaFX](https://gluonhq.com/products/javafx/). Download it, extract it and set the environment variable JAVAFX_HOME pointing at that directory." %}
-=======
-{% include note.html content="For executing the Designer (./run.sh designer) using [OpenJDK](http://jdk.java.net) or Java 11, you need additionally [OpenJFX](https://openjfx.io/). Download it, extract it and set the environment variable JAVAFX_HOME." %}
->>>>>>> pmd/7.0.x
-=======
-{% include note.html content="For executing the Designer (./run.sh designer) using [OpenJDK](http://jdk.java.net) or Java 11, you need additionally [JavaFX](https://gluonhq.com/products/javafx/). Download it, extract it and set the environment variable JAVAFX_HOME pointing at that directory." %}
->>>>>>> 0710b5a1
 
 
 ### Installation
