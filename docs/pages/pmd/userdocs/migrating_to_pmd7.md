---
title: Migration Guide for PMD 7
tags: [pmd, userdocs]
summary: "Migrating to PMD 7 from PMD 6.x"
permalink: pmd_userdocs_migrating_to_pmd7.html
author: Andreas Dangel <andreas.dangel@pmd-code.org>
---

{% include important.html content="
This document might be incomplete and doesn't answer all questions. In that case please reach out to us
by opening a [discussion](https://github.com/pmd/pmd/discussions) so that we can improve this guide.
" %}

## Before you update

Before updating to PMD 7, you should first update to the latest PMD 6 version 6.55.0 and try to fix all
deprecation warnings.

There are a couple of deprecated things in PMD 6, you might encounter:

* Properties: In order to define property descriptors, you should use {% jdoc core::properties.PropertyFactory %} now.
  This factory can create properties of any type. E.g. instead of `StringProperty.named(...)` use
  `PropertyFactory.stringProperty(...)`.

  Also note, that `uiOrder` is gone. You can just remove it.

  See also [Defining rule properties](pmd_userdocs_extending_defining_properties.html)

* When reporting a violation, you might see a deprecation of the `addViolation` methods. These methods have been moved
  to {% jdoc core::RuleContext %}. E.g. instead of `addViolation(data, node, ...)` use `asCtx(data).addViolation(node, ...)`.

* When you are calling PMD from CLI, you need to stop using deprecated CLI params, e.g.
  * `-no-cache` ➡️ `--no-cache`
  * `-failOnViolation` ➡️ `--fail-on-violation`
  * `-reportfile` ➡️ `--report-file`
  * `-language` ➡️ `--use-version`

* If you have written custom XPath rule, look out for warnings about deprecated XPath attributes. These warnings
  might look like
  ```
  WARNING: Use of deprecated attribute 'VariableId/@Image' by XPath rule 'VariableNaming' (in ruleset 'VariableNamingRule'), please use @Name instead
  ```
  and often already suggest an alternative.

## Use cases

### I'm using only built-in rules

When you are using only built-in rules, then you should check, whether you use any deprecated rule. With PMD 7
many deprecated rules are finally removed. You can see a complete list of the [removed rules](pmd_release_notes_pmd7.html#removed-rules)
in the release notes for PMD 7.
The release notes also mention the replacement rule, that should be used instead. For some rules, there is no
replacement.

Then many rules have been changed or improved. New properties have been added to make them more versatile or
properties have been removed, if they are not necessary anymore. See [changed rules](pmd_release_notes_pmd7.html#changed-rules)
in the release notes for PMD 7.

All properties which accept multiple values now use a comma (`,`) as a delimiter. The previous default was a
pipe character (`|`). The delimiter is not configurable anymore. If needed, the comma can be escaped 
with a backslash. This affects the following rules:
{% rule  java/bestpractices/AvoidUsingHardCodedIP %},
{% rule  java/bestpractices/LooseCoupling %},
{% rule  java/bestpractices/UnusedPrivateField %},
{% rule  java/bestpractices/UnusedPrivateMethod %},
{% rule  java/codestyle/AtLeastOneConstructor %},
{% rule  java/codestyle/CommentDefaultAccessModifier %},
{% rule  java/codestyle/FieldNamingConventions %},
{% rule  java/codestyle/LinguisticNaming %},
{% rule  java/codestyle/UnnecessaryConstructor %},
{% rule  java/design/CyclomaticComplexity %},
{% rule  java/design/NcssCount %},
{% rule  java/design/SingularField %},
{% rule  java/errorprone/AvoidBranchingStatementAsLastInLoop %},
{% rule  java/errorprone/CloseResource %}.

A handful of rules are new to PMD 7. You might want to check these out: [new rules](pmd_release_notes_pmd7.html#new-rules).

Once you have reviewed your ruleset(s), you can switch to PMD 7.

### I'm using custom rules

Ideally, you have written good tests already for your custom rules - see [Testing your rules](pmd_userdocs_extending_testing.html).
This helps to identify problems early on.

#### Ruleset XML
The `<rule>` tag, that defines your custom rule, is required to have a `language` attribute now. This was always the
case for XPath rules, but is now a requirement for Java rules.

#### XPath rules
If you have **XPath based** rules, the first step will be to migrate to XPath 2.0 and then to XPath 3.1.
XPath 2.0 is available in PMD 6 already and can be used right away. PMD 7 will use by default XPath 3.1 and
won't support XPath 1.0 anymore. The difference between XPath 2.0 and XPath 3.1 is not big, so your XPath 2.0
can be expected to work in PMD 7 without any further changes. So the migration path is to simply migrate to XPath 2.0.

After you have migrated your XPath rules to XPath 2.0, remove the "version" property, since that will be removed
with PMD 7. PMD 7 by default uses XPath 3.1.
See below [XPath](#xpath-migrating-from-10-to-20) for details.

<<<<<<< HEAD
There are some general changes for AST nodes regarding the `@Image` attribute.
See below [General AST Changes to avoid @Image](#general-ast-changes-to-avoid-image).
=======
Additional infos:
* The custom XPath function `typeOf` has been removed (deprecated since 6.4.0).
  Use the function `pmd-java:typeIs` or `pmd-java:typeIsExactly` instead.
  See [PMD extension functions](pmd_userdocs_extending_writing_xpath_rules.html#pmd-extension-functions) for available
  functions.
>>>>>>> 1d95f0f0

#### Java rules
If you have **Java based rules**, and you are using rulechain, this works a bit different now. The RuleChain API
has changed, see [[core] Simplify the rulechain (#2490)](https://github.com/pmd/pmd/pull/2490) for the full details.
But in short, you don't call `addRuleChainVisit(...)` in the rule's constructor anymore. Instead, you
override the method {% jdoc core::lang.rule.AbstractRule#buildTargetSelector %}:

```java
    protected RuleTargetSelector buildTargetSelector() {
        return RuleTargetSelector.forTypes(ASTVariableId.class);
    }
```

#### Java AST changes
The API to **navigate the AST** also changed significantly:
* Tree traversal using [Node API](#node-api)
* Consider using the new [NodeStream API](#nodestream-api) to navigate with null-safety. This is optional.

Additionally, if you have created rules for **Java** - regardless whether it is a XPath based rule or a Java based
rule - you might need to adjust your queries or visitor methods. The Java AST has been refactored substantially.
The easiest way is to use the [PMD Rule Designer](pmd_userdocs_extending_designer_reference.html) to see the structure
of the AST. See the section [Java AST](#java-ast) below for details.

### I've extended PMD with a custom language...

The guides for [Adding a new language with JavaCC](pmd_devdocs_major_adding_new_language_javacc.html) and
[Adding a new CPD language](pmd_devdocs_major_adding_new_cpd_language.html) have been updated.

Most notable changes are:

* As an alternative, PMD 7 now supports ANTLR in addition to JavaCC:
  [Adding a new language with ANTLR](pmd_devdocs_major_adding_new_language_antlr.html).
* There is a shared ant script that wraps the calls to javacc: `javacc-wrapper.xml`. This should be used now.
* PMD's parser adapter for JavaCC generated parsers is called now
  {% jdoc core::lang.ast.impl.javacc.JjtreeParserAdapter %}. This is the class that needs to be implemented now.
* There is no need anymore to write a custom `TokenManager` - we have now a common base class for JavaCC generated
  token managers. This base class is {% jdoc core::lang.ast.impl.javacc.AbstractTokenManager %}.
* A rule violation factory is not needed anymore. For language specific information on rule violations, there is
  now a {% jdoc core::reporting.ViolationDecorator %} that a language can implement. These ViolationDecorators
  are called when a violation is reported and they can provide the additional information. This information can be
  used by renderers via {% jdoc !!core::RuleViolation#getAdditionalInfo() %}.
* A parser visitor adapter is not needed anymore. The visitor interface now provides a default implementation.
  Instead, a base visitor for the language should be created, which extends {% jdoc core::lang.ast.AstVisitorBase %}.
* A rule chain visitor is not needed anymore. PMD provides a common implementation that fits all languages.

### I've extended PMD with a custom feature...

In that case we can't provide a general guide unless we know the specific custom feature. If you are having difficulties
finding your way around the PMD source code and javadocs and you don't see the aspect of PMD documented you are
using, we are probably missing documentation. Please reach out to us by opening a
[discussion](https://github.com/pmd/pmd/discussions). We then can enhance the documentation and/or the PMD API.

## Special topics

### Release downloads

* The asset filenames of PMD on [GitHub Releases](https://github.com/pmd/pmd/releases) are
  now `pmd-dist-<version>-bin.zip`, `pmd-dist-<version>-src.zip` and `pmd-dist-<version>-doc.zip`.
  Keep that in mind, if you have an automated download script.
* The structure inside the ZIP files stay the same, e.g. we still provide inside the binary distribution
  ZIP file the base directory `pmd-bin-<version>`.

### CLI Changes

The CLI has been revamped completely
(see [Release Notes: Revamped Command Line Interface](pmd_release_notes_pmd7.html#revamped-command-line-interface)).

Most notable changes:

* Unified start script on all platforms for all commands (PMD, CPD, Designer). Instead of `run.sh` and `pmd.bat`,
  we now have `pmd` only (technically on Windows, there is still a `pmd.bat`, but it behaves the same). 
  * Executing PMD from CLI now means: `run.sh pmd` / `pmd.bat` ➡️ `pmd check`
  * Executing CPD: `run.sh cpd` / `cpd.bat` ➡️ `pmd cpd`
  * Executing Designer: `run.sh designer` / `designer.bat` ➡️ `pmd designer`
  * Executing CPD GUI: `run.sh cpd-gui` / `cpdgui.bat` ➡️ `pmd cpd-gui`
* There are some changes to the CLI arguments:
  * `--fail-on-violation false` ➡️ `--no-fail-on-violation`
    
    If you don't replace this argument, then "false" will be interpreted as a file to analyze. You might see then
    an error message such as `[main] ERROR net.sourceforge.pmd.cli.commands.internal.PmdCommand - No such file false`.
  * PMD tries to display a progress bar. If you don't want this (e.g. on a CI build server), you can disable this
    with `--no-progress`.

### Custom distribution packages

When creating a custom distribution which only integrates the languages you need, there are some changes to apply:

* In addition to the language dependencies you want, you also need add a dependency to
  `net.sourceforge.pmd:pmd-cli` in order to get the CLI classes.
* When fetching the scripts for the CLI with "maven-dependency-plugin", you need to additionally fetch the
  logging configuration. That means, the line
  `<includes>scripts/**,LICENSE</includes>` needs to be changed to `<includes>scripts/**,LICENSE,conf/**</includes>`.
* Since the assembly descriptor `pmd-bin` includes now also a BOM (bill of material), you need to create one for
  your custom distribution as well. Simply add the following plugin configuration:
  ```xml
     <plugin>
        <groupId>org.cyclonedx</groupId>
        <artifactId>cyclonedx-maven-plugin</artifactId>
        <version>2.7.6</version>
        <executions>
          <execution>
            <phase>package</phase>
            <goals>
              <goal>makeAggregateBom</goal>
            </goals>
          </execution>
        </executions>
        <!-- https://github.com/CycloneDX/cyclonedx-maven-plugin/issues/326 -->
        <dependencies>
          <dependency>
            <groupId>org.ow2.asm</groupId>
            <artifactId>asm</artifactId>
            <version>9.5</version>
          </dependency>
        </dependencies>
      </plugin>
  ```

{% include note.html content="
The examples on <https://github.com/pmd/pmd-examples> have been updated.
" %}


### Rule tests are now using JUnit5

When you have custom rules, and you have written rule tests according to the guide
[Testing your rules](pmd_userdocs_extending_testing.html), you might want to consider upgrading your other tests to
[JUnit 5](https://junit.org/junit5/). The tests in PMD 7 have been migrated to JUnit5 - including the rule tests
for the built-in rules.

When executing the rule tests, you need to make sure to have JUnit5 on the classpath - which you automatically
get when you depend on `net.sourceforge.pmd:pmd-test`. If you also have JUnit4 tests, you need to make sure
to have a [junit-vintage-engine](https://junit.org/junit5/docs/current/user-guide/#migrating-from-junit4-running)
as well on the test classpath, so that all tests are executed. That means, you might
need to add now a dependency to JUnit4 explicitly if needed.

### CPD: Reported endcolumn is now exclusive

In PMD 6, the reported position of the duplicated tokens in CPD where always including, e.g. the following
described a duplication of length 4 in PMD 6: beginLine=1, endLine=1, beginColumn=1, endColumn=4 - these are
the first 4 character in the first line. With PMD 7, the endColumn is now **excluding**. The same duplication
will be reported in PMD 7 as: beginLine=1, endLine=1, beginColumn=1, endColumn=5.

The reported positions in a file follow now the usual meaning: line numbering starts from 1, begin line and end line
are inclusive, begin column is inclusive and end column is exclusive. This is the usual behavior of the most
common text editors and the PMD part already used that meaning in RuleViolations for a long time in PMD 6 already.

This only affects the XML report format as the others don't provide column information.

### Node API

Starting from one node in the AST, you can navigate to children or parents with the following methods. This is
the "traditional" way for simple cases. For more complex cases, consider to use the new [NodeStream API](#nodestream-api).

Many methods available in PMD 6 have been deprecated and removed for a slicker API with consistent naming,
that also integrates tightly with the NodeStream API.

* `getNthParent(n)` ➡️ `ancestors().get(n - 1)`
* `getFirstParentOfType(parentType)` ➡️ `ancestors(parentType).first()`
* `getParentsOfType(parentType)` ➡️ `ancestors(parentType).toList()`
* `findChildrenOfType(childType)` ➡️ `children(childType).toList()`
* `findDescendantsOfType(targetType)` ➡️ `descendants(targetType).toList()`
* `getFirstChildOfType(childType)` ➡️ `firstChild(childType)`
* `getFirstDescendantOfType(descendantType)` ➡️ `descendants(descendantType).first()`
* `hasDescendantOfType(type)` ➡️ `descendants(type).nonEmpty()`

{% include tip.html content="First use PMD 7.0.0-rc3, which still has these methods. These methods are marked as
deprecated, so you can then start to change them. The replacement method is usually provided in the javadocs.
That way you avoid being confronted with just compile errors." %}

Unchanged methods that work as before:
* {% jdoc core::lang.ast.Node#getParent() %}
* {% jdoc core::lang.ast.Node#getChild(int) %}
* {% jdoc core::lang.ast.Node#getNumChildren() %}
* {% jdoc core::lang.ast.Node#getIndexInParent() %}

New methods:
* {% jdoc core::lang.ast.Node#getFirstChild() %}
* {% jdoc core::lang.ast.Node#getLastChild() %}
* {% jdoc core::lang.ast.Node#getPreviousSibling() %}
* {% jdoc core::lang.ast.Node#getNextSibling() %}
* {% jdoc core::lang.ast.Node#getRoot() %}

New methods that integrate with NodeStream:
* {% jdoc core::lang.ast.Node#children() %} - returns a NodeStream containing all the children of this node.
  Note: in PMD 6, this method returned an `Iterable`
* {% jdoc core::lang.ast.Node#descendants() %}
* {% jdoc core::lang.ast.Node#descendantsOrSelf() %}
* {% jdoc core::lang.ast.Node#ancestors() %}
* {% jdoc core::lang.ast.Node#ancestorsOrSelf() %}
* {% jdoc core::lang.ast.Node#children(java.lang.Class) %}
* {% jdoc core::lang.ast.Node#firstChild(java.lang.Class) %}
* {% jdoc core::lang.ast.Node#descendants(java.lang.Class) %}
* {% jdoc core::lang.ast.Node#ancestors(java.lang.Class) %}

Methods removed completely:
* `getFirstParentOfAnyType(parentTypes)`:️ There is no direct replacement, but something along the lines:
  ```java
        ancestors()
                .filter(n -> Arrays.stream(classes)
                        .anyMatch(c -> c.isInstance(n)))
                .first();
  ```
* `findChildNodesWithXPath`: Has been removed, because it is very inefficient. Use NodeStream instead.
* `hasDescendantMatchingXPath`: Has been removed, because it is very inefficient. Use NodeStream instead.
* `jjt*` like `jjtGetParent`. These methods were implementation specific. Use the equivalent methods like `getParent()`.

See {% jdoc core::lang.ast.Node %} for the details.

### NodeStream API

In java rule implementations, you often need to navigate the AST to find the interesting nodes. In PMD 6, this
was often done by calling `jjtGetChild(int)` or `jjtGetParent(int)` and then checking the node type
with `instanceof`. There are also helper methods available, like `getFirstChildOfType(Class)` or
`findDescendantsOfType(Class)`. These methods might return `null` and you need to check this for every
level.

The new **NodeStream API** provides easy to use methods that follow the Java Stream API (`java.util.stream`).

Many complex predicates about nodes can be expressed by testing the emptiness of a node stream.
E.g. the following tests if the node is a variable declarator id initialized to the value `0`:

Example:

```java
     NodeStream.of(someNode)                           // the stream here is empty if the node is null
               .filterIs(ASTVariableId.class)          // the stream here is empty if the node was not a variable id
               .followingSiblings()                    // the stream here contains only the siblings, not the original node
               .children(ASTNumericLiteral.class)
               .filter(ASTNumericLiteral::isIntLiteral)
               .filterMatching(ASTNumericLiteral::getValueAsInt, 0)
               .nonEmpty(); // If the stream is non empty here, then all the pipeline matched
```

See {% jdoc core::lang.ast.NodeStream %} for the details.
Note: This was implemented via [PR #1622 [core] NodeStream API](https://github.com/pmd/pmd/pull/1622)

### XPath: Migrating from 1.0 to 2.0

XPath 1.0 and 2.0 have some incompatibilities. The [XPath 2.0 specification](https://www.w3.org/TR/xpath20/#id-incompat-in-false-mode)
describes them precisely. Those are however mostly corner cases and XPath
rules usually don't feature any of them.

The incompatibilities that are most relevant to migrating your rules are not
caused by the specification, but by the different engines we use to run
XPath 1.0 and 2.0 queries. Here's a list of known incompatibilities:

* The namespace prefixes `fn:` and `string:` should not be mentioned explicitly.
  In XPath 2.0 mode, the engine will complain about an undeclared namespace, but
  the functions are in the default namespace. Removing the namespace prefixes fixes it.
  * <code><b style="color:red">fn:</b>substring("Foo", 1)</code> &rarr; `substring("Foo", 1)`
* Conversely, calls to custom PMD functions like `typeIs` *must* be prefixed
  with the namespace of the declaring module (`pmd-java`).
  * `typeIs("Foo")` &rarr; <code><b style="color:green">pmd-java:</b>typeIs("Foo")</code>
* Boolean attribute values on our 1.0 engine are represented as the string values
  `"true"` and `"false"`. In 2.0 mode though, boolean values are truly represented
  as boolean values, which in XPath may only be obtained through the functions
  `true()` and `false()`.
  If your XPath 1.0 rule tests an attribute like `@Private="true"`, then it just
  needs to be changed to `@Private=true()` when migrating. A type error will warn
  you that you must update the comparison. More is explained on [issue #1244](https://github.com/pmd/pmd/issues/1244).
  * `"true"`, `'true'` &rarr; `true()`
  * `"false"`, `'false'` &rarr; `false()`

* In XPath 1.0, comparing a number to a string coerces the string to a number.
  In XPath 2.0, a type error occurs. Like for boolean values, numeric values are
  represented by our 1.0 implementation as strings, meaning that `@BeginLine > "1"`
  worked ---that's not the case in 2.0 mode.
  * <code>@ArgumentCount > <b style="color:red">'</b>1<b style="color:red">'</b></code> &rarr; `@ArgumentCount > 1`

* In XPath 1.0, the expression `/Foo` matches the *children* of the root named `Foo`.
  In XPath 2.0, that expression matches the root, if it is named `Foo`. Consider the following tree:
  ```java
  Foo
  └─ Foo
  └─ Foo
  ```
  Then `/Foo` will match the root in XPath 2.0, and the other nodes (but not the root) in XPath 1.0.
  See e.g. [an issue caused by this](https://github.com/pmd/pmd/issues/1919#issuecomment-512865434) in Apex,
  with nested classes.

* The custom function "pmd:matches" which checks a regular expression against a string has been removed,
  since there is a built-in function available since XPath 2.0 which can be used instead. If you use "pmd:matches"
  simply remove the "pmd:" prefix.

### General AST Changes to avoid @Image

An abstract syntax tree should be abstract, but in the same time, should not be too abstract. One of the
base interfaces for PMD's AST for all languages is {% jdoc core::lang.ast.Node %}, which provides
the methods {% jdoc core::lang.ast.Node#getImage() %} and {% jdoc core::lang.ast.Node#hasImageEqualTo(java.lang.String) %}.
However, these methods don't necessarily make sense for all nodes in all contexts. That's why `getImage()`
often returns just `null`. Also, the name is not very describing. AST nodes should try to use more specific
names, such as `getValue()` or `getName()`.

For PMD 7, most languages have been adapted. And when writing XPath rules, you need to replace `@Image` with
whatever is appropriate now (e.g. `@Name`). See below for details.

#### Apex and Visualforce

There are many usages of `@Image`. These will be refactored after PMD 7 is released
by deprecating the attribute and providing alternatives.

See also issue [Deprecate getImage/@Image #4787](https://github.com/pmd/pmd/issues/4787).

#### Html

* {% jdoc html::lang.html.ast.ASTHtmlTextNode %}: `@Image` ➡️ `@Text`, `@NormalizedText` ➡️ `@Text`, `@Text` ➡️ `@WholeText`.

#### Java

There are still many usages of `@Image` which are not refactored yet. This will be done after PMD 7 is released
by deprecating the attribute and providing alternatives.

See also issue [Deprecate getImage/@Image #4787](https://github.com/pmd/pmd/issues/4787).

Some nodes have already the image attribute (and others) deprecated. These deprecated attributes are removed now:

* {% jdoc java::lang.java.ast.ASTAnnotationTypeDeclaration %}: `@Image` ➡️ `@SimpleName`
* {% jdoc java::lang.java.ast.ASTAnonymousClassDeclaration %}: `@Image` ➡️ `@SimpleName`
* {% jdoc java::lang.java.ast.ASTClassOrInterfaceDeclaration %}: `@Image` ➡️ `@SimpleName`
* {% jdoc java::lang.java.ast.ASTEnumDeclaration %}: `@Image` ➡️ `@SimpleName`
* {% jdoc java::lang.java.ast.ASTFieldDeclaration %}: `@VariableName` ➡️ `VariableDeclaratorId/@Name`
* {% jdoc java::lang.java.ast.ASTMethodDeclaration %}: `@MethodName` ➡️ `@Name`
* {% jdoc java::lang.java.ast.ASTRecordDeclaration %}: `@Image` ➡️ `@SimpleName`
* {% jdoc java::lang.java.ast.ASTVariableDeclaratorId %}: `@Image` ➡️ `@Name`
* {% jdoc java::lang.java.ast.ASTVariableDeclaratorId %}: `@VariableName` ➡️ `@Name`
* {% jdoc java::lang.java.ast.ASTVariableDeclaratorId %}: `@Array` ➡️ `@ArrayType`

#### JavaScript

* {% jdoc javascript::lang.ecmascript.ast.ASTAssignment %}: `@Image` ➡️ `@Operator`
* {% jdoc javascript::lang.ecmascript.ast.ASTBigIntLiteral %}: `@Image` ➡️ `@Value`
* {% jdoc javascript::lang.ecmascript.ast.ASTBreakStatement %}: `@Image` ➡️ `Name/@Identifier`
* {% jdoc javascript::lang.ecmascript.ast.ASTContinueStatement %}: `@Image` ➡️ `Name/@Identifier`
* {% jdoc javascript::lang.ecmascript.ast.ASTErrorNode %}: `@Image` ➡️ `@Message`
* {% jdoc javascript::lang.ecmascript.ast.ASTFunctionNode %}: `@Image` ➡️ `Name/@Identifier`
* {% jdoc javascript::lang.ecmascript.ast.ASTInfixExpression %}: `@Image` ➡️ `@Operator`
* {% jdoc javascript::lang.ecmascript.ast.ASTKeywordLiteral %}: `@Image` ➡️ `@Literal`
* {% jdoc javascript::lang.ecmascript.ast.ASTLabel %}: `@Image` ➡️ `@Name`
* {% jdoc javascript::lang.ecmascript.ast.ASTName %}: `@Image` ➡️ `@Identifier`
* {% jdoc javascript::lang.ecmascript.ast.ASTNumberLiteral %}: `@Image` ➡️ `@Value`
* {% jdoc javascript::lang.ecmascript.ast.ASTObjectProperty %}: `@Image` ➡️ `@Operator`
* {% jdoc javascript::lang.ecmascript.ast.ASTPropertyGet %}: `@Image` ➡️ `@Operator`
* {% jdoc javascript::lang.ecmascript.ast.ASTRegExpLiteral %}: `@Image` ➡️ `@Value`
* {% jdoc javascript::lang.ecmascript.ast.ASTStringLiteral %}: `@Image` ➡️ `@Value`
* {% jdoc javascript::lang.ecmascript.ast.ASTUnaryExpression %}: `@Image` ➡️ `@Operator`
* {% jdoc javascript::lang.ecmascript.ast.ASTUpdateExpression %}: `@Image` ➡️ `@Operator`
* {% jdoc javascript::lang.ecmascript.ast.ASTXmlDotQuery %}: `@Image` ➡️ `@Operator`
* {% jdoc javascript::lang.ecmascript.ast.ASTXmlMemberGet %}: `@Image` ➡️ `@Operator`
* {% jdoc javascript::lang.ecmascript.ast.ASTXmlPropRef %}: `@Image` ➡️ `Name[last()]/@Identifier`
* {% jdoc javascript::lang.ecmascript.ast.ASTXmlString %}: `@Image` ➡️ `@Xml`

#### JSP

* {% jdoc jsp::lang.jsp.ast.ASTAttributeValue %}: `@Image` ➡️ `@Value`
* {% jdoc jsp::lang.jsp.ast.ASTCData %}: `@Image` ➡️ `@Content`
* {% jdoc jsp::lang.jsp.ast.ASTCommentTag %}: `@Image` ➡️ `@Content`
* {% jdoc jsp::lang.jsp.ast.ASTElExpression %}: `@Image` ➡️ `@Content`
* {% jdoc jsp::lang.jsp.ast.ASTHtmlScript %}: `@Image` ➡️ `@Content`
* {% jdoc jsp::lang.jsp.ast.ASTJspComment %}: `@Image` ➡️ `@Content`
* {% jdoc jsp::lang.jsp.ast.ASTJspDeclaration %}: `@Image` ➡️ `@Content`
* {% jdoc jsp::lang.jsp.ast.ASTJspExpression %}: `@Image` ➡️ `@Content`
* {% jdoc jsp::lang.jsp.ast.ASTJspExpressionInAttribute %}: `@Image` ➡️ `@Content`
* {% jdoc jsp::lang.jsp.ast.ASTJspScriptlet %}: `@Image` ➡️ `@Content`
* {% jdoc jsp::lang.jsp.ast.ASTText %}: `@Image` ➡️ `@Content`
* {% jdoc jsp::lang.jsp.ast.ASTUnparsedText %}: `@Image` ➡️ `@Content`
* {% jdoc jsp::lang.jsp.ast.ASTValueBinding %}: `@Image` ➡️ `@Content`

#### Modelica

* {% jdoc modelica::lang.modelica.ast.ASTAddOp %}: `@Image` ➡️ `@Operator`
* {% jdoc modelica::lang.modelica.ast.ASTDerClassSpecifier %}: `@Image` ➡️ `@SimpleClassName`
* {% jdoc modelica::lang.modelica.ast.ASTEnumerationShortClassSpecifier %}: `@Image` ➡️ `@SimpleClassName`
* {% jdoc modelica::lang.modelica.ast.ASTExtendingLongClassSpecifier %}: `@Image` ➡️ `@SimpleClassName`
* {% jdoc modelica::lang.modelica.ast.ASTFactor %}: `@Image` ➡️ `@Operator`
* {% jdoc modelica::lang.modelica.ast.ASTLanguageSpecification %}: `@Image` ➡️ `@ExternalLanguage`
* {% jdoc modelica::lang.modelica.ast.ASTMulOp %}: `@Image` ➡️ `@Operator`
* {% jdoc modelica::lang.modelica.ast.ASTName %}: `@Image` ➡️ `@Name`
* {% jdoc modelica::lang.modelica.ast.ASTNumberLiteral %}: `@Image` ➡️ `@Value`
* {% jdoc modelica::lang.modelica.ast.ASTRelOp %}: `@Image` ➡️ `@Operator`
* {% jdoc modelica::lang.modelica.ast.ASTSimpleLongClassSpecifier %}: `@Image` ➡️ `@SimpleClassName`
* {% jdoc modelica::lang.modelica.ast.ASTSimpleName %}: `@Image` ➡️ `@Name`
* {% jdoc modelica::lang.modelica.ast.ASTSimpleShortClassSpecifier %}: `@Image` ➡️ `@SimpleClassName`
* {% jdoc modelica::lang.modelica.ast.ASTStoredDefinition %}: `@Image` ➡️ `@Name`
* {% jdoc modelica::lang.modelica.ast.ASTStringComment %}: `@Image` ➡️ `@Comment`
* {% jdoc modelica::lang.modelica.ast.ASTStringLiteral %}: `@Image` ➡️ `@Value`
* {% jdoc modelica::lang.modelica.ast.ASTWithinClause %}: `@Image` ➡️ `@Name`

#### PLSQL

There are many usages of `@Image`. These will be refactored after PMD 7 is released
by deprecating the attribute and providing alternatives.

See also issue [Deprecate getImage/@Image #4787](https://github.com/pmd/pmd/issues/4787).

#### Scala

* {% jdoc scala::lang.scala.ast.ASTLitBoolean %}: `@Image` ➡️ `@Value`
* {% jdoc scala::lang.scala.ast.ASTLitByte %}: `@Image` ➡️ `@Value`
* {% jdoc scala::lang.scala.ast.ASTLitChar %}: `@Image` ➡️ `@Value`
* {% jdoc scala::lang.scala.ast.ASTLitDouble %}: `@Image` ➡️ `@Value`
* {% jdoc scala::lang.scala.ast.ASTLitFloat %}: `@Image` ➡️ `@Value`
* {% jdoc scala::lang.scala.ast.ASTLitInt %}: `@Image` ➡️ `@Value`
* {% jdoc scala::lang.scala.ast.ASTLitLong %}: `@Image` ➡️ `@Value`
* {% jdoc scala::lang.scala.ast.ASTLitNull %}: `@Image` ➡️ `@Value`
* {% jdoc scala::lang.scala.ast.ASTLitShort %}: `@Image` ➡️ `@Value`
* {% jdoc scala::lang.scala.ast.ASTLitString %}: `@Image` ➡️ `@Value`
* {% jdoc scala::lang.scala.ast.ASTLitSymbol %}: `@Image` ➡️ `@Value`
* {% jdoc scala::lang.scala.ast.ASTLitUnit %}: `@Image` ➡️ `@Value`
* {% jdoc scala::lang.scala.ast.ASTNameAnonymous %}: `@Image` ➡️ `@Value`
* {% jdoc scala::lang.scala.ast.ASTNameIndeterminate %}: `@Image` ➡️ `@Value`
* {% jdoc scala::lang.scala.ast.ASTTermName %}: `@Image` ➡️ `@Value`
* {% jdoc scala::lang.scala.ast.ASTTypeName %}: `@Image` ➡️ `@Value`

#### XML (and POM)

When using {% jdoc core::lang.rule.XPathRule %}, text of text nodes was exposed as `@Image` of
normal element type nodes. Now the attribute is called `@Text`.

Note: In general, it is recommended to use {% jdoc xml::lang.xml.rule.DomXPathRule %} instead,
which exposes text nodes as real XPath/XML text nodes which conforms to the XPath spec.
There is no difference, text of text nodes can be selected using `text()`.

### Java AST

The Java grammar has been refactored substantially in order to make it easier to maintain and more correct
regarding the Java Language Specification.

Here you can see the most important changes as a comparison between the PMD 6 AST ("Old AST") and
PMD 7 AST ("New AST") and with some background info about the changes.

When in doubt, it is recommended to use the [PMD Designer](pmd_userdocs_extending_designer_reference.html)
which can also display the AST.

{% jdoc_nspace :jast java::lang.java.ast %}

#### Renamed classes / interfaces

* AccessNode ➡️ {% jdoc jast::ModifierOwner %}
* ClassOrInterfaceType ➡️ ClassType ({% jdoc jast::ASTClassType %})
* ClassOrInterfaceDeclaration ➡️ ClassDeclaration ({% jdoc jast::ASTClassDeclaration %})
* AnyTypeDeclaration ➡️ TypeDeclaration ({% jdoc jast::ASTTypeDeclaration %})
* MethodOrConstructorDeclaration ➡️ ExecutableDeclaration ({% jdoc jast::ASTExecutableDeclaration %})
* VariableDeclaratorId ➡️ VariableId ({% jdoc jast::ASTVariableId %})
* ClassOrInterfaceBody ➡️ ClassBody ({% jdoc jast::ASTClassBody %})

#### Annotations

* What: Annotations are consolidated into a single node. `SingleMemberAnnotation`, `NormalAnnotation` and `MarkerAnnotation`
  are removed in favour of {% jdoc jast::ASTAnnotation %}. The Name node is removed, replaced by a
  {% jdoc jast::ASTClassType %}.
* Why: Those different node types implement a syntax-only distinction, that only makes semantically equivalent annotations
  have different possible representations. For example, `@A` and `@A()` are semantically equivalent, yet they were
  parsed as MarkerAnnotation resp. NormalAnnotation. Similarly, `@A("")` and `@A(value="")` were parsed as
  SingleMemberAnnotation resp. NormalAnnotation. This also makes parsing much simpler. The nested ClassOrInterface
  type is used to share the disambiguation logic.
* Related issue: [[java] Use single node for annotations (#2282)](https://github.com/pmd/pmd/pull/2282)

<details>
  <summary>Annotation AST Examples</summary>

<table>
<tr><th>Code</th><th>Old AST (PMD 6)</th><th>New AST (PMD 7)</th></tr>
<tr><td>
{% highlight java %}
@A
{% endhighlight %}
</td><td>
{% highlight js %}
└─ Annotation "A"
   └─ MarkerAnnotation "A"
      └─ Name "A"
{% endhighlight %}
</td><td>
{% highlight js %}
└─ Annotation "A"
   └─ ClassOrInterfaceType "A"
{% endhighlight %}
</td></tr>

<tr><td>
{% highlight java %}
@A()
{% endhighlight %}
</td>
<td>
{% highlight js %}
└─ Annotation "A"
   └─ NormalAnnotation "A"
      └─ Name "A"
{% endhighlight %}
</td>
<td>
{% highlight js %}
└─ Annotation "A"
   ├─ ClassType "A"
   └─ AnnotationMemberList
{% endhighlight %}
</td>
</tr>

<tr><td>
{% highlight java %}
@A(value="v")
{% endhighlight %}
</td>
<td>
{% highlight js %}
└─ Annotation "A"
   └─ NormalAnnotation "A"
      ├─ Name "A"
      └─ MemberValuePairs
         └─ MemberValuePair "value"
            └─ MemberValue
               └─ PrimaryExpression
                  └─ PrimaryPrefix
                     └─ Literal '"v"'
{% endhighlight %}
</td>
<td>
{% highlight js %}
└─ Annotation "A"
   ├─ ClassType "A"
   └─ AnnotationMemberList
      └─ MemberValuePair "value" [ @Shorthand = false() ]
         └─ StringLiteral '"v"'
{% endhighlight %}
</td>
</tr>

<tr><td>
{% highlight java %}
@A("v")
{% endhighlight %}
</td>
<td>
{% highlight js %}
└─ Annotation "A"
   └─ SingleMemberAnnotation "A"
      ├─ Name "A"
      └─ MemberValue
         └─ PrimaryExpression
            └─ PrimaryPrefix
               └─ Literal '"v"'
{% endhighlight %}
</td>
<td>
{% highlight js %}
└─ Annotation "A"
   ├─ ClassType "A"
   └─ AnnotationMemberList
      └─ MemberValuePair "value" [ @Shorthand = true() ]
         └─ StringLiteral '"v"'
{% endhighlight %}
</td>
</tr>

<tr><td>
{% highlight java %}
@A(value="v", on=true)
{% endhighlight %}
</td>
<td>
{% highlight js %}
└─ Annotation "A"
   └─ NormalAnnotation "A"
      ├─ Name "A"
      └─ MemberValuePairs
         ├─ MemberValuePair "value"
         │  └─ MemberValue
         │     └─ PrimaryExpression
         │        └─ PrimaryPrefix
         │           └─ Literal '"v"'
         └─ MemberValuePair "on"
            └─ MemberValue
               └─ PrimaryExpression
                  └─ PrimaryPrefix
                     └─ Literal
                        └─ BooleanLiteral [ @True = true() ]
{% endhighlight %}
</td>
<td>
{% highlight js %}
└─ Annotation "A"
   ├─ ClassType "A"
   └─ AnnotationMemberList
      ├─ MemberValuePair "value" [ @Shorthand = false() ]
      │  └─ StringLiteral '"v"'
      └─ MemberValuePair "on"
         └─ BooleanLiteral [ @True = true() ]
{% endhighlight %}
</td>
</tr>
</table>

</details>

##### Annotation nesting

* What: {% jdoc jast::ASTAnnotation %}s are now nested within the node, to which they are applied to.
  E.g. if a method is annotated, the Annotation node is now a child of a {% jdoc jast::ASTModifierList %},
  inside the {% jdoc jast::ASTMethodDeclaration %}.
* Why: Fixes a lot of inconsistencies, where sometimes the annotations were inside the node, and sometimes just
  somewhere in the parent, with no real structure.
* Related issue: [[java] Move annotations inside the node they apply to (#1875)](https://github.com/pmd/pmd/pull/1875)

<details>
  <summary>Annotation nesting Examples</summary>

<table>
<tr><th>Code</th><th>Old AST (PMD 6)</th><th>New AST (PMD 7)</th></tr>
<tr><td>
Method

{% highlight java %}
@A
public void set(int x) { }
{% endhighlight %}
</td><td>
{% highlight js %}
└─ ClassOrInterfaceBodyDeclaration
   ├─ Annotation "A"
   │  └─ MarkerAnnotation "A"
   │     └─ Name "A"
   └─ MethodDeclaration
      ├─ ResultType[ @Void = true ]
      ├─ ...
{% endhighlight %}
</td><td>
{% highlight js %}
└─ MethodDeclaration
   ├─ ModifierList
   │  └─ Annotation "A"
   │     └─ ClassType "A"
   ├─ VoidType
   ├─ ...
{% endhighlight %}
</td></tr>

<tr><td>
Top-level type declaration

{% highlight java %}
@A class C {}
{% endhighlight %}
</td>
<td>
{% highlight js %}
└─ TypeDeclaration
   ├─ Annotation "A"
   │  └─ MarkerAnnotation "A"
   │     └─ Name "A"
   └─ ClassOrInterfaceDeclaration "C"
      └─ ClassOrInterfaceBody
{% endhighlight %}
</td>
<td>
{% highlight js %}
└─ ClassDeclaration
    ├─ ModifierList
    │  └─ Annotation "A"
    │     └─ ClassType "A"
    └─ ClassBody
{% endhighlight %}
</td>
</tr>

<tr><td>
Cast expression

{% highlight java %}
var x = (@A T.@B S) expr;
{% endhighlight %}
</td><td>
{% highlight js %}
└─ CastExpression
   ├─ Annotation "A"
   │  └─ MarkerAnnotation "A"
   │     └─ Name "A"
   ├─ Type
   │  └─ ReferenceType
   │     └─ ClassOrInterfaceType "T.S"
   │        └─ Annotation "B"
   │           └─ MarkerAnnotation "B"
   │              └─ Name "B"
   └─ PrimaryExpression
      └─ PrimaryPrefix
         └─ Name "expr"
{% endhighlight %}
</td>
<td>
{% highlight js %}
└─ CastExpression
   ├─ ClassType "S"
   │  ├─ ClassType "T"
   │  │  └─ Annotation "A"
   │  │     └─ ClassType "A"
   │  └─ Annotation "B"
   │     └─ ClassType "B"
   └─ VariableAccess "expr"
{% endhighlight %}
</td></tr>

<tr><td>
Cast expression with intersection

{% highlight java %}
var x = (@A T & S) expr;
{% endhighlight %}
</td><td>
{% highlight js %}
└─ CastExpression
   ├─ Annotation "A"
   │  └─ MarkerAnnotation "A"
   │     └─ Name "A"
   ├─ Type
   │  └─ ReferenceType
   │     └─ ClassOrInterfaceType "T"
   ├─ ReferenceType
   │  └─ ClassOrInterfaceType "S"
   └─ PrimaryExpression
      └─ PrimaryPrefix
         └─ Name "expr"
{% endhighlight %}
</td>
<td>
{% highlight js %}
└─ CastExpression
  ├─ IntersectionType
  │  ├─ ClassType "T"
  │  │  └─ Annotation "A"
  │  │     └─ ClassType "A"
  │  └─ ClassType "S"
  └─ VariableAccess "expr"
{% endhighlight %}

Notice <code>@A</code> binds to <code>T</code>, not <code>T & S</code>

</td></tr>

<tr><td>
Constructor call

{% highlight java %}
new @A T()
{% endhighlight %}
</td><td>
{% highlight js %}
└─ AllocationExpression
   ├─ Annotation "A"
   │  └─ MarkerAnnotation "A"
   │     └─ Name "A"
   ├─ ClassOrInterfaceType "T"
   └─ Arguments
{% endhighlight %}
</td>
<td>
{% highlight js %}
└─ ConstructorCall
   ├─ ClassType "T"
   │  └─ Annotation "A"
   │     └─ ClassType "A"
   └─ ArgumentList
{% endhighlight %}
</td></tr>

<tr><td>
Array allocation

{% highlight java %}
new @A int[0]
{% endhighlight %}
</td><td>
{% highlight js %}
└─ AllocationExpression
   ├─ Annotation "A"
   │  └─ MarkerAnnotation "A"
   │     └─ Name "A"
   ├─ PrimitiveType "int"
   └─ ArrayDimsAndInits
      └─ Expression
         └─ PrimaryExpression
            └─ PrimaryPrefix
               └─ Literal "0"
{% endhighlight %}
</td>
<td>
{% highlight js %}
└─ ArrayAllocation
   └─ ArrayType
      ├─ PrimitiveType "int"
      │  └─ Annotation "A"
      │     └─ ClassType "A"
      └─ ArrayDimensions
         └─ ArrayDimExpr
            └─ NumericLiteral "0"
{% endhighlight %}
</td></tr>

<tr><td>
Array type

{% highlight java %}
@A int @B[] x;
{% endhighlight %}
</td><td>
{% highlight js %}
└─ LocalVariableDeclaration
   ├─ Annotation "A"
   │  └─ MarkerAnnotation "A"
   │     └─ Name "A"
   ├─ Type[ @ArrayType = true() ]
   │  └─ ReferenceType
   │     ├─ PrimitiveType "int"
   │     └─ Annotation "B"
   │        └─ MarkerAnnotation "B"
   │           └─ Name "B"
   └─ VariableDeclarator
      └─ VariableDeclaratorId "x"
{% endhighlight %}
</td>
<td>
{% highlight js %}
└─ LocalVariableDeclaration
  ├─ ModifierList
  │  └─ Annotation "A"
  │     └─ ClassType "A"
  ├─ ArrayType
  │  ├─ PrimitiveType "int"
  │  └─ ArrayDimensions
  │     └─ ArrayTypeDim
  │        └─ Annotation "B"
  │           └─ ClassType "B"
  └─ VariableDeclarator
     └─ VariableId "x"
{% endhighlight %}

</td></tr>

<tr><td>
Type parameters

{% highlight java %}
<@A T, @B S extends @C Object>
{% endhighlight %}
</td><td>
{% highlight js %}
└─ TypeParameters
   ├─ TypeParameter "T"
   │  └─ Annotation "A"
   │     └─ MarkerAnnotation "A"
   │        └─ Name "A"
   └─ TypeParameter "S"
      ├─ Annotation "B"
      │  └─ MarkerAnnotation "B"
      │     └─ Name "B"
      └─ TypeBound
         ├─ Annotation "C"
         │  └─ MarkerAnnotation "C"
         │     └─ Name "C"
         └─ ClassOrInterfaceType "Object"
{% endhighlight %}
</td>
<td>
{% highlight js %}
└─ TypeParameters
   ├─ TypeParameter "T"
   │  └─ Annotation "A"
   │     └─ ClassType "A"
   └─ TypeParameter "S" [ @TypeBound = true() ]
      ├─ Annotation "B"
      │  └─ ClassType "B"
      └─ ClassType "Object"
         └─ Annotation "C"
            └─ ClassType "C"
{% endhighlight %}

<ul>
  <li>TypeParameter<em>s</em> now only can have TypeParameter as a child</li>
  <li>Annotations that apply to the param are <em>in</em> the param</li>
  <li>Annotations that apply to the bound are <em>in</em> the type</li>
  <li>This removes the need for TypeBound, because annotations are cleanly placed.</li>
</ul>

</td></tr>

<tr><td>
Enum constants

{% highlight java %}
enum E {
  @A E1, @B E2;
}
{% endhighlight %}
</td><td>
{% highlight js %}
└─ EnumBody
  ├─ Annotation "A"
  │  └─ MarkerAnnotation "A"
  │     └─ Name "A"
  ├─ EnumConstant "E1"
  ├─ Annotation "B"
  │  └─ MarkerAnnotation "B"
  │     └─ Name "B"
  └─ EnumConstant "E2"
{% endhighlight %}
</td>
<td>
{% highlight js %}
└─ EnumBody
   ├─ EnumConstant "E1"
   │  ├─ ModifierList
   │  │  └─ Annotation "A"
   │  │     └─ ClassType "A"
   │  └─ VariableId "E1"
   └─ EnumConstant "E2"
      ├─ ModifierList
      │  └─ Annotation "B"
      │     └─ ClassType "B"
      └─ VariableId "E2"
{% endhighlight %}

<ul>
  <li>Annotations are not just randomly in the enum body anymore</li>
</ul>
</td></tr>
</table>

</details>

#### Types

##### Type and ReferenceType

* What:
  * {% jdoc jast::ASTType %} and {% jdoc jast::ASTReferenceType %} have been turned into
    interfaces, implemented by {% jdoc jast::ASTPrimitiveType %}, {% jdoc jast::ASTClassType %},
    and the new node {% jdoc jast::ASTArrayType %}. This reduces the depth of the relevant
    subtrees, and allows to explore them more easily and consistently.
* Why:
  * some syntactic contexts only allow reference types, other allow any kind of type. If you want to match all types
    of a program, then matching Type would be the intuitive solution. But in 6.0.x, it wouldn't have sufficed,
    since in some contexts, no Type node was pushed, only a ReferenceType
  * Regardless of the original syntactic context, any reference type *is* a type, and searching for ASTType should
    yield all the types in the tree.
  * Using interfaces allows to abstract behaviour and make a nicer and safer API.
* **Migrating**
  * There is currently no way to match abstract types (or interfaces) with XPath, so `Type`
    and `ReferenceType` name tests won't match anything anymore.
  * `Type/ReferenceType/ClassOrInterfaceType` ➡️ `ClassType`
  * `Type/PrimitiveType` ➡️ `PrimitiveType`.
  * `Type/ReferenceType[@ArrayDepth > 1]/ClassOrInterfaceType` ➡️ `ArrayType/ClassType`.
  * `Type/ReferenceType/PrimitiveType` ➡️ `ArrayType/PrimitiveType`.
  * Note that in most cases you should check the type of a variable with e.g.
    `VariableId[pmd-java:typeIs("java.lang.String[]")]` because it
    considers the additional dimensions on declarations like `String foo[];`.
    The Java equivalent is `TypeHelper.isA(id, String[].class);`

<details>
  <summary>Type and ReferenceType Examples</summary>

<table>
<tr><th>Code</th><th>Old AST (PMD 6)</th><th>New AST (PMD 7)</th></tr>
<tr><td>
{% highlight java %}
// in the context of a variable declaration
List<String> strs;
{% endhighlight %}
</td>
<td>
{% highlight js %}
└─ Type (1)
   └─ ReferenceType
      └─ ClassOrInterfaceType "List"
         └─ TypeArguments
            └─ TypeArgument
               └─ ReferenceType (2)
                  └─ ClassOrInterfaceType "String"
{% endhighlight %}

<ol>
  <li>Notice that there is a Type node here, since a local var can have a primitive type.</li>
  <li>In contrast, notice that there is no Type here, since only reference types are allowed as type arguments.</li>
</ol>

</td>
<td>
{% highlight js %}
└─ ClassType "List"
   └─ TypeArguments
      └─ ClassType "String"
{% endhighlight %}

<ul>
  <li>ClassType implements ASTReferenceType, which implements ASTType.</li>
</ul>

</td>
</tr>
</table>

</details>

##### Array changes

* What: Additional nodes {% jdoc jast::ASTArrayType %}, {% jdoc jast::ASTArrayTypeDim %},
  {% jdoc jast::ASTArrayTypeDims %}, {% jdoc jast::ASTArrayAllocation %}.
* Why: Support annotated array types ([[java] Java8 parsing corner case with annotated array types (#997)](https://github.com/pmd/pmd/issues/997))
* Related issue: [[java] Simplify array allocation expressions (#1981)](https://github.com/pmd/pmd/pull/1981)

<details>
  <summary>Array Examples</summary>

<table>
<tr><th>Code</th><th>Old AST (PMD 6)</th><th>New AST (PMD 7)</th></tr>
<tr><td>
{% highlight java %}
String[][] myArray;
{% endhighlight %}
</td>
<td>
{% highlight js %}
└─ Type[ @ArrayType = true() ]
   └─ ReferenceType
      └─ ClassOrInterfaceType[ @Array = true() ][ @ArrayDepth = 2 ] "String"
{% endhighlight %}
</td>
<td>
{% highlight js %}
└─ ArrayType[ @ArrayDepth = 2 ]
   ├─ ClassType "String"
   └─ ArrayDimensions[ @Size = 2 ]
      ├─ ArrayTypeDim
      └─ ArrayTypeDim
{% endhighlight %}
</td>
</tr>

<tr><td>
{% highlight java %}
String @Annotation1[] @Annotation2[] myArray;
{% endhighlight %}
</td><td>
{% highlight js %}
└─ Type[ @ArrayType = true() ]
   └─ ReferenceType
      ├─ ClassOrInterfaceType[ @Array = true() ][ @ArrayDepth = 2 ] "String"
      ├─ Annotation "Annotation1"
      │  └─ MarkerAnnotation "Annotation1"
      │     └─ Name "Annotation1"
      └─ Annotation "Annotation2"
         └─ MarkerAnnotation "Annotation2"
            └─ Name "Annotation2"
{% endhighlight %}
</td><td>
{% highlight js %}
└─ ArrayType[ @ArrayDepth = 2 ]
   ├─ ClassType "String"
   └─ ArrayDimensions[ @Size = 2 ]
      ├─ ArrayTypeDim
      │  └─ Annotation "Annotation1"
      │     └─ ClassType "Annotation1"
      └─ ArrayTypeDim
         └─ Annotation "Annotation2"
            └─ ClassType "Annotation2"
{% endhighlight %}
</td></tr>

<tr><td>
{% highlight java %}
new int[2][];
new @Bar int[3][2];
new Foo[] { f, g };
{% endhighlight %}
</td><td>
{% highlight js %}
└─ AllocationExpression
   ├─ PrimitiveType "int"
   └─ ArrayDimsAndInits[ @ArrayDepth = 2 ]
      └─ Expression
         └─ PrimaryExpression
            └─ PrimaryPrefix
               └─ Literal "2"

└─ AllocationExpression
   ├─ Annotation "Bar"
   │  └─ MarkerAnnotation "Bar"
   │     └─ Name "Bar"
   ├─ PrimitiveType "int"
   └─ ArrayDimsAndInits[ @ArrayDepth = 2 ]
      ├─ Expression
      │  └─ PrimaryExpression
      │     └─ PrimaryPrefix
      │        └─ Literal "3"
      └─ Expression
         └─ PrimaryExpression
            └─ PrimaryPrefix
               └─ Literal "2"

└─ AllocationExpression
   ├─ ClassOrInterfaceType "Foo"
   └─ ArrayDimsAndInits[ @ArrayDepth = 1 ]
      └─ ArrayInitializer
         ├─ VariableInitializer
         │  └─ Expression
         │     └─ PrimaryExpression
         │        └─ PrimaryPrefix
         │           └─ Name "f"
         └─ VariableInitializer
            └─ Expression
               └─ PrimaryExpression
                  └─ PrimaryPrefix
                     └─ Name "g"
{% endhighlight %}
</td><td>
{% highlight js %}
└─ ArrayAllocation[ @ArrayDepth = 2 ]
   └─ ArrayType[ @ArrayDepth = 2 ]
      ├─ PrimitiveType "int"
      └─ ArrayDimensions[ @Size = 2]
         ├─ ArrayDimExpr
         │  └─ NumericLiteral "2"
         └─ ArrayTypeDim

└─ ArrayAllocation[ @ArrayDepth = 2 ]
   └─ ArrayType[ @Array Depth = 2 ]
      ├─ PrimitiveType "int"
      │  └─ Annotation "Bar"
      │     └─ ClassType "Bar"
      └─ ArrayDimensions[ @Size = 2 ]
         ├─ ArrayDimExpr
         │  └─ NumericLiteral "3"
         └─ ArrayDimExpr
            └─ NumericLiteral "2"

└─ ArrayAllocation[ @ArrayDepth = 1 ]
   └─ ArrayType[ @ArrayDepth = 1 ]
   │  ├─ ClassType "Foo"
   │  └─ ArrayDimensions[ @Size = 1 ]
   │     └─ ArrayTypeDim
   └─ ArrayInitializer[ @Length = 2 ]
      ├─ VariableAccess "f"
      └─ VariableAccess "g"
{% endhighlight %}
</td></tr>
</table>

</details>

##### ClassType nesting

* What: {% jdoc jast::ASTClassType %} (formerly ASTClassOrInterfaceType) appears to be left recursive now,
  and encloses its qualifying type.
* Why: To preserve the position of annotations and type arguments
* Related issue: [[java] ClassOrInterfaceType AST improvements (#1150)](https://github.com/pmd/pmd/issues/1150)

<details>
  <summary>ClassType Examples</summary>

<table>
<tr><th>Code</th><th>Old AST (PMD 6)</th><th>New AST (PMD 7)</th></tr>
<tr><td>
{% highlight java %}
Map.Entry<K,V>
{% endhighlight %}
</td>
<td>
{% highlight js %}
└─ ClassOrInterfaceType "Map.Entry"
   └─ TypeArguments
      ├─ TypeArgument
      │  └─ ReferenceType
      │     └─ ClassOrInterfaceType "K"
      └─ TypeArgument
         └─ ReferenceType
            └─ ClassOrInterfaceType "V"
{% endhighlight %}
</td>
<td>
{% highlight js %}
└─ ClassType "Entry"
   ├─ ClassType "Map"
   └─ TypeArguments[ @Size = 2 ]
      ├─ ClassType "K"
      └─ ClassType "V"
{% endhighlight %}
</td>
</tr>

<tr><td>
{% highlight java %}
First<K>.Second.Third<V>
{% endhighlight %}
</td><td>
{% highlight js %}
└─ ClassOrInterfaceType "First.Second.Third"
   ├─ TypeArguments
   │  └─ TypeArgument
   │     └─ ReferenceType
   │        └─ ClassOrInterfaceType "K"
   └─ TypeArguments
      └─ TypeArgument
         └─ ReferenceType
            └─ ClassOrInterfaceType "V"
{% endhighlight %}
</td><td>
{% highlight js %}
└─ ClassType "Third"
   ├─  ClassType "Second"
   │   └─ ClassType "First"
   │      └─ TypeArguments[ @Size = 1]
   │         └─ ClassType "K"
   └─ TypeArguments[ @Size = 1 ]
      └─ ClassType "V"
{% endhighlight %}
</td></tr>
</table>

</details>

##### TypeArgument and WildcardType

* What:
  * {% jdoc_old jast::ASTTypeArgument %} is removed. Instead, the {% jdoc jast::ASTTypeArguments %} node contains directly
    a sequence of {% jdoc jast::ASTType %} nodes. To support this, the new node type {% jdoc jast::ASTWildcardType %}
    captures the syntax previously parsed as a TypeArgument.
  * The {% jdoc_old jast::ASTWildcardBounds %} node is removed. Instead, the bound is a direct child of the WildcardType.
* Why: Because wildcard types are types in their own right, and having a node to represent them skims several levels
  of nesting off.

<details>
  <summary>TypeArgument and WildcardType Examples</summary>

<table>
<tr><th>Code</th><th>Old AST (PMD 6)</th><th>New AST (PMD 7)</th></tr>
<tr><td>
{% highlight java %}
Entry<String, ? extends Node>
{% endhighlight %}
</td>
<td>
{% highlight js %}
└─ ClassOrInterfaceType "Entry"
   └─ TypeArguments
      ├─ TypeArgument
      │  └─ ReferenceType
      │     └─ ClassOrInterfaceType "String"
      └─ TypeArgument[ @Wildcard = true() ]
         └─ WildcardBounds[ @UpperBound = true() ]
            └─ ReferenceType
               └─ ClassOrInterfaceType "Node"
{% endhighlight %}
</td>
<td>
{% highlight js %}
└─ ClassType "Entry"
   └─ TypeArguments[ @Size = 2 ]
      ├─ ClassType "String"
      └─ WildcardType[ @UpperBound = true() ]
         └─ ClassType "Node"
{% endhighlight %}
</td>
</tr>

<tr><td>
{% highlight java %}
List<?>
{% endhighlight %}
</td>
<td>
{% highlight js %}
└─ ClassOrInterfaceType "List"
   └─ TypeArguments
      └─ TypeArgument[ @Wildcard = true() ]
{% endhighlight %}
</td>
<td>
{% highlight js %}
└─ ClassType "List"
   └─ TypeArguments[ @Size = 1 ]
      └─ WildcardType[ @UpperBound = true() ]
{% endhighlight %}
</td>
</tr>
</table>

</details>

#### Declarations

##### Import and Package declarations

* What: Remove the Name node in imports and package declaration nodes.
* Why: Name is a TypeNode, but it's equivalent to {% jdoc jast::ASTAmbiguousName %} in that it describes nothing
  about what it represents. The name in an import may represent a method name, a type name, a field name...
  It's too ambiguous to treat in the parser and could just be the image of the import, or package, or module.
* Related issue: [[java] Remove Name nodes in Import- and PackageDeclaration (#1888)](https://github.com/pmd/pmd/pull/1888)

<details>
  <summary>Import and Package declarations Examples</summary>

<table>
<tr><th>Code</th><th>Old AST (PMD 6)</th><th>New AST (PMD 7)</th></tr>
<tr><td>
{% highlight java %}
import java.util.ArrayList;
import static java.util.Comparator.reverseOrder;
import java.util.*;
{% endhighlight %}
</td><td>
{% highlight js %}
├─ ImportDeclaration
│  └─ Name "java.util.ArrayList"
├─ ImportDeclaration[ @Static=true() ]
│  └─ Name "java.util.Comparator.reverseOrder"
└─ ImportDeclaration[ @ImportOnDemand = true() ]
   └─ Name "java.util"
{% endhighlight %}
</td><td>
{% highlight js %}
├─ ImportDeclaration "java.util.ArrayList"
├─ ImportDeclaration[ @Static = true() ] "java.util.Comparator.reverseOrder"
└─ ImportDeclaration[ @ImportOnDemand = true() ] "java.util"
{% endhighlight %}
</td></tr>

<tr><td>
{% highlight java %}
package com.example.tool;
{% endhighlight %}
</td>
<td>
{% highlight js %}
└─ PackageDeclaration
   └─ Name "com.example.tool"
{% endhighlight %}
</td>
<td>
{% highlight js %}
└─ PackageDeclaration "com.example.tool"
   └─ ModifierList
{% endhighlight %}
</td></tr>
</table>

</details>

##### Modifier lists

* What: {% jdoc jast::ModifierOwner %} (formerly AccessNode) is now based on a node: {% jdoc jast::ASTModifierList %}.
  That node represents
  modifiers occurring before a declaration. It provides a flexible API to query modifiers, both explicit and
  implicit. All declaration nodes now have such a modifier list, even if it's implicit (no explicit modifiers).
* Why: ModifierOwner (formerly AccessNode) gave a lot of irrelevant methods to its subtypes.
  E.g. `ASTFieldDeclaration::isSynchronized`
  makes no sense. Now, these irrelevant methods don't clutter the API. The API of ModifierList is both more
  general and flexible.
* Related issue: [[java] Rework AccessNode (#2259)](https://github.com/pmd/pmd/pull/2259)

<details>
  <summary>Modifier lists Examples</summary>

<table>
<tr><th>Code</th><th>Old AST (PMD 6)</th><th>New AST (PMD 7)</th></tr>
<tr><td>
Method

{% highlight java %}
@A
public void set(final int x, int y) { }
{% endhighlight %}
</td><td>
{% highlight js %}
└─ ClassOrInterfaceBodyDeclaration
   ├─ Annotation "A"
   │  └─ MarkerAnnotation "A"
   │     └─ Name "A"
   └─ MethodDeclaration[ @Public = true() ] "set"
      ├─ ResultType[ @Void = true() ]
      └─ MethodDeclarator
         └─ FormalParameters[ @Size = 2 ]
            ├─ FormalParameter[ @Final = true() ]
            │  ├─ Type
            │  │  └─ PrimitiveType "int"
            │  └─ VariableDeclaratorId "x"
            └─ FormalParameter[ @Final = false() ]
               ├─ Type
               │  └─ PrimitiveType "int"
               └─ VariableDeclaratorId "y"
{% endhighlight %}
</td><td>
{% highlight js %}
└─ MethodDeclaration[ pmd-java:modifiers() = 'public' ] "set"
   ├─ ModifierList
   │  └─ Annotation "A"
   │     └─ ClassType "A"
   ├─ VoidType
   └─ FormalParameters
      ├─ FormalParameter[ pmd-java:modifiers() = 'final' ]
      │  ├─ ModifierList
      │  └─ VariableId "x"
      └─ FormalParameter[ pmd-java:modifiers() = () ]
         ├─ ModifierList
         └─ VariableId "y"
{% endhighlight %}
</td></tr>

<tr><td>
Top-level type declaration

{% highlight java %}
public @A class C {}
{% endhighlight %}
</td>
<td>
{% highlight js %}
└─ TypeDeclaration
   ├─ Annotation "A"
   │  └─ MarkerAnnotation "A"
   │     └─ Name "A"
   └─ ClassOrInterfaceDeclaration[ @Public = true() ] "C"
      └─ ClassOrInterfaceBody
{% endhighlight %}
</td>
<td>
{% highlight js %}
└─ ClassDeclaration[ pmd-java:modifiers() = 'public' ] "C"
   ├─ ModifierList
   │  └─ Annotation "A"
   │     └─ ClassType "A"
   └─ ClassBody
{% endhighlight %}
</td>
</tr>
</table>

</details>

##### Flattened body declarations

* What: Removes {% jdoc_old jast::ASTClassOrInterfaceBodyDeclaration %}, {% jdoc_old jast::ASTTypeDeclaration %},
  and {% jdoc_old jast::ASTAnnotationTypeMemberDeclaration %}.
  These were unnecessary since annotations are nested (see above [Annotation nesting](#annotation-nesting)).
* Why: This flattens the tree, makes it less verbose and simpler.
* Related issue: [[java] Flatten body declarations (#2300)](https://github.com/pmd/pmd/pull/2300)

<details>
  <summary>Flattened body declarations Examples</summary>

<table>
<tr><th>Code</th><th>Old AST (PMD 6)</th><th>New AST (PMD 7)</th></tr>
<tr><td>
{% highlight java %}
public class Flat {
    private int f;
}
{% endhighlight %}
</td><td>
{% highlight js %}
└─ CompilationUnit
   └─ TypeDeclaration
      └─ ClassOrInterfaceDeclaration "Flat"
         └─ ClassOrInterfaceBody
            └─ ClassOrInterfaceBodyDeclaration
               └─ FieldDeclaration
                  ├─ Type
                  │  └─ PrimitiveType "int"
                  └─ VariableDeclarator
                     └─ VariableDeclaratorId "f"
{% endhighlight %}
</td><td>
{% highlight js %}
└─ CompilationUnit
   └─ ClassDeclaration "Flat"
      ├─ ModifierList
      └─ ClassBody
         └─ FieldDeclaration
            ├─ ModifierList
            ├─ PrimitiveType "int"
            └─ VariableDeclarator
               └─ VariableId "f"
{% endhighlight %}
</td></tr>

<tr><td>
{% highlight java %}
public @interface FlatAnnotation {
    String value() default "";
}
{% endhighlight %}
</td><td>
{% highlight js %}
└─ CompilationUnit
   └─ TypeDeclaration
      └─ AnnotationTypeDeclaration "FlatAnnotation"
         └─ AnnotationTypeBody
            └─ AnnotationTypeMemberDeclaration
               └─ AnnotationMethodDeclaration "value"
                  ├─ Type
                  │  └─ ReferenceType
                  │     └─ ClassOrInterfaceType "String"
                  └─ DefaultValue
                     └─ MemberValue
                        └─ PrimaryExpression
                           └─ PrimaryPrefix
                              └─ Literal "\"\""
{% endhighlight %}
</td><td>
{% highlight js %}
└─ CompilationUnit
   └─ AnnotationTypeDeclaration "FlatAnnotation"
      ├─ ModifierList
      └─ AnnotationTypeBody
         └─ MethodDeclaration "value"
            ├─ ModifierList
            ├─ ClassType "String"
            ├─ FormalParameters
            └─ DefaultValue
               └─ StringLiteral "\"\""
{% endhighlight %}
</td></tr>
</table>

</details>

##### Module declarations

* What: Removes the generic Name node and uses instead {% jdoc jast::ASTClassType %} where appropriate. Also
  uses specific node types for different directives (requires, exports, uses, provides).
* Why: Simplify queries, support type resolution
* Related issue: [[java] Improve module grammar (#3890)](https://github.com/pmd/pmd/pull/3890)

<details>
  <summary>Module declarations Examples</summary>

<table>
<tr><th>Code</th><th>Old AST (PMD 6)</th><th>New AST (PMD 7)</th></tr>
<tr><td>
{% highlight java %}
open module com.example.foo {
    requires com.example.foo.http;
    requires java.logging;
    requires transitive com.example.foo.network;

    exports com.example.foo.bar;
    exports com.example.foo.internal to com.example.foo.probe;

    uses com.example.foo.spi.Intf;

    provides com.example.foo.spi.Intf with com.example.foo.Impl;
}
{% endhighlight %}
</td><td>
{% highlight js %}
└─ CompilationUnit
   └─ ModuleDeclaration[ @Image = 'com.example.foo' ][ @Open = true() ]
      ├─ ModuleDirective[ @Type = 'REQUIRES' ]
      │  └─ ModuleName[ @Image = 'com.example.foo.http' ]
      ├─ ModuleDirective[ @Type = 'REQUIRES' ]
      │  └─ ModuleName[ @Image = 'java.logging' ]
      ├─ ModuleDirective[ @Type = 'REQUIRES' ][ @RequiresModifier = 'TRANSITIVE' ]
      │  └─ ModuleName[ @Image = 'com.example.foo.network' ]
      ├─ ModuleDirective[ @Type = 'EXPORTS' ]
      │  └─ Name[ @Image = 'com.example.foo.bar' ]
      ├─ ModuleDirective[ @Type = 'EXPORTS' ]
      │  ├─ Name[ @Image = 'com.example.foo.internal' ]
      │  └─ ModuleName[ @Image = 'com.example.foo.probe' ]
      ├─ ModuleDirective[ @Type = 'USES' ]
      │  └─ Name[ @Image = 'com.example.foo.spi.Intf' ]
      └─ ModuleDirective[ @Type = 'PROVIDES' ]
         ├─ Name[ @Image = 'com.example.foo.spi.Intf' ]
         └─ Name[ @Image = 'com.example.foo.Impl' ]
{% endhighlight %}
</td>
<td>
{% highlight js %}
└─ CompilationUnit
   └─ ModuleDeclaration[ @Name = 'com.example.foo' ][ @Open = true() ]
      ├─ ModuleName[ @Name = 'com.example.foo' ]
      ├─ ModuleRequiresDirective
      │  └─ ModuleName[ @Name = 'com.example.foo.http' ]
      ├─ ModuleRequiresDirective
      │  └─ ModuleName[ @Name = 'java.logging' ]
      ├─ ModuleRequiresDirective[ @Transitive = true ]
      │  └─ ModuleName[ @Name = 'com.example.foo.network' ]
      ├─ ModuleExportsDirective[ @PackageName = 'com.example.foo.bar' ]
      ├─ ModuleExportsDirective[ @PackageName = 'com.example.foo.internal' ]
      │  └─ ModuleName [ @Name = 'com.example.foo.probe' ]
      ├─ ModuleUsesDirective
      │  └─ ClassType[ pmd-java:typeIs("com.example.foo.spi.Intf") ]
      └─ ModuleProvidesDirective
         ├─ ClassType[ pmd-java:typeIs("com.example.foo.spi.Intf") ]
         └─ ClassType[ pmd-java:typeIs("com.example.foo.Impl") ]
{% endhighlight %}
</td></tr>
</table>

</details>

##### Anonymous class declarations

* What: A separate node type {% jdoc jast::ASTAnonymousClassDeclaration %} is introduced for anonymous classes.
* Why: Unify the AST for type declarations including anonymous class declaration in constructor calls
  and enums.
* Related issues:
  * [[java] Add new node for anonymous class declaration (#905)](https://github.com/pmd/pmd/issues/905)
  * [[java] New expression and type grammar (#1759)](https://github.com/pmd/pmd/pull/1759)

<details>
  <summary>Anonymous class declarations Examples</summary>

<table>
<tr><th>Code</th><th>Old AST (PMD 6)</th><th>New AST (PMD 7)</th></tr>
<tr><td>
{% highlight java %}
Object anonymous = new Object() {  };
{% endhighlight %}
</td>
<td>
{% highlight js %}
└─ LocalVariableDeclaration
   ├─ Type
   │  └─ ReferenceType
   │     └─ ClassOrInterfaceType[ @Image = 'Object' ]
   └─ VariableDeclarator
      ├─ VariableDeclaratorId "anonymous"
      └─ VariableInitializer
         └─ Expression
            └─ PrimaryExpression
               └─ PrimaryPrefix
                  └─ AllocationExpression
                     ├─ ClassOrInterfaceType[ @AnonymousClass = true() ][ @Image = 'Object' ]
                     ├─ Arguments
                     └─ ClassOrInterfaceBody
{% endhighlight %}
</td>
<td>
{% highlight js %}
└─ LocalVariableDeclaration
   ├─ ModifierList
   ├─ ClassType[ @SimpleName = 'Object' ]
   └─ VariableDeclarator
      ├─ VariableId[ @Name = 'anonymous' ]
      └─ ConstructorCall
         ├─ ClassType[ @SimpleName = 'Object' ]
         ├─ ArgumentList
         └─ AnonymousClassDeclaration
            ├─ ModifierList
            └─ ClassBody
{% endhighlight %}
</td></tr>
</table>

</details>

#### Method and Constructor declarations

##### Method grammar simplification

* What: Simplify and align the grammar used for method and constructor declarations. The methods in an annotation
  type are now also method declarations.
* Why: The method declaration had a nested node "MethodDeclarator", which was not available for constructor
  declarations. This made it difficult to write rules, that concern both methods and constructors without
  explicitly differentiate between these two.
* Related issue: [[java] Align method and constructor declaration grammar (#2034)](https://github.com/pmd/pmd/pull/2034)

<details>
  <summary>Method grammar Examples</summary>

<table>
<tr><th>Code</th><th>Old AST (PMD 6)</th><th>New AST (PMD 7)</th></tr>
<tr><td>
{% highlight java %}
public class Sample {
    public Sample(int arg) throws Exception {
        super();
        greet(arg);
    }
    public void greet(int arg) throws Exception {
        System.out.println("Hello");
    }
}
{% endhighlight %}
</td><td>
{% highlight js %}
└─ ClassOrInterfaceBody
   ├─ ClassOrInterfaceBodyDeclaration
   │  └─ ConstructorDeclaration[ @Image = 'Sample' ]
   │     ├─ FormalParameters
   │     │  └─ FormalParameter
   │     │     ├─ ...
   │     ├─ NameList
   │     │  └─ Name[ @Image = 'Exception' ]
   │     ├─ ExplicitConstructorInvocation
   │     │  └─ Arguments
   │     └─ BlockStatement
   │        └─ Statement
   │           └─ ...
   └─ ClassOrInterfaceBodyDeclaration
      └─ MethodDeclaration[ @Name = 'greet' ]
         ├─ ResultType
         ├─ MethodDeclarator[ @Image = 'greet' ]
         │  └─ FormalParameters
         │     └─ FormalParameter
         │        ├─ ...
         ├─ NameList
         │  └─ Name[ @Image = 'Exception' ]
         └─ Block
            └─ BlockStatement
               └─ Statement
                  └─ ...
{% endhighlight %}
</td>
<td>
{% highlight js %}
└─ ClassBody
   ├─ ConstructorDeclaration[ @Name = 'Sample' ]
   │  ├─ ModifierList
   │  ├─ FormalParameters
   │  │  └─ FormalParameter
   │  │     ├─ ...
   │  ├─ ThrowsList
   │  │  └─ ClassType[ @SimpleName = 'Exception' ]
   │  └─ Block
   │     ├─ ExplicitConstructorInvocation
   │     │  └─ ArgumentList
   │     └─ ExpressionStatement
   │        └─ ...
   └─ MethodDeclaration[ @Name = 'greet' ]
      ├─ ModifierList
      ├─ VoidType
      ├─ FormalParameters
      │  └─ FormalParameter
      │     ├─ ...
      ├─ ThrowsList
      │  └─ ClassType[ @SimpleName = 'Exception' ]
      └─ Block
         └─ ExpressionStatement
            └─ ...
{% endhighlight %}
</td></tr>

<tr><td>
{% highlight java %}
public @interface MyAnnotation {
    int value() default 1;
}
{% endhighlight %}
</td><td>
{% highlight js %}
└─ AnnotationTypeDeclaration[ @SimpleName = 'MyAnnotation' ]
   └─ AnnotationTypeBody
      └─ AnnotationTypeMemberDeclaration
         └─ AnnotationMethodDeclaration[ @Image = 'value' ]
            ├─ Type ...
            └─ DefaultValue ...
{% endhighlight %}
</td><td>
{% highlight js %}
└─ AnnotationTypeDeclaration[ @SimpleName = 'MyAnnotation' ]
   ├─ ModifierList
   └─ AnnotationTypeBody
      └─ MethodDeclaration[ @Name = 'value' ]
         ├─ ModifierList
         ├─ PrimitiveType
         ├─ FormalParameters
         └─ DefaultValue ...
{% endhighlight %}
</td></tr>
</table>

</details>

##### Formal parameters

* What: Use {% jdoc jast::ASTFormalParameter %} only for method and constructor declaration. Lambdas use
  {% jdoc jast::ASTLambdaParameter %}, catch clauses use {% jdoc jast::ASTCatchParameter %}.
* Why: FormalParameter's API is different from the other ones.
  * FormalParameter must mention a type node.
  * LambdaParameter can be inferred
  * CatchParameter cannot be varargs
  * CatchParameter can have multiple exception types (a {% jdoc jast::ASTUnionType %} now)

<details>
  <summary>Formal parameters Examples</summary>

<table>
<tr><th>Code</th><th>Old AST (PMD 6)</th><th>New AST (PMD 7)</th></tr>
<tr><td>
{% highlight java %}
try {

} catch (@A IOException | IllegalArgumentException e) {

}
{% endhighlight %}
</td><td>
{% highlight js %}
└─ TryStatement
   ├─ Block
   └─ CatchStatement
      ├─ FormalParameter
      │  ├─ Annotation[ @AnnotationName = 'A' ]
      │  │  └─ MarkerAnnotation[ @AnnotationName = 'A' ]
      │  │     └─ Name[ @Image = 'A' ]
      │  ├─ Type
      │  │  └─ ReferenceType
      │  │     └─ ClassOrInterfaceType[ @Image = 'IOException' ]
      │  ├─ Type
      │  │  └─ ReferenceType
      │  │     └─ ClassOrInterfaceType[ @Image = 'IllegalArgumentException' ]
      │  └─ VariableDeclaratorId[ @Name = 'e' ]
      └─ Block
{% endhighlight %}
</td>
<td>
{% highlight js %}
└─ TryStatement
   ├─ Block
   └─ CatchClause
      ├─ CatchParameter
      │  ├─ ModifierList
      │  │  └─ Annotation[ @SimpleName = 'A' ]
      │  │     └─ ClassType[ @SimpleName = 'A' ]
      │  ├─ UnionType
      │  │  ├─ ClassType[ @SimpleName = 'IOException' ]
      │  │  └─ ClassType[ @SimpleName = 'IllegalArgumentException' ]
      │  └─ VariableId[ @Name = 'e' ]
      └─ Block
{% endhighlight %}
</td></tr>

<tr><td>
{% highlight java %}
(a, b) -> {};
c -> {};
(@A var d) -> {};
(@A int e) -> {};
{% endhighlight %}
</td><td>
{% highlight js %}
└─ StatementExpression
   └─ PrimaryExpression
      └─ PrimaryPrefix
         └─ LambdaExpression
            ├─ VariableDeclaratorId[ @Name = 'a' ]
            ├─ VariableDeclaratorId[ @Name = 'b' ]
            └─ Block

└─ StatementExpression
   └─ PrimaryExpression
      └─ PrimaryPrefix
         └─ LambdaExpression
            ├─ VariableDeclaratorId[ @Name = 'c' ]
            └─ Block

└─ StatementExpression
   └─ PrimaryExpression
      └─ PrimaryPrefix
         └─ LambdaExpression
            ├─ FormalParameters
            │  └─ FormalParameter
            │     ├─ Annotation[ @AnnotationName = 'A' ]
            │     │  └─ MarkerAnnotation[ @AnnotationName = 'A' ]
            │     │     └─ Name[ @Image = 'A' ]
            │     └─ VariableDeclaratorId[ @Name = 'd' ]
            └─ Block

└─ StatementExpression
   └─ PrimaryExpression
      └─ PrimaryPrefix
         └─ LambdaExpression
            ├─ FormalParameters
            │  └─ FormalParameter
            │     ├─ Annotation[ @AnnotationName = 'A' ]
            │     │  └─ MarkerAnnotation[ @AnnotationName = 'A' ]
            │     │     └─ Name[ @Image = 'A' ]
            │     ├─ Type
            │     │  └─ PrimitiveType[ @Image = 'int' ]
            │     └─ VariableDeclaratorId[ @Name = 'e' ]
            └─ Block
{% endhighlight %}
</td><td>
{% highlight js %}
└─ ExpressionStatement
   └─ LambdaExpression
      ├─ LambdaParameterList
      │  ├─ LambdaParameter
      │  │  ├─ ModifierList
      │  │  └─ VariableId[ @Name = 'a' ]
      │  └─ LambdaParameter
      │     ├─ ModifierList
      │     └─ VariableId[ @Name = 'b' ]
      └─ Block

└─ ExpressionStatement
   └─ LambdaExpression
      ├─ LambdaParameterList
      │  └─ LambdaParameter
      │     ├─ ModifierList
      │     └─ VariableId[ @Name = 'c' ]
      └─ Block

└─ ExpressionStatement
   └─ LambdaExpression
      ├─ LambdaParameterList
      │  └─ LambdaParameter
      │     ├─ ModifierList
      │     │  └─ Annotation[ @SimpleName = 'A' ]
      │     │     └─ ClassType[ @SimpleName = 'A' ]
      │     └─ VariableId[ @Name = 'd' ]
      └─ Block

└─ ExpressionStatement
   └─ LambdaExpression
      ├─ LambdaParameterList
      │  └─ LambdaParameter
      │     ├─ ModifierList
      │     │  └─ Annotation[ @SimpleName = 'A' ]
      │     │     └─ ClassType[ @SimpleName = 'A' ]
      │     ├─ PrimitiveType[ @Kind = 'int' ]
      │     └─ VariableId[ @Name = 'e' ]
      └─ Block
{% endhighlight %}
</td></tr>
</table>

</details>

##### New node for explicit receiver parameter

* What: A separate node type {% jdoc jast::ASTReceiverParameter %} is introduced to differentiate it from formal parameters.
* Why: A receiver parameter is not a formal parameter, even though it looks like one: it doesn't declare a variable,
  and doesn't affect the arity of the method or constructor. It's so rarely used that giving it its own node avoids
  matching it by mistake and simplifies the API and grammar of the ubiquitous {% jdoc jast::ASTFormalParameter %}
  and {% jdoc jast::ASTVariableId %}.
* Related issue: [[java] Separate receiver parameter from formal parameter (#1980)](https://github.com/pmd/pmd/pull/1980)

<details>
  <summary>explicit receiver parameter Examples</summary>

<table>
<tr><th>Code</th><th>Old AST (PMD 6)</th><th>New AST (PMD 7)</th></tr>
<tr><td>
{% highlight java %}
void myMethod(@A Foo this, Foo other) {}
{% endhighlight %}
</td><td>
{% highlight js %}
└─ FormalParameters (1)
   ├─ FormalParameter[ @ExplicitReceiverParameter = true() ]
   │  ├─ Annotation "A"
   │  │  └─ MarkerAnnotation "A"
   │  │     └─ Name "A"
   │  ├─ Type
   │  │  └─ ReferenceType
   │  │     └─ ClassOrInterfaceType "Foo"
   │  └─ VariableDeclaratorId[ @ExplicitReceiverParameter = true() ] "this"
   └─ FormalParameter
      ├─ Type
      │  └─ ReferenceType
      │     └─ ClassOrInterfaceType "Foo"
      └─ VariableDeclaratorId "other"
{% endhighlight %}
</td><td>
{% highlight js %}
└─ FormalParameters (1)
   ├─ ReceiverParameter
   │  └─ ClassType "Foo"
   │     └─ Annotation "A"
   │        └─ ClassType "A"
   └─ FormalParameter
      ├─ ModifierList
      ├─ ClassType "Foo"
      └─ VariableId "other"
{% endhighlight %}
</td></tr>
</table>

</details>

##### Varargs

* What: parse the varargs ellipsis as an {% jdoc jast::ASTArrayType %}.
* Why: this improves regularity of the grammar, and allows type annotations to be added to the ellipsis

<details>
  <summary>Varargs Examples</summary>

<table>
<tr><th>Code</th><th>Old AST (PMD 6)</th><th>New AST (PMD 7)</th></tr>
<tr><td>
{% highlight java %}
void myMethod(int... is) {}
{% endhighlight %}
</td><td>
{% highlight js %}
└─ FormalParameter[ @Varargs = true() ]
   ├─ Type
   │  └─ PrimitiveType "int"
   └─ VariableDeclaratorId "is"
{% endhighlight %}
</td>
<td>
{% highlight js %}
└─ FormalParameter[ @Varargs = true() ]
   ├─ ModifierList
   ├─ ArrayType
   │  ├─ PrimitiveType "int"
   │  └─ ArrayDimensions
   │     └─ ArrayTypeDim[ @Varargs = true() ]
   └─ VariableId "is"
{% endhighlight %}
</td></tr>

<tr><td>
{% highlight java %}
void myMethod(int @A ... is) {}
{% endhighlight %}
</td><td>
{% highlight js %}
└─ FormalParameter[ @Varargs = true() ]
   ├─ Type
   │  └─ PrimitiveType "int"
   ├─ Annotation "A"
   │  └─ MarkerAnnotation "A"
   │     └─ Name "A"
   └─ VariableDeclaratorId "is"
{% endhighlight %}
</td>
<td>
{% highlight js %}
└─ FormalParameter[ @Varargs = true() ]
   ├─ ModifierList
   ├─ ArrayType
   │  ├─ PrimitiveType "int"
   │  └─ ArrayDimensions
   │     └─ ArrayTypeDim[ @Varargs = true() ]
   │        └─ Annotation "A"
   │           └─ ClassType "A"
   └─ VariableId "is"
{% endhighlight %}
</td></tr>

<tr><td>
{% highlight java %}
void myMethod(int[]... is) {}
{% endhighlight %}
</td><td>
{% highlight js %}
└─ FormalParameter[ @Varargs = true() ]
   ├─ Type[ @ArrayType = true() ]
   │  └─ ReferenceType
   │     └─ PrimitiveType "int"
   └─ VariableDeclaratorId "is"
{% endhighlight %}
</td>
<td>
{% highlight js %}
└─ FormalParameter[ @Varargs = true() ]
   ├─ ModifierList
   ├─ ArrayType (2)
   │  ├─ PrimitiveType "int"
   │  └─ ArrayDimensions (2)
   │     ├─ ArrayTypeDim
   │     └─ ArrayTypeDim[ @Varargs = true() ]
   └─ VariableId "is"
{% endhighlight %}
</td></tr>
</table>

</details>

##### Add void type node to replace ResultType

* What: Add a {% jdoc jast::ASTVoidType %} node to replace {% jdoc_old jast::ASTResultType %}.
* Why: This means we don't need the ResultType wrapper when the method is not void, and the result type node is never null.
* Related issue: [[java] Add void type node to replace ResultType (#2715)](https://github.com/pmd/pmd/pull/2715)

<details>
  <summary>Void Type Examples</summary>

<table>
<tr><th>Code</th><th>Old AST (PMD 6)</th><th>New AST (PMD 7)</th></tr>
<tr><td>
{% highlight java %}
void foo();
{% endhighlight %}
</td><td>
{% highlight js %}
└─ MethodDeclaration "foo"
   ├─ ResultType[ @Void = true() ]
   └─ MethodDeclarator
      └─ FormalParameters
{% endhighlight %}
</td><td>
{% highlight js %}
└─ MethodDeclaration "foo"
   ├─ ModifierList
   ├─ VoidType
   └─ FormalParameters
{% endhighlight %}
</td></tr>

<tr><td>
{% highlight java %}
int foo();
{% endhighlight %}
</td><td>
{% highlight js %}
└─ MethodDeclaration "foo"
   ├─ ResultType[ @Void = false() ]
   │  └─ Type
   │     └─ PrimitiveType "int"
   └─ MethodDeclarator
      └─ FormalParameters
{% endhighlight %}
</td><td>
{% highlight js %}
└─ MethodDeclaration "foo"
   ├─ ModifierList
   ├─ PrimitiveType "int"
   └─ FormalParameters
{% endhighlight %}
</td></tr>
</table>

</details>

#### Statements

##### Statements are flattened

* What: Statements are flattened. There are no superfluous BlockStatement and Statement nodes anymore.
  All children of a {% jdoc jast::ASTBlock %} are by definition
  {% jdoc jast::ASTStatement %}s, which is now an interface implemented by all statements.
* Why: This simplifies the tree traversal. The removed nodes BlockStatement and Statement didn't add any
  additional information. We only need a Statement abstraction. BlockStatement was used to enforce, that no
  variable or local class declaration is found alone as the child of e.g. an unbraced if, else, for, etc.
  This is a parser-only distinction that's not that useful for analysis later on.
* Related issue: [[java] Improve statement grammar (#2164)](https://github.com/pmd/pmd/pull/2164)

<details>
  <summary>Statements Examples</summary>

<table>
<tr><th>Code</th><th>Old AST (PMD 6)</th><th>New AST (PMD 7)</th></tr>
<tr><td>
{% highlight java %}
int i;
i = 1;
{% endhighlight %}
</td><td>
{% highlight js %}
└─ Block
   ├─ BlockStatement
   │  └─ LocalVariableDeclaration
   │     ├─ Type
   │     │  └─ PrimitiveType "int"
   │     └─ VariableDeclarator
   │        └─ VariableDeclaratorId "i"
   └─ BlockStatement
      └─ Statement
         └─ StatementExpression
            ├─ PrimaryExpression
            │  └─ PrimaryPrefix
            │     └─ Name "i"
            ├─ AssignmentOperator "="
            └─ Expression
               └─ PrimaryExpression
                  └─ PrimaryPrefix
                     └─ Literal "1"
{% endhighlight %}
</td><td>
{% highlight js %}
└─ Block
   ├─ LocalVariableDeclaration
   │  ├─ ModifierList
   │  ├─ PrimitiveType "int"
   │  └─ VariableDeclarator
   │     └─ VariableId "i"
   └─ ExpressionStatement
      └─ AssignmentExpression "="
         ├─ VariableAccess "i"
         └─ NumericLiteral "1"
{% endhighlight %}
</td></tr>
</table>

</details>

##### New node for For-each statements

* What: New node for For-each statements: {% jdoc jast::ASTForeachStatement %} instead of ForStatement.
* Why: This makes it a lot easier to distinguish in the AST between For-loops and For-Each-loops. E.g. some
  rules only apply to one or the other, and it was complicated to write a rule that works with both different
  subtrees (for loops have additional children ForInit and ForUpdate)
* Related issue: [[java] Improve statement grammar (#2164)](https://github.com/pmd/pmd/pull/2164)

<details>
  <summary>For-each statement Examples</summary>

<table>
<tr><th>Code</th><th>Old AST (PMD 6)</th><th>New AST (PMD 7)</th></tr>
<tr><td>
{% highlight java %}
for (String s : List.of("a", "b")) { }
{% endhighlight %}
</td><td>
{% highlight js %}
└─ BlockStatement
   └─ Statement
      └─ ForStatement[ @Foreach = true() ]
         ├─ LocalVariableDeclaration
         │  ├─ Type
         │  │  └─ ReferenceType
         │  │     └─ ClassOrInterfaceType "String"
         │  └─ VariableDeclarator
         │     └─ VariableDeclaratorId "s"
         ├─ Expression
         │  └─ PrimaryExpression
         │     ├─ PrimaryPrefix
         │     │  └─ Name "List.of"
         │     └─ PrimarySuffix
         │        └─ Arguments (2)
         │           └─ ArgumentList (2)
         │              ├─ Expression
         │              │  └─ PrimaryExpression
         │              │     └─ PrimaryPrefix
         │              │        └─ Literal[ @StringLiteral = true() ][ @Image = '"a"' ]
         │              └─ Expression
         │                 └─ PrimaryExpression
         │                    └─ PrimaryPrefix
         │                       └─ Literal[ @StringLiteral = true() ][ @Image = '"b"' ]
         └─ Statement
            └─ Block
{% endhighlight %}
</td><td>
{% highlight js %}
└─ Block
   └─ ForeachStatement
      ├─ LocalVariableDeclaration
      │  ├─ ModifierList
      │  ├─ ClassType "String"
      │  └─ VariableDeclarator "s"
      │     └─ VariableId "s"
      ├─ MethodCall "of"
      │  ├─ TypeExpression
      │  │  └─ ClassType "List"
      │  └─ ArgumentList (2)
      │     ├─ StringLiteral[ @Image = '"a"' ]
      │     └─ StringLiteral[ @Image = '"b"' ]
      └─ Block
{% endhighlight %}
</td></tr>
</table>

</details>

##### New nodes for ExpressionStatement, LocalClassStatement

* What: Renamed StatementExpression to {% jdoc jast::ASTExpressionStatement %}.
  Added new node {% jdoc jast::ASTLocalClassStatement %}.
* Why: ExpressionStatement is now a {% jdoc jast::ASTStatement %}, that can be used as a child in a
  block. It itself has only one child, which is some kind of {% jdoc jast::ASTExpression %},
  which can be really any kind of expression (like assignment).
  In order to allow local class declarations as part of a block, we introduced {% jdoc jast::ASTLocalClassStatement %}
  which is a statement that carries a type declaration. Now blocks are just a list of statements.
  This allows us to have two distinct hierarchies for expressions and statements.
* Related issue: [[java] Improve statement grammar (#2164)](https://github.com/pmd/pmd/pull/2164)

<details>
  <summary>ExpressionStatement, LocalClassStatement Examples</summary>

<table>
<tr><th>Code</th><th>Old AST (PMD 6)</th><th>New AST (PMD 7)</th></tr>
<tr><td>
{% highlight java %}
i++;
class LocalClass {}
{% endhighlight %}
</td><td>
{% highlight js %}
└─ Block
   ├─ BlockStatement
   │  └─ Statement
   │     └─ StatementExpression
   │        └─ PostfixExpression "++"
   │           └─ PrimaryExpression
   │              └─ PrimaryPrefix
   │                 └─ Name "i"
   └─ BlockStatement
      └─ ClassOrInterfaceDeclaration[ @Local = true() ] "LocalClass"
         └─ ClassOrInterfaceBody
{% endhighlight %}
</td><td>
{% highlight js %}
└─ Block
   ├─ ExpressionStatement
   │  └─ UnaryExpression "++"
   │     └─ VariableAccess "i"
   └─ LocalClassStatement
      └─ ClassDeclaration "LocalClass"
         ├─ ModifierList
         └─ ClassBody
{% endhighlight %}
</td></tr>
</table>

</details>

##### Improve try-with-resources grammar

* What: The AST representation of a try-with-resources statement has been simplified.
  It uses now {% jdoc jast::ASTLocalVariableDeclaration %} unless it is a concise try-with-resources.
* Why: Simpler integration try-with-resources into symboltable and type resolution.
* Related issue: [[java] Improve try-with-resources grammar (#1897)](https://github.com/pmd/pmd/pull/1897)

<details>
  <summary>Try-With-Resources Examples</summary>

<table>
<tr><th>Code</th><th>Old AST (PMD 6)</th><th>New AST (PMD 7)</th></tr>
<tr><td>
{% highlight java %}
try (InputStream in = new FileInputStream(); OutputStream out = new FileOutputStream();) { }
{% endhighlight %}
</td><td>
{% highlight js %}
└─ TryStatement
   └─ ResourceSpecification
      └─ Resources
         ├─ Resource
         │  ├─ Type
         │  │  └─ ReferenceType
         │  │     └─ ClassOrInterfaceType "InputStream"
         │  ├─ VariableDeclaratorId "in"
         │  └─ Expression
         │     └─ ...
         └─ Resource
            ├─ Type
            │  └─ ReferenceType
            │     └─ ClassOrInterfaceType "OutputStream"
            ├─ VariableDeclaratorId "out"
            └─ Expression
               └─ ...
{% endhighlight %}
</td><td>
{% highlight js %}
└─ TryStatement
   └─ ResourceList[ @TrailingSemiColon = true() ] (2)
      ├─ Resource[ @ConciseResource = false() ] "in"
      │  └─ LocalVariableDeclaration
      │     ├─ ModifierList
      │     ├─ ClassType "InputStream"
      │     └─ VariableDeclarator
      │        ├─ VariableId "in"
      │        └─ ConstructorCall
      │           ├─ ClassType "FileInputStream"
      │           └─ ArgumentList (0)
      └─ Resource[ @ConciseResource = false() ] "out"
         └─ LocalVariableDeclaration
            ├─ ModifierList
            ├─ ClassType "OutputStream"
            └─ VariableDeclarator
               ├─ VariableId "out"
               └─ ConstructorCall
                  ├─ ClassType "FileOutputStream"
                  └─ ArgumentList (0)
{% endhighlight %}
</td></tr>

<tr><td>
{% highlight java %}
InputStream in = new FileInputStream();
try (in) {}
{% endhighlight %}
</td><td>
{% highlight js %}
└─ TryStatement
   └─ ResourceSpecification
      └─ Resources
         └─ Resource "in"
            └─ Name "in"
{% endhighlight %}
</td><td>
{% highlight js %}
└─ TryStatement
   └─ ResourceList[ @TrailingSemiColon = false() ] (1)
      └─ Resource[ @ConciseResource = true() ] "in"
         └─ VariableAccess "in"
{% endhighlight %}
</td></tr>
</table>

</details>

#### Expressions

* {% jdoc jast::ASTExpression %} and {% jdoc jast::ASTPrimaryExpression %} have
  been turned into interfaces. These added no information to the AST and increased
  its depth unnecessarily. All expressions implement the first interface. Both of
  those nodes can no more be found in ASTs.

* **Migrating**:
  * Basically, `Expression/X` or `Expression/PrimaryExpression/X`, just becomes `X`
  * There is currently no way to match abstract or interface types with XPath, so `Expression` or `PrimaryExpression`
    name tests won't match anything anymore. However, the axis step *[@Expression=true()] matches any expression.

##### New nodes for different literals types

* What:
  * {% jdoc jast::ASTLiteral %} has been turned into an interface. 
  * {% jdoc jast::ASTNumericLiteral %}, {% jdoc jast::ASTCharLiteral %}, {% jdoc jast::ASTStringLiteral %},
    and {% jdoc jast::ASTClassLiteral %} are new nodes that implement that interface.
  * ASTLiteral implements {% jdoc jast::ASTPrimaryExpression %}
* Why: The fact that {% jdoc jast::ASTNullLiteral %}
  and {% jdoc jast::ASTBooleanLiteral %} were nested within it but other literals types were all directly represented
  by it was inconsistent, and ultimately that level of nesting was unnecessary.
* Related issue: [[java] New expression and type grammar (#1759)](https://github.com/pmd/pmd/pull/1759)
* **Migrating**:
  * Remove all `/Literal/` segments from your XPath expressions
  * If you tested several types of literals, you can e.g. do it like `/*[self::StringLiteral or self::CharLiteral]/`
  * As usual, use the designer to explore the new AST structure

<details>
  <summary>Literals Examples</summary>

<table>
<tr><th>Code</th><th>Old AST (PMD 6)</th><th>New AST (PMD 7)</th></tr>
<tr><td>
{% highlight java %}
char c = 'c';
boolean b = true;
int i = 1;
double d = 1.0;
String s = "s";
Object n = null;
{% endhighlight %}</td><td>
{% highlight js %}
└─ Literal[ @CharLiteral = true() ] "'c'"
└─ Literal
   └─ BooleanLiteral[ @True = true() ]
└─ Literal[ @IntLiteral = true() ] "1"
└─ Literal[ @DoubleLiteral = true() ] "1.0"
└─ Literal[ @StringLiteral = true() ] "\"s\""
└─ Literal
   └─ NullLiteral
{% endhighlight %}
</td><td>
{% highlight js %}
└─ CharLiteral "'c'"
└─ BooleanLiteral[ @True = true() ]
└─ NumericLiteral[ @IntLiteral = true() ] "1"
└─ NumericLiteral[ @DoubleLiteral = true() ] "1.0"
└─ StringLiteral "\"s\""
└─ NullLiteral
{% endhighlight %}
</td></tr></table>

</details>

##### Method calls, constructor calls, array allocations

* What: Extra nodes dedicated for method and constructor calls and array allocations
  * {% jdoc jast::ASTConstructorCall %}
  * {% jdoc jast::ASTMethodCall %}
  * {% jdoc jast::ASTArrayAllocation %}
* Why: It was extremely difficult to identify method calls in PMD 6 - these consisted of multiple nodes with
  primary prefix, suffix and expressions. This was too low level to be easy to be used.
* Related issue: [[java] New expression and type grammar (#1759)](https://github.com/pmd/pmd/pull/1759)

<details>
  <summary>Method calls, constructor calls, array allocations Examples</summary>

<table>
<tr><th>Code</th><th>Old AST (PMD 6)</th><th>New AST (PMD 7)</th></tr>
<tr><td>
{% highlight java %}
o.myMethod("a");
new Object("b");
new int[10];
new int[] { 1, 2, 3 };
{% endhighlight %}
</td><td>
{% highlight js %}
└─ PrimaryExpression
   ├─ PrimaryPrefix
   │  └─ Name "o.myMethod"
   └─ PrimarySuffix
      └─ Arguments
         └─ ArgumentList (1)
            └─ Expression
               └─ PrimaryExpression
                  └─ PrimaryPrefix
                     └─ Literal "\"a\""

└─ PrimaryExpression
   └─ PrimaryPrefix
      └─ AllocationExpression
         ├─ ClassOrInterfaceType "Object"
         └─ Arguments
            └─ ArgumentList
               └─ Expression
                  └─ PrimaryExpression
                     └─ PrimaryPrefix
                        └─ Literal "\"b\""

└─ PrimaryExpression
   └─ PrimaryPrefix
      └─ AllocationExpression
         ├─ PrimitiveType "int"
         └─ ArrayDimsAndInits
            └─ Expression
               └─ PrimaryExpression
                  └─ PrimaryPrefix
                     └─ Literal "10"

└─ PrimaryPrefix
   └─ AllocationExpression
      ├─ PrimitiveType "int"
      └─ ArrayDimsAndInits
         └─ ArrayInitializer
            ├─ VariableInitializer
            │  └─ Expression
            │     └─ PrimaryExpression
            │        └─ PrimaryPrefix
            │           └─ Literal "1"
            ├─ VariableInitializer
            │  └─ Expression
            │     └─ PrimaryExpression
            │        └─ PrimaryPrefix
            │           └─ Literal "2"
            └─ VariableInitializer
               └─ Expression
                  └─ PrimaryExpression
                     └─ PrimaryPrefix
                        └─ Literal "3"

{% endhighlight %}
</td><td>
{% highlight js %}
└─ MethodCall "myMethod"
   ├─ VariableAccess "o"
   └─ ArgumentList (1)
      └─ StringLiteral "\"a\""

└─ ConstructorCall
   ├─ ClassType "Object"
   └─ ArgumentList (1)
      └─ StringLiteral "\"b\""

└─ ArrayAllocation[ @ArrayDepth = 1 ]
   └─ ArrayType
      ├─ PrimitiveType "int"
      └─ ArrayDimensions (1)
         └─ ArrayDimExpr
            └─ NumericLiteral "10"

└─ ArrayAllocation[ @ArrayDepth = 1 ]
   ├─ ArrayType
   │  ├─ PrimitiveType "int"
   │  └─ ArrayDimensions (1)
   │     └─ ArrayTypeDim
   └─ ArrayInitializer[ @Length = 3 ]
      ├─ NumericLiteral "1"
      ├─ NumericLiteral "2"
      └─ NumericLiteral "3"
{% endhighlight %}
</td></tr></table>

</details>

##### Method call chains are left-recursive

* What: The nodes {% jdoc_old jast::ASTPrimaryPrefix %} and {% jdoc_old jast::ASTPrimarySuffix %} are removed from the
  grammar. Subtrees for primary expressions appear to be left-recursive now.
* Why: Allows to reuse abstractions like method calls without introducing a new artificial node (like method chain).
* Related issue: [[java] New expression and type grammar (#1759)](https://github.com/pmd/pmd/pull/1759)

<details>
  <summary>Method call chain Examples</summary>

<table>
<tr><th>Code</th><th>Old AST (PMD 6)</th><th>New AST (PMD 7)</th></tr>
<tr><td>
{% highlight java %}
new Foo().bar.foo(1);
{% endhighlight %}
</td><td>
{% highlight js %}
└─ StatementExpression
   └─ PrimaryExpression
      ├─ PrimaryPrefix
      │  └─ AllocationExpression
      │     ├─ ClassOrInterfaceType "Foo"
      │     └─ Arguments (0)
      ├─ PrimarySuffix "bar"
      ├─ PrimarySuffix "foo"
      └─ PrimarySuffix[ @Arguments = true() ]
         └─ Arguments (1)
            └─ ArgumentList
               └─ Expression
                  └─ PrimaryExpression
                     └─ PrimaryPrefix
                        └─ Literal "1"
{% endhighlight %}
</td><td>
{% highlight js %}
└─ ExpressionStatement
   └─ MethodCall "foo"
      ├─ FieldAccess "bar"
      │  └─ ConstructorCall
      │     ├─ ClassType "Foo"
      │     └─ ArgumentList (0)
      └─ ArgumentList (1)
         └─ NumericLiteral "1"
{% endhighlight %}
</td></tr></table>

</details>

Instead of being flat, the subexpressions are now nested within one another.
The nesting follows the naturally recursive structure of expressions:

```java
new Foo().bar.foo(1)
└───────┘   │      │ ConstructorCall
└───────────┘      │ FieldAccess
└──────────────────┘ MethodCall
```

This makes the AST more regular and easier to navigate. Each node contains
the other nodes that are relevant to it (e.g. arguments) instead of them
being spread out over several siblings. The API of all nodes has been
enriched with high-level accessors to query the AST in a semantic way,
without bothering with the placement details.

The amount of changes in the grammar that this change entails is enormous,
but hopefully firing up the designer to inspect the new structure should
give you the information you need quickly.

Note: this doesn't affect binary expressions like {% jdoc jast::ASTAdditiveExpression %}.
E.g. `a+b+c` is not parsed as
```
AdditiveExpression
+ AdditiveExpression
  + (a)
  + (b)
+ (c)  
``` 
It's still
```
AdditiveExpression
+ (a)
+ (b)
+ (c)  
``` 
which is easier to navigate, especially from XPath.

##### Field access, array access, variable access

* What: New nodes dedicated to accessing field, variables and referencing arrays.
  Also provide info about the access type, like whether a variable is read or written.
  * {% jdoc jast::ASTFieldAccess %}
  * {% jdoc jast::ASTVariableAccess %}
  * {% jdoc jast::ASTArrayAccess %}
* Why: Like MethodCalls, this was a missing abstraction in the AST that has been added now.
* Related issue: [[java] New expression and type grammar (#1759)](https://github.com/pmd/pmd/pull/1759)

<details>
  <summary>Field access, array access, variable access Examples</summary>

<table>
<tr><th>Code</th><th>Old AST (PMD 6)</th><th>New AST (PMD 7)</th></tr>
<tr><td>
{% highlight java %}
field = 1;
localVar = 1;
array[0] = 1;
Foo.staticField = localVar;
{% endhighlight %}
</td><td>
{% highlight js %}
└─ BlockStatement
   └─ Statement
      └─ StatementExpression
         ├─ PrimaryExpression
         │  └─ PrimaryPrefix
         │     └─ Name "field"
         ├─ AssignmentOperator "="
         └─ Expression
            └─ PrimaryExpression
               └─ PrimaryPrefix
                  └─ Literal "1"

└─ BlockStatement
   └─ Statement
      └─ StatementExpression
         ├─ PrimaryExpression
         │  └─ PrimaryPrefix
         │     └─ Name "localVar"
         ├─ AssignmentOperator "="
         └─ Expression
            └─ PrimaryExpression
               └─ PrimaryPrefix
                  └─ Literal "1"

└─ BlockStatement
   └─ Statement
      └─ StatementExpression
         ├─ PrimaryExpression
         │  ├─ PrimaryPrefix
         │  │  └─ Name "array"
         │  └─ PrimarySuffix[ @ArrayDereference = true() ]
         │     └─ Expression
         │        └─ PrimaryExpression
         │           └─ PrimaryPrefix
         │              └─ Literal "0"
         ├─ AssignmentOperator "="
         └─ Expression
            └─ PrimaryExpression
               └─ PrimaryPrefix
                  └─ Literal "1"

└─ BlockStatement
   └─ Statement
      └─ StatementExpression
         ├─ PrimaryExpression
         │  └─ PrimaryPrefix
         │     └─ Name "Foo.staticField"
         ├─ AssignmentOperator "="
         └─ Expression
            └─ PrimaryExpression
               └─ PrimaryPrefix
                  └─ Name "localVar"
{% endhighlight %}
</td><td>
{% highlight js %}
└─ ExpressionStatement
   └─ AssignmentExpression "="
      ├─ VariableAccess "field"
      └─ NumericLiteral "1"

└─ ExpressionStatement
   └─ AssignmentExpression "="
      ├─ VariableAccess "localVar"
      └─ NumericLiteral "1"

└─ ExpressionStatement
   └─ AssignmentExpression "="
      ├─ ArrayAccess[ @AccessType = "WRITE" ]
      │  ├─ VariableAccess "array"
      │  └─ NumericLiteral "0"
      └─ NumericLiteral "1"

└─ ExpressionStatement
   └─ AssignmentExpression "="
      ├─ FieldAccess[ @AccessType = "WRITE" ] "staticField"
      │  └─ TypeExpression
      │     └─ ClassType "Foo"
      └─ VariableAccess[ @AccessType = "READ" ] "localVar"
{% endhighlight %}

<ul>
  <li>As seen above, an unqualified field access currently shows up as a VariableAccess. This may be fixed
      future versions of PMD.</li>
</ul>

</td></tr></table>

</details>

##### Explicit nodes for this/super expressions

* What: `this` and `super` are now explicit nodes instead of PrimaryPrefix.
  * {% jdoc jast::ASTThisExpression %}
  * {% jdoc jast::ASTSuperExpression %}
* Why: That way these nodes can qualify other nodes like FieldAccess.
* Related issue: [[java] New expression and type grammar (#1759)](https://github.com/pmd/pmd/pull/1759)

<details>
  <summary>this/super expressions Examples</summary>

<table>
<tr><th>Code</th><th>Old AST (PMD 6)</th><th>New AST (PMD 7)</th></tr>
<tr><td>
{% highlight java %}
this.field = 1;
super.field = 1;

this.method();
super.method();
{% endhighlight %}
</td><td>
{% highlight js %}
└─ BlockStatement
   └─ Statement
      └─ StatementExpression
         ├─ PrimaryExpression
         │  ├─ PrimaryPrefix[ @ThisModifier = true() ]
         │  └─ PrimarySuffix "field"
         ├─ AssignmentOperator "="
         └─ Expression
            └─ PrimaryExpression
               └─ PrimaryPrefix
                  └─ Literal "1"

└─ BlockStatement
   └─ Statement
      └─ StatementExpression
         ├─ PrimaryExpression
         │  ├─ PrimaryPrefix[ @SuperModifier = true() ]
         │  └─ PrimarySuffix "field"
         ├─ AssignmentOperator "="
         └─ Expression
            └─ PrimaryExpression
               └─ PrimaryPrefix
                  └─ Literal "1"

└─ BlockStatement
   └─ Statement
      └─ StatementExpression
         └─ PrimaryExpression
            ├─ PrimaryPrefix[ @ThisModifier = true() ]
            ├─ PrimarySuffix "method"
            └─ PrimarySuffix[ @Arguments = true() ]
               └─ Arguments (0)

└─ BlockStatement
   └─ Statement
      └─ StatementExpression
         └─ PrimaryExpression
            ├─ PrimaryPrefix[ @SuperModifier = true() ]
            ├─ PrimarySuffix "method"
            └─ PrimarySuffix[ @Arguments = true() ]
               └─ Arguments (0)
{% endhighlight %}
</td><td>
{% highlight js %}
└─ ExpressionStatement
   └─ AssignmentExpression "="
      ├─ FieldAccess[ @AccessType = "WRITE" ] "field"
      │  └─ ThisExpression
      └─ NumericLiteral "1"

└─ ExpressionStatement
   └─ AssignmentExpression "="
      ├─ FieldAccess[ @AcessType = "WRITE" ] "field"
      │  └─ SuperExpression
      └─ NumericLiteral "1"

└─ ExpressionStatement
   └─ MethodCall "method"
      ├─ ThisExpression
      └─ ArgumentList (0)

└─ ExpressionStatement
   └─ MethodCall "method"
      ├─ SuperExpression
      └─ ArgumentList (0)
{% endhighlight %}
</td></tr></table>

</details>

##### Type expressions

* What: The node {% jdoc jast::ASTTypeExpression %} wraps a {% jdoc jast::ASTType %} node (such as
  {% jdoc jast::ASTClassType %}) and is used to qualify a method call or field access or method reference.
* Why: Simplify the qualifier of method calls, treat instanceof as infix expression.
* Related issue: [[java] Grammar type expr (#2039)](https://github.com/pmd/pmd/pull/2039)

<details>
  <summary>Type expressions Examples</summary>

<table>
<tr><th>Code</th><th>Old AST (PMD 6)</th><th>New AST (PMD 7)</th></tr>
<tr><td>
{% highlight java %}
Foo.staticMethod();
if (x instanceof Foo) {}
var x = Foo::method;
{% endhighlight %}
</td><td>
{% highlight js %}
└─ BlockStatement
   └─ Statement
      └─ StatementExpression
         └─ PrimaryExpression
            ├─ PrimaryPrefix
            │  └─ Name "Foo.staticMethod"
            └─ PrimarySuffix[ @Arguments = true() ]
               └─ Arguments (0)

└─ BlockStatement
   └─ Statement
      └─ IfStatement
         ├─ Expression
         │  └─ InstanceOfExpression
         │     ├─ PrimaryExpression
         │     │  └─ PrimaryPrefix
         │     │     └─ Name "x"
         │     └─ Type
         │        └─ ReferenceType
         │           └─ ClassOrInterfaceType "Foo"
         └─ Statement
            └─ Block

└─ BlockStatement
   └─ LocalVariableDeclaration
      └─ VariableDeclarator
         ├─ VariableDeclaratorId "x"
         └─ VariableInitializer
            └─ Expression
               └─ PrimaryExpression
                  ├─ PrimaryPrefix
                  │  └─ Name "Foo"
                  └─ PrimarySuffix
                     └─ MemberSelector
                        └─ MethodReference "method"
{% endhighlight %}
</td><td>
{% highlight js %}
└─ ExpressionStatement
   └─ MethodCall "staticMethod"
      ├─ TypeExpression
      │  └─ ClassType "Foo"
      └─ ArgumentList (0)

└─ IfStatement
   ├─ InfixExpression "instanceof"
   │  ├─ VariableAccess[ @AccessType = "READ" ] "x"
   │  └─ TypeExpression
   │     └─ ClassType "Foo"
   └─ Block

└─ LocalVariableDeclaration
   ├─ ModifierList
   └─ VariableDeclarator
      ├─ VariableId "x"
      └─ MethodReference "method"
         └─ TypeExpression
            └─ ClassType "Foo"
{% endhighlight %}
</td></tr></table>

</details>

##### Merge unary expressions

* What: Merge AST nodes for postfix and prefix expressions into the single {% jdoc jast::ASTUnaryExpression %} node.
  The merged nodes are:
  * PreIncrementExpression
  * PreDecrementExpression
  * UnaryExpression
  * UnaryExpressionNotPlusMinus
* Why: Those nodes were asymmetric, and inconsistently nested within UnaryExpression. By definition, they're all unary,
  so that using a single node is appropriate.
* Related issues:
  * [[java] Merge different increment/decrement expressions (#1890)](https://github.com/pmd/pmd/pull/1890)
  * [[java] Merge prefix/postfix expressions into one node (#2155)](https://github.com/pmd/pmd/pull/2155)

<details>
  <summary>Unary Expressions Examples</summary>

<table>
<tr><th>Code</th><th>Old AST (PMD 6)</th><th>New AST (PMD 7)</th></tr>
<tr><td>
{% highlight java %}
++a;
--b;
c++;
d--;
{% endhighlight %}
</td><td>
{% highlight js %}
└─ StatementExpression
   └─ PreIncrementExpression
      └─ PrimaryExpression
         └─ PrimaryPrefix
            └─ Name "a"

└─ StatementExpression
   └─ PreDecrementExpression
      └─ PrimaryExpression
         └─ PrimaryPrefix
            └─ Name "b"

└─ StatementExpression
   └─ PostfixExpression "++"
      └─ PrimaryExpression
         └─ PrimaryPrefix
            └─ Name "c"

└─ StatementExpression
   └─ PostfixExpression "--"
      └─ PrimaryExpression
         └─ PrimaryPrefix
            └─ Name "d"
{% endhighlight %}
</td><td>
{% highlight js %}
└─ ExpressionStatement
   └─ UnaryExpression[ @Prefix = true() ][ @Operator = '++' ]
      └─ VariableAccess[ @AccessType = "WRITE" ] "a"

└─ ExpressionStatement
   └─ UnaryExpression[ @Prefix = true() ][ @Operator = '--' ]
      └─ VariableAccess[ @AccessType = "WRITE" ] "b"

└─ ExpressionStatement
   └─ UnaryExpression[ @Prefix = false() ][ @Operator = '++' ]
      └─ VariableAccess[ @AccessType = "WRITE" ] "c"

└─ ExpressionStatement
   └─ UnaryExpression[ @Prefix = false() ][ @Operator = '--' ]
      └─ VariableAccess[ @AccessType = "WRITE" ] "d"
{% endhighlight %}
</td></tr>

<tr><td>
{% highlight java %}
x = ~a;
x = +a;
{% endhighlight %}
</td><td>
{% highlight js %}
└─ UnaryExpressionNotPlusMinus "~"
   └─ PrimaryExpression
      └─ PrimaryPrefix
         └─ Name "a"

└─ UnaryExpression "+"
   └─ PrimaryExpression
      └─ PrimaryPrefix
         └─ Name "a"
{% endhighlight %}
</td><td>
{% highlight js %}
└─ UnaryExpression[ @Prefix = true() ] "~"
   └─ VariableAccess "a"

└─ UnaryExpression[ @Prefix = true() ] "+"
   └─ VariableAccess "a"
{% endhighlight %}
</td></tr>
</table>

</details>

##### Binary operators are left-recursive

* What: For each operator, there were separate AST nodes (like AdditiveExpression, AndExpression, ...).
  These are now unified into a `InfixExpression`, which gives access to the operator via `getOperator()`
  and to the operands (`getLhs()`, `getRhs()`). Additionally, the resulting AST is not flat anymore,
  but a more structured tree.
* Why: Having different AST node types doesn't add information, that the operator doesn't already provide.
  The new structure as a result, that the expressions are now parsed left recursive, makes the AST more JLS-like.
  This makes it easier for the type mapping algorithms. It also provides the information, which operands are
  used with which operator. This information was lost if more than 2 operands where used and the tree was
  flattened with PMD 6.
* Related issue: [[java] Make binary operators left-recursive (#1979)](https://github.com/pmd/pmd/pull/1979)

<details>
  <summary>Binary operators Examples</summary>

<table>
<tr><th>Code</th><th>Old AST (PMD 6)</th><th>New AST (PMD 7)</th></tr>
<tr><td>
{% highlight java %}
int i = 1 * 2 * 3 % 4;
{% endhighlight %}
</td><td>
{% highlight js %}
└─ Expression
   └─ MultiplicativeExpression "%"
      ├─ PrimaryExpression
      │  └─ PrimaryPrefix
      │     └─ Literal "1"
      ├─ PrimaryExpression
      │  └─ PrimaryPrefix
      │     └─ Literal "2"
      ├─ PrimaryExpression
      │  └─ PrimaryPrefix
      │     └─ Literal "3"
      └─ PrimaryExpression
         └─ PrimaryPrefix
            └─ Literal "4"
{% endhighlight %}
</td><td>
{% highlight js %}
└─ InfixExpression[ @Operator = '%' ]
   ├─ InfixExpression[@Operator='*']
   │  ├─ InfixExpression[@Operator='*']
   │  │  ├─ NumericLiteral[@ValueAsInt=1]
   │  │  └─ NumericLiteral[@ValueAsInt=2]
   │  └─ NumericLiteral[@ValueAsInt=3]
   └─ NumericLiteral[@ValueAsInt=4]
{% endhighlight %}
</td></tr>
</table>

</details>

##### Parenthesized expressions

* What: Parentheses are not modelled in the AST anymore, but can be checked with the attributes `@Parenthesized`
  and `@ParenthesisDepth`
* Why: This keeps the tree flat while still preserving the information. The tree is the same in case of unnecessary
  parenthesis, which makes it harder to fool rules that look at the structure of the tree.
* Related issue: [[java] Remove ParenthesizedExpr (#1872)](https://github.com/pmd/pmd/pull/1872)

<details>
  <summary>Parenthesized expressions Examples</summary>

<table>
<tr><th>Code</th><th>Old AST (PMD 6)</th><th>New AST (PMD 7)</th></tr>
<tr><td>
{% highlight java %}
a = (((1)));
{% endhighlight %}
</td><td>
{% highlight js %}
└─ StatementExpression
   ├─ PrimaryExpression
   │  └─ PrimaryPrefix
   │     └─ Name "a"
   ├─ AssignmentOperator "="
   └─ Expression
      └─ PrimaryExpression
         └─ PrimaryPrefix
            └─ Expression
               └─ PrimaryExpression
                  └─ PrimaryPrefix
                     └─ Expression
                        └─ PrimaryExpression
                           └─ PrimaryPrefix
                              └─ Expression
                                 └─ PrimaryExpression
                                    └─ PrimaryPrefix
                                       └─ Literal "1"
{% endhighlight %}
</td><td>
{% highlight js %}
└─ ExpressionStatement
   └─ AssignmentExpression
      ├─ VariableAccess "a"
      └─ NumericLiteral[ @Parenthesized = true() ][ @ParenthesisDepth = 3 ] "1"
{% endhighlight %}
</td></tr></table>

</details>

### Language versions

* Since all languages now have defined language versions, you could now write rules that apply only for specific
  versions (using `minimumLanguageVersion` and `maximumLanguageVersion`).
* All languages have a default version. If no specific version on the CLI is given using `--use-version`, then
  this default version will be used. Usually the latest version is the default version.
* The available versions for each language can be seen in the help message of the CLI `pmd check --help`.
* See also [Changed: Language versions](pmd_release_notes_pmd7.html#changed-language-versions)

### Migrating custom CPD language modules

This is only relevant, if you are maintaining a CPD language module for a custom language.

* Instead of `AbstractLanguage` extend now {% jdoc core::lang.impl.CpdOnlyLanguageModuleBase %}.
* Instead of `AntlrTokenManager` use now {% jdoc core::lang.TokenManager %}
* Instead of `AntlrTokenFilter` also use now {% jdoc core::lang.TokenManager %}
* Instead of `AntlrTokenFilter` extend now {% jdoc core::cpd.impl.BaseTokenFilter %}
* CPD Module discovery change. The service loader won't load anymore `src/main/resources/META-INF/services/net.sourceforge.pmd.cpd.Language`
  but instead `src/main/resources/META-INF/services/net.sourceforge.pmd.lang.Language`. This is the unified
  language interface for both PMD and CPD capable languages. See also the subinterfaces
  {% jdoc core::cpd.CpdCapableLanguage %} and {% jdoc core::lang.PmdCapableLanguage %}.
* The documentation [How to add a new CPD language](pmd_devdocs_major_adding_new_cpd_language.html) has been updated
  to reflect these changes.

### Build Tools

{% include note.html content="
When you switch from PMD 6.x to PMD 7 in your build tools, you most likely need to review your
ruleset(s) as well and check for removed rules.
See the use case [I'm using only built-in rules](#im-using-only-built-in-rules) above.
" %}

#### Ant

* The Ant tasks {% jdoc ant::ant.PMDTask %} and {% jdoc ant::ant.CPDTask %} have been moved from the module
  `pmd-core` into the new module `pmd-ant`.
* You need to add this dependency/jar file onto the class path (`net.sourceforge.pmd:pmd-ant`) in order to
  import the tasks into your build file.
* When using the guide [Ant Task Usage](pmd_userdocs_tools_ant.html) then no change is needed, since
  the pmd-ant jar file is included in the binary distribution of PMD. It is part of PMD's lib folder.

#### Maven

* Due to some changes in PMD's API, you can't simply pull in the new PMD 7 dependency.
* However, there is now a compatibility module, that makes it possible to use PMD 7 with Maven. In addition to the PMD 7
  dependencies documented in [Upgrading PMD at Runtime](https://maven.apache.org/plugins/maven-pmd-plugin/examples/upgrading-PMD-at-runtime.html)
  you need to add additionally the following dependency (first available version is 7.0.0-rc4):

```xml
<dependency>
  <groupId>net.sourceforge.pmd</groupId>
  <artifactId>pmd-compat6</artifactId>
  <version>${pmdVersion}</version>
</dependency>
```

It is important to add this dependency as the **first** in the list, so that maven-pmd-plugin sees the (old)
compatible versions of some classes.

This module is available beginning with version 7.0.0-rc4 and will be there at least for the first
final version PMD 7 (7.0.0). It's not decided yet, whether we will keep updating it, after PMD 7 is finally
released.

Note: This compatibility module only works for the built-in rules, that are still available in PMD 7. E.g. you need
to review your rulesets and look out for deprecated rules and such. See the use case
[I'm using only built-in rules](#im-using-only-built-in-rules)

As PMD 7 revamped the Java module, if you have custom rules, you need to migrate these rules.
See the use case [I'm using custom rules](#im-using-custom-rules).

#### Gradle

* Gradle uses internally PMD's Ant task to execute PMD
* You can set `toolVersion = "{{site.pmd.version}}"`, but you also need configure the dependencies manually for now, since
  the ant task is in an own dependency with PMD 7:
  ```groovy
  pmd 'net.sourceforge.pmd:pmd-ant:{{site.pmd.version}}'
  pmd 'net.sourceforge.pmd:pmd-java:{{site.pmd.version}}'
  ```
* Gradle 8.3 most likely will support PMD 7 out of the box.
* See [Support for PMD 7.0](https://github.com/gradle/gradle/issues/24502)<|MERGE_RESOLUTION|>--- conflicted
+++ resolved
@@ -97,16 +97,14 @@
 with PMD 7. PMD 7 by default uses XPath 3.1.
 See below [XPath](#xpath-migrating-from-10-to-20) for details.
 
-<<<<<<< HEAD
 There are some general changes for AST nodes regarding the `@Image` attribute.
 See below [General AST Changes to avoid @Image](#general-ast-changes-to-avoid-image).
-=======
+
 Additional infos:
 * The custom XPath function `typeOf` has been removed (deprecated since 6.4.0).
   Use the function `pmd-java:typeIs` or `pmd-java:typeIsExactly` instead.
   See [PMD extension functions](pmd_userdocs_extending_writing_xpath_rules.html#pmd-extension-functions) for available
   functions.
->>>>>>> 1d95f0f0
 
 #### Java rules
 If you have **Java based rules**, and you are using rulechain, this works a bit different now. The RuleChain API
