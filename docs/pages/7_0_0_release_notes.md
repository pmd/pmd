---
title: PMD Release Notes
permalink: pmd_release_notes.html
keywords: changelog, release notes
---

<!-- NOTE: THESE RELEASE NOTES ARE THOSE FOR 7.0.0 -->
<!-- It must be used instead of release_notes.md when adding 7.0.0 changes -->
<!-- to avoid merge conflicts with master -->
<!-- It must replace release_notes.md when releasing 7.0.0 -->

## {{ site.pmd.date }} - {{ site.pmd.version }}

The PMD team is pleased to announce PMD {{ site.pmd.version }}.

This is a {{ site.pmd.release_type }} release.

{% tocmaker is_release_notes_processor %}

### New and noteworthy

#### Full Antlr support

Languages backed by an Antlr grammar are now fully supported. This means, it's now possible not only to use Antlr grammars for CPD,
but we can actually build full-fledged PMD rules for them as well. Both the traditional Java visitor rules, and the simpler
XPath rules are available to users.

We expect this to enable both our dev team and external contributors to largely extend PMD usage for more languages.

#### Swift support

Given the full Antlr support, PMD now fully supports Swift. We are pleased to announce we are shipping a number of rules starting with PMD 7.

* {% rule "swift/errorprone/ForceCast" %} (`swift-errorprone`) flags all force casts, making sure you are defensively considering all types.
  Having the application crash shouldn't be an option.
* {% rule "swift/errorprone/ForceTry" %} (`swift-errorprone`) flags all force tries, making sure you are defensively handling exceptions.
  Having the application crash shouldn't be an option.
* {% rule "swift/bestpractices/ProhibitedInterfaceBuilder" %} (`swift-bestpractices`) flags any usage of interface builder. Interface builder
  files are prone to merge conflicts, and are impossible to code review, so larger teams usually try to avoid it or reduce it's usage.
* {% rule "swift/bestpractices/UnavailableFunction" %} (`swift-bestpractices`) flags any function throwing a `fatalError` not marked as
  `@available(*, unavailable)` to ensure no calls are actually performed in the codebase.

#### XPath 3.1 support

Support for XPath versions 1.0, 1.0-compatibility was removed, support for XPath 2.0 is deprecated. The default (and only) supported XPath version is now XPath 3.1. This version of the XPath language is mostly identical to XPath 2.0. Notable changes:
 * The deprecated support for sequence-valued attributes is removed. Sequence-valued properties are still supported.
 * Refer to [the Saxonica documentation](https://www.saxonica.com/html/documentation/expressions/xpath31new.html) for an introduction to new features in XPath 3.1.

<<<<<<< HEAD
#### JavaScript support

The JS specific parser options have been removed. The parser now always retains comments and uses version ES6.
The language module registers only one version (as before), now correctly with version "ES6" instead of "3".
Since there is only one version available for JavaScript there is actually no need to selected a specific version.
The default version is always ES6.
=======
#### Changed Rules

##### Java

*   The rule {% rule "java/codestyle/UselessParentheses" %} has two new properties which control how strict
    the rule should be applied. With `ignoreClarifying` (default: true) parentheses that are strictly speaking
    not necessary are allowed, if they separate expressions of different precedence.
    The other property `ignoreBalancing` (default: true) is similar, in that it allows parentheses that help
    reading and understanding the expressions.
>>>>>>> 6d92db82

#### Removed Rules

The following previously deprecated rules have been finally removed:

*   AbstractNaming (java-codestyle)
*   AvoidFinalLocalVariable (java-codestyle)
*   AvoidPrefixingMethodParameters (java-codestyle)
*   DataflowAnomalyAnalysis (java-errorprone)
*   ForLoopsMustUseBraces (java-codestyle)
*   IfElseStmtsMustUseBraces (java-codestyle)
*   IfStmtsMustUseBraces (java-codestyle)
*   LoggerIsNotStaticFinal (java-errorprone)
*   MIsLeadingVariableName (java-codestyle)
*   ModifiedCyclomaticComplexity (java-design)
*   StdCyclomaticComplexity (java-design)
*   SuspiciousConstantFieldName (java-codestyle)
*   UnsynchronizedStaticDateFormatter (java-multithreading)
*   VariableNamingConventions (apex-codestyle)
*   VariableNamingConventions (java-codestyle)
*   WhileLoopsMustUseBraces (java-codestyle)

### Fixed Issues

* java-bestpractices
    * [#2796](https://github.com/pmd/pmd/issue/2796): \[java] UnusedAssignment false positive with call chains
    * [#2797](https://github.com/pmd/pmd/issues/2797): \[java] MissingOverride long-standing issues
* java-codestyle
<<<<<<< HEAD
    * [#1790](https://github.com/pmd/pmd/issues/1790): \[java] UnnecessaryFullyQualifiedName false positive with enum constant
    * [#2299](https://github.com/pmd/pmd/issues/2299): \[java] UnnecessaryFullyQualifiedName false positive with similar package name
=======
    * [#1673](https://github.com/pmd/pmd/issues/1673): \[java] UselessParentheses false positive with conditional operator
    * [#1918](https://github.com/pmd/pmd/issues/1918): \[java] UselessParentheses false positive with boolean operators
    * [#2739](https://github.com/pmd/pmd/issues/2739): \[java] UselessParentheses false positive for string concatenation
>>>>>>> 6d92db82

### API Changes

* [#1648](https://github.com/pmd/pmd/pull/1702): \[apex,vf] Remove CodeClimate dependency - [Robert Sösemann](https://github.com/rsoesemann)
  Properties "cc_categories", "cc_remediation_points_multiplier", "cc_block_highlighting" can no longer be overridden in rulesets.
  They were deprecated without replacement.

* The old GUI applications accessible through `run.sh designerold` and `run.sh bgastviewer` (and corresponding Batch scripts)
  have been removed from the PMD distribution. Please use the newer rule designer with `run.sh designer`.
  The corresponding classes in packages `java.net.sourceforge.pmd.util.viewer` and `java.net.sourceforge.pmd.util.designer` have
  all been removed.

* All API related to XPath support has been moved to the package {% jdoc_package core::lang.rule.xpath %}.
  This includes API that was previously dispersed over `net.sourceforge.pmd.lang`, `net.sourceforge.pmd.lang.ast.xpath`,
  `net.sourceforge.pmd.lang.rule.xpath`, `net.sourceforge.pmd.lang.rule`, and various language-specific packages 
  (which were made internal).

#### Metrics framework

* {% jdoc_old !!core::lang.metrics.MetricKeyUtil#of(java.lang.String, core::lang.metrics.Metric) %} is replaced with {% jdoc_old !!core::lang.metrics.MetricKey#of(java.lang.String, core::lang.metrics.Metric) %}
* {% jdoc_old !!core::lang.metrics.MetricsUtil#computeAggregate(core::lang.metrics.MetricKey, java.lang.Iterable, core::lang.metrics.ResultOption) %} and its overload are replaced with {% jdoc_old !!core::lang.metrics.MetricsUtil#computeStatistics(core::lang.metrics.MetricKey, java.lang.Iterable) %}, {% jdoc_old core::lang.metrics.ResultOption %} is removed

### Changed rules

#### Java

* {% rule "java/codestyle/UnnecessaryFullyQualifiedName" %} has two new properties, to selectively disable reporting on static field and method qualifiers. The rule also has been improved to be more precise.

### External Contributions

*   [#1658](https://github.com/pmd/pmd/pull/1658): \[core] Node support for Antlr-based languages - [Matías Fraga](https://github.com/matifraga)
*   [#1698](https://github.com/pmd/pmd/pull/1698): \[core] [swift] Antlr Base Parser adapter and Swift Implementation - [Lucas Soncini](https://github.com/lsoncini)
*   [#1774](https://github.com/pmd/pmd/pull/1774): \[core] Antlr visitor rules - [Lucas Soncini](https://github.com/lsoncini)
*   [#1877](https://github.com/pmd/pmd/pull/1877): \[swift] Feature/swift rules - [Matias Fraga](https://github.com/matifraga)
*   [#1882](https://github.com/pmd/pmd/pull/1882): \[swift] UnavailableFunction Swift rule - [Tomás de Lucca](https://github.com/tomidelucca)

{% endtocmaker %}
<|MERGE_RESOLUTION|>--- conflicted
+++ resolved
@@ -46,24 +46,24 @@
  * The deprecated support for sequence-valued attributes is removed. Sequence-valued properties are still supported.
  * Refer to [the Saxonica documentation](https://www.saxonica.com/html/documentation/expressions/xpath31new.html) for an introduction to new features in XPath 3.1.
 
-<<<<<<< HEAD
 #### JavaScript support
 
 The JS specific parser options have been removed. The parser now always retains comments and uses version ES6.
 The language module registers only one version (as before), now correctly with version "ES6" instead of "3".
 Since there is only one version available for JavaScript there is actually no need to selected a specific version.
 The default version is always ES6.
-=======
+
 #### Changed Rules
 
 ##### Java
 
+*   {% rule "java/codestyle/UnnecessaryFullyQualifiedName" %} has two new properties, to selectively disable reporting on
+    static field and method qualifiers. The rule also has been improved to be more precise.
 *   The rule {% rule "java/codestyle/UselessParentheses" %} has two new properties which control how strict
     the rule should be applied. With `ignoreClarifying` (default: true) parentheses that are strictly speaking
     not necessary are allowed, if they separate expressions of different precedence.
     The other property `ignoreBalancing` (default: true) is similar, in that it allows parentheses that help
     reading and understanding the expressions.
->>>>>>> 6d92db82
 
 #### Removed Rules
 
@@ -92,14 +92,11 @@
     * [#2796](https://github.com/pmd/pmd/issue/2796): \[java] UnusedAssignment false positive with call chains
     * [#2797](https://github.com/pmd/pmd/issues/2797): \[java] MissingOverride long-standing issues
 * java-codestyle
-<<<<<<< HEAD
+    * [#1673](https://github.com/pmd/pmd/issues/1673): \[java] UselessParentheses false positive with conditional operator
     * [#1790](https://github.com/pmd/pmd/issues/1790): \[java] UnnecessaryFullyQualifiedName false positive with enum constant
+    * [#1918](https://github.com/pmd/pmd/issues/1918): \[java] UselessParentheses false positive with boolean operators
     * [#2299](https://github.com/pmd/pmd/issues/2299): \[java] UnnecessaryFullyQualifiedName false positive with similar package name
-=======
-    * [#1673](https://github.com/pmd/pmd/issues/1673): \[java] UselessParentheses false positive with conditional operator
-    * [#1918](https://github.com/pmd/pmd/issues/1918): \[java] UselessParentheses false positive with boolean operators
     * [#2739](https://github.com/pmd/pmd/issues/2739): \[java] UselessParentheses false positive for string concatenation
->>>>>>> 6d92db82
 
 ### API Changes
 
@@ -122,12 +119,6 @@
 * {% jdoc_old !!core::lang.metrics.MetricKeyUtil#of(java.lang.String, core::lang.metrics.Metric) %} is replaced with {% jdoc_old !!core::lang.metrics.MetricKey#of(java.lang.String, core::lang.metrics.Metric) %}
 * {% jdoc_old !!core::lang.metrics.MetricsUtil#computeAggregate(core::lang.metrics.MetricKey, java.lang.Iterable, core::lang.metrics.ResultOption) %} and its overload are replaced with {% jdoc_old !!core::lang.metrics.MetricsUtil#computeStatistics(core::lang.metrics.MetricKey, java.lang.Iterable) %}, {% jdoc_old core::lang.metrics.ResultOption %} is removed
 
-### Changed rules
-
-#### Java
-
-* {% rule "java/codestyle/UnnecessaryFullyQualifiedName" %} has two new properties, to selectively disable reporting on static field and method qualifiers. The rule also has been improved to be more precise.
-
 ### External Contributions
 
 *   [#1658](https://github.com/pmd/pmd/pull/1658): \[core] Node support for Antlr-based languages - [Matías Fraga](https://github.com/matifraga)
