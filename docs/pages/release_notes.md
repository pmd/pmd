--- conflicted
+++ resolved
@@ -33,7 +33,6 @@
   generic types and methods. It can be configured via a regular expression.  
   By default, this rule uses the standard Java naming convention (single uppercase letter).  
   The rule is referenced in the quickstart.xml ruleset for Java.
-<<<<<<< HEAD
 * The new java rule {% rule java/errorprone/OverrideBothEqualsAndHashCodeOnComparable %} finds missing
   `hashCode()` and/or `equals()` methods on types that implement `Comparable`. This is important if
   instances of these classes are used in collections. Failing to do so can lead to unexpected behavior in sets
@@ -44,11 +43,10 @@
   This rule is very similar to {% rule java/errorprone/OverrideBothEqualsAndHashcode %} which has always been
   skipping `Comparable` and only reports if one of the two methods is missing. The new rule will also report,
   if both methods (hashCode and equals) are missing.  
-=======
+  The rule is referenced in the quickstart.xml ruleset for Java.
 * The new java rule {% rule java/errorprone/UselessPureMethodCall %} finds method calls of pure methods
   whose result is not used. Ignoring the result of such method calls is likely as mistake as pure
   methods are side effect free.  
->>>>>>> f7dc909e
   The rule is referenced in the quickstart.xml ruleset for Java.
 
 #### Deprecated Rules
@@ -74,12 +72,9 @@
 
 ### ✨ Merged pull requests
 <!-- content will be automatically generated, see /do-release.sh -->
-<<<<<<< HEAD
 * [#5822](https://github.com/pmd/pmd/pull/5822): Fix #5650: \[apex] New Rule: AnnotationsNamingConventions - [Mitch Spano](https://github.com/mitchspano) (@mitchspano)
 * [#5856](https://github.com/pmd/pmd/pull/5856): Fix #5837: \[java] New Rule OverrideBothEqualsAndHashCodeOnComparable - [Vincent Potucek](https://github.com/Pankraz76) (@Pankraz76)
-=======
 * [#5907](https://github.com/pmd/pmd/pull/5907): \[java] New rule: UselessPureMethodCall - [Zbynek Konecny](https://github.com/zbynek) (@zbynek)
->>>>>>> f7dc909e
 * [#5922](https://github.com/pmd/pmd/pull/5922): Fix #972: \[java] Add a new rule TypeParameterNamingConventions - [UncleOwen](https://github.com/UncleOwen) (@UncleOwen)
 * [#5932](https://github.com/pmd/pmd/pull/5932): \[ci] Reuse GitHub Pre-Releases - [Andreas Dangel](https://github.com/adangel) (@adangel)
 * [#5965](https://github.com/pmd/pmd/pull/5965): Fix #5881: AvoidLosingException - Consider nested method calls - [Andreas Dangel](https://github.com/adangel) (@adangel)
