---
title: PMD Release Notes
permalink: pmd_release_notes.html
keywords: changelog, release notes
---

## {{ site.pmd.date | date: "%d-%B-%Y" }} - {{ site.pmd.version }}

The PMD team is pleased to announce PMD {{ site.pmd.version }}.

This is a {{ site.pmd.release_type }} release.

{% tocmaker is_release_notes_processor %}

### 🚀 New and noteworthy

### 🐛 Fixed Issues
* apex-performance
  * [#5139](https://github.com/pmd/pmd/issues/5139): \[apex] OperationWithHighCostInLoop not firing in triggers
<<<<<<< HEAD
* java-bestpractices
  * [#5151](https://github.com/pmd/pmd/issues/5151): \[java] GuardLogStatement: Should not need to guard parameterized log messages where the replacement arg is a constant from another class
  * [#5152](https://github.com/pmd/pmd/issues/5152): \[java] GuardLogStatement: Should not need to guard parameterized log messages where the replacement arg is "this"
  * [#5153](https://github.com/pmd/pmd/issues/5153): \[java] GuardLogStatement: Should not need to guard parameterized log messages where the replacement arg is an array element
=======
* pmd-bestpractices
  * [#5145](https://github.com/pmd/pmd/issues/5145): \[java] False positive UnusedPrivateMethod
>>>>>>> dcee6e69
* plsql-bestpractices
  * [#5132](https://github.com/pmd/pmd/issues/5132): \[plsql] TomKytesDespair - exception for more complex exception handler

### 🚨 API Changes
* pmd-jsp
  * {%jdoc jsp::lang.jsp.ast.JspParserImpl %} is deprecated now. It should have been package-private
    because this is an implementation class that should not be used directly.
* pmd-velocity
  * {%jdoc velocity::lang.velocity.ast.VtlParserImpl %} is deprecated now. It should have been package-private
    because this is an implementation class that should not be used directly.
* pmd-visualforce
  * {%jdoc visualforce::lang.visualforce.ast.VfParserImpl %} is deprecated now. It should have been package-private
    because this is an implementation class that should not be used directly.

### ✨ External Contributions

{% endtocmaker %}
<|MERGE_RESOLUTION|>--- conflicted
+++ resolved
@@ -17,15 +17,11 @@
 ### 🐛 Fixed Issues
 * apex-performance
   * [#5139](https://github.com/pmd/pmd/issues/5139): \[apex] OperationWithHighCostInLoop not firing in triggers
-<<<<<<< HEAD
 * java-bestpractices
+  * [#5145](https://github.com/pmd/pmd/issues/5145): \[java] False positive UnusedPrivateMethod
   * [#5151](https://github.com/pmd/pmd/issues/5151): \[java] GuardLogStatement: Should not need to guard parameterized log messages where the replacement arg is a constant from another class
   * [#5152](https://github.com/pmd/pmd/issues/5152): \[java] GuardLogStatement: Should not need to guard parameterized log messages where the replacement arg is "this"
   * [#5153](https://github.com/pmd/pmd/issues/5153): \[java] GuardLogStatement: Should not need to guard parameterized log messages where the replacement arg is an array element
-=======
-* pmd-bestpractices
-  * [#5145](https://github.com/pmd/pmd/issues/5145): \[java] False positive UnusedPrivateMethod
->>>>>>> dcee6e69
 * plsql-bestpractices
   * [#5132](https://github.com/pmd/pmd/issues/5132): \[plsql] TomKytesDespair - exception for more complex exception handler
 
