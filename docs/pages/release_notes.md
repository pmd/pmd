--- conflicted
+++ resolved
@@ -25,13 +25,10 @@
 ### 🚀 New and noteworthy
 
 ### 🐛 Fixed Issues
-<<<<<<< HEAD
 * java-design
   * [#5569](https://github.com/pmd/pmd/issues/5569): \[java] ExcessivePublicCount should report number of public "things"
-=======
 * misc
   * [#6012](https://github.com/pmd/pmd/issues/6012): \[pmd-rulesets] Rulesets should be in alphabetical order
->>>>>>> c228f964
 
 ### 🚨 API Changes
 
@@ -45,11 +42,8 @@
 
 ### ✨ Merged pull requests
 <!-- content will be automatically generated, see /do-release.sh -->
-<<<<<<< HEAD
 * [#6021](https://github.com/pmd/pmd/pull/6021): \[java] Fix #5569: ExcessiveImports/ExcessiveParameterList/ExcessivePublicCount include the metric in the message - [UncleOwen](https://github.com/UncleOwen) (@UncleOwen)
-=======
 * [#6023](https://github.com/pmd/pmd/pull/6023): \[test] Fix #6012: Alphabetically sort all default rules - [Zbynek Konecny](https://github.com/zbynek) (@zbynek)
->>>>>>> c228f964
 
 ### 📦 Dependency updates
 <!-- content will be automatically generated, see /do-release.sh -->
