---
title: PMD Release Notes
permalink: pmd_release_notes.html
keywords: changelog, release notes
---

## {{ site.pmd.date }} - {{ site.pmd.version }}

The PMD team is pleased to announce PMD {{ site.pmd.version }}.

This is a {{ site.pmd.release_type }} release.

{% tocmaker is_release_notes_processor %}

### New and noteworthy

#### New rules

This release ships with 1 new Java rule.

<<<<<<< HEAD
*   {% rule java/bestpractices/SimplifiableTestAssertion %} suggests rewriting
    some test assertions to be more readable.
```xml
    <rule ref="category/java/bestpractices.xml/SimplifiableTestAssertion" />
=======
*   {% rule java/errorprone/ReturnEmptyCollectionRatherThanNull %} suggests returning empty collections / arrays
    instead of null.

```xml
    <rule ref="category/java/errorprone.xml/ReturnEmptyCollectionRatherThanNull" />
>>>>>>> bc5da416
```

   The rule is part of the quickstart.xml ruleset.

<<<<<<< HEAD
#### Deprecated rules

The following Java rules are deprecated and removed from the quickstart ruleset,
 as the new rule {% rule java/bestpractices/SimplifiableTestAssertion %} merges
 their functionality:
* {% rule java/bestpractices/UseAssertEqualsInsteadOfAssertTrue %}
* {% rule java/bestpractices/UseAssertNullInsteadOfAssertTrue %}
* {% rule java/bestpractices/UseAssertSameInsteadOfAssertTrue %}
* {% rule java/bestpractices/UseAssertTrueInsteadOfAssertEquals %}
* {% rule java/design.xml/SimplifyBooleanAssertion %}
=======
#### Renamed rules

*   The Java rule {% rule java/errorprone/MissingBreakInSwitch %} has been renamed to
    {% rule java/errorprone/ImplicitSwitchFallThrough %} (category error prone) to better reflect the rule's
    purpose: The rule finds implicit fall-through cases in switch statements, which are most
    likely unexpected. The old rule name described only one way how to avoid a fall-through,
    namely using `break` but `continue`, `throw` and `return` avoid a fall-through
    as well. This enables us to improve this rule in the future.

#### Deprecated rules

The rule {% rule java/errorprone/ReturnEmptyArrayRatherThanNull %} is deprecated and removed from
the quickstart ruleset, as the new rule {% rule java/errorprone/ReturnEmptyCollectionRatherThanNull %}
supersedes it.
>>>>>>> bc5da416

### Fixed Issues

*   apex
    *   [#3201](https://github.com/pmd/pmd/issues/3201): \[apex] ApexCRUDViolation doesn't report Database class DMLs, inline no-arg object instantiations and inline list initialization
    *   [#3329](https://github.com/pmd/pmd/issues/3329): \[apex] ApexCRUDViolation doesn't report SOQL for loops
*   core
    *   [#3377](https://github.com/pmd/pmd/issues/3377): \[core] NPE when specifying report file in current directory in PMD CLI
    *   [#3387](https://github.com/pmd/pmd/issues/3387): \[core] CPD should avoid unnecessary copies when running with --skip-lexical-errors
<<<<<<< HEAD
*   java-bestpractices
    *   [#2908](https://github.com/pmd/pmd/issues/2908): \[java] Merge Junit assertion simplification rules
=======
*   java-errorprone
    *   [#3361](https://github.com/pmd/pmd/issues/3361): \[java] Rename rule MissingBreakInSwitch to ImplicitSwitchFallThrough
    *   [#3382](https://github.com/pmd/pmd/pull/3382): \[java] New rule ReturnEmptyCollectionRatherThanNull
>>>>>>> bc5da416

### API Changes

### External Contributions

*   [#3367](https://github.com/pmd/pmd/pull/3367): \[apex] Check SOQL CRUD on for loops - [Jonathan Wiesel](https://github.com/jonathanwiesel)
*   [#3373](https://github.com/pmd/pmd/pull/3373): \[apex] Add ApexCRUDViolation support for database class, inline no-arg object construction DML and inline list initialization DML - [Jonathan Wiesel](https://github.com/jonathanwiesel)
*   [#3385](https://github.com/pmd/pmd/pull/3385): \[core] CPD: Optimize --skip-lexical-errors option - [Woongsik Choi](https://github.com/woongsikchoi)
*   [#3388](https://github.com/pmd/pmd/pull/3388): \[doc] Add Code Inspector in the list of tools - [Julien Delange](https://github.com/juli1)

{% endtocmaker %}
<|MERGE_RESOLUTION|>--- conflicted
+++ resolved
@@ -18,34 +18,20 @@
 
 This release ships with 1 new Java rule.
 
-<<<<<<< HEAD
 *   {% rule java/bestpractices/SimplifiableTestAssertion %} suggests rewriting
     some test assertions to be more readable.
 ```xml
     <rule ref="category/java/bestpractices.xml/SimplifiableTestAssertion" />
-=======
+```
 *   {% rule java/errorprone/ReturnEmptyCollectionRatherThanNull %} suggests returning empty collections / arrays
     instead of null.
 
 ```xml
     <rule ref="category/java/errorprone.xml/ReturnEmptyCollectionRatherThanNull" />
->>>>>>> bc5da416
 ```
 
    The rule is part of the quickstart.xml ruleset.
 
-<<<<<<< HEAD
-#### Deprecated rules
-
-The following Java rules are deprecated and removed from the quickstart ruleset,
- as the new rule {% rule java/bestpractices/SimplifiableTestAssertion %} merges
- their functionality:
-* {% rule java/bestpractices/UseAssertEqualsInsteadOfAssertTrue %}
-* {% rule java/bestpractices/UseAssertNullInsteadOfAssertTrue %}
-* {% rule java/bestpractices/UseAssertSameInsteadOfAssertTrue %}
-* {% rule java/bestpractices/UseAssertTrueInsteadOfAssertEquals %}
-* {% rule java/design.xml/SimplifyBooleanAssertion %}
-=======
 #### Renamed rules
 
 *   The Java rule {% rule java/errorprone/MissingBreakInSwitch %} has been renamed to
@@ -57,10 +43,19 @@
 
 #### Deprecated rules
 
+The following Java rules are deprecated and removed from the quickstart ruleset,
+ as the new rule {% rule java/bestpractices/SimplifiableTestAssertion %} merges
+ their functionality:
+* {% rule java/bestpractices/UseAssertEqualsInsteadOfAssertTrue %}
+* {% rule java/bestpractices/UseAssertNullInsteadOfAssertTrue %}
+* {% rule java/bestpractices/UseAssertSameInsteadOfAssertTrue %}
+* {% rule java/bestpractices/UseAssertTrueInsteadOfAssertEquals %}
+* {% rule java/design.xml/SimplifyBooleanAssertion %}
+
 The rule {% rule java/errorprone/ReturnEmptyArrayRatherThanNull %} is deprecated and removed from
 the quickstart ruleset, as the new rule {% rule java/errorprone/ReturnEmptyCollectionRatherThanNull %}
 supersedes it.
->>>>>>> bc5da416
+
 
 ### Fixed Issues
 
@@ -70,14 +65,11 @@
 *   core
     *   [#3377](https://github.com/pmd/pmd/issues/3377): \[core] NPE when specifying report file in current directory in PMD CLI
     *   [#3387](https://github.com/pmd/pmd/issues/3387): \[core] CPD should avoid unnecessary copies when running with --skip-lexical-errors
-<<<<<<< HEAD
 *   java-bestpractices
     *   [#2908](https://github.com/pmd/pmd/issues/2908): \[java] Merge Junit assertion simplification rules
-=======
 *   java-errorprone
     *   [#3361](https://github.com/pmd/pmd/issues/3361): \[java] Rename rule MissingBreakInSwitch to ImplicitSwitchFallThrough
     *   [#3382](https://github.com/pmd/pmd/pull/3382): \[java] New rule ReturnEmptyCollectionRatherThanNull
->>>>>>> bc5da416
 
 ### API Changes
 
