--- conflicted
+++ resolved
@@ -16,18 +16,14 @@
 
 ### Fixed Issues
 
-<<<<<<< HEAD
+*   core
+    * [#1939](https://github.com/pmd/pmd/issues/1939): \[core] XPath expressions return handling
+    * [#1961](https://github.com/pmd/pmd/issues/1961): \[core] Text renderer should include name of violated rule
+    * [#2874](https://github.com/pmd/pmd/pull/2874): \[core] Fix XMLRenderer with UTF-16
 *   cs
     * [#2938](https://github.com/pmd/pmd/pull/2938): \[cs] CPD: ignoring using directives could not be disabled
-*   pmd-core
-    * [#1939](https://github.com/pmd/pmd/issues/1939): \[core] XPath expressions return handling
-    * [#1961](https://github.com/pmd/pmd/issues/1961): \[core] Text renderer should include name of violated rule
 *   scala
     * [#2480](https://github.com/pmd/pmd/issues/2480): \[scala] Support CPD suppressions
-=======
-*   core
-    *   [#2874](https://github.com/pmd/pmd/pull/2874): \[core] Fix XMLRenderer with UTF-16
->>>>>>> 299e2e81
 
 ### API Changes
 
