---
title: PMD Release Notes
permalink: pmd_release_notes.html
keywords: changelog, release notes
---

## {{ site.pmd.date }} - {{ site.pmd.version }}

The PMD team is pleased to announce PMD {{ site.pmd.version }}.

This is a {{ site.pmd.release_type }} release.

{% tocmaker is_release_notes_processor %}

### New and noteworthy

<<<<<<< HEAD
#### New Rules

*   The new Java rule {% rule "java/bestpractices/UseTryWithResources" %) (`java-bestpractices`) searches
    for try-blocks, that could be changed to a try-with-resources statement. This statement ensures that
    each resource is closed at the end of the statement and is available since Java 7.
=======
### Updatex Apex Support

*   The Apex language support has been bumped to version 45 (Spring '19). All new language features are now properly
    parsed and processed.
*   Many nodes now expose more informations, such as the operator for BooleanExpressions. This makes these operators
    consumable by XPath rules, e.g. `//BooleanExpression[@Operator='&&']`.

#### New Rules

*   The new Java rule {% rule "java/multithreading/UnsynchronizedStaticFormatter" %} (`java-multithreading`) detects
    unsynchronized usages of static `java.text.Format` instances. This rule is a more generic replacement of the
    rule {% rule "java/multithreading/UnsynchronizedStaticDateFormatter" %} which focused just on `DateFormat`.

*   The new Java rule {% rule "java/bestpractices/ForLoopVariableCount" %} (`java-bestpractices`) checks for
    the number of control variables in a for-loop. Having a lot of control variables makes it harder to understand
    what the loop does. The maximum allowed number of variables is by default 1 and can be configured by a
    property.

*   The new Java rule {% rule "java/bestpractices/AvoidReassigningLoopVariables" %} (`java-bestpractices`) searches
    for loop variables that are reassigned. Changing the loop variables additionally to the loop itself can lead to
    hard-to-find bugs.

*   The new Java rule {% rule "java/codestyle/UseDiamondOperator" %} (`java-codestyle`) looks for constructor
    calls with explicit type parameters. Since Java 1.7, these type parameters are not necessary anymore, as they
    can be inferred now.
>>>>>>> 8a208b70

#### Modified Rules

*   The Java rule {% rule "java/codestyle/LocalVariableCouldBeFinal" %} (`java-codestyle`) has a new
    property `ignoreForEachDecl`, which is by default disabled. The new property allows for ignoring
    non-final loop variables in a for-each statement.

#### Deprecated Rules

*   The Java rule {% rule "java/multithreading/UnsynchronizedStaticDateFormatter" %} has been deprecated and
    will be removed with PMD 7.0.0. The rule is replaced by the more general
    {% rule "java/multithreading/UnsynchronizedStaticFormatter" %}.

### Fixed Issues

*   all
    *   [#1196](https://github.com/pmd/pmd/issues/1196): \[core] CPD results not consistent between runs
*   apex
    *   [#1542](https://github.com/pmd/pmd/pull/1542): \[apex] Include the documentation category
    *   [#1546](https://github.com/pmd/pmd/issues/1546): \[apex] PMD parsing exception for Apex classes using 'inherited sharing' keyword
    *   [#1568](https://github.com/pmd/pmd/pull/1568): \[apex] AST node attribute @Image not usable / always null in XPath rule / Designer
*   java
    *   [#1556](https://github.com/pmd/pmd/issues/1556): \[java] Default methods should not be considered abstract
    *   [#1578](https://github.com/pmd/pmd/issues/1578): \[java] Private field is detected as public inside nested classes in interfaces
*   java-bestpractices
    *   [#658](https://github.com/pmd/pmd/issues/658): \[java] OneDeclarationPerLine: False positive for loops
<<<<<<< HEAD
    *   [#1405](https://github.com/pmd/pmd/issues/1405): \[java] New Rule: UseTryWithResources - Replace close and IOUtils.closeQuietly with try-with-resources
=======
    *   [#1518](https://github.com/pmd/pmd/issues/1518): \[java] New rule: AvoidReassigningLoopVariable
    *   [#1519](https://github.com/pmd/pmd/issues/1519): \[java] New rule: ForLoopVariableCount
>>>>>>> 8a208b70
*   java-codestyle
    *   [#1513](https://github.com/pmd/pmd/issues/1513): \[java] LocalVariableCouldBeFinal: allow excluding the variable in a for-each loop
    *   [#1517](https://github.com/pmd/pmd/issues/1517): \[java] New Rule: UseDiamondOperator
*   java-errorprone
    *   [#1035](https://github.com/pmd/pmd/issues/1035): \[java] ReturnFromFinallyBlock: False positive on lambda expression in finally block
    *   [#1549](https://github.com/pmd/pmd/issues/1549): \[java] NPE in PMD 6.8.0 InvalidSlf4jMessageFormat
*   java-multithreading
    *   [#1533](https://github.com/pmd/pmd/issues/1533): \[java] New rule: UnsynchronizedStaticFormatter
*   plsql
    *   [#1507](https://github.com/pmd/pmd/issues/1507): \[plsql] Parse Exception when using '||' operator in where clause
    *   [#1508](https://github.com/pmd/pmd/issues/1508): \[plsql] Parse Exception when using SELECT COUNT(\*)
    *   [#1509](https://github.com/pmd/pmd/issues/1509): \[plsql] Parse Exception with OUTER/INNER Joins
    *   [#1511](https://github.com/pmd/pmd/issues/1511): \[plsql] Parse Exception with IS NOT NULL
    *   [#1583](https://github.com/pmd/pmd/issues/1583): \[plsql] Update Set Clause should allow multiple columns
    *   [#1586](https://github.com/pmd/pmd/issues/1586): \[plsql] Parse Exception when functions are used with LIKE

### API Changes

* {% jdoc core::lang.rule.stat.StatisticalRule %} and the related helper classes and base rule classes
are deprecated for removal in 7.0.0. This includes all of {% jdoc_package core::stat %} and {% jdoc_package core::lang.rule.stat %},
and also {% jdoc java::lang.java.rule.AbstractStatisticalJavaRule %}, {% jdoc apex::lang.apex.rule.AbstractStatisticalApexRule %} and the like.
The methods {% jdoc !c!core::Report#addMetric(core::stat.Metric) %} and {% jdoc core::ThreadSafeReportListener#metricAdded(core::stat.Metric) %}
will also be removed.
* {% jdoc core::properties.PropertySource#setProperty(core::properties.MultiValuePropertyDescriptor, Object[]) %} is deprecated,
because {% jdoc core::properties.MultiValuePropertyDescriptor %} is deprecated as well

### External Contributions

*   [#1503](https://github.com/pmd/pmd/pull/1503): \[java] Fix for ReturnFromFinallyBlock false-positives - [RishabhDeep Singh](https://github.com/rishabhdeepsingh)
*   [#1514](https://github.com/pmd/pmd/pull/1514): \[java] LocalVariableCouldBeFinal: allow excluding the variable in a for-each loop - [Kris Scheibe](https://github.com/kris-scheibe)
*   [#1516](https://github.com/pmd/pmd/pull/1516): \[java] OneDeclarationPerLine: Don't report multiple variables in a for statement. - [Kris Scheibe](https://github.com/kris-scheibe)
*   [#1520](https://github.com/pmd/pmd/pull/1520): \[java] New rule: ForLoopVariableCount: check the number of control variables in a for loop - [Kris Scheibe](https://github.com/kris-scheibe)
*   [#1521](https://github.com/pmd/pmd/pull/1521): \[java] Upgrade to ASM7 for JDK 11 support - [Mark Pritchard](https://github.com/markpritchard)
*   [#1530](https://github.com/pmd/pmd/pull/1530): \[java] New rule: AvoidReassigningLoopVariables - [Kris Scheibe](https://github.com/kris-scheibe)
*   [#1534](https://github.com/pmd/pmd/pull/1534): \[java] This is the change regarding the usediamondoperator #1517 - [hemanshu070](https://github.com/hemanshu070)
*   [#1545](https://github.com/pmd/pmd/pull/1545): \[doc] fixing dead links + tool to check for dead links automatically - [Kris Scheibe](https://github.com/kris-scheibe)
*   [#1551](https://github.com/pmd/pmd/pull/1551): \[java] InvalidSlf4jMessageFormatRule should not throw NPE for enums - [Robbie Martinus](https://github.com/rmartinus)
*   [#1552](https://github.com/pmd/pmd/pull/1552): \[core] Upgrading Google Gson from 2.5 to 2.8.5 - [Thunderforge](https://github.com/Thunderforge)
*   [#1553](https://github.com/pmd/pmd/pull/1553): \[core] Upgrading System Rules dependency from 1.8.0 to 1.19.0 - [Thunderforge](https://github.com/Thunderforge)
*   [#1554](https://github.com/pmd/pmd/pull/1554): \[plsql] updates should allow for multiple statements - [tashiscool](https://github.com/tashiscool)
*   [#1584](https://github.com/pmd/pmd/pull/1584): \[core] Fixes 1196: inconsistencies of clones returned by different CPD executions for the same files  - [Bruno Ferreira](https://github.com/bmbferreira)

{% endtocmaker %}
<|MERGE_RESOLUTION|>--- conflicted
+++ resolved
@@ -14,13 +14,6 @@
 
 ### New and noteworthy
 
-<<<<<<< HEAD
-#### New Rules
-
-*   The new Java rule {% rule "java/bestpractices/UseTryWithResources" %) (`java-bestpractices`) searches
-    for try-blocks, that could be changed to a try-with-resources statement. This statement ensures that
-    each resource is closed at the end of the statement and is available since Java 7.
-=======
 ### Updatex Apex Support
 
 *   The Apex language support has been bumped to version 45 (Spring '19). All new language features are now properly
@@ -46,7 +39,10 @@
 *   The new Java rule {% rule "java/codestyle/UseDiamondOperator" %} (`java-codestyle`) looks for constructor
     calls with explicit type parameters. Since Java 1.7, these type parameters are not necessary anymore, as they
     can be inferred now.
->>>>>>> 8a208b70
+
+*   The new Java rule {% rule "java/bestpractices/UseTryWithResources" %) (`java-bestpractices`) searches
+    for try-blocks, that could be changed to a try-with-resources statement. This statement ensures that
+    each resource is closed at the end of the statement and is available since Java 7.
 
 #### Modified Rules
 
@@ -73,12 +69,9 @@
     *   [#1578](https://github.com/pmd/pmd/issues/1578): \[java] Private field is detected as public inside nested classes in interfaces
 *   java-bestpractices
     *   [#658](https://github.com/pmd/pmd/issues/658): \[java] OneDeclarationPerLine: False positive for loops
-<<<<<<< HEAD
     *   [#1405](https://github.com/pmd/pmd/issues/1405): \[java] New Rule: UseTryWithResources - Replace close and IOUtils.closeQuietly with try-with-resources
-=======
     *   [#1518](https://github.com/pmd/pmd/issues/1518): \[java] New rule: AvoidReassigningLoopVariable
     *   [#1519](https://github.com/pmd/pmd/issues/1519): \[java] New rule: ForLoopVariableCount
->>>>>>> 8a208b70
 *   java-codestyle
     *   [#1513](https://github.com/pmd/pmd/issues/1513): \[java] LocalVariableCouldBeFinal: allow excluding the variable in a for-each loop
     *   [#1517](https://github.com/pmd/pmd/issues/1517): \[java] New Rule: UseDiamondOperator
