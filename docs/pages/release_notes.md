--- conflicted
+++ resolved
@@ -15,13 +15,10 @@
 ### 🚀 New and noteworthy
 
 ### 🐛 Fixed Issues
-<<<<<<< HEAD
 * cli
   * [#4791](https://github.com/pmd/pmd/issues/4791): \[cli] Could not find or load main class
-=======
 * java-bestpractices
   * [#4569](https://github.com/pmd/pmd/issues/4569): \[java] ForLoopCanBeForeach reports on loop `for (int i = 0; i < list.size(); i += 2)`
->>>>>>> 115dee1d
 * java-codestyle
   * [#4881](https://github.com/pmd/pmd/issues/4881): \[java] ClassNamingConventions: interfaces are identified as abstract classes (regression in 7.0.0)
 * java-design
