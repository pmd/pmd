--- conflicted
+++ resolved
@@ -166,14 +166,11 @@
   * [#4723](https://github.com/pmd/pmd/issues/4723): \[cli] Launch fails for "bash pmd"
 * core
   * [#1027](https://github.com/pmd/pmd/issues/1027): \[core] Apply the new PropertyDescriptor&lt;Pattern&gt; type where applicable
-<<<<<<< HEAD
   * [#4065](https://github.com/pmd/pmd/issues/4065): \[core] Rename TokenMgrError to LexException, Tokenizer to CpdLexer
+  * [#4312](https://github.com/pmd/pmd/issues/4312): \[core] Remove unnecessary property `color` and system property `pmd.color` in `TextColorRenderer`
   * [#4313](https://github.com/pmd/pmd/issues/4313): \[core] Remove support for &lt;lang&gt;-&lt;ruleset&gt; hyphen notation for ruleset references
   * [#4314](https://github.com/pmd/pmd/issues/4314): \[core] Remove ruleset compatibility filter (RuleSetFactoryCompatibility) and CLI option `--no-ruleset-compatibility`
   * [#4378](https://github.com/pmd/pmd/issues/4378): \[core] Ruleset loading processes commented rules
-=======
-  * [#4312](https://github.com/pmd/pmd/issues/4312): \[core] Remove unnecessary property `color` and system property `pmd.color` in `TextColorRenderer`
->>>>>>> 524ac69e
   * [#4674](https://github.com/pmd/pmd/issues/4674): \[core] WARNING: Illegal reflective access by org.codehaus.groovy.reflection.CachedClass
   * [#4694](https://github.com/pmd/pmd/pull/4694):   \[core] Fix line/col numbers in TokenMgrError
   * [#4717](https://github.com/pmd/pmd/issues/4717): \[core] XSLTRenderer doesn't close report file
@@ -244,7 +241,6 @@
       If the current version is needed, then `Node.getTextDocument().getLanguageVersion()` can be used. This
       is the version that has been selected via CLI `--use-version` parameter.
 
-<<<<<<< HEAD
 **Removed classes, interfaces and methods (not previously deprecated)**
 
 * pmd-java
@@ -294,13 +290,9 @@
   The different ways to enable/disable this filter in {% jdoc core::PMDConfiguration %}
   (Property "RuleSetFactoryCompatibilityEnabled") and
   {% jdoc ant::ant.PMDTask %} (Property "noRuleSetCompatibility") have been removed as well.
-=======
-**Renderers**
-
 * `textcolor` renderer ({%jdoc core::renderers.TextColorRenderer %}) now renders always in color.
   The property `color` has been removed. The possibility to override this with the system property `pmd.color`
   has been removed as well. If you don't want colors, use `text` renderer ({%jdoc core::renderers.TextRenderer %}).
->>>>>>> 524ac69e
 
 #### External Contributions
 * [#4640](https://github.com/pmd/pmd/pull/4640): \[cli] Launch script fails if run via "bash pmd" - [Shai Bennathan](https://github.com/shai-bennathan) (@shai-bennathan)
@@ -711,12 +703,9 @@
     * [#4204](https://github.com/pmd/pmd/issues/4204): \[core] Provide a CpdAnalysis class as a programmatic entry point into CPD
     * [#4301](https://github.com/pmd/pmd/issues/4301): \[core] Remove deprecated property concrete classes
     * [#4302](https://github.com/pmd/pmd/issues/4302): \[core] Migrate Property Framework API to Java 8
-<<<<<<< HEAD
+    * [#4312](https://github.com/pmd/pmd/issues/4312): \[core] Remove unnecessary property `color` and system property `pmd.color` in `TextColorRenderer`
     * [#4313](https://github.com/pmd/pmd/issues/4313): \[core] Remove support for &lt;lang&gt;-&lt;ruleset&gt; hyphen notation for ruleset references
     * [#4314](https://github.com/pmd/pmd/issues/4314): \[core] Remove ruleset compatibility filter (RuleSetFactoryCompatibility) and CLI option `--no-ruleset-compatibility`
-=======
-    * [#4312](https://github.com/pmd/pmd/issues/4312): \[core] Remove unnecessary property `color` and system property `pmd.color` in `TextColorRenderer`
->>>>>>> 524ac69e
     * [#4323](https://github.com/pmd/pmd/issues/4323): \[core] Refactor CPD integration
     * [#4353](https://github.com/pmd/pmd/pull/4353):   \[core] Micro optimizations for Node API
     * [#4365](https://github.com/pmd/pmd/pull/4365):   \[core] Improve benchmarking
