---
title: PMD Release Notes
permalink: pmd_release_notes.html
keywords: changelog, release notes
---

# {{ site.pmd.date }} - {{ site.pmd.version }}

The PMD team is pleased to announce PMD {{ site.pmd.version }}.

This is a {{ site.pmd.release_type }} release.

<<<<<<< HEAD
### Table Of Contents

* [New and noteworthy](#new-and-noteworthy)
    *   [New Rules](#new-rules)
* [Fixed Issues](#fixed-issues)
* [API Changes](#api-changes)
    *   [Deprecated rules](#deprecated-rules)
* [External Contributions](#external-contributions)
=======
{% tocmaker is_release_notes_processor %}
>>>>>>> f3c54cf7

### New and noteworthy

#### New Rules

*   The new Java rule {% rule java/codestyle/LinguisticNaming %} (`java-codestyle`)
    detects cases, when a method name indicates it returns a boolean (such as `isSmall()`) but it doesn't.
    Besides method names, the rule also checks field and variable names. It also checks, that getters return
    something but setters won't. The rule has several properties with which it can be customized.

*   The new PL/SQL rule {% rule plsql/codestyle/ForLoopNaming %} (`plsql-codestyle`)
    enforces a naming convention for "for loops". Both "cursor for loops" and "index for loops" are covered.
    The rule can be customized via patterns. By default, short variable names are reported.

*   The new Java rule {% rule java/codestyle/FieldNamingConventions %} (`java-codestyle`)
    detects field names that don't comply to a given convention. It defaults to standard Java convention of using camelCase,
    but can be configured with ease for e.g. constants or static fields.

*   The new Apex rule {% rule apex/codestyle/OneDeclarationPerLine %} (`apex-codestyle`) enforces declaring a
    single field / variable per line; or per statement if the `strictMode` property is set.
    It's an Apex equivalent of the already existing Java rule of the same name.

### Fixed Issues

*   core
    *   [#1191](https://github.com/pmd/pmd/issues/1191): \[core] Test Framework: Sort violations by line/column
    *   [#1283](https://github.com/pmd/pmd/issues/1283): \[core] Deprecate ReportTree
    *   [#1288](https://github.com/pmd/pmd/issues/1288): \[core] No supported build listeners found with Gradle
    *   [#1300](https://github.com/pmd/pmd/issues/1300): \[core] PMD stops processing file completely, if one rule in a rule chain fails
*   java-bestpractices
    *   [#940](https://github.com/pmd/pmd/issues/940): \[java] JUnit 4 false positives for JUnit 5 tests
    *   [#1267](https://github.com/pmd/pmd/pull/1267): \[java] MissingOverrideRule: Avoid NoClassDefFoundError with incomplete classpath
*   java-codestyle
    *   [#1255](https://github.com/pmd/pmd/issues/1255): \[java] UnnecessaryFullyQualifiedName false positive: static method on shadowed implicitly imported class
    *   [#1258](https://github.com/pmd/pmd/issues/1285): \[java] False positive "UselessParentheses" for parentheses that contain assignment
*   java-errorprone
    *   [#1078](https://github.com/pmd/pmd/issues/1078): \[java] MissingSerialVersionUID rule does not seem to catch inherited classes
*   java-performance
    *   [#1291](https://github.com/pmd/pmd/issues/1291): \[java] InvalidSlf4jMessageFormat false positive: too many arguments with string concatenation operator
    *   [#1298](https://github.com/pmd/pmd/issues/1298): \[java] RedundantFieldInitializer - NumberFormatException with Long
*   jsp
    *   [#1274](https://github.com/pmd/pmd/issues/1274): \[jsp] Support EL in tag attributes
    *   [#1276](https://github.com/pmd/pmd/issues/1276): \[jsp] add support for jspf and tag extensions
*   plsql
    *   [#681](https://github.com/pmd/pmd/issues/681): \[plsql] Parse error with Cursor For Loop

### API Changes

*   All classes in the package `net.sourceforge.pmd.lang.dfa.report` have been deprecated and will be removed
    with PMD 7.0.0. This includes the class `net.sourceforge.pmd.lang.dfa.report.ReportTree`. The reason is,
    that this class is very specific to Java and not suitable for other languages. It has only been used for
    `YAHTMLRenderer`, which has been rewritten to work without these classes.

<<<<<<< HEAD
#### Deprecated rules

*   The Java rules {% rule java/codestyle/VariableNamingConventions %}, {% rule java/codestyle/MIsLeadingVariableName %},
    {% rule java/codestyle/SuspiciousConstantFieldName %}, and {% rule java/codestyle/AvoidPrefixingMethodParameters %} are 
    now deprecated, and will be removed with version 7.0.0. They are replaced by the more general
    {% rule java/codestyle/FieldNamingConventions %}, {% rule java/codestyle/FormalParameterNamingConventions %}, and
    {% rule java/codestyle/LocalVariableNamingConventions %}.
=======
*   The nodes RUNSIGNEDSHIFT and RSIGNEDSHIFT are deprecated and will be removed from the AST with PMD 7.0.0.
    These represented the operator of ShiftExpression in two cases out of three, but they're not needed and
    make ShiftExpression inconsistent. The operator of a ShiftExpression is now accessible through
    ShiftExpression#getOperator.
>>>>>>> f3c54cf7

### External Contributions

*   [#109](https://github.com/pmd/pmd/pull/109): \[java] Add two linguistics rules under naming - [Arda Aslan](https://github.com/ardaasln)
*   [#1254](https://github.com/pmd/pmd/pull/1254): \[ci] \[GSoC] Integrating the danger and pmdtester to travis CI - [BBG](https://github.com/djydewang)
*   [#1258](https://github.com/pmd/pmd/pull/1258): \[java] Use typeof in MissingSerialVersionUID - [krichter722](https://github.com/krichter722)
*   [#1264](https://github.com/pmd/pmd/pull/1264): \[cpp] Fix NullPointerException in CPPTokenizer:99 - [Rafael Cortês](https://github.com/mrfyda)
*   [#1277](https://github.com/pmd/pmd/pull/1277): \[jsp] #1276 add support for jspf and tag extensions - [Jordi Llach](https://github.com/jordillachmrf)
*   [#1275](https://github.com/pmd/pmd/pull/1275): \[jsp] Issue #1274 - Support EL in tag attributes - [Jordi Llach](https://github.com/jordillachmrf)
*   [#1278](https://github.com/pmd/pmd/pull/1278): \[ci] \[GSoC] Use pmdtester 1.0.0.pre.beta3 - [BBG](https://github.com/djydewang)
*   [#1289](https://github.com/pmd/pmd/pull/1289): \[java] UselessParentheses: Fix false positive with assignments - [cobratbq](https://github.com/cobratbq)
*   [#1290](https://github.com/pmd/pmd/pull/1290): \[docs] \[GSoC] Create the documentation about pmdtester - [BBG](https://github.com/djydewang)
*   [#1256](https://github.com/pmd/pmd/pull/1256): \[java] #940 Avoid JUnit 4 false positives for JUnit 5 tests - [Alex Shesterov](https://github.com/vovkss)
*   [#1315](https://github.com/pmd/pmd/pull/1315): \[apex] Add OneDeclarationPerStatement rule - [Jeff Hube](https://github.com/jeffhube) 

{% endtocmaker %}<|MERGE_RESOLUTION|>--- conflicted
+++ resolved
@@ -10,18 +10,7 @@
 
 This is a {{ site.pmd.release_type }} release.
 
-<<<<<<< HEAD
-### Table Of Contents
-
-* [New and noteworthy](#new-and-noteworthy)
-    *   [New Rules](#new-rules)
-* [Fixed Issues](#fixed-issues)
-* [API Changes](#api-changes)
-    *   [Deprecated rules](#deprecated-rules)
-* [External Contributions](#external-contributions)
-=======
 {% tocmaker is_release_notes_processor %}
->>>>>>> f3c54cf7
 
 ### New and noteworthy
 
@@ -74,8 +63,12 @@
     with PMD 7.0.0. This includes the class `net.sourceforge.pmd.lang.dfa.report.ReportTree`. The reason is,
     that this class is very specific to Java and not suitable for other languages. It has only been used for
     `YAHTMLRenderer`, which has been rewritten to work without these classes.
+    
+*   The nodes RUNSIGNEDSHIFT and RSIGNEDSHIFT are deprecated and will be removed from the AST with PMD 7.0.0.
+    These represented the operator of ShiftExpression in two cases out of three, but they're not needed and
+    make ShiftExpression inconsistent. The operator of a ShiftExpression is now accessible through
+    ShiftExpression#getOperator.
 
-<<<<<<< HEAD
 #### Deprecated rules
 
 *   The Java rules {% rule java/codestyle/VariableNamingConventions %}, {% rule java/codestyle/MIsLeadingVariableName %},
@@ -83,12 +76,6 @@
     now deprecated, and will be removed with version 7.0.0. They are replaced by the more general
     {% rule java/codestyle/FieldNamingConventions %}, {% rule java/codestyle/FormalParameterNamingConventions %}, and
     {% rule java/codestyle/LocalVariableNamingConventions %}.
-=======
-*   The nodes RUNSIGNEDSHIFT and RSIGNEDSHIFT are deprecated and will be removed from the AST with PMD 7.0.0.
-    These represented the operator of ShiftExpression in two cases out of three, but they're not needed and
-    make ShiftExpression inconsistent. The operator of a ShiftExpression is now accessible through
-    ShiftExpression#getOperator.
->>>>>>> f3c54cf7
 
 ### External Contributions
 
