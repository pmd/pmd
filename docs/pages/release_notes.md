---
title: PMD Release Notes
permalink: pmd_release_notes.html
keywords: changelog, release notes
---

## {{ site.pmd.date }} - {{ site.pmd.version }}

The PMD team is pleased to announce PMD {{ site.pmd.version }}.

This is a {{ site.pmd.release_type }} release.

{% tocmaker is_release_notes_processor %}

### New and noteworthy

### Fixed Issues

*   core
<<<<<<< HEAD
    *   [#2970](https://github.com/pmd/pmd/issues/2970): \[core] PMD 6.30.0 release is not reproducible
=======
    *   [#2994](https://github.com/pmd/pmd/pull/2994): \[core] Fix code climate severity strings
*   java-bestpractices
    *   [#575](https://github.com/pmd/pmd/issues/575): \[java] LiteralsFirstInComparisons should consider constant fields
>>>>>>> 0b5b6816

### API Changes

### External Contributions

*   [#2964](https://github.com/pmd/pmd/pull/2964): \[cs] Update C# grammar for additional C# 7 and C# 8 features - [Maikel Steneker](https://github.com/maikelsteneker)
*   [#2983](https://github.com/pmd/pmd/pull/2983): \[java] LiteralsFirstInComparisons should consider constant fields - [Ozan Gulle](https://github.com/ozangulle)
*   [#2994](https://github.com/pmd/pmd/pull/2994): \[core] Fix code climate severity strings - [Vincent Maurin](https://github.com/vmaurin)

{% endtocmaker %}
<|MERGE_RESOLUTION|>--- conflicted
+++ resolved
@@ -17,13 +17,10 @@
 ### Fixed Issues
 
 *   core
-<<<<<<< HEAD
     *   [#2970](https://github.com/pmd/pmd/issues/2970): \[core] PMD 6.30.0 release is not reproducible
-=======
     *   [#2994](https://github.com/pmd/pmd/pull/2994): \[core] Fix code climate severity strings
 *   java-bestpractices
     *   [#575](https://github.com/pmd/pmd/issues/575): \[java] LiteralsFirstInComparisons should consider constant fields
->>>>>>> 0b5b6816
 
 ### API Changes
 
