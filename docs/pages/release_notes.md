---
title: PMD Release Notes
permalink: pmd_release_notes.html
keywords: changelog, release notes
---

## {{ site.pmd.date }} - {{ site.pmd.version }}

The PMD team is pleased to announce PMD {{ site.pmd.version }}.

This is a {{ site.pmd.release_type }} release.

{% tocmaker is_release_notes_processor %}

### New and noteworthy

#### Renamed Rules

*   The Java rule {% rule "java/errorprone/DoNotCallSystemExit" %} has been renamed to
    {% rule "java/errorprone/DoNotTerminateVM" %}, since it checks for all the following calls:
    `System.exit(int)`, `Runtime.exit(int)`, `Runtime.halt(int)`. All these calls terminate
    the Java VM, which is bad, if the VM runs an application server which many independent applications.

### Fixed Issues

<<<<<<< HEAD
*   core
    *   [#2831](https://github.com/pmd/pmd/pull/2831): \[core] Fix XMLRenderer newlines when running under IBM Java
*   java-errorprone
    *   [#2157](https://github.com/pmd/pmd/issues/2157): \[java] Improve DoNotCallSystemExit: permit call in main(), flag System.halt
    *   [#2764](https://github.com/pmd/pmd/issues/2764): \[java] CloseResourceRule does not recognize multiple assignment done to resource
*   miscellaneous
    *   [#2823](https://github.com/pmd/pmd/issues/2823): \[doc] Renamed/Moved rules are missing in documentation
=======
*   vf (Salesforce VisualForce)
    *   [#2765](https://github.com/pmd/pmd/issues/2765): \[vf] Attributes with dot cause a VfParseException
>>>>>>> 90e7d091

### API Changes

### External Contributions

<<<<<<< HEAD
*   [#2803](https://github.com/pmd/pmd/pull/2803): \[java] Improve DoNotCallSystemExit (Fixes #2157) - [Vitaly Polonetsky](https://github.com/mvitaly)
*   [#2809](https://github.com/pmd/pmd/pull/2809): \[java] Move test config from file to test class - [Stefan Birkner](https://github.com/stefanbirkner)
*   [#2810](https://github.com/pmd/pmd/pull/2810): \[core] Move method "renderTempFile" to XMLRendererTest - [Stefan Birkner](https://github.com/stefanbirkner)
*   [#2811](https://github.com/pmd/pmd/pull/2811): \[java] CloseResource - Fix #2764: False-negative when re-assigning variable - [Andi Pabst](https://github.com/andipabst)
*   [#2813](https://github.com/pmd/pmd/pull/2813): \[core] Use JUnit's TemporaryFolder rule - [Stefan Birkner](https://github.com/stefanbirkner)
*   [#2829](https://github.com/pmd/pmd/pull/2829): \[doc] Small correction in pmd\_report\_formats.md - [Gustavo Krieger](https://github.com/gustavopcassol)
=======
*   [#2834](https://github.com/pmd/pmd/pull/2834): \[vf] Allow attributes with dot in Visualforce - [rmohan20](https://github.com/rmohan20)
>>>>>>> 90e7d091

{% endtocmaker %}
<|MERGE_RESOLUTION|>--- conflicted
+++ resolved
@@ -23,7 +23,6 @@
 
 ### Fixed Issues
 
-<<<<<<< HEAD
 *   core
     *   [#2831](https://github.com/pmd/pmd/pull/2831): \[core] Fix XMLRenderer newlines when running under IBM Java
 *   java-errorprone
@@ -31,24 +30,19 @@
     *   [#2764](https://github.com/pmd/pmd/issues/2764): \[java] CloseResourceRule does not recognize multiple assignment done to resource
 *   miscellaneous
     *   [#2823](https://github.com/pmd/pmd/issues/2823): \[doc] Renamed/Moved rules are missing in documentation
-=======
 *   vf (Salesforce VisualForce)
     *   [#2765](https://github.com/pmd/pmd/issues/2765): \[vf] Attributes with dot cause a VfParseException
->>>>>>> 90e7d091
 
 ### API Changes
 
 ### External Contributions
 
-<<<<<<< HEAD
 *   [#2803](https://github.com/pmd/pmd/pull/2803): \[java] Improve DoNotCallSystemExit (Fixes #2157) - [Vitaly Polonetsky](https://github.com/mvitaly)
 *   [#2809](https://github.com/pmd/pmd/pull/2809): \[java] Move test config from file to test class - [Stefan Birkner](https://github.com/stefanbirkner)
 *   [#2810](https://github.com/pmd/pmd/pull/2810): \[core] Move method "renderTempFile" to XMLRendererTest - [Stefan Birkner](https://github.com/stefanbirkner)
 *   [#2811](https://github.com/pmd/pmd/pull/2811): \[java] CloseResource - Fix #2764: False-negative when re-assigning variable - [Andi Pabst](https://github.com/andipabst)
 *   [#2813](https://github.com/pmd/pmd/pull/2813): \[core] Use JUnit's TemporaryFolder rule - [Stefan Birkner](https://github.com/stefanbirkner)
 *   [#2829](https://github.com/pmd/pmd/pull/2829): \[doc] Small correction in pmd\_report\_formats.md - [Gustavo Krieger](https://github.com/gustavopcassol)
-=======
 *   [#2834](https://github.com/pmd/pmd/pull/2834): \[vf] Allow attributes with dot in Visualforce - [rmohan20](https://github.com/rmohan20)
->>>>>>> 90e7d091
 
 {% endtocmaker %}
