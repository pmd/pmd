---
title: PMD Release Notes
permalink: pmd_release_notes.html
keywords: changelog, release notes
---

## {{ site.pmd.date }} - {{ site.pmd.version }}

The PMD team is pleased to announce PMD {{ site.pmd.version }}.

This is a {{ site.pmd.release_type }} release.

{% tocmaker is_release_notes_processor %}

### 🚀 New and noteworthy

<<<<<<< HEAD
#### More robust CPD reports

There were a number of circumstances, specially around (but not limited to) literal sequences, were CPD would report duplicate overlapping or partially overlapping matches. These have now been fixed, and CPD will report only the longest non-overlapping duplicate.

These improvements apply to all supported languages, irrespective of supported flags.
=======
### ✨ New rules

- The new Java rule {%rule java/bestpractices/UnnecessaryVarargsArrayCreation %} reports explicit array creation
  when a varargs is expected. This is more heavy to read and could be simplified.
>>>>>>> c082f339

### 🌟 Rule Changes

* {%rule java/bestpractices/JUnitTestsShouldIncludeAssert %} and {% rule java/bestpractices/JUnitTestContainsTooManyAsserts %}
  have a new property named `extraAssertMethodNames`. With this property, you can configure which additional static
  methods should be considered as valid verification methods. This allows to use custom mocking or assertion libraries.

### 🐛 Fixed Issues
* core
  * [#494](https://github.com/pmd/pmd/issues/494): \[core] Adopt JApiCmp to enforce control over API changes
  * [#4942](https://github.com/pmd/pmd/issues/4942): \[core] CPD: `--skip-duplicate-files` has no effect (7.0.0 regression)
* cli
  * [#4791](https://github.com/pmd/pmd/issues/4791): \[cli] Could not find or load main class
  * [#4913](https://github.com/pmd/pmd/issues/4913): \[cli] cpd-gui closes immediately
* doc
  * [#4901](https://github.com/pmd/pmd/issues/4901): \[doc] Improve documentation on usage of violationSuppressXPath
* apex
  * [#4418](https://github.com/pmd/pmd/issues/4418): \[apex] ASTAnnotation.getImage() does not return value as written in the class
* apex-errorprone
  * [#3953](https://github.com/pmd/pmd/issues/3953): \[apex] EmptyCatchBlock false positive with formal (doc) comments
* cpp
  * [#2438](https://github.com/pmd/pmd/issues/2438): \[cpp] Repeated Duplication blocks
* java
  * [#4899](https://github.com/pmd/pmd/issues/4899): \[java] Parsing failed in ParseLock#doParse() java.io.IOException: Stream closed
  * [#4902](https://github.com/pmd/pmd/issues/4902): \[java] "Bad intersection, unrelated class types" for Constable\[] and Enum\[]
  * [#4947](https://github.com/pmd/pmd/issues/4947): \[java] Broken TextBlock parser
* java-bestpractices
  * [#1084](https://github.com/pmd/pmd/issues/1084): \[java] Allow JUnitTestsShouldIncludeAssert to configure verification methods
  * [#3216](https://github.com/pmd/pmd/issues/3216): \[java] New rule: UnnecessaryVarargsArrayCreation
  * [#4435](https://github.com/pmd/pmd/issues/4435): \[java] \[7.0-rc1] UnusedAssignment for used field
  * [#4569](https://github.com/pmd/pmd/issues/4569): \[java] ForLoopCanBeForeach reports on loop `for (int i = 0; i < list.size(); i += 2)`
  * [#4618](https://github.com/pmd/pmd/issues/4618): \[java] UnusedAssignment false positive with conditional assignments of fields
* java-codestyle
  * [#4602](https://github.com/pmd/pmd/issues/4602): \[java] UnnecessaryImport: false positives with static imports
  * [#4785](https://github.com/pmd/pmd/issues/4785): \[java] False Positive: PMD Incorrectly report violation for UnnecessaryImport
  * [#4779](https://github.com/pmd/pmd/issues/4779): \[java] Examples in documentation of MethodArgumentCanBeFinal do not trigger the rule
  * [#4881](https://github.com/pmd/pmd/issues/4881): \[java] ClassNamingConventions: interfaces are identified as abstract classes (regression in 7.0.0)
* java-design
  * [#2440](https://github.com/pmd/pmd/issues/2440): \[java] FinalFieldCouldBeStatic FN when the right side of the assignment is a constant expression
  * [#3694](https://github.com/pmd/pmd/issues/3694): \[java] SingularField ignores static variables
  * [#4873](https://github.com/pmd/pmd/issues/4873): \[java] AvoidCatchingGenericException: Can no longer suppress on the exception itself
* java-errorprone
  * [#2056](https://github.com/pmd/pmd/issues/2056): \[java] CloseResource false-positive with URLClassLoader in cast expression
  * [#4928](https://github.com/pmd/pmd/issues/4928): \[java] EmptyCatchBlock false negative when allowCommentedBlocks=true
* java-performance
  * [#3845](https://github.com/pmd/pmd/issues/3845): \[java] InsufficientStringBufferDeclaration should consider literal expression
  * [#4874](https://github.com/pmd/pmd/issues/4874): \[java] StringInstantiation: False-positive when using `new String(charArray)`
  * [#4886](https://github.com/pmd/pmd/issues/4886): \[java] BigIntegerInstantiation: False Positive with Java 17 and BigDecimal.TWO
* pom-errorprone
  * [#4388](https://github.com/pmd/pmd/issues/4388): \[pom] InvalidDependencyTypes doesn't consider dependencies at all

### 🚨 API Changes

#### Deprecated methods

* {%jdoc java::lang.java.rule.design.SingularFieldRule#mayBeSingular(java::lang.java.ast.ModifierOwner) %} has been deprecated for
  removal. The method is only useful for the rule itself and shouldn't be used otherwise.

### ✨ External Contributions
* [#4864](https://github.com/pmd/pmd/pull/4864): Fix #1084 \[Java] add extra assert method names to Junit rules - [Erwan Moutymbo](https://github.com/emouty) (@emouty)
* [#4894](https://github.com/pmd/pmd/pull/4894): Fix #4791 Error caused by space in JDK path - [Scrates1](https://github.com/Scrates1) (@Scrates1)

{% endtocmaker %}
<|MERGE_RESOLUTION|>--- conflicted
+++ resolved
@@ -14,18 +14,16 @@
 
 ### 🚀 New and noteworthy
 
-<<<<<<< HEAD
 #### More robust CPD reports
 
 There were a number of circumstances, specially around (but not limited to) literal sequences, were CPD would report duplicate overlapping or partially overlapping matches. These have now been fixed, and CPD will report only the longest non-overlapping duplicate.
 
 These improvements apply to all supported languages, irrespective of supported flags.
-=======
+
 ### ✨ New rules
 
 - The new Java rule {%rule java/bestpractices/UnnecessaryVarargsArrayCreation %} reports explicit array creation
   when a varargs is expected. This is more heavy to read and could be simplified.
->>>>>>> c082f339
 
 ### 🌟 Rule Changes
 
