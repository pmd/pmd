--- conflicted
+++ resolved
@@ -38,11 +38,8 @@
 
 ### ✨️ Merged pull requests
 <!-- content will be automatically generated, see /do-release.sh -->
-<<<<<<< HEAD
+* [#6204](https://github.com/pmd/pmd/pull/6204): \[apex] Add rule to limit usage of @<!-- -->Future annotation - [Mitch Spano](https://github.com/mitchspano) (@mitchspano)
 * [#6217](https://github.com/pmd/pmd/pull/6217): \[doc] Add Blue Cave to known tools using PMD - [Jude Pereira](https://github.com/judepereira) (@judepereira)
-=======
-* [#6204](https://github.com/pmd/pmd/pull/6204): \[apex] Add rule to limit usage of @<!-- -->Future annotation - [Mitch Spano](https://github.com/mitchspano) (@mitchspano)
->>>>>>> 26c17b2b
 
 ### 📦️ Dependency updates
 <!-- content will be automatically generated, see /do-release.sh -->
