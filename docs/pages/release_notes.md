--- conflicted
+++ resolved
@@ -22,7 +22,6 @@
 
 ### Fixed Issues
 
-<<<<<<< HEAD
 *   apex-design
     *   [#3142](https://github.com/pmd/pmd/issues/3142): \[apex] ExcessiveClassLength multiple warning on the same class
 *   java
@@ -35,16 +34,13 @@
     *   [#3160](https://github.com/pmd/pmd/issues/3160): \[java] MethodReturnsInternalArray does not consider static final fields and fields initialized with empty array
 *   java-errorprone
     *   [#3146](https://github.com/pmd/pmd/issues/3146): \[java] InvalidLogMessageFormat detection failing when String.format used
+    *   [#3148](https://github.com/pmd/pmd/issues/3148): \[java] CloseResource false positive with Objects.nonNull
     *   [#3165](https://github.com/pmd/pmd/issues/3165): \[java] InvalidLogMessageFormat detection failing when String.format used in a variable
 *   java-performance
     *   [#2427](https://github.com/pmd/pmd/issues/2427): \[java] ConsecutiveLiteralAppend false-positive with builder inside lambda
     *   [#3152](https://github.com/pmd/pmd/issues/3152): \[java] ConsecutiveLiteralAppends and InsufficientStringBufferDeclaration: FP with switch expressions
 *   plsql
     *   [#195](https://github.com/pmd/pmd/issues/195): \[plsql] Ampersand '&' causes PMD processing error in sql file - Lexical error in file
-=======
-*   java-errorprone
-    *   [#3148](https://github.com/pmd/pmd/issues/3148): \[java] CloseResource false positive with Objects.nonNull
->>>>>>> 86e7cb38
 
 ### API Changes
 
