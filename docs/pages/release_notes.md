---
title: PMD Release Notes
permalink: pmd_release_notes.html
keywords: changelog, release notes
---

{% if is_release_notes_processor %}
{% comment %}
This allows to use links e.g. [Basic CLI usage]({{ baseurl }}pmd_userdocs_installation.html) that work both
in the release notes on GitHub (as an absolute url) and on the rendered documentation page (as a relative url).
{% endcomment %}
{% capture baseurl %}https://docs.pmd-code.org/pmd-doc-{{ site.pmd.version }}/{% endcapture %}
{% else %}
{% assign baseurl = "" %}
{% endif %}

## {{ site.pmd.date | date: "%d-%B-%Y" }} - {{ site.pmd.version }}

The PMD team is pleased to announce PMD {{ site.pmd.version }}.

This is a {{ site.pmd.release_type }} release.

{% tocmaker is_release_notes_processor %}

### 🚀 New and noteworthy

### 🐛 Fixed Issues
* doc
  * [#5790](https://github.com/pmd/pmd/issues/5790): \[doc] Website rule reference pages are returning 404

### 🚨 API Changes

### ✨ Merged pull requests
<!-- content will be automatically generated, see /do-release.sh -->
<<<<<<< HEAD
* [#5738](https://github.com/pmd/pmd/pull/5738): chore: Remove unused private methods in test classes - [Pankraz76](https://github.com/Pankraz76) (@Pankraz76)
=======
* [#5791](https://github.com/pmd/pmd/pull/5791): \[doc] Add a simple check whether generate rule doc pages exist - [Andreas Dangel](https://github.com/adangel) (@adangel)
>>>>>>> 0bf21b8c

### 📦 Dependency updates
<!-- content will be automatically generated, see /do-release.sh -->

### 📈 Stats
<!-- content will be automatically generated, see /do-release.sh -->

{% endtocmaker %}
<|MERGE_RESOLUTION|>--- conflicted
+++ resolved
@@ -32,11 +32,8 @@
 
 ### ✨ Merged pull requests
 <!-- content will be automatically generated, see /do-release.sh -->
-<<<<<<< HEAD
 * [#5738](https://github.com/pmd/pmd/pull/5738): chore: Remove unused private methods in test classes - [Pankraz76](https://github.com/Pankraz76) (@Pankraz76)
-=======
 * [#5791](https://github.com/pmd/pmd/pull/5791): \[doc] Add a simple check whether generate rule doc pages exist - [Andreas Dangel](https://github.com/adangel) (@adangel)
->>>>>>> 0bf21b8c
 
 ### 📦 Dependency updates
 <!-- content will be automatically generated, see /do-release.sh -->
