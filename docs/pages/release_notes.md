--- conflicted
+++ resolved
@@ -16,11 +16,8 @@
 
 ### 🐛 Fixed Issues
 * cli
-<<<<<<< HEAD
   * [#5399](https://github.com/pmd/pmd/issues/5399): \[cli] Windows: PMD fails to start with special characters in path names
-=======
   * [#5401](https://github.com/pmd/pmd/issues/5401): \[cli] Windows: Console output doesn't use unicode
->>>>>>> 0d884424
 
 ### 🚨 API Changes
 
