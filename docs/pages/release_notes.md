--- conflicted
+++ resolved
@@ -25,13 +25,10 @@
 ### 🚀 New and noteworthy
 
 ### 🐛 Fixed Issues
-<<<<<<< HEAD
 * doc
   * [#5790](https://github.com/pmd/pmd/issues/5790): \[doc] Website rule reference pages are returning 404
-=======
 * java-bestpractices
   * [#5793](https://github.com/pmd/pmd/issues/5793): \[java] NonExhaustiveSwitch fails on exhaustive switch with sealed class
->>>>>>> 22df6f57
 
 ### 🚨 API Changes
 
