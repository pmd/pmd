---
title: PMD Release Notes
permalink: pmd_release_notes.html
keywords: changelog, release notes
---

## {{ site.pmd.date }} - {{ site.pmd.version }}

The PMD team is pleased to announce PMD {{ site.pmd.version }}.

This is a {{ site.pmd.release_type }} release.

{% tocmaker is_release_notes_processor %}

### New and noteworthy

### Fixed Issues
* core
<<<<<<< HEAD
  * [#3792](https://github.com/pmd/pmd/issues/3792): \[core] Allow to filter violations in Report
=======
  * [#3881](https://github.com/pmd/pmd/issues/3881): \[core] SARIF renderer depends on platform default encoding
>>>>>>> a6d8c1b6
  * [#3882](https://github.com/pmd/pmd/pull/3882): \[core] Fix AssertionError about exhaustive switch
  * [#3884](https://github.com/pmd/pmd/issues/3884): \[core] XML report via ant task contains XML header twice
* doc
  * [#2505](https://github.com/pmd/pmd/issues/2505): \[doc] Improve side bar to show release date
* java
  * [#3889](https://github.com/pmd/pmd/pull/3889): \[java] Catch LinkageError in UselessOverridingMethodRule
* plsql
  * [#3706](https://github.com/pmd/pmd/issues/3706): \[plsql] Parsing exception CURSOR statement with parenthesis groupings

### API Changes

#### Experimental APIs

* Report has two new methods which allow limited mutations of a given report:
  * {% jdoc !!core::Report#filterViolations(net.sourceforge.pmd.util.Predicate) %} creates a new report with
    some violations removed with a given predicate based filter.
  * {% jdoc !!core::Report#union(net.sourceforge.pmd.Report) %} can combine two reports into a single new Report.
* {% jdoc !!core::util.Predicate %} will be replaced in PMD7 with the standard Predicate interface from java8.

### External Contributions
* [#3883](https://github.com/pmd/pmd/pull/3883): \[doc] Improve side bar by Adding Release Date - [@jasonqiu98](https://github.com/jasonqiu98)
* [#3928](https://github.com/pmd/pmd/pull/3928): \[plsql] Fix plsql parsing error in parenthesis groups - [@LiGaOg](https://github.com/LiGaOg)

{% endtocmaker %}
<|MERGE_RESOLUTION|>--- conflicted
+++ resolved
@@ -16,11 +16,8 @@
 
 ### Fixed Issues
 * core
-<<<<<<< HEAD
   * [#3792](https://github.com/pmd/pmd/issues/3792): \[core] Allow to filter violations in Report
-=======
   * [#3881](https://github.com/pmd/pmd/issues/3881): \[core] SARIF renderer depends on platform default encoding
->>>>>>> a6d8c1b6
   * [#3882](https://github.com/pmd/pmd/pull/3882): \[core] Fix AssertionError about exhaustive switch
   * [#3884](https://github.com/pmd/pmd/issues/3884): \[core] XML report via ant task contains XML header twice
 * doc
