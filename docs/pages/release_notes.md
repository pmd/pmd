---
title: PMD Release Notes
permalink: pmd_release_notes.html
keywords: changelog, release notes
---

## {{ site.pmd.date | date: "%d-%B-%Y" }} - {{ site.pmd.version }}

The PMD team is pleased to announce PMD {{ site.pmd.version }}.

This is a {{ site.pmd.release_type }} release.

{% tocmaker is_release_notes_processor %}

### 🚀 New and noteworthy

### 🌟 Rule Changes

#### Renamed Rules
Several rules for unit testing have been renamed to better reflect their actual scope. Lots of them were called
after JUnit / JUnit 4, even when they applied to JUnit 5 and / or TestNG.

* {% rule java/bestpractices/UnitTestShouldUseAfterAnnotation %} (Java Best Practices) has been renamed from `JUnit4TestShouldUseAfterAnnotation`.
* {% rule java/bestpractices/UnitTestShouldUseBeforeAnnotation %} (Java Best Practices) has been renamed from `JUnit4TestShouldUseBeforeAnnotation`.
* {% rule java/bestpractices/UnitTestShouldUseTestAnnotation %} (Java Best Practices) has been renamed from `JUnit4TestShouldUseTestAnnotation`.
* {% rule java/bestpractices/UnitTestAssertionsShouldIncludeMessage %} (Java Best Practices) has been renamed from `JUnitAssertionsShouldIncludeMessage`.
* {% rule java/bestpractices/UnitTestContainsTooManyAsserts %} (Java Best Practices) has been renamed from `JUnitTestContainsTooManyAsserts`.
* {% rule java/bestpractices/UnitTestsShouldIncludeAssert %} (Java Best Practices) has been renamed from `JUnitTestsShouldIncludeAssert`.

<<<<<<< HEAD
=======
The old rule names still work but are deprecated.

### 🐛 Fixed Issues
* java
  * [#4532](https://github.com/pmd/pmd/issues/4532): \[java] Rule misnomer for JUnit* rules
* java-bestpractices
  * [#4278](https://github.com/pmd/pmd/issues/4278): \[java] UnusedPrivateMethod FP with Junit 5 @MethodSource and default factory method name
  * [#4975](https://github.com/pmd/pmd/issues/4975): \[java] UnusedPrivateMethod false positive when using @MethodSource on a @Nested test

>>>>>>> 57497738
### 🚨 API Changes

### ✨ Merged pull requests
* [#4965](https://github.com/pmd/pmd/pull/4965): \[java] Rename JUnit rules with overly restrictive names - [Juan Martín Sotuyo Dodero](https://github.com/jsotuyod) (@jsotuyod)

{% endtocmaker %}
<|MERGE_RESOLUTION|>--- conflicted
+++ resolved
@@ -27,18 +27,12 @@
 * {% rule java/bestpractices/UnitTestContainsTooManyAsserts %} (Java Best Practices) has been renamed from `JUnitTestContainsTooManyAsserts`.
 * {% rule java/bestpractices/UnitTestsShouldIncludeAssert %} (Java Best Practices) has been renamed from `JUnitTestsShouldIncludeAssert`.
 
-<<<<<<< HEAD
-=======
 The old rule names still work but are deprecated.
 
 ### 🐛 Fixed Issues
 * java
   * [#4532](https://github.com/pmd/pmd/issues/4532): \[java] Rule misnomer for JUnit* rules
-* java-bestpractices
-  * [#4278](https://github.com/pmd/pmd/issues/4278): \[java] UnusedPrivateMethod FP with Junit 5 @MethodSource and default factory method name
-  * [#4975](https://github.com/pmd/pmd/issues/4975): \[java] UnusedPrivateMethod false positive when using @MethodSource on a @Nested test
 
->>>>>>> 57497738
 ### 🚨 API Changes
 
 ### ✨ Merged pull requests
