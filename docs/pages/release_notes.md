--- conflicted
+++ resolved
@@ -126,12 +126,9 @@
 * groovy
   * [#4726](https://github.com/pmd/pmd/pull/4726):   \[groovy] Support Groovy to 3 and 4 and CPD suppressions
 * java
-<<<<<<< HEAD
   * [#1307](https://github.com/pmd/pmd/issues/1307): \[java] AccessNode API changes
   * [#3751](https://github.com/pmd/pmd/issues/3751): \[java] Rename some node types
-=======
   * [#4628](https://github.com/pmd/pmd/pull/4628):   \[java] Support loading classes from java runtime images
->>>>>>> 2e7263af
   * [#4753](https://github.com/pmd/pmd/issues/4753): \[java] PMD crashes while using generics and wildcards
 * java-codestyle
   * [#2847](https://github.com/pmd/pmd/issues/2847): \[java] New Rule: Use Explicit Types
