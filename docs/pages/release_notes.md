--- conflicted
+++ resolved
@@ -29,16 +29,12 @@
     *   [#1064](https://github.com/pmd/pmd/issues/1064): \[java] ClassNamingConventions suggests to add Util suffix for simple exception wrappers
     *   [#1065](https://github.com/pmd/pmd/issues/1065): \[java] ClassNamingConventions shouldn't prohibit numbers in class names
     *   [#1067](https://github.com/pmd/pmd/issues/1067): \[java] [6.3.0] PrematureDeclaration false-positive
-<<<<<<< HEAD
-*   java-performance
-    *   [#1051](https://github.com/pmd/pmd/issues/1051): \[java] ConsecutiveAppendsShouldReuse false-negative
-=======
 *   java-design
     *   [#824](https://github.com/pmd/pmd/issues/824): \[java] UseUtilityClass false positive when extending
     *   [#1097](https://github.com/pmd/pmd/pull/1097): \[java] False negative in AvoidThrowingRawExceptionTypes
 *   java-performance
+    *   [#1051](https://github.com/pmd/pmd/issues/1051): \[java] ConsecutiveAppendsShouldReuse false-negative
     *   [#1098](https://github.com/pmd/pmd/pull/1098): \[java] Simplify LongInstantiation, IntegerInstantiation, ByteInstantiation, and ShortInstantiation using type resolution
->>>>>>> 03aa8d36
 
 ### API Changes
 
