---
title: PMD Release Notes
permalink: pmd_release_notes.html
keywords: changelog, release notes
---

{% if is_release_notes_processor %}
{% comment %}
This allows to use links e.g. [Basic CLI usage]({{ baseurl }}pmd_userdocs_installation.html) that work both
in the release notes on GitHub (as an absolute url) and on the rendered documentation page (as a relative url).
{% endcomment %}
{% capture baseurl %}https://docs.pmd-code.org/pmd-doc-{{ site.pmd.version }}/{% endcapture %}
{% else %}
{% assign baseurl = "" %}
{% endif %}

## {{ site.pmd.date | date: "%d-%B-%Y" }} - {{ site.pmd.version }}

The PMD team is pleased to announce PMD {{ site.pmd.version }}.

This is a {{ site.pmd.release_type }} release.

{% tocmaker is_release_notes_processor %}

### 🚀 New and noteworthy

#### ✨ New Rules
* The new apex rule {% rule apex/codestyle/AnnotationsNamingConventions %} enforces that annotations
  are used consistently in PascalCase.  
  The rule is referenced in the quickstart.xml ruleset for Apex.
* The new java rule {% rule java/codestyle/TypeParameterNamingConventions %} replaces the now deprecated rule
  GenericsNaming. The new rule is configurable and checks for naming conventions of type parameters in
  generic types and methods. It can be configured via a regular expression.  
  By default, this rule uses the standard Java naming convention (single uppercase letter).  
  The rule is referenced in the quickstart.xml ruleset for Java.
* The new java rule {% rule java/errorprone/OverrideBothEqualsAndHashCodeOnComparable %} finds missing
  `hashCode()` and/or `equals()` methods on types that implement `Comparable`. This is important if
  instances of these classes are used in collections. Failing to do so can lead to unexpected behavior in sets
  which then do not conform to the `Set` interface. While the `Set` interface relies on
  `equals()` to determine object equality, sorted sets like `TreeSet` use
  `compareTo()` instead. The same issue can arise when such objects are used
  as keys in sorted maps.  
  This rule is very similar to {% rule java/errorprone/OverrideBothEqualsAndHashcode %} which has always been
  skipping `Comparable` and only reports if one of the two methods is missing. The new rule will also report,
  if both methods (hashCode and equals) are missing.  
  The rule is referenced in the quickstart.xml ruleset for Java.
* The new java rule {% rule java/errorprone/UselessPureMethodCall %} finds method calls of pure methods
  whose result is not used. Ignoring the result of such method calls is likely as mistake as pure
  methods are side effect free.  
  The rule is referenced in the quickstart.xml ruleset for Java.
* The new java rule {% rule java/bestpractices/RelianceOnDefaultCharset %} finds method calls that
  depend on the JVM's default charset. Using these method without specifying the charset explicitly
  can lead to unexpected behavior on different platforms.
* Thew new java rule {% rule java/codestyle/VariableCanBeInlined %} finds local variables that are
  immediately returned or thrown. This rule replaces the old rule {% rule java/codestyle/UnnecessaryLocalBeforeReturn %}
  which only considered return statements. The new rule also finds unnecessary local variables
  before throw statements.  
  The rule is referenced in the quickstart.xml ruleset for Java.

#### Deprecated Rules
* The java rule {% rule java/codestyle/GenericsNaming %} has been deprecated for removal in favor
  of the new rule {% rule java/codestyle/TypeParameterNamingConventions %}.
* The java rule {% rule java/errorprone/AvoidLosingExceptionInformation %} has been deprecated for removal
  in favor of the new rule {% rule java/errorprone/UselessPureMethodCall %}.
* The java rule {% rule java/errorprone/UselessOperationOnImmutable %} has been deprecated for removal
  in favor of the new rule {% rule java/errorprone/UselessPureMethodCall %}.
* The java rule {% rule java/codestyle/UnnecessaryLocalBeforeReturn %} has been deprecated for removal
  in favor of the new rule {% rule java/codestyle/VariableCanBeInlined %}.

### 🐛 Fixed Issues
* apex-codestyle
  * [#5650](https://github.com/pmd/pmd/issues/5650): \[apex] New Rule: AnnotationsNamingConventions
* core
  * [#4721](https://github.com/pmd/pmd/issues/4721): chore: \[core] Enable XML rule MissingEncoding in dogfood ruleset
* java
  * [#5874](https://github.com/pmd/pmd/issues/5874): \[java] Update java regression tests with Java 25 language features
  * [#5960](https://github.com/pmd/pmd/issues/5960): \[java] Avoid/reduce duplicate error messages for some rules
* java-bestpractices
  * [#2186](https://github.com/pmd/pmd/issues/2186): \[java] New rule: Reliance on default charset
  * [#4500](https://github.com/pmd/pmd/issues/4500): \[java] AvoidReassigningLoopVariables - false negatives within for-loops and skip allowed
  * [#5198](https://github.com/pmd/pmd/issues/5198): \[java] CheckResultSet false-positive with local variable checked in a while loop
* java-codestyle
  * [#972](https://github.com/pmd/pmd/issues/972): \[java] Improve naming conventions rules
<<<<<<< HEAD
  * [#5770](https://github.com/pmd/pmd/issues/5770): \[java] New Rule: VariableCanBeInlined: Local variables should not be declared and then immediately returned or thrown
=======
  * [#5948](https://github.com/pmd/pmd/issues/5948): \[java] UnnecessaryBoxing false positive when calling `List.remove(int)`
>>>>>>> a272d03f
* java-design
  * [#5023](https://github.com/pmd/pmd/issues/5023): \[java] UseUtilityClass implementation hardcodes a message instead of using the one defined in the XML
* java-errorprone
  * [#3401](https://github.com/pmd/pmd/issues/3401): \[java] Improve AvoidUsingOctalValues documentation
  * [#5837](https://github.com/pmd/pmd/issues/5837): \[java] New Rule OverrideBothEqualsAndHashCodeOnComparable
  * [#5881](https://github.com/pmd/pmd/issues/5881): \[java] AvoidLosingExceptionInformation does not trigger when inside if-else
  * [#5915](https://github.com/pmd/pmd/issues/5915): \[java] AssignmentInOperand not raised when inside do-while loop

### 🚨 API Changes

#### Deprecations
* test
  * The method {%jdoc !!test::test.lang.rule.AbstractRuleSetFactoryTest#hasCorrectEncoding(java.lang.String) %} will be removed.
    PMD has the rule {% rule xml/bestpractices/MissingEncoding %} for XML files that should be used instead.

### ✨ Merged pull requests
<!-- content will be automatically generated, see /do-release.sh -->
* [#5822](https://github.com/pmd/pmd/pull/5822): Fix #5650: \[apex] New Rule: AnnotationsNamingConventions - [Mitch Spano](https://github.com/mitchspano) (@mitchspano)
* [#5847](https://github.com/pmd/pmd/pull/5847): Fix #5770: \[java] New Rule: VariableCanBeInlined - [Vincent Potucek](https://github.com/Pankraz76) (@Pankraz76)
* [#5856](https://github.com/pmd/pmd/pull/5856): Fix #5837: \[java] New Rule OverrideBothEqualsAndHashCodeOnComparable - [Vincent Potucek](https://github.com/Pankraz76) (@Pankraz76)
* [#5907](https://github.com/pmd/pmd/pull/5907): \[java] New rule: UselessPureMethodCall - [Zbynek Konecny](https://github.com/zbynek) (@zbynek)
* [#5922](https://github.com/pmd/pmd/pull/5922): Fix #972: \[java] Add a new rule TypeParameterNamingConventions - [UncleOwen](https://github.com/UncleOwen) (@UncleOwen)
* [#5924](https://github.com/pmd/pmd/pull/5924): Fix #5915: \[java] Fix AssignmentInOperandRule to also work an do-while loops and switch statements - [UncleOwen](https://github.com/UncleOwen) (@UncleOwen)
* [#5930](https://github.com/pmd/pmd/pull/5930): Fix #4500: \[java] Fix AvoidReassigningLoopVariablesRule to allow only simple assignments in the forReassign=skip case - [UncleOwen](https://github.com/UncleOwen) (@UncleOwen)
* [#5931](https://github.com/pmd/pmd/pull/5931): Fix #5023: \[java] Fix UseUtilityClassRule to use the message provided in design.xml - [UncleOwen](https://github.com/UncleOwen) (@UncleOwen)
* [#5932](https://github.com/pmd/pmd/pull/5932): \[ci] Reuse GitHub Pre-Releases - [Andreas Dangel](https://github.com/adangel) (@adangel)
* [#5934](https://github.com/pmd/pmd/pull/5934): Fix #2186: \[java] New Rule: RelianceOnDefaultCharset - [UncleOwen](https://github.com/UncleOwen) (@UncleOwen)
* [#5938](https://github.com/pmd/pmd/pull/5938): \[doc] Update suppression docs to reflect PMD 7 changes - [Zbynek Konecny](https://github.com/zbynek) (@zbynek)
* [#5939](https://github.com/pmd/pmd/pull/5939): Fix #5198: \[java] CheckResultSet FP when local variable is checked - [Lukas Gräf](https://github.com/lukasgraef) (@lukasgraef)
* [#5954](https://github.com/pmd/pmd/pull/5954): Fix #4721: \[core] Enable XML rule MissingEncoding in dogfood ruleset - [Andreas Dangel](https://github.com/adangel) (@adangel)
* [#5955](https://github.com/pmd/pmd/pull/5955): chore: Fix LiteralsFirstInComparison violations in test code - [Andreas Dangel](https://github.com/adangel) (@adangel)
* [#5957](https://github.com/pmd/pmd/pull/5957): Fix #3401: \[java] Improve message/description/examples for AvoidUsingOctalValues - [UncleOwen](https://github.com/UncleOwen) (@UncleOwen)
* [#5959](https://github.com/pmd/pmd/pull/5959): Fix #5960: \[java] AddEmptyString: Improve report location - [Zbynek Konecny](https://github.com/zbynek) (@zbynek)
* [#5961](https://github.com/pmd/pmd/pull/5961): Fix #5960: \[java] Add details to the error message for some rules - [Zbynek Konecny](https://github.com/zbynek) (@zbynek)
* [#5965](https://github.com/pmd/pmd/pull/5965): Fix #5881: AvoidLosingException - Consider nested method calls - [Andreas Dangel](https://github.com/adangel) (@adangel)
* [#5967](https://github.com/pmd/pmd/pull/5967): \[doc]\[java] ReplaceJavaUtilDate - improve doc to mention java.sql.Date - [Andreas Dangel](https://github.com/adangel) (@adangel)
* [#5970](https://github.com/pmd/pmd/pull/5970): chore: CI improvements - [Andreas Dangel](https://github.com/adangel) (@adangel)
* [#5971](https://github.com/pmd/pmd/pull/5971): Fix #5948: \[java] UnnecessaryBoxingRule: Check if unboxing is required for overload resolution - [UncleOwen](https://github.com/UncleOwen) (@UncleOwen)

### 📦 Dependency updates
<!-- content will be automatically generated, see /do-release.sh -->

### 📈 Stats
<!-- content will be automatically generated, see /do-release.sh -->

{% endtocmaker %}
<|MERGE_RESOLUTION|>--- conflicted
+++ resolved
@@ -81,11 +81,8 @@
   * [#5198](https://github.com/pmd/pmd/issues/5198): \[java] CheckResultSet false-positive with local variable checked in a while loop
 * java-codestyle
   * [#972](https://github.com/pmd/pmd/issues/972): \[java] Improve naming conventions rules
-<<<<<<< HEAD
   * [#5770](https://github.com/pmd/pmd/issues/5770): \[java] New Rule: VariableCanBeInlined: Local variables should not be declared and then immediately returned or thrown
-=======
   * [#5948](https://github.com/pmd/pmd/issues/5948): \[java] UnnecessaryBoxing false positive when calling `List.remove(int)`
->>>>>>> a272d03f
 * java-design
   * [#5023](https://github.com/pmd/pmd/issues/5023): \[java] UseUtilityClass implementation hardcodes a message instead of using the one defined in the XML
 * java-errorprone
