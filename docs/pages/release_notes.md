---
title: PMD Release Notes
permalink: pmd_release_notes.html
keywords: changelog, release notes
---

## {{ site.pmd.date }} - {{ site.pmd.version }}

The PMD team is pleased to announce PMD {{ site.pmd.version }}.

This is a {{ site.pmd.release_type }} release.

{% tocmaker is_release_notes_processor %}

### New and noteworthy

#### Modified rules

*   The Java rule {% rule "java/errorprone/CompareObjectsWithEquals" %} has now a new property
    `typesThatCompareByReference`. With that property, you can configure types, that should be whitelisted
    for comparison by reference. By default, `java.lang.Enum` and `java.lang.Class` are allowed, but
    you could add custom types here.
    Additionally comparisons against constants are allowed now. This makes the rule less noisy when two constants
    are compared. Constants are identified by looking for an all-caps identifier.

### Fixed Issues

*   apex
    *   [#3243](https://github.com/pmd/pmd/pull/3243): \[apex] Correct findBoundary when traversing AST
*   doc
    *   [#3230](https://github.com/pmd/pmd/issues/3230): \[doc] Remove "Edit me" button for language index pages
<<<<<<< HEAD
*   dist
    *   [#2466](https://github.com/pmd/pmd/issues/2466): \[dist] Distribution archive doesn't include all batch scripts
*   java
    *   [#3269](https://github.com/pmd/pmd/pull/3269): \[java] Fix NPE in MethodTypeResolution
*   java-bestpractices
    *   [#1175](https://github.com/pmd/pmd/issues/1175): \[java] UnusedPrivateMethod FP with Junit 5 @MethodSource
    *   [#2219](https://github.com/pmd/pmd/issues/2219): \[java] Document Reasons to Avoid Reassigning Parameters
    *   [#2737](https://github.com/pmd/pmd/issues/2737): \[java] Fix misleading rule message on rule SwitchStmtsShouldHaveDefault with non-exhaustive enum switch
    *   [#3236](https://github.com/pmd/pmd/issues/3236): \[java] LiteralsFirstInComparisons should consider constant fields (cont'd)
    *   [#3254](https://github.com/pmd/pmd/issues/3254): \[java] AvoidReassigningParameters reports violations on wrong line numbers
*   java-codestyle
    *   [#2655](https://github.com/pmd/pmd/issues/2655): \[java] UnnecessaryImport false positive for on-demand imports
    *   [#3262](https://github.com/pmd/pmd/pull/3262): \[java] FieldDeclarationsShouldBeAtStartOfClass: false negative with anon classes
    *   [#3265](https://github.com/pmd/pmd/pull/3265): \[java] MethodArgumentCouldBeFinal: false negatives with interfaces and inner classes
    *   [#3266](https://github.com/pmd/pmd/pull/3266): \[java] LocalVariableCouldBeFinal: false negatives with interfaces, anon classes
    *   [#3274](https://github.com/pmd/pmd/pull/3274): \[java] OnlyOneReturn: false negative with anonymous class
    *   [#3275](https://github.com/pmd/pmd/pull/3275): \[java] UnnecessaryLocalBeforeReturn: false negatives with lambda and anon class
*   java-design
    *   [#2780](https://github.com/pmd/pmd/issues/2780): \[java] DataClass example from documentation results in false-negative
*   java-errorprone
    *   [#3110](https://github.com/pmd/pmd/issues/3110): \[java] Enhance CompareObjectsWithEquals with list of exceptions
    *   [#3205](https://github.com/pmd/pmd/issues/3205): \[java] Make CompareObjectWithEquals allow comparing against constants
    *   [#3248](https://github.com/pmd/pmd/issues/3248): \[java] Documentation is wrong for SingletonClassReturningNewInstance rule
    *   [#3268](https://github.com/pmd/pmd/pull/3268): \[java] ConstructorCallsOverridableMethod: IndexOutOfBoundsException with annotations
=======
*   java-errorprone
    *   [#3249](https://github.com/pmd/pmd/pull/3249): \[java] AvoidFieldNameMatchingTypeName: False negative with interfaces
>>>>>>> a8da3d53

### API Changes

### External Contributions

{% endtocmaker %}
<|MERGE_RESOLUTION|>--- conflicted
+++ resolved
@@ -29,7 +29,6 @@
     *   [#3243](https://github.com/pmd/pmd/pull/3243): \[apex] Correct findBoundary when traversing AST
 *   doc
     *   [#3230](https://github.com/pmd/pmd/issues/3230): \[doc] Remove "Edit me" button for language index pages
-<<<<<<< HEAD
 *   dist
     *   [#2466](https://github.com/pmd/pmd/issues/2466): \[dist] Distribution archive doesn't include all batch scripts
 *   java
@@ -53,11 +52,8 @@
     *   [#3110](https://github.com/pmd/pmd/issues/3110): \[java] Enhance CompareObjectsWithEquals with list of exceptions
     *   [#3205](https://github.com/pmd/pmd/issues/3205): \[java] Make CompareObjectWithEquals allow comparing against constants
     *   [#3248](https://github.com/pmd/pmd/issues/3248): \[java] Documentation is wrong for SingletonClassReturningNewInstance rule
+    *   [#3249](https://github.com/pmd/pmd/pull/3249): \[java] AvoidFieldNameMatchingTypeName: False negative with interfaces
     *   [#3268](https://github.com/pmd/pmd/pull/3268): \[java] ConstructorCallsOverridableMethod: IndexOutOfBoundsException with annotations
-=======
-*   java-errorprone
-    *   [#3249](https://github.com/pmd/pmd/pull/3249): \[java] AvoidFieldNameMatchingTypeName: False negative with interfaces
->>>>>>> a8da3d53
 
 ### API Changes
 
