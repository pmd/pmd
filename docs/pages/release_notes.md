--- conflicted
+++ resolved
@@ -35,13 +35,10 @@
     *   [#928](https://github.com/pmd/pmd/issues/928): \[core] PMD build failure on Windows
 *   java
     *   [#907](https://github.com/pmd/pmd/issues/907): \[java] UnusedPrivateField false-positive with @FXML
-<<<<<<< HEAD
 *   java-bestpracrtices
     *   [#963](https://github.com/pmd/pmd/issues/965): \[java] ArrayIsStoredDirectly not triggered from variadic functions
-=======
 *   java-design
     *   [#968](https://github.com/pmd/pmd/issues/968): \[java] UseUtilityClassRule reports false positive with lombok NoArgsConstructor
->>>>>>> 20cddf50
 
 ### API Changes
 
@@ -49,10 +46,7 @@
 
 * [#941](https://github.com/pmd/pmd/pull/941): \[java] Use char notation to represent a character to improve performance - [reudismam](https://github.com/reudismam)
 * [#943](https://github.com/pmd/pmd/pull/943): \[java] UnusedPrivateField false-positive with @FXML - [BBG](https://github.com/djydewang)
-<<<<<<< HEAD
 * [#965](https://github.com/pmd/pmd/pull/965): \[java] Make Varargs trigger ArrayIsStoredDirectly - [Stephen](https://github.com/pmd/pmd/issues/907)
 * [#967](https://github.com/pmd/pmd/pull/967): \[doc] Issue 959: fixed broken link to XPath Rule Tutorial - [Andrey Mochalov](https://github.com/epidemia)
+* [#969](https://github.com/pmd/pmd/pull/969): \[java] Issue 968 Add logic to handle lombok private constructors with utility classes - [Kirk Clemens](https://github.com/clem0110)
 * [#970](https://github.com/pmd/pmd/pull/970): \[java] Fixed inefficient use of keySet iterator instead of entrySet iterator - [Andrey Mochalov](https://github.com/epidemia)
-=======
-* [#969](https://github.com/pmd/pmd/pull/969): \[java] Issue 968 Add logic to handle lombok private constructors with utility classes - [Kirk Clemens](https://github.com/clem0110)
->>>>>>> 20cddf50
