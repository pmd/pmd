---
title: PMD Release Notes
permalink: pmd_release_notes.html
keywords: changelog, release notes
---

## {{ site.pmd.date }} - {{ site.pmd.version }}

The PMD team is pleased to announce PMD {{ site.pmd.version }}.

This is a {{ site.pmd.release_type }} release.

{% tocmaker is_release_notes_processor %}

### New and noteworthy

#### New Rules

*   The new Java rule {% rule "java/bestpractices/ForLoopVariableCount" %} (`java-bestpractices`) checks for
    the number of control variables in a for-loop. Having a lot of control variables makes it harder to understand
    what the loop does. The maximum allowed number of variables is by default 1 and can be configured by a
    property.

*   The new Java rule {% rule "java/bestpractices/AvoidReassigningLoopVariables" %} (`java-bestpractices`) searches
    for loop variables that are reassigned. Changing the loop variables additionally to the loop itself can lead to
    hard-to-find bugs.

#### Modified Rules

*   The Java rule {% rule "java/codestyle/LocalVariableCouldBeFinal" %} (`java-codestyle`) has a new
    property `ignoreForEachDecl`, which is by default disabled. The new property allows for ignoring
    non-final loop variables in a for-each statement.

### Fixed Issues
<<<<<<< HEAD

=======
*   all
    *   [#1284](https://github.com/pmd/pmd/issues/1284): \[doc] Keep record of every currently deprecated API
    *   [#1318](https://github.com/pmd/pmd/issues/1318): \[test] Kotlin DSL to ease test writing
    *   [#1328](https://github.com/pmd/pmd/issues/1328): \[ci] Building docs for release fails
    *   [#1341](https://github.com/pmd/pmd/issues/1341): \[doc] Documentation Error with Regex Properties
    *   [#1468](https://github.com/pmd/pmd/issues/1468): \[doc] Missing escaping leads to XSS
    *   [#1471](https://github.com/pmd/pmd/issues/1471): \[core] XMLRenderer: ProcessingErrors from exceptions without a message missing
*   apex
    *   [#1542](https://github.com/pmd/pmd/pull/1542): \[apex] Include the documentation category
*   java
    *   [#1460](https://github.com/pmd/pmd/issues/1460): \[java] Intermittent PMD failure : PMD processing errors while no violations reported
>>>>>>> 3d6217c5
*   java-bestpractices
    *   [#658](https://github.com/pmd/pmd/issues/658): \[java] OneDeclarationPerLine: False positive for loops
    *   [#1518](https://github.com/pmd/pmd/issues/1518): \[java] New rule: AvoidReassigningLoopVariable
    *   [#1519](https://github.com/pmd/pmd/issues/1519): \[java] New rule: ForLoopVariableCount
*   java-codestyle
    *   [#1513](https://github.com/pmd/pmd/issues/1513): \[java] LocalVariableCouldBeFinal: allow excluding the variable in a for-each loop
*   java-errorprone
    *   [#1035](https://github.com/pmd/pmd/issues/1035): \[java] ReturnFromFinallyBlock: False positive on lambda expression in finally block
*   plsql
    *   [#1508](https://github.com/pmd/pmd/issues/1508): \[plsql] Parse Exception when using SELECT COUNT(*)
    *   [#1509](https://github.com/pmd/pmd/issues/1509): \[plsql] Parse Exception with OUTER/INNER Joins
    *   [#1511](https://github.com/pmd/pmd/issues/1511): \[plsql] Parse Exception with IS NOT NULL

### API Changes

### External Contributions

*   [#1503](https://github.com/pmd/pmd/pull/1503): \[java] Fix for ReturnFromFinallyBlock false-positives - [RishabhDeep Singh](https://github.com/rishabhdeepsingh)
*   [#1514](https://github.com/pmd/pmd/pull/1514): \[java] LocalVariableCouldBeFinal: allow excluding the variable in a for-each loop - [Kris Scheibe](https://github.com/kris-scheibe)
*   [#1516](https://github.com/pmd/pmd/pull/1516): \[java] OneDeclarationPerLine: Don't report multiple variables in a for statement. - [Kris Scheibe](https://github.com/kris-scheibe)
*   [#1520](https://github.com/pmd/pmd/pull/1520): \[java] New rule: ForLoopVariableCount: check the number of control variables in a for loop - [Kris Scheibe](https://github.com/kris-scheibe)
*   [#1521](https://github.com/pmd/pmd/pull/1521): \[java] Upgrade to ASM7 for JDK 11 support - [Mark Pritchard](https://github.com/markpritchard)
*   [#1530](https://github.com/pmd/pmd/pull/1530): \[java] New rule: AvoidReassigningLoopVariables - [Kris Scheibe](https://github.com/kris-scheibe)

{% endtocmaker %}
<|MERGE_RESOLUTION|>--- conflicted
+++ resolved
@@ -32,21 +32,9 @@
     non-final loop variables in a for-each statement.
 
 ### Fixed Issues
-<<<<<<< HEAD
 
-=======
-*   all
-    *   [#1284](https://github.com/pmd/pmd/issues/1284): \[doc] Keep record of every currently deprecated API
-    *   [#1318](https://github.com/pmd/pmd/issues/1318): \[test] Kotlin DSL to ease test writing
-    *   [#1328](https://github.com/pmd/pmd/issues/1328): \[ci] Building docs for release fails
-    *   [#1341](https://github.com/pmd/pmd/issues/1341): \[doc] Documentation Error with Regex Properties
-    *   [#1468](https://github.com/pmd/pmd/issues/1468): \[doc] Missing escaping leads to XSS
-    *   [#1471](https://github.com/pmd/pmd/issues/1471): \[core] XMLRenderer: ProcessingErrors from exceptions without a message missing
 *   apex
     *   [#1542](https://github.com/pmd/pmd/pull/1542): \[apex] Include the documentation category
-*   java
-    *   [#1460](https://github.com/pmd/pmd/issues/1460): \[java] Intermittent PMD failure : PMD processing errors while no violations reported
->>>>>>> 3d6217c5
 *   java-bestpractices
     *   [#658](https://github.com/pmd/pmd/issues/658): \[java] OneDeclarationPerLine: False positive for loops
     *   [#1518](https://github.com/pmd/pmd/issues/1518): \[java] New rule: AvoidReassigningLoopVariable
