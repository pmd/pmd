---
title: PMD Release Notes
permalink: pmd_release_notes.html
keywords: changelog, release notes
---

<!-- NOTE: THESE RELEASE NOTES ARE THOSE FROM MASTER -->
<!-- They were copied to avoid merge conflicts when merging back master -->
<!-- the 7_0_0_release_notes.md is the page to be used when adding new 7.0.0 changes -->


## {{ site.pmd.date }} - {{ site.pmd.version }}

The PMD team is pleased to announce PMD {{ site.pmd.version }}.

This is a {{ site.pmd.release_type }} release.

{% tocmaker is_release_notes_processor %}

### New and noteworthy

#### Java 20 Support

This release of PMD brings support for Java 20. There are no new standard language features.

PMD supports [JEP 433: Pattern Matching for switch (Fourth Preview)](https://openjdk.org/jeps/433) and
[JEP 432: Record Patterns (Second Preview)](https://openjdk.org/jeps/432) as preview language features.

In order to analyze a project with PMD that uses these language features,
you'll need to enable it via the environment variable `PMD_JAVA_OPTS` and select the new language
version `20-preview`:

    export PMD_JAVA_OPTS=--enable-preview
    ./run.sh pmd --use-version java-20-preview ...

#### T-SQL support
Thanks to the contribution from [Paul Guyot](https://github.com/pguyot) PMD now has CPD support
for T-SQL (Transact-SQL).

Being based on a proper Antlr grammar, CPD can:

* ignore comments
* honor [comment-based suppressions](pmd_userdocs_cpd.html#suppression)

### Fixed Issues
* core
  * [#4395](https://github.com/pmd/pmd/issues/4395): \[core] Support environment variable CLASSPATH with pmd.bat under Windows
* java
  * [#4333](https://github.com/pmd/pmd/issues/4333): \[java] Support JDK 20
* java-errorprone
  * [#4393](https://github.com/pmd/pmd/issues/4393): \[java] MissingStaticMethodInNonInstantiatableClass false-positive for Lombok's @UtilityClass for classes with non-private fields

### API Changes

<<<<<<< HEAD
#### Java
* Support for Java 18 preview language features have been removed. The version "18-preview" is no longer available.
* The experimental class `net.sourceforge.pmd.lang.java.ast.ASTGuardedPattern` has been removed.

=======
>>>>>>> 8bdfc953
#### Go
* The LanguageModule of Go, that only supports CPD execution, has been deprecated. This language
  is not fully supported by PMD, so having a language module does not make sense. The functionality of CPD is
  not affected by this change. The following class has been deprecated and will be removed with PMD 7.0.0:
  * {% jdoc go::lang.go.GoLanguageModule %}

#### Java
* Support for Java 18 preview language features have been removed. The version "18-preview" is no longer available.
* The experimental class `net.sourceforge.pmd.lang.java.ast.ASTGuardedPattern` has been removed.

### External Contributions
* [#4384](https://github.com/pmd/pmd/pull/4384): \[swift] Add more swift 5.x support (#unavailable mainly) - [Richard B.](https://github.com/kenji21) (@kenji21)
* [#4390](https://github.com/pmd/pmd/pull/4390): Add support for T-SQL using Antlr4 lexer - [Paul Guyot](https://github.com/pguyot) (@pguyot)
* [#4392](https://github.com/pmd/pmd/pull/4392): \[java] Fix #4393 MissingStaticMethodInNonInstantiatableClass: Fix false-positive for field-only class - [Dawid Ciok](https://github.com/dawiddc) (@dawiddc)

{% endtocmaker %}
<|MERGE_RESOLUTION|>--- conflicted
+++ resolved
@@ -52,13 +52,6 @@
 
 ### API Changes
 
-<<<<<<< HEAD
-#### Java
-* Support for Java 18 preview language features have been removed. The version "18-preview" is no longer available.
-* The experimental class `net.sourceforge.pmd.lang.java.ast.ASTGuardedPattern` has been removed.
-
-=======
->>>>>>> 8bdfc953
 #### Go
 * The LanguageModule of Go, that only supports CPD execution, has been deprecated. This language
   is not fully supported by PMD, so having a language module does not make sense. The functionality of CPD is
