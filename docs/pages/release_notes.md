---
title: PMD Release Notes
permalink: pmd_release_notes.html
keywords: changelog, release notes
---

{% if is_release_notes_processor %}
{% comment %}
This allows to use links e.g. [Basic CLI usage]({{ baseurl }}pmd_userdocs_installation.html) that work both
in the release notes on GitHub (as an absolute url) and on the rendered documentation page (as a relative url).
{% endcomment %}
{% capture baseurl %}https://docs.pmd-code.org/pmd-doc-{{ site.pmd.version }}/{% endcapture %}
{% else %}
{% assign baseurl = "" %}
{% endif %}

## {{ site.pmd.date | date: "%d-%B-%Y" }} - {{ site.pmd.version }}

The PMD team is pleased to announce PMD {{ site.pmd.version }}.

This is a {{ site.pmd.release_type }} release.

{% tocmaker is_release_notes_processor %}

### 🚀 New and noteworthy

#### Migrating to Central Publisher Portal

We've now migrated to [Central Publisher Portal](https://central.sonatype.org/publish/publish-portal-guide/).
Snapshots of PMD are still available, however the repository URL changed. To consume these with maven, you can
use the following snippet:

```xml
<repositories>
  <repository>
    <name>Central Portal Snapshots</name>
    <id>central-portal-snapshots</id>
    <url>https://central.sonatype.com/repository/maven-snapshots/</url>
    <releases>
      <enabled>false</enabled>
    </releases>
    <snapshots>
      <enabled>true</enabled>
    </snapshots>
  </repository>
</repositories>
```

Releases of PMD are available on [Maven Central](https://central.sonatype.com/) as before without change.

### 🐛 Fixed Issues
* core
<<<<<<< HEAD
  * [#5700](https://github.com/pmd/pmd/pull/5700): \[core] Don't accidentally catch unexpected runtime exceptions in CpdAnalysis
* java-bestpractices
  * [#5724](https://github.com/pmd/pmd/issues/5724): \[java] ImplicitFunctionalInterface should not be reported on sealed interfaces
* java-codestyle
  * [#5634](https://github.com/pmd/pmd/issues/5634): \[java] CommentDefaultAccessModifier doesn't recognize /* package */ comment at expected location for constructors
* java-errorprone
  * [#5702](https://github.com/pmd/pmd/issues/5702): \[java] InvalidLogMessageFormat: Lombok @<!-- -->Slf4j annotation is not interpreted by PMD
=======
    * [#5700](https://github.com/pmd/pmd/pull/5700): \[core] Don't accidentally catch unexpected runtime exceptions in CpdAnalysis
* java-bestpractices
  * [#5061](https://github.com/pmd/pmd/issues/5061): \[java] UnusedLocalVariable false positive when variable is read as side effect of an assignment
>>>>>>> 11e78e5f

### 🚨 API Changes

### ✨ Merged pull requests
<!-- content will be automatically generated, see /do-release.sh -->
<<<<<<< HEAD
* [#5700](https://github.com/pmd/pmd/pull/5700): \[core] Don't accidentally catch unexpected runtime exceptions in CpdAnalysis - [Elliotte Rusty Harold](https://github.com/elharo) (@elharo)
* [#5716](https://github.com/pmd/pmd/pull/5716): Fix #5634: \[java] CommentDefaultAccessModifier: Comment between annotation and constructor not recognized - [Lukas Gräf](https://github.com/lukasgraef) (@lukasgraef)
=======
* [#5736](https://github.com/pmd/pmd/pull/5736): Fix #5061: \[java] UnusedLocalVariable FP when using compound assignment - [Lukas Gräf](https://github.com/lukasgraef) (@lukasgraef)
>>>>>>> 11e78e5f

### 📦 Dependency updates
<!-- content will be automatically generated, see /do-release.sh -->

### 📈 Stats
<!-- content will be automatically generated, see /do-release.sh -->

{% endtocmaker %}
<|MERGE_RESOLUTION|>--- conflicted
+++ resolved
@@ -50,30 +50,22 @@
 
 ### 🐛 Fixed Issues
 * core
-<<<<<<< HEAD
   * [#5700](https://github.com/pmd/pmd/pull/5700): \[core] Don't accidentally catch unexpected runtime exceptions in CpdAnalysis
 * java-bestpractices
+  * [#5061](https://github.com/pmd/pmd/issues/5061): \[java] UnusedLocalVariable false positive when variable is read as side effect of an assignment
   * [#5724](https://github.com/pmd/pmd/issues/5724): \[java] ImplicitFunctionalInterface should not be reported on sealed interfaces
 * java-codestyle
   * [#5634](https://github.com/pmd/pmd/issues/5634): \[java] CommentDefaultAccessModifier doesn't recognize /* package */ comment at expected location for constructors
 * java-errorprone
   * [#5702](https://github.com/pmd/pmd/issues/5702): \[java] InvalidLogMessageFormat: Lombok @<!-- -->Slf4j annotation is not interpreted by PMD
-=======
-    * [#5700](https://github.com/pmd/pmd/pull/5700): \[core] Don't accidentally catch unexpected runtime exceptions in CpdAnalysis
-* java-bestpractices
-  * [#5061](https://github.com/pmd/pmd/issues/5061): \[java] UnusedLocalVariable false positive when variable is read as side effect of an assignment
->>>>>>> 11e78e5f
 
 ### 🚨 API Changes
 
 ### ✨ Merged pull requests
 <!-- content will be automatically generated, see /do-release.sh -->
-<<<<<<< HEAD
 * [#5700](https://github.com/pmd/pmd/pull/5700): \[core] Don't accidentally catch unexpected runtime exceptions in CpdAnalysis - [Elliotte Rusty Harold](https://github.com/elharo) (@elharo)
 * [#5716](https://github.com/pmd/pmd/pull/5716): Fix #5634: \[java] CommentDefaultAccessModifier: Comment between annotation and constructor not recognized - [Lukas Gräf](https://github.com/lukasgraef) (@lukasgraef)
-=======
 * [#5736](https://github.com/pmd/pmd/pull/5736): Fix #5061: \[java] UnusedLocalVariable FP when using compound assignment - [Lukas Gräf](https://github.com/lukasgraef) (@lukasgraef)
->>>>>>> 11e78e5f
 
 ### 📦 Dependency updates
 <!-- content will be automatically generated, see /do-release.sh -->
