--- conflicted
+++ resolved
@@ -41,13 +41,10 @@
 
 ### Fixed Issues
 
-<<<<<<< HEAD
+*   core
+    *   [#3328](https://github.com/pmd/pmd/issues/3328): \[core] designer.bat errors when JAVAFX_HOME contains spaces
 *   java
     *   [#3698](https://github.com/pmd/pmd/issues/3698): \[java] Error resolving Symbol Table
-=======
-*   core
-    *   [#3328](https://github.com/pmd/pmd/issues/3328): \[core] designer.bat errors when JAVAFX_HOME contains spaces
->>>>>>> 308173a0
 *   java-bestpractices
     *   [#3209](https://github.com/pmd/pmd/issues/3209): \[java] UnusedPrivateMethod false positive with static method and cast expression
     *   [#3468](https://github.com/pmd/pmd/issues/3468): \[java] UnusedPrivateMethod false positive when outer class calls private static method on inner class
