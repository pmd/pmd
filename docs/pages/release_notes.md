---
title: PMD Release Notes
permalink: pmd_release_notes.html
keywords: changelog, release notes
---

## {{ site.pmd.date }} - {{ site.pmd.version }}

The PMD team is pleased to announce PMD {{ site.pmd.version }}.

This is a {{ site.pmd.release_type }} release.

{% tocmaker is_release_notes_processor %}

### New and noteworthy

<<<<<<< HEAD
#### Modified rules

* The Java rule {% rule java/bestpractices/UnusedPrivateField %} has a new property `reportForAnnotations`.
  This is a list of fully qualified names of the annotation types that should be reported anyway. If an unused field
  has any of these annotations, then it is reported. If it has any other annotation, then it is still considered 
  to be used and is not reported.
=======
#### Deprecated rules

* The Java rules {% rule java/design/ExcessiveClassLength %} and {% rule java/design/ExcessiveMethodLength %}
  have been deprecated. The rule {% rule java/design/NcssCount %} can be used instead.
  The deprecated rules will be removed with PMD 7.0.0.

* The Java rule {% rule java/errorprone/EmptyStatementNotInLoop %} is deprecated.
  Use the rule {% rule java/codestyle/UnnecessarySemicolon %} instead.
  Note: Actually it was announced to be deprecated since 6.46.0 but the rule was not marked as deprecated yet.
  This has been done now.
>>>>>>> 8e72aaf9

### Fixed Issues
* core
    * [#4248](https://github.com/pmd/pmd/issues/4248): \[core] Can't analyze sources in zip files
* apex-security
    * [#4146](https://github.com/pmd/pmd/issues/4146): \[apex] ApexCRUDViolation: Recognize User Mode in SOQL + DML
* java-bestpractices
    * [#4166](https://github.com/pmd/pmd/issues/4166): \[java] UnusedPrivateField doesn't find annotated unused private fields anymore
* java-multithreading
    * [#4210](https://github.com/pmd/pmd/issues/4210): \[java] DoNotUseThreads report duplicate warnings

* java-design
    * [#2127](https://github.com/pmd/pmd/issues/2127): \[java] Deprecate rules ExcessiveClassLength and ExcessiveMethodLength

### API Changes

#### Deprecated APIs

##### For removal

These classes / APIs have been deprecated and will be removed with PMD 7.0.0.

* {% jdoc java::lang.java.rule.design.ExcessiveLengthRule %} (Java)

### External Contributions
* [#4244](https://github.com/pmd/pmd/pull/4244): \[apex] ApexCRUDViolation: user mode and system mode with test cases added - [Tarush Singh](https://github.com/Tarush-Singh35) (@Tarush-Singh35)

{% endtocmaker %}
<|MERGE_RESOLUTION|>--- conflicted
+++ resolved
@@ -14,14 +14,13 @@
 
 ### New and noteworthy
 
-<<<<<<< HEAD
 #### Modified rules
 
 * The Java rule {% rule java/bestpractices/UnusedPrivateField %} has a new property `reportForAnnotations`.
   This is a list of fully qualified names of the annotation types that should be reported anyway. If an unused field
   has any of these annotations, then it is reported. If it has any other annotation, then it is still considered 
   to be used and is not reported.
-=======
+
 #### Deprecated rules
 
 * The Java rules {% rule java/design/ExcessiveClassLength %} and {% rule java/design/ExcessiveMethodLength %}
@@ -32,7 +31,6 @@
   Use the rule {% rule java/codestyle/UnnecessarySemicolon %} instead.
   Note: Actually it was announced to be deprecated since 6.46.0 but the rule was not marked as deprecated yet.
   This has been done now.
->>>>>>> 8e72aaf9
 
 ### Fixed Issues
 * core
@@ -41,11 +39,10 @@
     * [#4146](https://github.com/pmd/pmd/issues/4146): \[apex] ApexCRUDViolation: Recognize User Mode in SOQL + DML
 * java-bestpractices
     * [#4166](https://github.com/pmd/pmd/issues/4166): \[java] UnusedPrivateField doesn't find annotated unused private fields anymore
+* java-design
+    * [#2127](https://github.com/pmd/pmd/issues/2127): \[java] Deprecate rules ExcessiveClassLength and ExcessiveMethodLength
 * java-multithreading
     * [#4210](https://github.com/pmd/pmd/issues/4210): \[java] DoNotUseThreads report duplicate warnings
-
-* java-design
-    * [#2127](https://github.com/pmd/pmd/issues/2127): \[java] Deprecate rules ExcessiveClassLength and ExcessiveMethodLength
 
 ### API Changes
 
@@ -60,4 +57,4 @@
 ### External Contributions
 * [#4244](https://github.com/pmd/pmd/pull/4244): \[apex] ApexCRUDViolation: user mode and system mode with test cases added - [Tarush Singh](https://github.com/Tarush-Singh35) (@Tarush-Singh35)
 
-{% endtocmaker %}
+{% endtocmaker %}