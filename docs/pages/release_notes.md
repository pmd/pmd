---
title: PMD Release Notes
permalink: pmd_release_notes.html
keywords: changelog, release notes
---

{% if is_release_notes_processor %}
{% capture baseurl %}https://docs.pmd-code.org/pmd-doc-{{ site.pmd.version }}/{% endcapture %}
{% else %}
{% assign baseurl = "" %}
{% endif %}

## {{ site.pmd.date }} - {{ site.pmd.version }}

We're excited to bring you the next major version of PMD!

Since this is a big release, we provide here only a concise version of the release notes. We prepared a separate
page with the full [Detailed Release Notes for PMD 7.0.0]({{ baseurl }}pmd_release_notes_pmd7.html).

<div style="border: 1px solid; border-radius: .25rem; padding: .75rem 1.25rem;" role="alert">
<strong>ℹ️ Release Candidates</strong>
<p>PMD 7.0.0 is finally almost ready. In order to gather feedback, we are going to ship a couple of release candidates.
These are officially available on GitHub and Maven Central and can be used as usual (e.g. as a dependency).
We encourage you to try out the new features, but keep in mind that we may introduce API breaking changes between
the release candidates. It should be stable enough if you don't use custom rules.</p>

<p>We have still some tasks planned for the next release candidates.
You can see the progress in <a href="https://github.com/pmd/pmd/issues/3898">PMD 7 Tracking Issue #3898</a>.</p>

<p>If you find any problem or difficulty while updating from PMD 6, please provide feedback via our
<a href="https://github.com/pmd/pmd/issues/new/choose">issue tracker</a>. That way we can improve the experience
for all.</p>
</div>

{% tocmaker is_release_notes_processor %}

### Changes since 7.0.0-rc4

This section lists the most important changes from the last release candidate.
The remaining section describes the complete release notes for 7.0.0.

#### New and Noteworthy

#### Rule Changes

**New Rules**

* {% rule java/codestyle/UseExplicitTypes %} reports usages of `var` keyword, which was introduced with Java 10.
* {% rule xml/bestpractices/MissingEncoding %} finds XML files without explicit encoding.

#### Fixed issues

* cli
  * [#4594](https://github.com/pmd/pmd/pull/4594):   \[cli] Change completion generation to runtime
  * [#4723](https://github.com/pmd/pmd/issues/4723): \[cli] Launch fails for "bash pmd"
* doc
  * [#3175](https://github.com/pmd/pmd/issues/3175): \[doc] Document language module features
  * [#4659](https://github.com/pmd/pmd/pull/4659):   \[doc] Improve ant documentation
  * [#4669](https://github.com/pmd/pmd/pull/4669):   \[doc] Add bld PMD Extension to Tools / Integrations
* miscellaneous
<<<<<<< HEAD
  * [#4582](https://github.com/pmd/pmd/issues/4582): \[dist] Download link broken
* core
  * [#4621](https://github.com/pmd/pmd/issues/4621): \[core] Make `ClasspathClassLoader::getResource` child first
  * [#4628](https://github.com/pmd/pmd/issues/4628): \[core] Support loading classes from java runtime images
* apex-design
  * [#4596](https://github.com/pmd/pmd/issues/4596): \[apex] ExcessivePublicCount ignores properties
* java
  * [#4401](https://github.com/pmd/pmd/issues/4401): \[java] PMD 7 fails to build under Java 19
=======
  * [#4699](https://github.com/pmd/pmd/pull/4699):   Make PMD buildable with java 21
  * [#4586](https://github.com/pmd/pmd/pull/4586):   Use explicit encoding in ruleset xml files
* java-codestyle
  * [#2847](https://github.com/pmd/pmd/issues/2847): \[java] New Rule: Use Explicit Types
  * [#4578](https://github.com/pmd/pmd/issues/4578): \[java] CommentDefaultAccessModifier comment needs to be before annotation if present
  * [#4645](https://github.com/pmd/pmd/issues/4645): \[java] CommentDefaultAccessModifier - False Positive with JUnit5's ParameterizedTest
* xml-bestpractices
  * [#4592](https://github.com/pmd/pmd/pull/4592):   \[xml] Add MissingEncoding rule
>>>>>>> 20a7f612

#### API Changes

**Removed classes and methods**

The following previously deprecated classes have been removed:

* pmd-apex
  * {%jdoc apex::lang.apex.ast.ApexNode %} and {% jdoc apex::lang.apex.ast.ASTApexFile %}
    * `#getApexVersion()`: In PMD 6, this method has been deprecated but was defined in the class `ApexRootNode`.
      The version returned is always "Version.CURRENT", as the apex compiler integration
      doesn't use additional information which Apex version actually is used. Therefore, this method can't be
      used to determine the Apex version of the project that is being analyzed.

      If the current version is needed, then `Node.getTextDocument().getLanguageVersion()` can be used. This
      is the version that has been selected via CLI `--use-version` parameter.

#### External Contributions

* [#4640](https://github.com/pmd/pmd/pull/4640): \[cli] Launch script fails if run via "bash pmd" - [Shai Bennathan](https://github.com/shai-bennathan) (@shai-bennathan)

### 🚀 Major Features and Enhancements

#### New official logo

The new official logo of PMD:

![New PMD Logo]({{ baseurl }}images/logo/pmd-logo-300px.png)

#### Revamped Java module

* Java grammar substantially refactored - more correct regarding the Java Language Specification (JLS)
* Built-in rules have been upgraded for the changed AST
* Rewritten type resolution framework and symbol table correctly implements the JLS
* AST exposes more semantic information (method calls, field accesses)

For more information, see the [Detailed Release Notes for PMD 7]({{ baseurl }}pmd_release_notes_pmd7.html#revamped-java).

Contributors: [Clément Fournier](https://github.com/oowekyala) (@oowekyala),
[Andreas Dangel](https://github.com/adangel) (@adangel),
[Juan Martín Sotuyo Dodero](https://github.com/jsotuyod) (@jsotuyod)

#### Revamped Command Line Interface

* unified and consistent Command Line Interface for both Linux/Unix and Windows across our different utilities
* single script `pmd` (`pmd.bat` for Windows) to launch the different utilities:
    * `pmd check` to run PMD rules and analyze a project
    * `pmd cpd` to run CPD (copy paste detector)
    * `pmd designer` to run the PMD Rule Designer
* progress bar support for `pmd check`
* shell completion

![Demo]({{ baseurl }}images/userdocs/pmd-demo.gif)

For more information, see the [Detailed Release Notes for PMD 7]({{ baseurl }}pmd_release_notes_pmd7.html).

Contributors: [Juan Martín Sotuyo Dodero](https://github.com/jsotuyod) (@jsotuyod)

#### Full Antlr support

* [Antlr](https://www.antlr.org/) based grammars can now be used to build full-fledged PMD rules.
* Previously, Antlr grammar could only be used for CPD
* New supported languages: Swift and Kotlin

For more information, see the [Detailed Release Notes for PMD 7]({{ baseurl }}pmd_release_notes_pmd7.html).

Contributors: [Lucas Soncini](https://github.com/lsoncini) (@lsoncini),
[Matías Fraga](https://github.com/matifraga) (@matifraga),
[Tomás De Lucca](https://github.com/tomidelucca) (@tomidelucca)

#### Updated PMD Designer

This PMD release ships a new version of the pmd-designer.
For the changes, see [PMD Designer Changelog](https://github.com/pmd/pmd-designer/releases/tag/7.0.0-rc1).

#### New CPD report format cpdhtml-v2.xslt

Thanks to @mohan-chinnappan-n a new CPD report format has been added which features a data table.
It uses an XSLT stylesheet to convert CPD's XML format into HTML.

See [the example report]({{ baseurl }}report-examples/cpdhtml-v2.html).

### 🎉 Language Related Changes

Note that this is just a concise listing of the highlight.
For more information on the languages, see the [Detailed Release Notes for PMD 7]({{ baseurl }}pmd_release_notes_pmd7.html).

#### New: Swift support

* use PMD to analyze Swift code with PMD rules
* initially 4 built-in rules

Contributors: [Lucas Soncini](https://github.com/lsoncini) (@lsoncini),
[Matías Fraga](https://github.com/matifraga) (@matifraga),
[Tomás De Lucca](https://github.com/tomidelucca) (@tomidelucca)

#### New: Kotlin support (experimental)

* use PMD to analyze Kotlin code with PMD rules
* Support for Kotlin 1.8 grammar
* initially 2 built-in rules

#### New: CPD support for TypeScript

Thanks to a contribution, CPD now supports the TypeScript language. It is shipped
with the rest of the JavaScript support in the module `pmd-javascript`.

Contributors: [Paul Guyot](https://github.com/pguyot) (@pguyot)

#### New: CPD support for Julia

Thanks to a contribution, CPD now supports the Julia language. It is shipped
in the new module `pmd-julia`.

Contributors: [Wener](https://github.com/wener-tiobe) (@wener-tiobe)

#### New: CPD support for Coco

Thanks to a contribution, CPD now supports Coco, a modern programming language
designed specifically for building event-driven software. It is shipped in the new
module `pmd-coco`.

Contributors: [Wener](https://github.com/wener-tiobe) (@wener-tiobe)

#### New: Java 21 Support

This release of PMD brings support for Java 21. There are the following new standard language features,
that are supported now:

* [JEP 440: Record Patterns](https://openjdk.org/jeps/440)
* [JEP 441: Pattern Matching for switch](https://openjdk.org/jeps/441)

PMD also supports the following preview language features:

* [JEP 430: String Templates (Preview)](https://openjdk.org/jeps/430)
* [JEP 443: Unnamed Patterns and Variables (Preview)](https://openjdk.org/jeps/443)
* [JEP 445: Unnamed Classes and Instance Main Methods (Preview)](https://openjdk.org/jeps/445)

In order to analyze a project with PMD that uses these language features,
you'll need to enable it via the environment variable `PMD_JAVA_OPTS` and select the new language
version `21-preview`:

    export PMD_JAVA_OPTS=--enable-preview
    pmd check --use-version java-21-preview ...

Note: Support for Java 19 preview language features have been removed. The version "19-preview" is no longer available.

#### Changed: JavaScript support

* latest version supports ES6 and also some new constructs (see [Rhino](https://github.com/mozilla/rhino)])
* comments are retained

#### Changed: Language versions

* more predefined language versions for each supported language
* can be used to limit rule execution for specific versions only with `minimumLanguageVersion` and
  `maximumLanguageVersion` attributes.

#### Changed: CPP can now ignore identifiers in sequences (CPD)

* new command line option for CPD: `--ignore-sequences`.
* This option is used for CPP only: with the already existing option `--ignore-literal-sequences`, only
  literals were ignored. The new option additional ignores identifiers as well in sequences.
* See [PR #4470](https://github.com/pmd/pmd/pull/4470) for details.

#### Changed: Apex Jorje Updated

With the new version of Apex Jorje, the new language constructs like User Mode Database Operations
can be parsed now. PMD should now be able to parse Apex code up to version 59.0 (Winter '23).

#### Changed: Rule properties

* The old deprecated classes like `IntProperty` and `StringProperty` have been removed. Please use
  {% jdoc core::properties.PropertyFactory %} to create properties.
* All properties which accept multiple values now use a comma (`,`) as a delimiter. The previous default was a
  pipe character (`|`). The delimiter is not configurable anymore. If needed, the comma can be escaped
  with a backslash.
* The `min` and `max` attributes in property definitions in the XML are now optional and can appear separately
  or be omitted.

### 🌟 New and changed rules

#### New Rules

**Apex**
* {% rule apex/design/UnusedMethod %} finds unused methods in your code.

**Java**
* {% rule java/codestyle/UnnecessaryBoxing %} reports boxing and unboxing conversions that may be made implicit.
* {% rule java/codestyle/UseExplicitTypes %} reports usages of `var` keyword, which was introduced with Java 10.

**Kotlin**
* {% rule kotlin/bestpractices/FunctionNameTooShort %}
* {% rule kotlin/errorprone/OverrideBothEqualsAndHashcode %}

**Swift**
* {% rule swift/bestpractices/ProhibitedInterfaceBuilder %}
* {% rule swift/bestpractices/UnavailableFunction %}
* {% rule swift/errorprone/ForceCast %}
* {% rule swift/errorprone/ForceTry %}

**XML**
* {% rule xml/bestpractices/MissingEncoding %} finds XML files without explicit encoding.

#### Changed Rules

**General changes**

* All statistical rules (like ExcessiveClassLength, ExcessiveParameterList) have been simplified and unified.
  The properties `topscore` and `sigma` have been removed. The property `minimum` is still there, however the type is not
  a decimal number anymore but has been changed to an integer. This affects rules in the languages Apex, Java, PLSQL
  and Velocity Template Language (vm):
    * Apex: {% rule apex/design/ExcessiveClassLength %}, {% rule apex/design/ExcessiveParameterList %},
      {% rule apex/design/ExcessivePublicCount %}, {% rule apex/design/NcssConstructorCount %},
      {% rule apex/design/NcssMethodCount %}, {% rule apex/design/NcssTypeCount %}
    * Java: {% rule java/design/ExcessiveImports %}, {% rule java/design/ExcessiveParameterList %},
      {% rule java/design/ExcessivePublicCount %}, {% rule java/design/SwitchDensity %}
    * PLSQL: {% rule plsql/design/ExcessiveMethodLength %}, {% rule plsql/design/ExcessiveObjectLength %},
      {% rule plsql/design/ExcessivePackageBodyLength %}, {% rule plsql/design/ExcessivePackageSpecificationLength %},
      {% rule plsql/design/ExcessiveParameterList %}, {% rule plsql/design/ExcessiveTypeLength %},
      {% rule plsql/design/NcssMethodCount %}, {% rule plsql/design/NcssObjectCount %},
      {% rule plsql/design/NPathComplexity %}
    * VM: {% rule vm/design/ExcessiveTemplateLength %}

* The general property `violationSuppressXPath` which is available for all rules to
  [suppress warnings]({{ baseurl }}pmd_userdocs_suppressing_warnings.html) now uses XPath version 3.1 by default.
  This version of the XPath language is mostly identical to XPath 2.0. In PMD 6, XPath 1.0 has been used.
  If you upgrade from PMD 6, you need to verify your `violationSuppressXPath` properties.

**Apex General changes**

* The properties `cc_categories`, `cc_remediation_points_multiplier`, `cc_block_highlighting` have been removed
  from all rules. These properties have been deprecated since PMD 6.13.0.
  See [issue #1648](https://github.com/pmd/pmd/issues/1648) for more details.

**Java General changes**

* Violations reported on methods or classes previously reported the line range of the entire method
  or class. With PMD 7.0.0, the reported location is now just the identifier of the method or class.
  This affects various rules, e.g. {% rule java/design/CognitiveComplexity %}.

  The report location is controlled by the overrides of the method {% jdoc core::lang.ast.Node#getReportLocation() %}
  in different node types.

  See [issue #4439](https://github.com/pmd/pmd/issues/4439) and [issue #730](https://github.com/pmd/pmd/issues/730)
  for more details.

**Java Best Practices**

* {% rule java/bestpractices/ArrayIsStoredDirectly %}: Violations are now reported on the assignment and not
  anymore on the formal parameter. The reported line numbers will probably move.
* {% rule java/bestpractices/AvoidReassigningLoopVariables %}: This rule might not report anymore all
  reassignments of the control variable in for-loops when the property `forReassign` is set to `skip`.
  See [issue #4500](https://github.com/pmd/pmd/issues/4500) for more details.
* {% rule java/bestpractices/LooseCoupling %}: The rule has a new property to allow some types to be coupled
  to (`allowedTypes`).
* {% rule java/bestpractices/UnusedLocalVariable %}: This rule has some important false-negatives fixed
  and finds many more cases now. For details see issues [#2130](https://github.com/pmd/pmd/issues/2130),
  [#4516](https://github.com/pmd/pmd/issues/4516), and [#4517](https://github.com/pmd/pmd/issues/4517).

**Java Codestyle**

* {% rule java/codestyle/MethodNamingConventions %}: The property `checkNativeMethods` has been removed. The
  property was deprecated since PMD 6.3.0. Use the property `nativePattern` to control whether native methods
  should be considered or not.
* {% rule java/codestyle/ShortVariable %}: This rule now also reports short enum constant names.
* {% rule java/codestyle/UseDiamondOperator %}: The property `java7Compatibility` has been removed. The rule now
  handles Java 7 properly without a property.
* {% rule java/codestyle/UnnecessaryFullyQualifiedName %}: The rule has two new properties,
  to selectively disable reporting on static field and method qualifiers. The rule also has been improved
  to be more precise.
* {% rule java/codestyle/UselessParentheses %}: The rule has two new properties which control how strict
  the rule should be applied. With `ignoreClarifying` (default: true) parentheses that are strictly speaking
  not necessary are allowed, if they separate expressions of different precedence.
  The other property `ignoreBalancing` (default: true) is similar, in that it allows parentheses that help
  reading and understanding the expressions.

**Java Design**

* {% rule java/design/CyclomaticComplexity %}: The property `reportLevel` has been removed. The property was
  deprecated since PMD 6.0.0. The report level can now be configured separated for classes and methods using
  `classReportLevel` and `methodReportLevel` instead.
* {% rule java/design/ImmutableField %}: The property `ignoredAnnotations` has been removed. The property was
  deprecated since PMD 6.52.0.
* {% rule java/design/LawOfDemeter %}: The rule has a new property `trustRadius`. This defines the maximum degree
  of trusted data. The default of 1 is the most restrictive.
* {% rule java/design/NPathComplexity %}: The property `minimum` has been removed. It was deprecated since PMD 6.0.0.
  Use the property `reportLevel` instead.
* {% rule java/design/SingularField %}: The properties `checkInnerClasses` and `disallowNotAssignment` have been removed.
  The rule is now more precise and will check these cases properly.
* {% rule java/design/UseUtilityClass %}: The property `ignoredAnnotations` has been removed.

**Java Documentation**

* {% rule java/documentation/CommentContent %}: The properties `caseSensitive` and `disallowedTerms` are removed. The
  new property `forbiddenRegex` can be used now to define the disallowed terms with a single regular
  expression.
* {% rule java/documentation/CommentRequired %}:
    * Overridden methods are now detected even without the `@Override`
      annotation. This is relevant for the property `methodWithOverrideCommentRequirement`.
      See also [pull request #3757](https://github.com/pmd/pmd/pull/3757).
    * Elements in annotation types are now detected as well. This might lead to an increased number of violations
      for missing public method comments.
* {% rule java/documentation/CommentSize %}: When determining the line-length of a comment, the leading comment
  prefix markers (e.g. `*` or `//`) are ignored and don't add up to the line-length.
  See also [pull request #4369](https://github.com/pmd/pmd/pull/4369).

**Java Error Prone**

* {% rule java/errorprone/AvoidDuplicateLiterals %}: The property `exceptionfile` has been removed. The property was
  deprecated since PMD 6.10.0. Use the property `exceptionList` instead.
* {% rule java/errorprone/DontImportSun %}: `sun.misc.Signal` is not special-cased anymore.
* {% rule java/errorprone/EmptyCatchBlock %}: `CloneNotSupportedException` and `InterruptedException` are not
  special-cased anymore. Rename the exception parameter to `ignored` to ignore them.
* {% rule java/errorprone/ImplicitSwitchFallThrough %}: Violations are now reported on the case statements
  rather than on the switch statements. This is more accurate but might result in more violations now.

#### Removed Rules

Many rules, that were previously deprecated have been finally removed.
See [Detailed Release Notes for PMD 7]({{ baseurl }}pmd_release_notes_pmd7.html) for the complete list.

### 🚨 API

The API of PMD has been growing over the years and needed some cleanup. The goal is, to
have a clear separation between a well-defined API and the implementation, which is internal.
This should help us in future development.

Also, there are some improvement and changes in different areas. For the detailed description
of the changes listed here, see [Detailed Release Notes for PMD 7]({{ baseurl }}pmd_release_notes_pmd7.html).

* Miscellaneous smaller changes and cleanups
* XPath 3.1 support for XPath-based rules
* Node stream API for AST traversal
* Metrics framework
* Testing framework
* Language Lifecycle and Language Properties
* Rule Properties
* New Programmatic API for CPD

### 💥 Compatibility and migration notes

A detailed documentation of required changes are available in the
[Migration Guide for PMD 7]({{ baseurl }}pmd_userdocs_migrating_to_pmd7.html).

See also [Detailed Release Notes for PMD 7]({{ baseurl }}pmd_release_notes_pmd7.html).

### 🐛 Fixed Issues

* miscellaneous
    * [#881](https://github.com/pmd/pmd/issues/881):   \[all] Breaking API changes for 7.0.0
    * [#896](https://github.com/pmd/pmd/issues/896):   \[all] Use slf4j
    * [#1431](https://github.com/pmd/pmd/pull/1431):   \[ui] Remove old GUI applications (designerold, bgastviewer)
    * [#1451](https://github.com/pmd/pmd/issues/1451): \[core] RulesetFactoryCompatibility stores the whole ruleset file in memory as a string
    * [#2496](https://github.com/pmd/pmd/issues/2496): Update PMD 7 Logo on landing page
    * [#2497](https://github.com/pmd/pmd/issues/2497): PMD 7 Logo page
    * [#2498](https://github.com/pmd/pmd/issues/2498): Update PMD 7 Logo in documentation
    * [#3797](https://github.com/pmd/pmd/issues/3797): \[all] Use JUnit5
    * [#4462](https://github.com/pmd/pmd/issues/4462): Provide Software Bill of Materials (SBOM)
    * [#4460](https://github.com/pmd/pmd/pull/4460):   Fix assembly-plugin warnings
    * [#4582](https://github.com/pmd/pmd/issues/4582): \[dist] Download link broken
    * [#4586](https://github.com/pmd/pmd/pull/4586):   Use explicit encoding in ruleset xml files
    * [#4691](https://github.com/pmd/pmd/issues/4691): \[CVEs] Critical and High CEVs reported on PMD and PMD dependencies
    * [#4699](https://github.com/pmd/pmd/pull/4699):   Make PMD buildable with java 21
* ant
    * [#4080](https://github.com/pmd/pmd/issues/4080): \[ant] Split off Ant integration into a new submodule
* core
    * [#880](https://github.com/pmd/pmd/issues/880):   \[core] Make visitors generic
    * [#1204](https://github.com/pmd/pmd/issues/1204): \[core] Allow numeric properties in XML to be within an unbounded range
    * [#1622](https://github.com/pmd/pmd/pull/1622):   \[core] NodeStream API
    * [#1687](https://github.com/pmd/pmd/issues/1687): \[core] Deprecate and Remove XPath 1.0 support
    * [#1785](https://github.com/pmd/pmd/issues/1785): \[core] Allow abstract node types to be valid rulechain visits
    * [#1825](https://github.com/pmd/pmd/pull/1825):   \[core] Support NoAttribute for XPath
    * [#2038](https://github.com/pmd/pmd/issues/2038): \[core] Remove DCD
    * [#2218](https://github.com/pmd/pmd/issues/2218): \[core] `isFindBoundary` should not be an attribute
    * [#2234](https://github.com/pmd/pmd/issues/2234): \[core] Consolidate PMD CLI into a single command
    * [#2239](https://github.com/pmd/pmd/issues/2239): \[core] Merging Javacc build scripts
    * [#2500](https://github.com/pmd/pmd/issues/2500): \[core] Clarify API for ANTLR based languages
    * [#2518](https://github.com/pmd/pmd/issues/2518): \[core] Language properties
    * [#2602](https://github.com/pmd/pmd/issues/2602): \[core] Remove ParserOptions
    * [#2614](https://github.com/pmd/pmd/pull/2614):   \[core] Upgrade Saxon, add XPath 3.1, remove Jaxen
    * [#2696](https://github.com/pmd/pmd/pull/2696):   \[core] Remove DFA
    * [#2821](https://github.com/pmd/pmd/issues/2821): \[core] Rule processing error filenames are missing paths
    * [#2873](https://github.com/pmd/pmd/issues/2873): \[core] Utility classes in pmd 7
    * [#2885](https://github.com/pmd/pmd/issues/2885): \[core] Error recovery mode
    * [#3203](https://github.com/pmd/pmd/issues/3203): \[core] Replace RuleViolationFactory implementations with ViolationDecorator
    * [#3692](https://github.com/pmd/pmd/pull/3692):   \[core] Analysis listeners
    * [#3782](https://github.com/pmd/pmd/issues/3782): \[core] Language lifecycle
    * [#3815](https://github.com/pmd/pmd/issues/3815): \[core] Update Saxon HE to 10.7
    * [#3893](https://github.com/pmd/pmd/pull/3893):   \[core] Text documents
    * [#3902](https://github.com/pmd/pmd/issues/3902): \[core] Violation decorators
    * [#3918](https://github.com/pmd/pmd/issues/3918): \[core] Make LanguageRegistry non static
    * [#3919](https://github.com/pmd/pmd/issues/3919): \[core] Merge CPD and PMD language
    * [#3922](https://github.com/pmd/pmd/pull/3922):   \[core] Better error reporting for the ruleset parser
    * [#4035](https://github.com/pmd/pmd/issues/4035): \[core] ConcurrentModificationException in DefaultRuleViolationFactory
    * [#4120](https://github.com/pmd/pmd/issues/4120): \[core] Explicitly name all language versions
    * [#4204](https://github.com/pmd/pmd/issues/4204): \[core] Provide a CpdAnalysis class as a programmatic entry point into CPD
    * [#4301](https://github.com/pmd/pmd/issues/4301): \[core] Remove deprecated property concrete classes
    * [#4302](https://github.com/pmd/pmd/issues/4302): \[core] Migrate Property Framework API to Java 8
    * [#4323](https://github.com/pmd/pmd/issues/4323): \[core] Refactor CPD integration
    * [#4353](https://github.com/pmd/pmd/pull/4353):   \[core] Micro optimizations for Node API
    * [#4365](https://github.com/pmd/pmd/pull/4365):   \[core] Improve benchmarking
    * [#4397](https://github.com/pmd/pmd/pull/4397):   \[core] Refactor CPD
    * [#4420](https://github.com/pmd/pmd/pull/4420):   \[core] Remove PMD.EOL
    * [#4425](https://github.com/pmd/pmd/pull/4425):   \[core] Replace TextFile::pathId
    * [#4454](https://github.com/pmd/pmd/issues/4454): \[core] "Unknown option: '-min'" but is referenced in documentation
    * [#4611](https://github.com/pmd/pmd/pull/4611):   \[core] Fix loading language properties from env vars
    * [#4621](https://github.com/pmd/pmd/issues/4621): \[core] Make `ClasspathClassLoader::getResource` child first
    * [#4628](https://github.com/pmd/pmd/issues/4628): \[core] Support loading classes from java runtime images
* cli
    * [#2234](https://github.com/pmd/pmd/issues/2234): \[core] Consolidate PMD CLI into a single command
    * [#3828](https://github.com/pmd/pmd/issues/3828): \[core] Progress reporting
    * [#4079](https://github.com/pmd/pmd/issues/4079): \[cli] Split off CLI implementation into a pmd-cli submodule
    * [#4423](https://github.com/pmd/pmd/pull/4423):   \[cli] Fix NPE when only `--file-list` is specified
    * [#4482](https://github.com/pmd/pmd/issues/4482): \[cli] pmd.bat can only be executed once
    * [#4484](https://github.com/pmd/pmd/issues/4484): \[cli] ast-dump with no properties produce an NPE
    * [#4594](https://github.com/pmd/pmd/pull/4594):   \[cli] Change completion generation to runtime
    * [#4723](https://github.com/pmd/pmd/issues/4723): \[cli] Launch fails for "bash pmd"
* doc
    * [#2501](https://github.com/pmd/pmd/issues/2501): \[doc] Verify ANTLR Documentation
    * [#3175](https://github.com/pmd/pmd/issues/3175): \[doc] Document language module features
    * [#4294](https://github.com/pmd/pmd/issues/4294): \[doc] Migration Guide for upgrading PMD 6 ➡️ 7
    * [#4303](https://github.com/pmd/pmd/issues/4303): \[doc] Document new property framework
    * [#4438](https://github.com/pmd/pmd/issues/4438): \[doc] Documentation links in VS Code are outdated
    * [#4521](https://github.com/pmd/pmd/issues/4521): \[doc] Website is not mobile friendly
    * [#4659](https://github.com/pmd/pmd/pull/4659):   \[doc] Improve ant documentation
    * [#4669](https://github.com/pmd/pmd/pull/4669):   \[doc] Add bld PMD Extension to Tools / Integrations
* testing
    * [#2435](https://github.com/pmd/pmd/issues/2435): \[test] Remove duplicated Dummy language module
    * [#4234](https://github.com/pmd/pmd/issues/4234): \[test] Tests that change the logging level do not work

Language specific fixes:

* apex
    * [#1937](https://github.com/pmd/pmd/issues/1937): \[apex] Apex should only have a single RootNode
    * [#1648](https://github.com/pmd/pmd/issues/1648): \[apex,vf] Remove CodeClimate dependency
    * [#1750](https://github.com/pmd/pmd/pull/1750):   \[apex] Remove apex statistical rules
    * [#2836](https://github.com/pmd/pmd/pull/2836):   \[apex] Remove Apex ProjectMirror
    * [#3973](https://github.com/pmd/pmd/issues/3973): \[apex] Update parser to support new 'as user' keywords (User Mode for Database Operations)
    * [#4427](https://github.com/pmd/pmd/issues/4427): \[apex] ApexBadCrypto test failing to detect inline code
    * [#4453](https://github.com/pmd/pmd/issues/4453): \[apex] \[7.0-rc1] Exception while initializing Apexlink (Index 34812 out of bounds for length 34812)
* apex-design
    * [#2667](https://github.com/pmd/pmd/issues/2667): \[apex] Integrate nawforce/ApexLink to build robust Unused rule
    * [#4509](https://github.com/pmd/pmd/issues/4509): \[apex] ExcessivePublicCount doesn't consider inner classes correctly
    * [#4596](https://github.com/pmd/pmd/issues/4596): \[apex] ExcessivePublicCount ignores properties
* apex-security
    * [#4646](https://github.com/pmd/pmd/issues/4646): \[apex] ApexSOQLInjection does not recognise SObjectType or SObjectField as safe variable types
* java
    * [#520](https://github.com/pmd/pmd/issues/520):   \[java] Allow `@SuppressWarnings` with constants instead of literals
    * [#864](https://github.com/pmd/pmd/issues/864):   \[java] Similar/duplicated implementations for determining FQCN
    * [#905](https://github.com/pmd/pmd/issues/905):   \[java] Add new node for anonymous class declaration
    * [#910](https://github.com/pmd/pmd/issues/910):   \[java] AST inconsistency between primitive and reference type arrays
    * [#997](https://github.com/pmd/pmd/issues/997):   \[java] Java8 parsing corner case with annotated array types
    * [#998](https://github.com/pmd/pmd/issues/998):   \[java] AST inconsistencies around FormalParameter
    * [#1019](https://github.com/pmd/pmd/issues/1019): \[java] Breaking Java Grammar changes for PMD 7.0.0
    * [#1124](https://github.com/pmd/pmd/issues/1124): \[java] ImmutableList implementation in the qname codebase
    * [#1128](https://github.com/pmd/pmd/issues/1128): \[java] Improve ASTLocalVariableDeclaration
    * [#1150](https://github.com/pmd/pmd/issues/1150): \[java] ClassOrInterfaceType AST improvements
    * [#1207](https://github.com/pmd/pmd/issues/1207): \[java] Resolve explicit types using FQCNs, without hitting the classloader
    * [#1367](https://github.com/pmd/pmd/issues/1367): \[java] Parsing error on annotated inner class
    * [#1661](https://github.com/pmd/pmd/issues/1661): \[java] About operator nodes
    * [#2366](https://github.com/pmd/pmd/pull/2366):   \[java] Remove qualified names
    * [#2819](https://github.com/pmd/pmd/issues/2819): \[java] GLB bugs in pmd 7
    * [#3642](https://github.com/pmd/pmd/issues/3642): \[java] Parse error on rare extra dimensions on method return type on annotation methods
    * [#3763](https://github.com/pmd/pmd/issues/3763): \[java] Ambiguous reference error in valid code
    * [#3749](https://github.com/pmd/pmd/issues/3749): \[java] Improve `isOverridden` in ASTMethodDeclaration
    * [#3750](https://github.com/pmd/pmd/issues/3750): \[java] Make symbol table support instanceof pattern bindings
    * [#3752](https://github.com/pmd/pmd/issues/3752): \[java] Expose annotations in symbol API
    * [#4237](https://github.com/pmd/pmd/pull/4237):   \[java] Cleanup handling of Java comments
    * [#4317](https://github.com/pmd/pmd/issues/4317): \[java] Some AST nodes should not be TypeNodes
    * [#4359](https://github.com/pmd/pmd/issues/4359): \[java] Type resolution fails with NPE when the scope is not a type declaration
    * [#4367](https://github.com/pmd/pmd/issues/4367): \[java] Move testrule TypeResTest into internal
    * [#4383](https://github.com/pmd/pmd/issues/4383): \[java] IllegalStateException: Object is not an array type!
    * [#4401](https://github.com/pmd/pmd/issues/4401): \[java] PMD 7 fails to build under Java 19
    * [#4405](https://github.com/pmd/pmd/issues/4405): \[java] Processing error with ArrayIndexOutOfBoundsException
    * [#4583](https://github.com/pmd/pmd/issues/4583): \[java] Support JDK 21 (LTS)
* java-bestpractices
    * [#342](https://github.com/pmd/pmd/issues/342):   \[java] AccessorMethodGeneration: Name clash with another public field not properly handled
    * [#755](https://github.com/pmd/pmd/issues/755):   \[java] AccessorClassGeneration false positive for private constructors
    * [#770](https://github.com/pmd/pmd/issues/770):   \[java] UnusedPrivateMethod yields false positive for counter-variant arguments
    * [#807](https://github.com/pmd/pmd/issues/807):   \[java] AccessorMethodGeneration false positive with overloads
    * [#833](https://github.com/pmd/pmd/issues/833):   \[java] ForLoopCanBeForeach should consider iterating on this
    * [#1189](https://github.com/pmd/pmd/issues/1189): \[java] UnusedPrivateMethod false positive from inner class via external class
    * [#1205](https://github.com/pmd/pmd/issues/1205): \[java] Improve ConstantsInInterface message to mention alternatives
    * [#1212](https://github.com/pmd/pmd/issues/1212): \[java] Don't raise JUnitTestContainsTooManyAsserts on JUnit 5's assertAll
    * [#1422](https://github.com/pmd/pmd/issues/1422): \[java] JUnitTestsShouldIncludeAssert false positive with inherited @<!-- -->Rule field
    * [#1455](https://github.com/pmd/pmd/issues/1455): \[java] JUnitTestsShouldIncludeAssert: False positives for assert methods named "check" and "verify"
    * [#1563](https://github.com/pmd/pmd/issues/1563): \[java] ForLoopCanBeForeach false positive with method call using index variable
    * [#1565](https://github.com/pmd/pmd/issues/1565): \[java] JUnitAssertionsShouldIncludeMessage false positive with AssertJ
    * [#1747](https://github.com/pmd/pmd/issues/1747): \[java] PreserveStackTrace false-positive
    * [#1969](https://github.com/pmd/pmd/issues/1969): \[java] MissingOverride false-positive triggered by package-private method overwritten in another package by extending class
    * [#1998](https://github.com/pmd/pmd/issues/1998): \[java] AccessorClassGeneration false-negative: subclass calls private constructor
    * [#2130](https://github.com/pmd/pmd/issues/2130): \[java] UnusedLocalVariable: false-negative with array
    * [#2147](https://github.com/pmd/pmd/issues/2147): \[java] JUnitTestsShouldIncludeAssert - false positives with lambdas and static methods
    * [#2464](https://github.com/pmd/pmd/issues/2464): \[java] LooseCoupling must ignore class literals: ArrayList.class
    * [#2542](https://github.com/pmd/pmd/issues/2542): \[java] UseCollectionIsEmpty can not detect the case `foo.bar().size()`
    * [#2650](https://github.com/pmd/pmd/issues/2650): \[java] UseTryWithResources false positive when AutoCloseable helper used
    * [#2796](https://github.com/pmd/pmd/issues/2796): \[java] UnusedAssignment false positive with call chains
    * [#2797](https://github.com/pmd/pmd/issues/2797): \[java] MissingOverride long-standing issues
    * [#2806](https://github.com/pmd/pmd/issues/2806): \[java] SwitchStmtsShouldHaveDefault false-positive with Java 14 switch non-fallthrough branches
    * [#2822](https://github.com/pmd/pmd/issues/2822): \[java] LooseCoupling rule: Extend to cover user defined implementations and interfaces
    * [#2843](https://github.com/pmd/pmd/pull/2843):   \[java] Fix UnusedAssignment FP with field accesses
    * [#2882](https://github.com/pmd/pmd/issues/2882): \[java] UseTryWithResources - false negative for explicit close
    * [#2883](https://github.com/pmd/pmd/issues/2883): \[java] JUnitAssertionsShouldIncludeMessage false positive with method call
    * [#2890](https://github.com/pmd/pmd/issues/2890): \[java] UnusedPrivateMethod false positive with generics
    * [#2946](https://github.com/pmd/pmd/issues/2946): \[java] SwitchStmtsShouldHaveDefault false positive on enum inside enums
    * [#3672](https://github.com/pmd/pmd/pull/3672):   \[java] LooseCoupling - fix false positive with generics
    * [#3675](https://github.com/pmd/pmd/pull/3675):   \[java] MissingOverride - fix false positive with mixing type vars
    * [#3858](https://github.com/pmd/pmd/issues/3858): \[java] UseCollectionIsEmpty should infer local variable type from method invocation
    * [#4433](https://github.com/pmd/pmd/issues/4433): \[java] \[7.0-rc1] ReplaceHashtableWithMap on java.util.Properties
    * [#4492](https://github.com/pmd/pmd/issues/4492): \[java] GuardLogStatement gives false positive when argument is a Java method reference
    * [#4503](https://github.com/pmd/pmd/issues/4503): \[java] JUnitTestsShouldIncludeAssert: false negative with TestNG
    * [#4516](https://github.com/pmd/pmd/issues/4516): \[java] UnusedLocalVariable: false-negative with try-with-resources
    * [#4517](https://github.com/pmd/pmd/issues/4517): \[java] UnusedLocalVariable: false-negative with compound assignments
    * [#4518](https://github.com/pmd/pmd/issues/4518): \[java] UnusedLocalVariable: false-positive with multiple for-loop indices
    * [#4634](https://github.com/pmd/pmd/issues/4634): \[java] JUnit4TestShouldUseTestAnnotation false positive with TestNG
* java-codestyle
    * [#1208](https://github.com/pmd/pmd/issues/1208): \[java] PrematureDeclaration rule false-positive on variable declared to measure time
    * [#1429](https://github.com/pmd/pmd/issues/1429): \[java] PrematureDeclaration as result of method call (false positive)
    * [#1480](https://github.com/pmd/pmd/issues/1480): \[java] IdenticalCatchBranches false positive with return expressions
    * [#1673](https://github.com/pmd/pmd/issues/1673): \[java] UselessParentheses false positive with conditional operator
    * [#1790](https://github.com/pmd/pmd/issues/1790): \[java] UnnecessaryFullyQualifiedName false positive with enum constant
    * [#1918](https://github.com/pmd/pmd/issues/1918): \[java] UselessParentheses false positive with boolean operators
    * [#2134](https://github.com/pmd/pmd/issues/2134): \[java] PreserveStackTrace not handling `Throwable.addSuppressed(...)`
    * [#2299](https://github.com/pmd/pmd/issues/2299): \[java] UnnecessaryFullyQualifiedName false positive with similar package name
    * [#2391](https://github.com/pmd/pmd/issues/2391): \[java] UseDiamondOperator FP when expected type and constructed type have a different parameterization
    * [#2528](https://github.com/pmd/pmd/issues/2528): \[java] MethodNamingConventions - JUnit 5 method naming not support ParameterizedTest
    * [#2739](https://github.com/pmd/pmd/issues/2739): \[java] UselessParentheses false positive for string concatenation
    * [#2748](https://github.com/pmd/pmd/issues/2748): \[java] UnnecessaryCast false positive with unchecked cast
    * [#2847](https://github.com/pmd/pmd/issues/2847): \[java] New Rule: Use Explicit Types
    * [#2973](https://github.com/pmd/pmd/issues/2973): \[java] New rule: UnnecessaryBoxing
    * [#3195](https://github.com/pmd/pmd/pull/3195):   \[java] Improve rule UnnecessaryReturn to detect more cases
    * [#3218](https://github.com/pmd/pmd/pull/3218):   \[java] Generalize UnnecessaryCast to flag all unnecessary casts
    * [#3221](https://github.com/pmd/pmd/issues/3221): \[java] PrematureDeclaration false positive for unused variables
    * [#3238](https://github.com/pmd/pmd/issues/3238): \[java] Improve ExprContext, fix FNs of UnnecessaryCast
    * [#3500](https://github.com/pmd/pmd/pull/3500):   \[java] UnnecessaryBoxing - check for Integer.valueOf(String) calls
    * [#4268](https://github.com/pmd/pmd/issues/4268): \[java] CommentDefaultAccessModifier: false positive with TestNG annotations
    * [#4273](https://github.com/pmd/pmd/issues/4273): \[java] CommentDefaultAccessModifier ignoredAnnotations should include "org.junit.jupiter.api.extension.RegisterExtension" by default
    * [#4357](https://github.com/pmd/pmd/pull/4357):   \[java] Fix IllegalStateException in UseDiamondOperator rule
    * [#4432](https://github.com/pmd/pmd/issues/4432): \[java] \[7.0-rc1] UnnecessaryImport - Unused static import is being used
    * [#4455](https://github.com/pmd/pmd/issues/4455): \[java] FieldNamingConventions: false positive with lombok's @<!-- -->UtilityClass
    * [#4487](https://github.com/pmd/pmd/issues/4487): \[java] UnnecessaryConstructor: false-positive with @<!-- -->Inject and @<!-- -->Autowired
    * [#4511](https://github.com/pmd/pmd/issues/4511): \[java] LocalVariableCouldBeFinal shouldn't report unused variables
    * [#4512](https://github.com/pmd/pmd/issues/4512): \[java] MethodArgumentCouldBeFinal shouldn't report unused parameters
    * [#4557](https://github.com/pmd/pmd/issues/4557): \[java] UnnecessaryImport FP with static imports of overloaded methods
    * [#4578](https://github.com/pmd/pmd/issues/4578): \[java] CommentDefaultAccessModifier comment needs to be before annotation if present
    * [#4645](https://github.com/pmd/pmd/issues/4645): \[java] CommentDefaultAccessModifier - False Positive with JUnit5's ParameterizedTest
* java-design
    * [#1014](https://github.com/pmd/pmd/issues/1014): \[java] LawOfDemeter: False positive with lambda expression
    * [#1605](https://github.com/pmd/pmd/issues/1605): \[java] LawOfDemeter: False positive for standard UTF-8 charset name
    * [#2160](https://github.com/pmd/pmd/issues/2160): \[java] Issues with Law of Demeter
    * [#2175](https://github.com/pmd/pmd/issues/2175): \[java] LawOfDemeter: False positive for chained methods with generic method call
    * [#2179](https://github.com/pmd/pmd/issues/2179): \[java] LawOfDemeter: False positive with static property access - should treat class-level property as global object, not dot-accessed property
    * [#2180](https://github.com/pmd/pmd/issues/2180): \[java] LawOfDemeter: False positive with Thread and ThreadLocalRandom
    * [#2182](https://github.com/pmd/pmd/issues/2182): \[java] LawOfDemeter: False positive with package-private access
    * [#2188](https://github.com/pmd/pmd/issues/2188): \[java] LawOfDemeter: False positive with fields assigned to local vars
    * [#2536](https://github.com/pmd/pmd/issues/2536): \[java] ClassWithOnlyPrivateConstructorsShouldBeFinal can't detect inner class
    * [#3668](https://github.com/pmd/pmd/pull/3668):   \[java] ClassWithOnlyPrivateConstructorsShouldBeFinal - fix FP with inner private classes
    * [#3754](https://github.com/pmd/pmd/issues/3754): \[java] SingularField false positive with read in while condition
    * [#3786](https://github.com/pmd/pmd/issues/3786): \[java] SimplifyBooleanReturns should consider operator precedence
    * [#3840](https://github.com/pmd/pmd/issues/3840): \[java] LawOfDemeter disallows method call on locally created object
    * [#4238](https://github.com/pmd/pmd/pull/4238):   \[java] Make LawOfDemeter not use the rulechain
    * [#4254](https://github.com/pmd/pmd/issues/4254): \[java] ImmutableField - false positive with Lombok @<!-- -->Setter
    * [#4434](https://github.com/pmd/pmd/issues/4434): \[java] \[7.0-rc1] ExceptionAsFlowControl when simply propagating
    * [#4456](https://github.com/pmd/pmd/issues/4456): \[java] FinalFieldCouldBeStatic: false positive with lombok's @<!-- -->UtilityClass
    * [#4477](https://github.com/pmd/pmd/issues/4477): \[java] SignatureDeclareThrowsException: false-positive with TestNG annotations
    * [#4490](https://github.com/pmd/pmd/issues/4490): \[java] ImmutableField - false negative with Lombok @<!-- -->Getter
    * [#4549](https://github.com/pmd/pmd/pull/4549):   \[java] Make LawOfDemeter results deterministic
* java-documentation
    * [#4369](https://github.com/pmd/pmd/pull/4369):   \[java] Improve CommentSize
    * [#4416](https://github.com/pmd/pmd/pull/4416):   \[java] Fix reported line number in CommentContentRule
* java-errorprone
    * [#659](https://github.com/pmd/pmd/issues/659):   \[java] MissingBreakInSwitch - last default case does not contain a break
    * [#1005](https://github.com/pmd/pmd/issues/1005): \[java] CloneMethodMustImplementCloneable triggers for interfaces
    * [#1669](https://github.com/pmd/pmd/issues/1669): \[java] NullAssignment - FP with ternay and null as constructor argument
    * [#1899](https://github.com/pmd/pmd/issues/1899): \[java] Recognize @<!-- -->SuppressWanings("fallthrough") for MissingBreakInSwitch
    * [#2320](https://github.com/pmd/pmd/issues/2320): \[java] NullAssignment - FP with ternary and null as method argument
    * [#2532](https://github.com/pmd/pmd/issues/2532): \[java] AvoidDecimalLiteralsInBigDecimalConstructor can not detect the case `new BigDecimal(Expression)`
    * [#2579](https://github.com/pmd/pmd/issues/2579): \[java] MissingBreakInSwitch detects the lack of break in the last case
    * [#2880](https://github.com/pmd/pmd/issues/2880): \[java] CompareObjectsWithEquals - false negative with type res
    * [#2893](https://github.com/pmd/pmd/issues/2893): \[java] Remove special cases from rule EmptyCatchBlock
    * [#2894](https://github.com/pmd/pmd/issues/2894): \[java] Improve MissingBreakInSwitch
    * [#3071](https://github.com/pmd/pmd/issues/3071): \[java] BrokenNullCheck FP with PMD 6.30.0
    * [#3087](https://github.com/pmd/pmd/issues/3087): \[java] UnnecessaryBooleanAssertion overlaps with SimplifiableTestAssertion
    * [#3100](https://github.com/pmd/pmd/issues/3100): \[java] UseCorrectExceptionLogging FP in 6.31.0
    * [#3173](https://github.com/pmd/pmd/issues/3173): \[java] UseProperClassLoader false positive
    * [#3351](https://github.com/pmd/pmd/issues/3351): \[java] ConstructorCallsOverridableMethod ignores abstract methods
    * [#3400](https://github.com/pmd/pmd/issues/3400): \[java] AvoidUsingOctalValues FN with underscores
    * [#3843](https://github.com/pmd/pmd/issues/3843): \[java] UseEqualsToCompareStrings should consider return type
    * [#4063](https://github.com/pmd/pmd/issues/4063): \[java] AvoidBranchingStatementAsLastInLoop: False-negative about try/finally block
    * [#4356](https://github.com/pmd/pmd/pull/4356):   \[java] Fix NPE in CloseResourceRule
    * [#4449](https://github.com/pmd/pmd/issues/4449): \[java] AvoidAccessibilityAlteration: Possible false positive in AvoidAccessibilityAlteration rule when using Lambda expression
    * [#4457](https://github.com/pmd/pmd/issues/4457): \[java] OverrideBothEqualsAndHashcode: false negative with anonymous classes
    * [#4493](https://github.com/pmd/pmd/issues/4493): \[java] MissingStaticMethodInNonInstantiatableClass: false-positive about @<!-- -->Inject
    * [#4505](https://github.com/pmd/pmd/issues/4505): \[java] ImplicitSwitchFallThrough NPE in PMD 7.0.0-rc1
    * [#4510](https://github.com/pmd/pmd/issues/4510): \[java] ConstructorCallsOverridableMethod: false positive with lombok's @<!-- -->Value
    * [#4513](https://github.com/pmd/pmd/issues/4513): \[java] UselessOperationOnImmutable various false negatives with String
    * [#4514](https://github.com/pmd/pmd/issues/4514): \[java] AvoidLiteralsInIfCondition false positive and negative for String literals when ignoreExpressions=true
    * [#4546](https://github.com/pmd/pmd/issues/4546): \[java] OverrideBothEqualsAndHashCode ignores records
* java-multithreading
    * [#2537](https://github.com/pmd/pmd/issues/2537): \[java] DontCallThreadRun can't detect the case that call run() in `this.run()`
    * [#2538](https://github.com/pmd/pmd/issues/2538): \[java] DontCallThreadRun can't detect the case that call run() in `foo.bar.run()`
    * [#2577](https://github.com/pmd/pmd/issues/2577): \[java] UseNotifyAllInsteadOfNotify falsely detect a special case with argument: `foo.notify(bar)`
    * [#4483](https://github.com/pmd/pmd/issues/4483): \[java] NonThreadSafeSingleton false positive with double-checked locking
* java-performance
    * [#1224](https://github.com/pmd/pmd/issues/1224): \[java] InefficientEmptyStringCheck false negative in anonymous class
    * [#2587](https://github.com/pmd/pmd/issues/2587): \[java] AvoidArrayLoops could also check for list copy through iterated List.add()
    * [#2712](https://github.com/pmd/pmd/issues/2712): \[java] SimplifyStartsWith false-positive with AssertJ
    * [#3486](https://github.com/pmd/pmd/pull/3486):   \[java] InsufficientStringBufferDeclaration: Fix NPE
    * [#3848](https://github.com/pmd/pmd/issues/3848): \[java] StringInstantiation: false negative when using method result
    * [#4070](https://github.com/pmd/pmd/issues/4070): \[java] A false positive about the rule RedundantFieldInitializer
    * [#4458](https://github.com/pmd/pmd/issues/4458): \[java] RedundantFieldInitializer: false positive with lombok's @<!-- -->Value
* kotlin
    * [#419](https://github.com/pmd/pmd/issues/419):   \[kotlin] Add support for Kotlin
    * [#4389](https://github.com/pmd/pmd/pull/4389):   \[kotlin] Update grammar to version 1.8
* swift
    * [#1877](https://github.com/pmd/pmd/pull/1877):   \[swift] Feature/swift rules
    * [#1882](https://github.com/pmd/pmd/pull/1882):   \[swift] UnavailableFunction Swift rule
* xml
    * [#1800](https://github.com/pmd/pmd/pull/1800):   \[xml] Unimplement org.w3c.dom.Node from the XmlNodeWrapper
* xml-bestpractices
    * [#4592](https://github.com/pmd/pmd/pull/4592):   \[xml] Add MissingEncoding rule

### ✨ External Contributions

* [#1658](https://github.com/pmd/pmd/pull/1658): \[core] Node support for Antlr-based languages - [Matías Fraga](https://github.com/matifraga) (@matifraga)
* [#1698](https://github.com/pmd/pmd/pull/1698): \[core] [swift] Antlr Base Parser adapter and Swift Implementation - [Lucas Soncini](https://github.com/lsoncini) (@lsoncini)
* [#1774](https://github.com/pmd/pmd/pull/1774): \[core] Antlr visitor rules - [Lucas Soncini](https://github.com/lsoncini) (@lsoncini)
* [#1877](https://github.com/pmd/pmd/pull/1877): \[swift] Feature/swift rules - [Matías Fraga](https://github.com/matifraga) (@matifraga)
* [#1881](https://github.com/pmd/pmd/pull/1881): \[doc] Add ANTLR documentation - [Matías Fraga](https://github.com/matifraga) (@matifraga)
* [#1882](https://github.com/pmd/pmd/pull/1882): \[swift] UnavailableFunction Swift rule - [Tomás de Lucca](https://github.com/tomidelucca) (@tomidelucca)
* [#2830](https://github.com/pmd/pmd/pull/2830): \[apex] Apexlink POC - [Kevin Jones](https://github.com/nawforce) (@nawforce)
* [#3866](https://github.com/pmd/pmd/pull/3866): \[core] Add CLI Progress Bar - [@JerritEic](https://github.com/JerritEic) (@JerritEic)
* [#4402](https://github.com/pmd/pmd/pull/4402): \[javascript] CPD: add support for Typescript using antlr4 grammar - [Paul Guyot](https://github.com/pguyot) (@pguyot)
* [#4403](https://github.com/pmd/pmd/pull/4403): \[julia] CPD: Add support for Julia code duplication  - [Wener](https://github.com/wener-tiobe) (@wener-tiobe)
* [#4412](https://github.com/pmd/pmd/pull/4412): \[doc] Added new error msg to ConstantsInInterface - [David Ljunggren](https://github.com/dague1) (@dague1)
* [#4426](https://github.com/pmd/pmd/pull/4426): \[cpd] New XML to HTML XLST report format for PMD CPD - [mohan-chinnappan-n](https://github.com/mohan-chinnappan-n) (@mohan-chinnappan-n)
* [#4428](https://github.com/pmd/pmd/pull/4428): \[apex] ApexBadCrypto bug fix for #4427 - inline detection of hard coded values - [Steven Stearns](https://github.com/sfdcsteve) (@sfdcsteve)
* [#4431](https://github.com/pmd/pmd/pull/4431): \[coco] CPD: Coco support for code duplication detection - [Wener](https://github.com/wener-tiobe) (@wener-tiobe)
* [#4444](https://github.com/pmd/pmd/pull/4444): \[java] CommentDefaultAccessModifier - ignore org.junit.jupiter.api.extension.RegisterExtension by default - [Nirvik Patel](https://github.com/nirvikpatel) (@nirvikpatel)
* [#4450](https://github.com/pmd/pmd/pull/4450): \[java] Fix #4449 AvoidAccessibilityAlteration: Correctly handle Lambda expressions in PrivilegedAction scenarios - [Seren](https://github.com/mohui1999) (@mohui1999)
* [#4452](https://github.com/pmd/pmd/pull/4452): \[doc] Update PMD_APEX_ROOT_DIRECTORY documentation reference - [nwcm](https://github.com/nwcm) (@nwcm)
* [#4470](https://github.com/pmd/pmd/pull/4470): \[cpp] CPD: Added strings as literal and ignore identifiers in sequences - [Wener](https://github.com/wener-tiobe) (@wener-tiobe)
* [#4474](https://github.com/pmd/pmd/pull/4474): \[java] ImmutableField: False positive with lombok (fixes #4254) - [Pim van der Loos](https://github.com/PimvanderLoos) (@PimvanderLoos)
* [#4488](https://github.com/pmd/pmd/pull/4488): \[java] Fix #4477: A false-positive about SignatureDeclareThrowsException - [AnnaDev](https://github.com/LynnBroe) (@LynnBroe)
* [#4494](https://github.com/pmd/pmd/pull/4494): \[java] Fix #4487: A false-positive about UnnecessaryConstructor and @<!-- -->Inject and @<!-- -->Autowired - [AnnaDev](https://github.com/LynnBroe) (@LynnBroe)
* [#4495](https://github.com/pmd/pmd/pull/4495): \[java] Fix #4493: false-positive about MissingStaticMethodInNonInstantiatableClass and @<!-- -->Inject - [AnnaDev](https://github.com/LynnBroe) (@LynnBroe)
* [#4507](https://github.com/pmd/pmd/pull/4507): \[java] Fix #4503: A false negative about JUnitTestsShouldIncludeAssert and testng - [AnnaDev](https://github.com/LynnBroe) (@LynnBroe)
* [#4520](https://github.com/pmd/pmd/pull/4520): \[doc] Fix typo: missing closing quotation mark after CPD-END - [João Dinis Ferreira](https://github.com/joaodinissf) (@joaodinissf)
* [#4528](https://github.com/pmd/pmd/pull/4528): \[apex] Update to apexlink - [Kevin Jones](https://github.com/nawforce) (@nawforce)
* [#4533](https://github.com/pmd/pmd/pull/4533): \[java] Fix #4063: False-negative about try/catch block in Loop - [AnnaDev](https://github.com/LynnBroe) (@LynnBroe)
* [#4536](https://github.com/pmd/pmd/pull/4536): \[java] Fix #4268: CommentDefaultAccessModifier - false positive with TestNG's @<!-- -->Test annotation - [AnnaDev](https://github.com/LynnBroe) (@LynnBroe)
* [#4537](https://github.com/pmd/pmd/pull/4537): \[java] Fix #4455: A false positive about FieldNamingConventions and UtilityClass - [AnnaDev](https://github.com/LynnBroe) (@LynnBroe)
* [#4538](https://github.com/pmd/pmd/pull/4538): \[java] Fix #4456: A false positive about FinalFieldCouldBeStatic and UtilityClass - [AnnaDev](https://github.com/LynnBroe) (@LynnBroe)
* [#4540](https://github.com/pmd/pmd/pull/4540): \[java] Fix #4457: false negative about OverrideBothEqualsAndHashcode - [AnnaDev](https://github.com/LynnBroe) (@LynnBroe)
* [#4541](https://github.com/pmd/pmd/pull/4541): \[java] Fix #4458: A false positive about RedundantFieldInitializer and @<!-- -->Value - [AnnaDev](https://github.com/LynnBroe) (@LynnBroe)
* [#4542](https://github.com/pmd/pmd/pull/4542): \[java] Fix #4510: A false positive about ConstructorCallsOverridableMethod and @<!-- -->Value - [AnnaDev](https://github.com/LynnBroe) (@LynnBroe)
* [#4553](https://github.com/pmd/pmd/pull/4553): \[java] Fix #4492: GuardLogStatement gives false positive when argument is a Java method reference - [Anastasiia Koba](https://github.com/anastasiia-koba) (@anastasiia-koba)
* [#4637](https://github.com/pmd/pmd/pull/4637): \[java] fix #4634 - JUnit4TestShouldUseTestAnnotation false positive with TestNG - [Krystian Dabrowski](https://github.com/krdabrowski) (@krdabrowski)
* [#4640](https://github.com/pmd/pmd/pull/4640): \[cli] Launch script fails if run via "bash pmd" - [Shai Bennathan](https://github.com/shai-bennathan) (@shai-bennathan)
* [#4649](https://github.com/pmd/pmd/pull/4649): \[apex] Add SObjectType and SObjectField to list of injectable SOQL variable types - [Richard Corfield](https://github.com/rcorfieldffdc) (@rcorfieldffdc)
* [#4651](https://github.com/pmd/pmd/pull/4651): \[doc] Add "Tencent Cloud Code Analysis" in Tools / Integrations - [yale](https://github.com/cyw3) (@cyw3)
* [#4664](https://github.com/pmd/pmd/pull/4664): \[cli] CPD: Fix NPE when only `--file-list` is specified - [Wener](https://github.com/wener-tiobe) (@wener-tiobe)
* [#4665](https://github.com/pmd/pmd/pull/4665): \[java] Doc: Fix references AutoClosable -> AutoCloseable - [Andrey Bozhko](https://github.com/AndreyBozhko) (@AndreyBozhko)

### 📈 Stats
* 5007 commits
* 658 closed tickets & PRs
* Days since last release: 122

{% endtocmaker %}<|MERGE_RESOLUTION|>--- conflicted
+++ resolved
@@ -58,25 +58,16 @@
   * [#4659](https://github.com/pmd/pmd/pull/4659):   \[doc] Improve ant documentation
   * [#4669](https://github.com/pmd/pmd/pull/4669):   \[doc] Add bld PMD Extension to Tools / Integrations
 * miscellaneous
-<<<<<<< HEAD
-  * [#4582](https://github.com/pmd/pmd/issues/4582): \[dist] Download link broken
-* core
-  * [#4621](https://github.com/pmd/pmd/issues/4621): \[core] Make `ClasspathClassLoader::getResource` child first
-  * [#4628](https://github.com/pmd/pmd/issues/4628): \[core] Support loading classes from java runtime images
-* apex-design
-  * [#4596](https://github.com/pmd/pmd/issues/4596): \[apex] ExcessivePublicCount ignores properties
-* java
-  * [#4401](https://github.com/pmd/pmd/issues/4401): \[java] PMD 7 fails to build under Java 19
-=======
   * [#4699](https://github.com/pmd/pmd/pull/4699):   Make PMD buildable with java 21
   * [#4586](https://github.com/pmd/pmd/pull/4586):   Use explicit encoding in ruleset xml files
+* java
+  * [#4628](https://github.com/pmd/pmd/pull/4628):   \[java] Support loading classes from java runtime images
 * java-codestyle
   * [#2847](https://github.com/pmd/pmd/issues/2847): \[java] New Rule: Use Explicit Types
   * [#4578](https://github.com/pmd/pmd/issues/4578): \[java] CommentDefaultAccessModifier comment needs to be before annotation if present
   * [#4645](https://github.com/pmd/pmd/issues/4645): \[java] CommentDefaultAccessModifier - False Positive with JUnit5's ParameterizedTest
 * xml-bestpractices
   * [#4592](https://github.com/pmd/pmd/pull/4592):   \[xml] Add MissingEncoding rule
->>>>>>> 20a7f612
 
 #### API Changes
 
@@ -485,7 +476,6 @@
     * [#4454](https://github.com/pmd/pmd/issues/4454): \[core] "Unknown option: '-min'" but is referenced in documentation
     * [#4611](https://github.com/pmd/pmd/pull/4611):   \[core] Fix loading language properties from env vars
     * [#4621](https://github.com/pmd/pmd/issues/4621): \[core] Make `ClasspathClassLoader::getResource` child first
-    * [#4628](https://github.com/pmd/pmd/issues/4628): \[core] Support loading classes from java runtime images
 * cli
     * [#2234](https://github.com/pmd/pmd/issues/2234): \[core] Consolidate PMD CLI into a single command
     * [#3828](https://github.com/pmd/pmd/issues/3828): \[core] Progress reporting
@@ -553,6 +543,7 @@
     * [#4401](https://github.com/pmd/pmd/issues/4401): \[java] PMD 7 fails to build under Java 19
     * [#4405](https://github.com/pmd/pmd/issues/4405): \[java] Processing error with ArrayIndexOutOfBoundsException
     * [#4583](https://github.com/pmd/pmd/issues/4583): \[java] Support JDK 21 (LTS)
+    * [#4628](https://github.com/pmd/pmd/pull/4628):   \[java] Support loading classes from java runtime images
 * java-bestpractices
     * [#342](https://github.com/pmd/pmd/issues/342):   \[java] AccessorMethodGeneration: Name clash with another public field not properly handled
     * [#755](https://github.com/pmd/pmd/issues/755):   \[java] AccessorClassGeneration false positive for private constructors
