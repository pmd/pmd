--- conflicted
+++ resolved
@@ -55,15 +55,12 @@
 * cli
   * [#4594](https://github.com/pmd/pmd/pull/4594):   \[cli] Change completion generation to runtime
   * [#4723](https://github.com/pmd/pmd/issues/4723): \[cli] Launch fails for "bash pmd"
-<<<<<<< HEAD
+* core
+  * [#1027](https://github.com/pmd/pmd/issues/1027): \[core] Apply the new PropertyDescriptor&lt;Pattern&gt; type where applicable
 * doc
   * [#3175](https://github.com/pmd/pmd/issues/3175): \[doc] Document language module features
   * [#4659](https://github.com/pmd/pmd/pull/4659):   \[doc] Improve ant documentation
   * [#4669](https://github.com/pmd/pmd/pull/4669):   \[doc] Add bld PMD Extension to Tools / Integrations
-=======
-* core
-  * [#1027](https://github.com/pmd/pmd/issues/1027): \[core] Apply the new PropertyDescriptor&lt;Pattern&gt; type where applicable
->>>>>>> e4d9a028
 * miscellaneous
   * [#4699](https://github.com/pmd/pmd/pull/4699):   Make PMD buildable with java 21
   * [#4586](https://github.com/pmd/pmd/pull/4586):   Use explicit encoding in ruleset xml files
