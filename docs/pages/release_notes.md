---
title: PMD Release Notes
permalink: pmd_release_notes.html
keywords: changelog, release notes
---

## {{ site.pmd.date }} - {{ site.pmd.version }}

The PMD team is pleased to announce PMD {{ site.pmd.version }}.

This is a {{ site.pmd.release_type }} release.

{% tocmaker is_release_notes_processor %}

### New and noteworthy

#### Performance improvements for XPath 2.0 rules

XPath rules written with XPath 2.0 now support conversion to a rulechain rule, which
improves their performance. The rulechain is a mechanism that allows several rules
to be executed in a single tree traversal. Conversion to the rulechain is possible if
your XPath expression looks like `//someNode/... | //someOtherNode/...  | ...`, that
is, a union of one or more path expressions that start with `//`. Instead of traversing
the whole tree once per path expression (and per rule), a single traversal executes all
rules in your ruleset as needed.

This conversion is performed automatically and cannot be disabled. *The conversion should
not change the result of your rules*, if it does, please report a bug at https://github.com/pmd/pmd/issues

Note that XPath 1.0 support, the default XPath version, is deprecated since PMD 6.22.0.
**We highly recommend that you upgrade your rules to XPath 2.0**. Please refer to the [migration guide](https://pmd.github.io/latest/pmd_userdocs_extending_writing_xpath_rules.html#migrating-from-10-to-20).



### Fixed Issues

<<<<<<< HEAD
*   apex-design
    *   [#2358](https://github.com/pmd/pmd/issues/2358): \[apex] Invalid Apex in Cognitive Complexity tests
*   apex-security
=======
*   core
    *   [#2356](https://github.com/pmd/pmd/issues/2356): \[doc] Add missing doc about pmd.github.io
*   apex
>>>>>>> 16162a11
    *   [#2210](https://github.com/pmd/pmd/issues/2210): \[apex] ApexCRUDViolation: Support WITH SECURITY_ENFORCED
    *   [#2399](https://github.com/pmd/pmd/issues/2399): \[apex] ApexCRUDViolation: false positive with security enforced with line break
*   core
    *   [#2355](https://github.com/pmd/pmd/issues/2355): \[doc] Improve documentation about incremental analysis
*   java
    *   [#2378](https://github.com/pmd/pmd/issues/2378): \[java] AbstractJUnitRule has bad performance on large code bases
*   java-codestyle
    *   [#1723](https://github.com/pmd/pmd/issues/1723): \[java] UseDiamondOperator false-positive inside lambda
*   java-design
    *   [#2390](https://github.com/pmd/pmd/issues/2390): \[java] AbstractClassWithoutAnyMethod: missing violation for nested classes

### API Changes

#### Deprecated APIs

##### Internal API

Those APIs are not intended to be used by clients, and will be hidden or removed with PMD 7.0.0.
You can identify them with the `@InternalApi` annotation. You'll also get a deprecation warning.

##### In ASTs

As part of the changes we'd like to do to AST classes for 7.0.0, we would like to
hide some methods and constructors that rule writers should not have access to.
The following usages are now deprecated in the **Visualforce** and **PLSQL** ASTs:

*   Manual instantiation of nodes. **Constructors of node classes are deprecated** and
    marked {% jdoc core::annotation.InternalApi %}. Nodes should only be obtained from the parser,
    which for rules, means that they never need to instantiate node themselves.
    Those constructors will be made package private with 7.0.0.
*   **Subclassing of abstract node classes, or usage of their type**. The base classes are internal API
    and will be hidden in version 7.0.0. You should not couple your code to them.
    *   In the meantime you should use interfaces like {% jdoc visualforce::lang.vf.ast.VfNode %} or
        {% jdoc core::lang.ast.Node %}, or the other published interfaces in this package,
        to refer to nodes generically.
    *   Concrete node classes will **be made final** with 7.0.0.
*   Setters found in any node class or interface. **Rules should consider the AST immutable**.
    We will make those setters package private with 7.0.0.
*   The implementation classes of {% jdoc core::lang.Parser %} (eg {% jdoc visualforce::lang.vf.VfParser %}) are deprecated and should not be used directly.
    Use {% jdoc !!core::lang.LanguageVersionHandler#getParser(ParserOptions) %} instead.
*   The implementation classes of {% jdoc core::lang.TokenManager %} (eg {% jdoc visualforce::lang.vf.VfTokenManager %}) are deprecated and should not be used outside of our implementation.
    **This also affects CPD-only modules**.

These deprecations are added to the following language modules in this release.
Please look at the package documentation to find out the full list of deprecations.
* Visualforce: **{% jdoc_package visualforce::lang.vf.ast %}**
* PL/SQL: **{% jdoc_package plsql::lang.plsql.ast %}**

These deprecations have already been rolled out in a previous version for the
following languages:
* Java: {% jdoc_package java::lang.java.ast %}
* Java Server Pages: {% jdoc_package jsp::lang.jsp.ast %}
* Velocity Template Language: {% jdoc_package vm::lang.vm.ast %}

Outside of these packages, these changes also concern the following TokenManager
implementations, and their corresponding Parser if it exists (in the same package):

*   {% jdoc vm::lang.vm.VmTokenManager %}
*   {% jdoc java::lang.java.JavaTokenManager %}
*   {% jdoc python::lang.python.PythonTokenManager %}
*   {% jdoc visualforce::lang.vf.VfTokenManager %}
*   {% jdoc plsql::lang.plsql.PLSQLTokenManager %}
*   {% jdoc jsp::lang.jsp.JspTokenManager %}
*   {% jdoc modelica::lang.modelica.ModelicaTokenManager %}
*   {% jdoc cpp::lang.cpp.CppTokenManager %}
*   {% jdoc javascript::lang.ecmascript5.Ecmascript5TokenManager %}
*   {% jdoc matlab::lang.matlab.MatlabTokenManager %}
*   {% jdoc objectivec::lang.objectivec.ObjectiveCTokenManager %}

##### For removal

*   {% jdoc !!core::lang.Parser#getTokenManager(java.lang.String,java.io.Reader) %}
*   {% jdoc !!core::lang.TokenManager#setFileName(java.lang.String) %}
*   {% jdoc !!core::lang.ast.AbstractTokenManager#setFileName(java.lang.String) %}
*   {% jdoc !!core::lang.ast.AbstractTokenManager#getFileName(java.lang.String) %}

### External Contributions

*   [#2312](https://github.com/pmd/pmd/pull/2312): \[apex] Update ApexCRUDViolation Rule - [Joshua S Arquilevich](https://github.com/jarquile)
*   [#2314](https://github.com/pmd/pmd/pull/2314): \[doc] maven integration - Add version to plugin - [Pham Hai Trung](https://github.com/gpbp)
*   [#2353](https://github.com/pmd/pmd/pull/2353): \[plsql] xmlforest with optional AS - [Piotr Szymanski](https://github.com/szyman23)
*   [#2383](https://github.com/pmd/pmd/pull/2383): \[apex] Fix invalid apex in documentation - [Gwilym Kuiper](https://github.com/gwilymatgearset)
*   [#2397](https://github.com/pmd/pmd/pull/2397): \[apex] fixed WITH SECURITY_ENFORCED regex to recognise line break characters - [Kieran Black](https://github.com/kieranlblack)

{% endtocmaker %}
<|MERGE_RESOLUTION|>--- conflicted
+++ resolved
@@ -34,19 +34,14 @@
 
 ### Fixed Issues
 
-<<<<<<< HEAD
 *   apex-design
     *   [#2358](https://github.com/pmd/pmd/issues/2358): \[apex] Invalid Apex in Cognitive Complexity tests
 *   apex-security
-=======
-*   core
-    *   [#2356](https://github.com/pmd/pmd/issues/2356): \[doc] Add missing doc about pmd.github.io
-*   apex
->>>>>>> 16162a11
     *   [#2210](https://github.com/pmd/pmd/issues/2210): \[apex] ApexCRUDViolation: Support WITH SECURITY_ENFORCED
     *   [#2399](https://github.com/pmd/pmd/issues/2399): \[apex] ApexCRUDViolation: false positive with security enforced with line break
 *   core
     *   [#2355](https://github.com/pmd/pmd/issues/2355): \[doc] Improve documentation about incremental analysis
+    *   [#2356](https://github.com/pmd/pmd/issues/2356): \[doc] Add missing doc about pmd.github.io
 *   java
     *   [#2378](https://github.com/pmd/pmd/issues/2378): \[java] AbstractJUnitRule has bad performance on large code bases
 *   java-codestyle
