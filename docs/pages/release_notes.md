--- conflicted
+++ resolved
@@ -25,15 +25,12 @@
 ### 🚀 New and noteworthy
 
 ### 🐛 Fixed Issues
-<<<<<<< HEAD
+* apex-security
+  * [#5788](https://github.com/pmd/pmd/issues/5788): \[apex] ApexCRUDViolation unable to detect insecure SOQL if it is a direct input argument
 * doc
   * [#5790](https://github.com/pmd/pmd/issues/5790): \[doc] Website rule reference pages are returning 404
 * java-bestpractices
   * [#5793](https://github.com/pmd/pmd/issues/5793): \[java] NonExhaustiveSwitch fails on exhaustive switch with sealed class
-=======
-* apex-security
-  * [#5788](https://github.com/pmd/pmd/issues/5788): \[apex] ApexCRUDViolation unable to detect insecure SOQL if it is a direct input argument
->>>>>>> 09203c20
 
 ### 🚨 API Changes
 
