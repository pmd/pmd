---
title: PMD Release Notes
permalink: pmd_release_notes.html
keywords: changelog, release notes
---

## {{ site.pmd.date | date: "%d-%B-%Y" }} - {{ site.pmd.version }}

The PMD team is pleased to announce PMD {{ site.pmd.version }}.

This is a {{ site.pmd.release_type }} release.

{% tocmaker is_release_notes_processor %}

### 🚀 New and noteworthy

### 🐛 Fixed Issues
<<<<<<< HEAD

* core
  * [#4978](https://github.com/pmd/pmd/issues/4978): \[core] Referenced Rulesets do not emit details on validation errors
  * [#4983](https://github.com/pmd/pmd/pull/4983): \[cpd] Fix CPD crashes about unicode escapes
  * [#4992](https://github.com/pmd/pmd/pull/4992): \[core] CPD: Include processing errors in XML report
* java
  * [#4912](https://github.com/pmd/pmd/issues/4912): \[java] Unable to parse some Java9+ resource references
  * [#4973](https://github.com/pmd/pmd/pull/4973): \[java] Stop parsing Java for CPD
  * [#4988](https://github.com/pmd/pmd/pull/4988): \[java] Fix impl of ASTVariableId::isResourceDeclaration / VariableId/@<!-- -->ResourceDeclaration
=======
* apex
  * [#5053](https://github.com/pmd/pmd/issues/5053): \[apex] CPD fails to parse string literals with escaped characters
>>>>>>> c2dc7b3d
* java-bestpractices
  * [#5047](https://github.com/pmd/pmd/issues/5047): \[java] UnusedPrivateMethod FP for Generics & Overloads
* plsql
  * [#1934](https://github.com/pmd/pmd/issues/1934): \[plsql] ParseException with MERGE statement in anonymous block
  * [#2779](https://github.com/pmd/pmd/issues/2779): \[plsql] Error while parsing statement with (Oracle) DML Error Logging

### 🚨 API Changes

<<<<<<< HEAD
#### CPD Report Format XML

The CPD XML report will now also contain processing errors (if CPD is called with `--skip-lexical-errors`).

See [Report formats for CPD](pmd_userdocs_cpd_report_formats.html#xml) for an example.

#### Deprecated API

* pmd-java
  * {% jdoc !!java::lang.java.ast.ASTResource#getStableName() %} and the corresponding attribute `@StableName`

=======
>>>>>>> c2dc7b3d
### ✨ External Contributions

{% endtocmaker %}
<|MERGE_RESOLUTION|>--- conflicted
+++ resolved
@@ -15,20 +15,10 @@
 ### 🚀 New and noteworthy
 
 ### 🐛 Fixed Issues
-<<<<<<< HEAD
-
 * core
-  * [#4978](https://github.com/pmd/pmd/issues/4978): \[core] Referenced Rulesets do not emit details on validation errors
-  * [#4983](https://github.com/pmd/pmd/pull/4983): \[cpd] Fix CPD crashes about unicode escapes
   * [#4992](https://github.com/pmd/pmd/pull/4992): \[core] CPD: Include processing errors in XML report
-* java
-  * [#4912](https://github.com/pmd/pmd/issues/4912): \[java] Unable to parse some Java9+ resource references
-  * [#4973](https://github.com/pmd/pmd/pull/4973): \[java] Stop parsing Java for CPD
-  * [#4988](https://github.com/pmd/pmd/pull/4988): \[java] Fix impl of ASTVariableId::isResourceDeclaration / VariableId/@<!-- -->ResourceDeclaration
-=======
 * apex
   * [#5053](https://github.com/pmd/pmd/issues/5053): \[apex] CPD fails to parse string literals with escaped characters
->>>>>>> c2dc7b3d
 * java-bestpractices
   * [#5047](https://github.com/pmd/pmd/issues/5047): \[java] UnusedPrivateMethod FP for Generics & Overloads
 * plsql
@@ -37,20 +27,12 @@
 
 ### 🚨 API Changes
 
-<<<<<<< HEAD
 #### CPD Report Format XML
 
 The CPD XML report will now also contain processing errors (if CPD is called with `--skip-lexical-errors`).
 
 See [Report formats for CPD](pmd_userdocs_cpd_report_formats.html#xml) for an example.
 
-#### Deprecated API
-
-* pmd-java
-  * {% jdoc !!java::lang.java.ast.ASTResource#getStableName() %} and the corresponding attribute `@StableName`
-
-=======
->>>>>>> c2dc7b3d
 ### ✨ External Contributions
 
 {% endtocmaker %}
