--- conflicted
+++ resolved
@@ -54,13 +54,10 @@
     *   [#1723](https://github.com/pmd/pmd/issues/1723): \[java] UseDiamondOperator false-positive inside lambda
 *   java-design
     *   [#2390](https://github.com/pmd/pmd/issues/2390): \[java] AbstractClassWithoutAnyMethod: missing violation for nested classes
-<<<<<<< HEAD
 *   java-errorprone
     *   [#2402](https://github.com/pmd/pmd/issues/2402): \[java] CloseResource possible false positive with Primitive Streams
-=======
 *   java-multithreading
     *   [#2313](https://github.com/pmd/pmd/issues/2313): \[java] Documenation for DoNotUseThreads is outdated
->>>>>>> 4c0a47e2
 
 ### API Changes
 
@@ -136,10 +133,7 @@
 *   [#2395](https://github.com/pmd/pmd/pull/2395): \[apex] New Rule: Unused local variables - [Gwilym Kuiper](https://github.com/gwilymatgearset)
 *   [#2396](https://github.com/pmd/pmd/pull/2396): \[apex] New rule: field declarations should be at start - [Gwilym Kuiper](https://github.com/gwilymatgearset)
 *   [#2397](https://github.com/pmd/pmd/pull/2397): \[apex] fixed WITH SECURITY_ENFORCED regex to recognise line break characters - [Kieran Black](https://github.com/kieranlblack)
-<<<<<<< HEAD
+*   [#2401](https://github.com/pmd/pmd/pull/2401): \[doc] Update DoNotUseThreads rule documentation - [Saikat Sengupta](https://github.com/s4ik4t)
 *   [#2403](https://github.com/pmd/pmd/pull/2403): \[java] #2402 fix false-positives on Primitive Streams - [Bernd Farka](https://github.com/BerndFarkaDyna)
-=======
-*   [#2401](https://github.com/pmd/pmd/pull/2401): \[doc] Update DoNotUseThreads rule documentation - [Saikat Sengupta](https://github.com/s4ik4t)
->>>>>>> 4c0a47e2
 
 {% endtocmaker %}
