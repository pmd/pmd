---
title: PMD Release Notes
permalink: pmd_release_notes.html
keywords: changelog, release notes
---

## {{ site.pmd.date | date: "%d-%B-%Y" }} - {{ site.pmd.version }}

The PMD team is pleased to announce PMD {{ site.pmd.version }}.

This is a {{ site.pmd.release_type }} release.

{% tocmaker is_release_notes_processor %}

### 🚀 New and noteworthy

#### ✨ New Rules

* The new Java rule {% rule java/bestpractices/ImplicitFunctionalInterface %} reports functional interfaces that were
  not explicitly declared as such with the annotation `@FunctionalInterface`. If an interface is accidentally a functional
  interface, then it should bear a `@SuppressWarnings("PMD.ImplicitFunctionalInterface")`
  annotation to make this clear.

### 🐛 Fixed Issues
<<<<<<< HEAD
* apex
  * [#5567](https://github.com/pmd/pmd/issues/5567): \[apex] Provide type information for CastExpression
* java
  * [#5587](https://github.com/pmd/pmd/issues/5587): \[java] Thread deadlock during PMD analysis in ParseLock.getFinalStatus
=======
* core
  * [#5593](https://github.com/pmd/pmd/issues/5593): \[core] Make renderers output files in deterministic order even when multithreaded
>>>>>>> 63b40315
* java-bestpractices
  * [#2849](https://github.com/pmd/pmd/issues/2849): \[java] New Rule: ImplicitFunctionalInterface
  * [#5369](https://github.com/pmd/pmd/issues/5369): \[java] UnusedPrivateMethod false positives with lombok.val
* plsql
  * [#5521](https://github.com/pmd/pmd/issues/5521): \[plsql] Long parse time and eventually parse error with XMLAGG order by clause

### 🚨 API Changes

- {% jdoc !!java::lang.java.types.JTypeVar#withUpperbound(java::types.JTypeMirror) %} is deprecated. It was previously meant to be used
  internally and not needed anymore.

### ✨ Merged pull requests
<!-- content will be automatically generated, see /do-release.sh -->

### 📦 Dependency updates
<!-- content will be automatically generated, see /do-release.sh -->

### 📈 Stats
<!-- content will be automatically generated, see /do-release.sh -->

{% endtocmaker %}
<|MERGE_RESOLUTION|>--- conflicted
+++ resolved
@@ -22,15 +22,12 @@
   annotation to make this clear.
 
 ### 🐛 Fixed Issues
-<<<<<<< HEAD
+* core
+  * [#5593](https://github.com/pmd/pmd/issues/5593): \[core] Make renderers output files in deterministic order even when multithreaded
 * apex
   * [#5567](https://github.com/pmd/pmd/issues/5567): \[apex] Provide type information for CastExpression
 * java
   * [#5587](https://github.com/pmd/pmd/issues/5587): \[java] Thread deadlock during PMD analysis in ParseLock.getFinalStatus
-=======
-* core
-  * [#5593](https://github.com/pmd/pmd/issues/5593): \[core] Make renderers output files in deterministic order even when multithreaded
->>>>>>> 63b40315
 * java-bestpractices
   * [#2849](https://github.com/pmd/pmd/issues/2849): \[java] New Rule: ImplicitFunctionalInterface
   * [#5369](https://github.com/pmd/pmd/issues/5369): \[java] UnusedPrivateMethod false positives with lombok.val
