--- conflicted
+++ resolved
@@ -35,13 +35,8 @@
 
 ### 🚨 API Changes
 
-<<<<<<< HEAD
 ### ✨ Merged pull requests
 * [#4965](https://github.com/pmd/pmd/pull/4965): \[java] Rename JUnit rules with overly restrictive names - [Juan Martín Sotuyo Dodero](https://github.com/jsotuyod) (@jsotuyod)
-=======
-### ✨ External Contributions
-* [#5208](https://github.com/pmd/pmd/pull/5208): \[doc] Added Codety to "Tools / Integrations" - [Tony](https://github.com/random1223) (@random1223)
 * [#5241](https://github.com/pmd/pmd/pull/5241): \Ignore javacc code in coverage report - [Juan Martín Sotuyo Dodero](https://github.com/jsotuyod) (@jsotuyod)
->>>>>>> d77a63da
 
 {% endtocmaker %}
