--- conflicted
+++ resolved
@@ -59,12 +59,9 @@
 *   apex
     *   [#1542](https://github.com/pmd/pmd/pull/1542): \[apex] Include the documentation category
     *   [#1546](https://github.com/pmd/pmd/issues/1546): \[apex] PMD parsing exception for Apex classes using 'inherited sharing' keyword
-<<<<<<< HEAD
+    *   [#1568](https://github.com/pmd/pmd/pull/1568): \[apex] AST node attribute @Image not usable / always null in XPath rule / Designer
 *   cpp
     *   [#1559](https://github.com/pmd/pmd/issues/1559): \[cpp] CPD: Lexical error in file (no file name provided)
-=======
-    *   [#1568](https://github.com/pmd/pmd/pull/1568): \[apex] AST node attribute @Image not usable / always null in XPath rule / Designer
->>>>>>> 8a208b70
 *   java
     *   [#1556](https://github.com/pmd/pmd/issues/1556): \[java] Default methods should not be considered abstract
     *   [#1578](https://github.com/pmd/pmd/issues/1578): \[java] Private field is detected as public inside nested classes in interfaces
