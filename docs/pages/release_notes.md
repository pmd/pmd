---
title: PMD Release Notes
permalink: pmd_release_notes.html
keywords: changelog, release notes
---

## ????? - 6.4.0-SNAPSHOT

The PMD team is pleased to announce PMD 6.4.0.

This is a bug fixing release.

### Table Of Contents

* [New and noteworthy](#new-and-noteworthy)
* [Fixed Issues](#fixed-issues)
* [API Changes](#api-changes)
* [External Contributions](#external-contributions)

### New and noteworthy

### Fixed Issues

<<<<<<< HEAD
*   all
*   java
*   java-codestyle
    *   [#1065](https://github.com/pmd/pmd/issues/1065): \[java] ClassNamingConventions shouldn't prohibit numbers in class names
=======
*   java-bestpractices
    *    [#1063](https://github.com/pmd/pmd/issues/1063): \[java] MissingOverride is triggered in illegal places
>>>>>>> 046d219f

### API Changes

### External Contributions<|MERGE_RESOLUTION|>--- conflicted
+++ resolved
@@ -21,15 +21,10 @@
 
 ### Fixed Issues
 
-<<<<<<< HEAD
-*   all
-*   java
+*   java-bestpractices
+    *   [#1063](https://github.com/pmd/pmd/issues/1063): \[java] MissingOverride is triggered in illegal places
 *   java-codestyle
     *   [#1065](https://github.com/pmd/pmd/issues/1065): \[java] ClassNamingConventions shouldn't prohibit numbers in class names
-=======
-*   java-bestpractices
-    *    [#1063](https://github.com/pmd/pmd/issues/1063): \[java] MissingOverride is triggered in illegal places
->>>>>>> 046d219f
 
 ### API Changes
 
