--- conflicted
+++ resolved
@@ -99,10 +99,6 @@
 
 #### Fixed issues
 
-<<<<<<< HEAD
-* core
-  * [#4717](https://github.com/pmd/pmd/issues/4717): \[core] XSLTRenderer doesn't close report file
-=======
 * cli
   * [#4594](https://github.com/pmd/pmd/pull/4594):   \[cli] Change completion generation to runtime
   * [#4685](https://github.com/pmd/pmd/pull/4685):   \[cli] Clarify CPD documentation, fix positional parameter handling
@@ -111,6 +107,7 @@
   * [#1027](https://github.com/pmd/pmd/issues/1027): \[core] Apply the new PropertyDescriptor&lt;Pattern&gt; type where applicable
   * [#4674](https://github.com/pmd/pmd/issues/4674): \[core] WARNING: Illegal reflective access by org.codehaus.groovy.reflection.CachedClass
   * [#4694](https://github.com/pmd/pmd/pull/4694):   \[core] Fix line/col numbers in TokenMgrError
+  * [#4717](https://github.com/pmd/pmd/issues/4717): \[core] XSLTRenderer doesn't close report file
   * [#4750](https://github.com/pmd/pmd/pull/4750):   \[core] Fix flaky SummaryHTMLRenderer
 * doc
   * [#3175](https://github.com/pmd/pmd/issues/3175): \[doc] Document language module features
@@ -130,7 +127,6 @@
 * java
   * [#4628](https://github.com/pmd/pmd/pull/4628):   \[java] Support loading classes from java runtime images
   * [#4753](https://github.com/pmd/pmd/issues/4753): \[java] PMD crashes while using generics and wildcards
->>>>>>> b4781ada
 * java-codestyle
   * [#2847](https://github.com/pmd/pmd/issues/2847): \[java] New Rule: Use Explicit Types
   * [#4578](https://github.com/pmd/pmd/issues/4578): \[java] CommentDefaultAccessModifier comment needs to be before annotation if present
@@ -577,13 +573,10 @@
     * [#4454](https://github.com/pmd/pmd/issues/4454): \[core] "Unknown option: '-min'" but is referenced in documentation
     * [#4611](https://github.com/pmd/pmd/pull/4611):   \[core] Fix loading language properties from env vars
     * [#4621](https://github.com/pmd/pmd/issues/4621): \[core] Make `ClasspathClassLoader::getResource` child first
-<<<<<<< HEAD
-    * [#4717](https://github.com/pmd/pmd/issues/4717): \[core] XSLTRenderer doesn't close report file
-=======
     * [#4674](https://github.com/pmd/pmd/issues/4674): \[core] WARNING: Illegal reflective access by org.codehaus.groovy.reflection.CachedClass
     * [#4694](https://github.com/pmd/pmd/pull/4694):   \[core] Fix line/col numbers in TokenMgrError
+    * [#4717](https://github.com/pmd/pmd/issues/4717): \[core] XSLTRenderer doesn't close report file
     * [#4750](https://github.com/pmd/pmd/pull/4750):   \[core] Fix flaky SummaryHTMLRenderer
->>>>>>> b4781ada
 * cli
     * [#2234](https://github.com/pmd/pmd/issues/2234): \[core] Consolidate PMD CLI into a single command
     * [#3828](https://github.com/pmd/pmd/issues/3828): \[core] Progress reporting
