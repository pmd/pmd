--- conflicted
+++ resolved
@@ -24,7 +24,6 @@
 
 ### 🚀 New and noteworthy
 
-<<<<<<< HEAD
 #### PMD CLI now uses threaded execution by default
 
 In the PMD CLI, the `--threads` (`-t`) option can now accept a thread
@@ -35,8 +34,6 @@
 The thread count option now defaults to `1C`, meaning parallel execution
 is used by default. You can disable this by using `-t 1`.
 
-### 🐛 Fixed Issues
-=======
 #### Migrating to Central Publisher Portal
 
 We've now migrated to [Central Publisher Portal](https://central.sonatype.org/publish/publish-portal-guide/).
@@ -58,7 +55,6 @@
   </repository>
 </repositories>
 ```
->>>>>>> 704a5394
 
 Releases of PMD are available on [Maven Central](https://central.sonatype.com/) as before without change.
 
