---
title: PMD Release Notes
permalink: pmd_release_notes.html
keywords: changelog, release notes
---

## {{ site.pmd.date | date: "%d-%B-%Y" }} - {{ site.pmd.version }}

The PMD team is pleased to announce PMD {{ site.pmd.version }}.

This is a {{ site.pmd.release_type }} release.

{% tocmaker is_release_notes_processor %}

### 🚀 New and noteworthy

### 🐛 Fixed Issues
<<<<<<< HEAD
* java
  * [#5587](https://github.com/pmd/pmd/issues/5587): \[java] Thread deadlock during PMD analysis in ParseLock.getFinalStatus
* java-bestpractices
  * [#5369](https://github.com/pmd/pmd/issues/5369): \[java] UnusedPrivateMethod false positives with lombok.val
=======
* plsql
  * [#5521](https://github.com/pmd/pmd/issues/5521): \[plsql] Long parse time and eventually parse error with XMLAGG order by clause
>>>>>>> 4a472c49

### 🚨 API Changes

- {% jdoc !!java::lang.java.types.JTypeVar#withUpperbound(java::types.JTypeMirror) %} is deprecated. It was previously meant to be used
  internally and not needed anymore.

### ✨ Merged pull requests
<!-- content will be automatically generated, see /do-release.sh -->

### 📦 Dependency updates
<!-- content will be automatically generated, see /do-release.sh -->

### 📈 Stats
<!-- content will be automatically generated, see /do-release.sh -->

{% endtocmaker %}
<|MERGE_RESOLUTION|>--- conflicted
+++ resolved
@@ -15,15 +15,12 @@
 ### 🚀 New and noteworthy
 
 ### 🐛 Fixed Issues
-<<<<<<< HEAD
 * java
   * [#5587](https://github.com/pmd/pmd/issues/5587): \[java] Thread deadlock during PMD analysis in ParseLock.getFinalStatus
 * java-bestpractices
   * [#5369](https://github.com/pmd/pmd/issues/5369): \[java] UnusedPrivateMethod false positives with lombok.val
-=======
 * plsql
   * [#5521](https://github.com/pmd/pmd/issues/5521): \[plsql] Long parse time and eventually parse error with XMLAGG order by clause
->>>>>>> 4a472c49
 
 ### 🚨 API Changes
 
