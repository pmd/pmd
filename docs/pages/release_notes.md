---
title: PMD Release Notes
permalink: pmd_release_notes.html
keywords: changelog, release notes
---

## {{ site.pmd.date }} - {{ site.pmd.version }}

The PMD team is pleased to announce PMD {{ site.pmd.version }}.

This is a {{ site.pmd.release_type }} release.

{% tocmaker is_release_notes_processor %}

### 🚀 New and noteworthy

#### Collections exposed as XPath attributes

Up to now, all AST node getters would be exposed to XPath, as long as the return type was a primitive (boxed or unboxed), String or Enum. That meant that collections, even of these basic types, were not exposed, so for instance accessing Apex's `ASTUserClass.getInterfaceNames()` to list the interfaces implemented by a class was impossible from XPath, and would require writing a Java rule to check it.

Since this release, PMD will also expose any getter returning a collection of any supported type as a sequence through an XPath attribute. They would require to use apropriate XQuery functions to manipulate the sequence. So for instance, to detect any given `ASTUserClass` in Apex that implements `Queueable`, it is now possible to write:

<<<<<<< HEAD
```xml
/UserClass[@InterfaceNames = 'Queueable']
```

### 🐛 Fixed Issues
* core
  * [#4467](https://github.com/pmd/pmd/issues/4467): \[core] Expose collections from getters as XPath sequence attributes
=======
* core
  * [#4978](https://github.com/pmd/pmd/issues/4978): \[core] Referenced Rulesets do not emit details on validation errors
  * [#4983](https://github.com/pmd/pmd/pull/4983): \[cpd] Fix CPD crashes about unicode escapes
* java
  * [#4912](https://github.com/pmd/pmd/issues/4912): \[java] Unable to parse some Java9+ resource references
  * [#4973](https://github.com/pmd/pmd/pull/4973): \[java] Stop parsing Java for CPD
  * [#4988](https://github.com/pmd/pmd/pull/4988): \[java] Fix impl of ASTVariableId::isResourceDeclaration / VariableId/@<!-- -->ResourceDeclaration
>>>>>>> a2139be0
* java-bestpractices
  * [#4278](https://github.com/pmd/pmd/issues/4278): \[java] UnusedPrivateMethod FP with Junit 5 @MethodSource and default factory method name
  * [#4852](https://github.com/pmd/pmd/issues/4852): \[java] ReplaceVectorWithList false-positive (neither Vector nor List usage) 
  * [#4975](https://github.com/pmd/pmd/issues/4975): \[java] UnusedPrivateMethod false positive when using @MethodSource on a @Nested test
  * [#4985](https://github.com/pmd/pmd/issues/4985): \[java] UnusedPrivateMethod false-positive / method reference in combination with custom object
* java-codestyle
  * [#4930](https://github.com/pmd/pmd/issues/4930): \[java] EmptyControlStatement should not allow empty try with concise resources

### 🚨 API Changes

#### Deprecated API

* pmd-java
  * {% jdoc !!java::lang.java.ast.ASTResource#getStableName() %} and the corresponding attribute `@StableName`

### ✨ External Contributions

{% endtocmaker %}
<|MERGE_RESOLUTION|>--- conflicted
+++ resolved
@@ -20,7 +20,6 @@
 
 Since this release, PMD will also expose any getter returning a collection of any supported type as a sequence through an XPath attribute. They would require to use apropriate XQuery functions to manipulate the sequence. So for instance, to detect any given `ASTUserClass` in Apex that implements `Queueable`, it is now possible to write:
 
-<<<<<<< HEAD
 ```xml
 /UserClass[@InterfaceNames = 'Queueable']
 ```
@@ -28,15 +27,12 @@
 ### 🐛 Fixed Issues
 * core
   * [#4467](https://github.com/pmd/pmd/issues/4467): \[core] Expose collections from getters as XPath sequence attributes
-=======
-* core
   * [#4978](https://github.com/pmd/pmd/issues/4978): \[core] Referenced Rulesets do not emit details on validation errors
   * [#4983](https://github.com/pmd/pmd/pull/4983): \[cpd] Fix CPD crashes about unicode escapes
 * java
   * [#4912](https://github.com/pmd/pmd/issues/4912): \[java] Unable to parse some Java9+ resource references
   * [#4973](https://github.com/pmd/pmd/pull/4973): \[java] Stop parsing Java for CPD
   * [#4988](https://github.com/pmd/pmd/pull/4988): \[java] Fix impl of ASTVariableId::isResourceDeclaration / VariableId/@<!-- -->ResourceDeclaration
->>>>>>> a2139be0
 * java-bestpractices
   * [#4278](https://github.com/pmd/pmd/issues/4278): \[java] UnusedPrivateMethod FP with Junit 5 @MethodSource and default factory method name
   * [#4852](https://github.com/pmd/pmd/issues/4852): \[java] ReplaceVectorWithList false-positive (neither Vector nor List usage) 
