---
title: PMD Release Notes
permalink: pmd_release_notes.html
keywords: changelog, release notes
---

## ????? - 6.2.0-SNAPSHOT

The PMD team is pleased to announce PMD 6.2.0.

This is a bug fixing release.

### Table Of Contents

<<<<<<< HEAD
*   [New and noteworthy](#new-and-noteworthy)
*   [Fixed Issues](#fixed-issues)
    *   [Ecmascript (JavaScript)](#ecmascript-javascript)
    *   [Modified Rules](#modified-rules)
*   [API Changes](#api-changes)
*   [External Contributions](#external-contributions)
=======
* [New and noteworthy](#new-and-noteworthy)
    * [Modified Rules](#modified-rules)
* [Fixed Issues](#fixed-issues)
* [API Changes](#api-changes)
* [External Contributions](#external-contributions)
>>>>>>> 8f5b2a04

### New and noteworthy

#### Ecmascript (JavaScript)

The [Rhino Library](https://github.com/mozilla/rhino) has been upgraded from version 1.7.7 to version 1.7.7.2.

Detailed changes for changed in Rhino can be found:
* [For 1.7.7.2](https://github.com/mozilla/rhino/blob/master/RELEASE-NOTES.md#rhino-1772)
* [For 1.7.7.1](https://github.com/mozilla/rhino/blob/master/RELEASE-NOTES.md#rhino-1771)

Both are bugfixing releases.

#### Modified Rules

<<<<<<< HEAD
*   The rule "CommentContentRule" (java-documentation) previously had the property `wordsAreRegex`. But this 
    property never had been implemented and is removed now.
=======
* The Java rule `UnusedPrivateField` (ruleset `java-bestpractices`) now has a new `ignoredAnnotations` property
that allows to configure annotations that imply the field should be ignored. By default `@java.lang.Deprecated`
and `@javafx.fxml.FXML` are ignored.

* The Java rule `UnusedPrivateMethod` (ruleset `java-bestpractices`) now has a new `ignoredAnnotations` property
that allows to configure annotations that imply the method should be ignored. By default `@java.lang.Deprecated`
is ignored.
>>>>>>> 8f5b2a04

### Fixed Issues

*   all
    *   [#928](https://github.com/pmd/pmd/issues/928): \[core] PMD build failure on Windows
*   java
    *   [#907](https://github.com/pmd/pmd/issues/907): \[java] UnusedPrivateField false-positive with @FXML
<<<<<<< HEAD
*   java-bestpracrtices
    *   [#963](https://github.com/pmd/pmd/issues/965): \[java] ArrayIsStoredDirectly not triggered from variadic functions
*   java-design
    *   [#968](https://github.com/pmd/pmd/issues/968): \[java] UseUtilityClassRule reports false positive with lombok NoArgsConstructor
=======
*   java-bestpractices
    *   [#907](https://github.com/pmd/pmd/issues/907): \[java] UnusedPrivateField false-positive with @FXML
>>>>>>> 8f5b2a04

### API Changes

### External Contributions

* [#941](https://github.com/pmd/pmd/pull/941): \[java] Use char notation to represent a character to improve performance - [reudismam](https://github.com/reudismam)
* [#943](https://github.com/pmd/pmd/pull/943): \[java] UnusedPrivateField false-positive with @FXML - [BBG](https://github.com/djydewang)
<<<<<<< HEAD
* [#965](https://github.com/pmd/pmd/pull/965): \[java] Make Varargs trigger ArrayIsStoredDirectly - [Stephen](https://github.com/pmd/pmd/issues/907)
* [#967](https://github.com/pmd/pmd/pull/967): \[doc] Issue 959: fixed broken link to XPath Rule Tutorial - [Andrey Mochalov](https://github.com/epidemia)
* [#969](https://github.com/pmd/pmd/pull/969): \[java] Issue 968 Add logic to handle lombok private constructors with utility classes - [Kirk Clemens](https://github.com/clem0110)
* [#970](https://github.com/pmd/pmd/pull/970): \[java] Fixed inefficient use of keySet iterator instead of entrySet iterator - [Andrey Mochalov](https://github.com/epidemia)
=======
* [#951](https://github.com/pmd/pmd/pull/951): \[java] Add ignoredAnnotations property to unusedPrivateMethod rule - [BBG](https://github.com/djydewang)
>>>>>>> 8f5b2a04
<|MERGE_RESOLUTION|>--- conflicted
+++ resolved
@@ -12,20 +12,12 @@
 
 ### Table Of Contents
 
-<<<<<<< HEAD
 *   [New and noteworthy](#new-and-noteworthy)
 *   [Fixed Issues](#fixed-issues)
     *   [Ecmascript (JavaScript)](#ecmascript-javascript)
     *   [Modified Rules](#modified-rules)
 *   [API Changes](#api-changes)
 *   [External Contributions](#external-contributions)
-=======
-* [New and noteworthy](#new-and-noteworthy)
-    * [Modified Rules](#modified-rules)
-* [Fixed Issues](#fixed-issues)
-* [API Changes](#api-changes)
-* [External Contributions](#external-contributions)
->>>>>>> 8f5b2a04
 
 ### New and noteworthy
 
@@ -41,34 +33,26 @@
 
 #### Modified Rules
 
-<<<<<<< HEAD
-*   The rule "CommentContentRule" (java-documentation) previously had the property `wordsAreRegex`. But this 
+*   The Java rule `CommentContentRule` (`java-documentation`) previously had the property `wordsAreRegex`. But this 
     property never had been implemented and is removed now.
-=======
-* The Java rule `UnusedPrivateField` (ruleset `java-bestpractices`) now has a new `ignoredAnnotations` property
-that allows to configure annotations that imply the field should be ignored. By default `@java.lang.Deprecated`
-and `@javafx.fxml.FXML` are ignored.
 
-* The Java rule `UnusedPrivateMethod` (ruleset `java-bestpractices`) now has a new `ignoredAnnotations` property
-that allows to configure annotations that imply the method should be ignored. By default `@java.lang.Deprecated`
-is ignored.
->>>>>>> 8f5b2a04
+*   The Java rule `UnusedPrivateField` (`java-bestpractices`) now has a new `ignoredAnnotations` property
+    that allows to configure annotations that imply the field should be ignored. By default `@java.lang.Deprecated`
+    and `@javafx.fxml.FXML` are ignored.
+
+*   The Java rule `UnusedPrivateMethod` (`java-bestpractices`) now has a new `ignoredAnnotations` property
+    that allows to configure annotations that imply the method should be ignored. By default `@java.lang.Deprecated`
+    is ignored.
 
 ### Fixed Issues
 
 *   all
     *   [#928](https://github.com/pmd/pmd/issues/928): \[core] PMD build failure on Windows
-*   java
+*   java-bestpracrtices
     *   [#907](https://github.com/pmd/pmd/issues/907): \[java] UnusedPrivateField false-positive with @FXML
-<<<<<<< HEAD
-*   java-bestpracrtices
     *   [#963](https://github.com/pmd/pmd/issues/965): \[java] ArrayIsStoredDirectly not triggered from variadic functions
 *   java-design
     *   [#968](https://github.com/pmd/pmd/issues/968): \[java] UseUtilityClassRule reports false positive with lombok NoArgsConstructor
-=======
-*   java-bestpractices
-    *   [#907](https://github.com/pmd/pmd/issues/907): \[java] UnusedPrivateField false-positive with @FXML
->>>>>>> 8f5b2a04
 
 ### API Changes
 
@@ -76,11 +60,8 @@
 
 * [#941](https://github.com/pmd/pmd/pull/941): \[java] Use char notation to represent a character to improve performance - [reudismam](https://github.com/reudismam)
 * [#943](https://github.com/pmd/pmd/pull/943): \[java] UnusedPrivateField false-positive with @FXML - [BBG](https://github.com/djydewang)
-<<<<<<< HEAD
+* [#951](https://github.com/pmd/pmd/pull/951): \[java] Add ignoredAnnotations property to unusedPrivateMethod rule - [BBG](https://github.com/djydewang)
 * [#965](https://github.com/pmd/pmd/pull/965): \[java] Make Varargs trigger ArrayIsStoredDirectly - [Stephen](https://github.com/pmd/pmd/issues/907)
 * [#967](https://github.com/pmd/pmd/pull/967): \[doc] Issue 959: fixed broken link to XPath Rule Tutorial - [Andrey Mochalov](https://github.com/epidemia)
 * [#969](https://github.com/pmd/pmd/pull/969): \[java] Issue 968 Add logic to handle lombok private constructors with utility classes - [Kirk Clemens](https://github.com/clem0110)
 * [#970](https://github.com/pmd/pmd/pull/970): \[java] Fixed inefficient use of keySet iterator instead of entrySet iterator - [Andrey Mochalov](https://github.com/epidemia)
-=======
-* [#951](https://github.com/pmd/pmd/pull/951): \[java] Add ignoredAnnotations property to unusedPrivateMethod rule - [BBG](https://github.com/djydewang)
->>>>>>> 8f5b2a04
