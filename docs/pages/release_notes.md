---
title: PMD Release Notes
permalink: pmd_release_notes.html
keywords: changelog, release notes
---

{% if is_release_notes_processor %}
{% comment %}
This allows to use links e.g. [Basic CLI usage]({{ baseurl }}pmd_userdocs_installation.html) that work both
in the release notes on GitHub (as an absolute url) and on the rendered documentation page (as a relative url).
{% endcomment %}
{% capture baseurl %}https://docs.pmd-code.org/pmd-doc-{{ site.pmd.version }}/{% endcapture %}
{% else %}
{% assign baseurl = "" %}
{% endif %}

## {{ site.pmd.date | date: "%d-%B-%Y" }} - {{ site.pmd.version }}

The PMD team is pleased to announce PMD {{ site.pmd.version }}.

This is a {{ site.pmd.release_type }} release.

{% tocmaker is_release_notes_processor %}

### 🚀 New and noteworthy

#### ✨ New Rules

* The new Apex rule {% rule apex/design/AvoidBooleanMethodParameters %} finds methods that take a
  boolean parameter. This can make method calls difficult to understand and maintain as the method is clearly
  doing two things.

### 🐛 Fixed Issues
<<<<<<< HEAD
* java-bestpractices
  * [#5785](https://github.com/pmd/pmd/issues/5785): \[java] UnusedPrivateField doesn't play well with UnnecessaryWarningSuppression
=======
* apex-design
  * [#5427](https://github.com/pmd/pmd/issues/5427): \[apex] New Rule: Avoid Boolean Method Parameters
* apex-security
  * [#5788](https://github.com/pmd/pmd/issues/5788): \[apex] ApexCRUDViolation unable to detect insecure SOQL if it is a direct input argument
* doc
  * [#5790](https://github.com/pmd/pmd/issues/5790): \[doc] Website rule reference pages are returning 404
* java-bestpractices
  * [#5793](https://github.com/pmd/pmd/issues/5793): \[java] NonExhaustiveSwitch fails on exhaustive switch with sealed class
* java-codestyle
  * [#1639](https://github.com/pmd/pmd/issues/1639): \[java] UnnecessaryImport false positive for multiline @<!-- -->link Javadoc
  * [#2304](https://github.com/pmd/pmd/issues/2304): \[java] UnnecessaryImport false positive for on-demand imports in JavaDoc
  * [#5832](https://github.com/pmd/pmd/issues/5832): \[java] UnnecessaryImport false positive for multiline @<!-- -->see Javadoc
>>>>>>> a545b5a1

### 🚨 API Changes

#### Rule Test Schema
The rule test schema has been extended to support verifying suppressed violations.
See [Testing your rules]({{ baseurl }}pmd_userdocs_extending_testing.html) for more information.

Also note, the schema [rule-tests.xsd](https://github.com/pmd/pmd/blob/main/pmd-test-schema/src/main/resources/net/sourceforge/pmd/test/schema/rule-tests_1_1_0.xsd)
is now only in the module "pmd-test-schema". It has been removed from the old location from module "pmd-test".

### 💵 Financial Contributions

Many thanks to our sponsors:

* [Cybozu](https://github.com/cybozu) (@cybozu)

### ✨ Merged pull requests
<!-- content will be automatically generated, see /do-release.sh -->
* [#5738](https://github.com/pmd/pmd/pull/5738): chore: Remove unused private methods in test classes - [Pankraz76](https://github.com/Pankraz76) (@Pankraz76)
* [#5791](https://github.com/pmd/pmd/pull/5791): \[doc] Add a simple check whether generate rule doc pages exist - [Andreas Dangel](https://github.com/adangel) (@adangel)
* [#5806](https://github.com/pmd/pmd/pull/5806): \[test] Verify suppressed violations in rule tests - [Andreas Dangel](https://github.com/adangel) (@adangel)
* [#5818](https://github.com/pmd/pmd/pull/5818): Fix #2304: \[java] UnnecessaryImport FP for on-demand imports in JavaDoc - [Lukas Gräf](https://github.com/lukasgraef) (@lukasgraef)
* [#5821](https://github.com/pmd/pmd/pull/5821): \[apex] New Rule: Avoid boolean method parameters - [Mitch Spano](https://github.com/mitchspano) (@mitchspano)
* [#5851](https://github.com/pmd/pmd/pull/5851): chore: \[java] ReplaceHashtableWithMap: Fix name of test - [UncleOwen](https://github.com/UncleOwen) (@UncleOwen)

### 📦 Dependency updates
<!-- content will be automatically generated, see /do-release.sh -->

### 📈 Stats
<!-- content will be automatically generated, see /do-release.sh -->

{% endtocmaker %}
<|MERGE_RESOLUTION|>--- conflicted
+++ resolved
@@ -31,10 +31,6 @@
   doing two things.
 
 ### 🐛 Fixed Issues
-<<<<<<< HEAD
-* java-bestpractices
-  * [#5785](https://github.com/pmd/pmd/issues/5785): \[java] UnusedPrivateField doesn't play well with UnnecessaryWarningSuppression
-=======
 * apex-design
   * [#5427](https://github.com/pmd/pmd/issues/5427): \[apex] New Rule: Avoid Boolean Method Parameters
 * apex-security
@@ -42,12 +38,12 @@
 * doc
   * [#5790](https://github.com/pmd/pmd/issues/5790): \[doc] Website rule reference pages are returning 404
 * java-bestpractices
+  * [#5785](https://github.com/pmd/pmd/issues/5785): \[java] UnusedPrivateField doesn't play well with UnnecessaryWarningSuppression
   * [#5793](https://github.com/pmd/pmd/issues/5793): \[java] NonExhaustiveSwitch fails on exhaustive switch with sealed class
 * java-codestyle
   * [#1639](https://github.com/pmd/pmd/issues/1639): \[java] UnnecessaryImport false positive for multiline @<!-- -->link Javadoc
   * [#2304](https://github.com/pmd/pmd/issues/2304): \[java] UnnecessaryImport false positive for on-demand imports in JavaDoc
   * [#5832](https://github.com/pmd/pmd/issues/5832): \[java] UnnecessaryImport false positive for multiline @<!-- -->see Javadoc
->>>>>>> a545b5a1
 
 ### 🚨 API Changes
 
