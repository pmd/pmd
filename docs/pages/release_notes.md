---
title: PMD Release Notes
permalink: pmd_release_notes.html
keywords: changelog, release notes
---

## {{ site.pmd.date }} - {{ site.pmd.version }}

The PMD team is pleased to announce PMD {{ site.pmd.version }}.

This is a {{ site.pmd.release_type }} release.

{% tocmaker is_release_notes_processor %}

### New and noteworthy

#### Renamed Rules

*   The Java rule {% rule "java/errorprone/DoNotCallSystemExit" %} has been renamed to
    {% rule "java/errorprone/DoNotTerminateVM" %}, since it checks for all the following calls:
    `System.exit(int)`, `Runtime.exit(int)`, `Runtime.halt(int)`. All these calls terminate
    the Java VM, which is bad, if the VM runs an application server which many independent applications.

### Fixed Issues
<<<<<<< HEAD
*   java-errorprone
    *   [#2157](https://github.com/pmd/pmd/issues/2157): \[java] Improve DoNotCallSystemExit: permit call in main(), flag System.halt
    *   [#2764](https://github.com/pmd/pmd/issues/2764): \[java] CloseResourceRule does not recognize multiple assignment done to resource
*   miscellaneous
    *   [#2823](https://github.com/pmd/pmd/issues/2823): \[doc] Renamed/Moved rules are missing in documentation
=======

* core
    * [#2831](https://github.com/pmd/pmd/pull/2831): \[core] Fix XMLRenderer newlines when running under IBM Java
* java-errorprone
    * [#2157](https://github.com/pmd/pmd/issues/2157): \[java] Improve DoNotCallSystemExit: permit call in main(), flag System.halt
>>>>>>> 61acc524

### API Changes

### External Contributions

*   [#2803](https://github.com/pmd/pmd/pull/2803): \[java] Improve DoNotCallSystemExit (Fixes #2157) - [Vitaly Polonetsky](https://github.com/mvitaly)
*   [#2809](https://github.com/pmd/pmd/pull/2809): \[java] Move test config from file to test class - [Stefan Birkner](https://github.com/stefanbirkner)
*   [#2810](https://github.com/pmd/pmd/pull/2810): \[core] Move method "renderTempFile" to XMLRendererTest - [Stefan Birkner](https://github.com/stefanbirkner)
*   [#2811](https://github.com/pmd/pmd/pull/2811): \[java] CloseResource - Fix #2764: False-negative when re-assigning variable - [Andi Pabst](https://github.com/andipabst)
*   [#2813](https://github.com/pmd/pmd/pull/2813): \[core] Use JUnit's TemporaryFolder rule - [Stefan Birkner](https://github.com/stefanbirkner)
*   [#2829](https://github.com/pmd/pmd/pull/2829): \[doc] Small correction in pmd\_report\_formats.md - [Gustavo Krieger](https://github.com/gustavopcassol)

{% endtocmaker %}
<|MERGE_RESOLUTION|>--- conflicted
+++ resolved
@@ -22,19 +22,14 @@
     the Java VM, which is bad, if the VM runs an application server which many independent applications.
 
 ### Fixed Issues
-<<<<<<< HEAD
+
+*   core
+    *   [#2831](https://github.com/pmd/pmd/pull/2831): \[core] Fix XMLRenderer newlines when running under IBM Java
 *   java-errorprone
     *   [#2157](https://github.com/pmd/pmd/issues/2157): \[java] Improve DoNotCallSystemExit: permit call in main(), flag System.halt
     *   [#2764](https://github.com/pmd/pmd/issues/2764): \[java] CloseResourceRule does not recognize multiple assignment done to resource
 *   miscellaneous
     *   [#2823](https://github.com/pmd/pmd/issues/2823): \[doc] Renamed/Moved rules are missing in documentation
-=======
-
-* core
-    * [#2831](https://github.com/pmd/pmd/pull/2831): \[core] Fix XMLRenderer newlines when running under IBM Java
-* java-errorprone
-    * [#2157](https://github.com/pmd/pmd/issues/2157): \[java] Improve DoNotCallSystemExit: permit call in main(), flag System.halt
->>>>>>> 61acc524
 
 ### API Changes
 
