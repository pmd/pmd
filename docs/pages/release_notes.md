--- conflicted
+++ resolved
@@ -48,16 +48,8 @@
     *   [#2637](https://github.com/pmd/pmd/issues/2637): \[cpd] Error Loading stylesheet cpdhtml.xslt
     *   [#3323](https://github.com/pmd/pmd/pull/3323): \[core] Adds fullDescription and tags in SARIF report
 *   java-bestpractices
-<<<<<<< HEAD
     *   [#957](https://github.com/pmd/pmd/issues/957): \[java] GuardLogStatement: False positive with compile-time constant arguments
-=======
-    *   [#1175](https://github.com/pmd/pmd/issues/1175): \[java] UnusedPrivateMethod FP with Junit 5 @MethodSource
-    *   [#2219](https://github.com/pmd/pmd/issues/2219): \[java] Document Reasons to Avoid Reassigning Parameters
-    *   [#2737](https://github.com/pmd/pmd/issues/2737): \[java] Fix misleading rule message on rule SwitchStmtsShouldHaveDefault with non-exhaustive enum switch
     *   [#3114](https://github.com/pmd/pmd/issues/3114): \[java] UnusedAssignment false positive when reporting unused variables
-    *   [#3236](https://github.com/pmd/pmd/issues/3236): \[java] LiteralsFirstInComparisons should consider constant fields (cont'd)
-    *   [#3254](https://github.com/pmd/pmd/issues/3254): \[java] AvoidReassigningParameters reports violations on wrong line numbers
->>>>>>> aea3a170
 *   java-codestyle
     *   [#3317](https://github.com/pmd/pmd/pull/3317): \[java] Update UnnecessaryImport to recognize usage of imported types in javadoc's `@exception` tag
 *   java-errorprone
