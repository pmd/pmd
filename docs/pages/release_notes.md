--- conflicted
+++ resolved
@@ -15,12 +15,11 @@
 ### New and noteworthy
 
 ### Fixed Issues
+*   apex-bestpractices
+    *   [#2626](https://github.com/pmd/pmd/issues/2626): \[apex] UnusedLocalVariable - false positive on case insensitivity allowed in Apex
 *   java-design
     *   [#2174](https://github.com/pmd/pmd/issues/2174): \[java] LawOfDemeter: False positive with 'this' pointer
     *   [#2189](https://github.com/pmd/pmd/issues/2189): \[java] LawOfDemeter: False positive when casting to derived class
-
-*   apex-bestpractices
-    *   [#2626](https://github.com/pmd/pmd/issues/2626): \[apex] UnusedLocalVariable - false positive on case insensitivity allowed in Apex
 *   java-performance
     *   [#1736](https://github.com/pmd/pmd/issues/1736): \[java] UseStringBufferForStringAppends: False positive if only one concatenation
     *   [#2207](https://github.com/pmd/pmd/issues/2207): \[java] AvoidInstantiatingObjectsInLoops: False positive - should not flag objects when assigned to lists/arrays
@@ -28,11 +27,8 @@
 ### API Changes
 
 ### External Contributions
-<<<<<<< HEAD
+*   [#2558](https://github.com/pmd/pmd/pull/2558): \[java] Fix issue #1736 and issue #2207 - [Young Chan](https://github.com/YYoungC)
 *   [#2560](https://github.com/pmd/pmd/pull/2560): \[java] Fix false positives of LawOfDemeter: this and cast expressions - [xioayuge](https://github.com/xioayuge)
-=======
-*   [#2558](https://github.com/pmd/pmd/pull/2558): \[java] Fix issue #1736 and issue #2207 - [Young Chan](https://github.com/YYoungC)
 *   [#2590](https://github.com/pmd/pmd/pull/2590): Update libraries snyk is referring to as `unsafe` - [Artem Krosheninnikov](https://github.com/KroArtem)
->>>>>>> 68b55a7d
 
 {% endtocmaker %}
