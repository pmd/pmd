---
title: PMD Release Notes
permalink: pmd_release_notes.html
keywords: changelog, release notes
---

## ????? - 6.7.0-SNAPSHOT

The PMD team is pleased to announce PMD 6.7.0.

This is a minor release.

### Table Of Contents

* [New and noteworthy](#new-and-noteworthy)
    *   [New Rules](#new-rules)
* [Fixed Issues](#fixed-issues)
* [API Changes](#api-changes)
* [External Contributions](#external-contributions)

### New and noteworthy

#### New Rules

*   The new PL/SQL rule [`ForLoopNaming`](pmd_rules_plsql_codestyle.html#forloopnaming) (`plsql-codestyle`)
    enforces a naming convention for "for loops". Both "cursor for loops" and "index for loops" are covered.
    The rule can be customized via patterns. By default, short variable names are reported.

### Fixed Issues

*   core
    *   [#1191](https://github.com/pmd/pmd/issues/1191): \[core] Test Framework: Sort violations by line/column
*   java-bestpractices
    *   [#1267](https://github.com/pmd/pmd/pull/1267): \[java] MissingOverrideRule: Avoid NoClassDefFoundError with incomplete classpath
*   java-codestyle
<<<<<<< HEAD
    *   [#1255](https://github.com/pmd/pmd/issues/1255): \[java] UnnecessaryFullyQualifiedName false positive: static method on shadowed implicitly imported class
*   java-errorprone
    *   [#1078](https://github.com/pmd/pmd/issues/1078): \[java] MissingSerialVersionUID rule does not seem to catch inherited classes
*   jsp
    *   [#1276](https://github.com/pmd/pmd/issues/1276): \[jsp] add support for jspf and tag extensions
=======
    *   [#1211](https://github.com/pmd/pmd/issues/1211): \[java] CommentDefaultAccessModifier false positive with nested interfaces (regression from 6.4.0)
    *   [#1216](https://github.com/pmd/pmd/issues/1216): \[java] UnnecessaryFullyQualifiedName false positive for the same name method
*   java-design
    *   [#1217](https://github.com/pmd/pmd/issues/1217): \[java] CyclomaticComplexityRule counts ?-operator twice
*   jsp
    *   [#1274](https://github.com/pmd/pmd/issues/1274): \[jsp] Support EL in tag attributes
>>>>>>> dcb9d4ad
*   plsql
    *   [#681](https://github.com/pmd/pmd/issues/681): \[plsql] Parse error with Cursor For Loop

### API Changes

### External Contributions

<<<<<<< HEAD
*   [#1254](https://github.com/pmd/pmd/pull/1254): \[ci] \[GSoC] Integrating the danger and pmdtester to travis CI - [BBG](https://github.com/djydewang)
*   [#1258](https://github.com/pmd/pmd/pull/1258): \[java] Use typeof in MissingSerialVersionUID - [krichter722](https://github.com/krichter722)
*   [#1264](https://github.com/pmd/pmd/pull/1264): \[cpp] Fix NullPointerException in CPPTokenizer:99 - [Rafael Cortês](https://github.com/mrfyda)
*   [#1277](https://github.com/pmd/pmd/pull/1277): \[jsp] #1276 add support for jspf and tag extensions - [Jordi Llach](https://github.com/jordillachmrf)
*   [#1278](https://github.com/pmd/pmd/pull/1278): \[ci] \[GSoC] Use pmdtester 1.0.0.pre.beta3 - [BBG](https://github.com/djydewang)
=======
* [#1182](https://github.com/pmd/pmd/pull/1182): \[ui] XPath AutoComplete - [Akshat Bahety](https://github.com/akshatbahety)
* [#1231](https://github.com/pmd/pmd/pull/1231): \[doc] Minor typo fix in installation.md - [Ashish Rana](https://github.com/ashishrana160796)
* [#1250](https://github.com/pmd/pmd/pull/1250): \[ci] \[GSoC] Upload baseline of pmdtester automatically - [BBG](https://github.com/djydewang)
* [#1275](https://github.com/pmd/pmd/pull/1275): \[jsp] Issue #1274 - Support EL in tag attributes - [Jordi Llach](https://github.com/jordillachmrf)
>>>>>>> dcb9d4ad
<|MERGE_RESOLUTION|>--- conflicted
+++ resolved
@@ -33,20 +33,12 @@
 *   java-bestpractices
     *   [#1267](https://github.com/pmd/pmd/pull/1267): \[java] MissingOverrideRule: Avoid NoClassDefFoundError with incomplete classpath
 *   java-codestyle
-<<<<<<< HEAD
     *   [#1255](https://github.com/pmd/pmd/issues/1255): \[java] UnnecessaryFullyQualifiedName false positive: static method on shadowed implicitly imported class
 *   java-errorprone
     *   [#1078](https://github.com/pmd/pmd/issues/1078): \[java] MissingSerialVersionUID rule does not seem to catch inherited classes
 *   jsp
+    *   [#1274](https://github.com/pmd/pmd/issues/1274): \[jsp] Support EL in tag attributes
     *   [#1276](https://github.com/pmd/pmd/issues/1276): \[jsp] add support for jspf and tag extensions
-=======
-    *   [#1211](https://github.com/pmd/pmd/issues/1211): \[java] CommentDefaultAccessModifier false positive with nested interfaces (regression from 6.4.0)
-    *   [#1216](https://github.com/pmd/pmd/issues/1216): \[java] UnnecessaryFullyQualifiedName false positive for the same name method
-*   java-design
-    *   [#1217](https://github.com/pmd/pmd/issues/1217): \[java] CyclomaticComplexityRule counts ?-operator twice
-*   jsp
-    *   [#1274](https://github.com/pmd/pmd/issues/1274): \[jsp] Support EL in tag attributes
->>>>>>> dcb9d4ad
 *   plsql
     *   [#681](https://github.com/pmd/pmd/issues/681): \[plsql] Parse error with Cursor For Loop
 
@@ -54,15 +46,9 @@
 
 ### External Contributions
 
-<<<<<<< HEAD
 *   [#1254](https://github.com/pmd/pmd/pull/1254): \[ci] \[GSoC] Integrating the danger and pmdtester to travis CI - [BBG](https://github.com/djydewang)
 *   [#1258](https://github.com/pmd/pmd/pull/1258): \[java] Use typeof in MissingSerialVersionUID - [krichter722](https://github.com/krichter722)
 *   [#1264](https://github.com/pmd/pmd/pull/1264): \[cpp] Fix NullPointerException in CPPTokenizer:99 - [Rafael Cortês](https://github.com/mrfyda)
 *   [#1277](https://github.com/pmd/pmd/pull/1277): \[jsp] #1276 add support for jspf and tag extensions - [Jordi Llach](https://github.com/jordillachmrf)
-*   [#1278](https://github.com/pmd/pmd/pull/1278): \[ci] \[GSoC] Use pmdtester 1.0.0.pre.beta3 - [BBG](https://github.com/djydewang)
-=======
-* [#1182](https://github.com/pmd/pmd/pull/1182): \[ui] XPath AutoComplete - [Akshat Bahety](https://github.com/akshatbahety)
-* [#1231](https://github.com/pmd/pmd/pull/1231): \[doc] Minor typo fix in installation.md - [Ashish Rana](https://github.com/ashishrana160796)
-* [#1250](https://github.com/pmd/pmd/pull/1250): \[ci] \[GSoC] Upload baseline of pmdtester automatically - [BBG](https://github.com/djydewang)
-* [#1275](https://github.com/pmd/pmd/pull/1275): \[jsp] Issue #1274 - Support EL in tag attributes - [Jordi Llach](https://github.com/jordillachmrf)
->>>>>>> dcb9d4ad
+*   [#1275](https://github.com/pmd/pmd/pull/1275): \[jsp] Issue #1274 - Support EL in tag attributes - [Jordi Llach](https://github.com/jordillachmrf)
+*   [#1278](https://github.com/pmd/pmd/pull/1278): \[ci] \[GSoC] Use pmdtester 1.0.0.pre.beta3 - [BBG](https://github.com/djydewang)