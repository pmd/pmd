--- conflicted
+++ resolved
@@ -15,19 +15,15 @@
 ### 🚀 New and noteworthy
 
 ### 🐛 Fixed Issues
-<<<<<<< HEAD
 * java
   * [#5442](https://github.com/pmd/pmd/issues/5442): \[java] StackOverflowError with recursive generic types
   * [#5505](https://github.com/pmd/pmd/issues/5505): \[java] java.lang.StackOverflowError while executing a PmdRunnable
 * java-bestpractices
+  * [#3359](https://github.com/pmd/pmd/issues/3359): \[java] UnusedPrivateMethod does not recognize Lombok @<!-- -->EqualsAndHashCode.Include annotation
+  * [#5486](https://github.com/pmd/pmd/issues/5486): \[java] UnusedPrivateMethod detected when class is referenced in another class
   * [#5504](https://github.com/pmd/pmd/issues/5504): \[java] UnusedAssignment false-positive in for-loop with continue
-  * [#5486](https://github.com/pmd/pmd/issues/5486): \[java] UnusedPrivateMethod detected when class is referenced in another class
 * java-codestyle
   * [#5523](https://github.com/pmd/pmd/issues/5523): \[java] UnnecessaryCast false-positive for integer operations in floating-point context
-=======
-* java-bestpractices
-  * [#3359](https://github.com/pmd/pmd/issues/3359): \[java] UnusedPrivateMethod does not recognize Lombok @<!-- -->EqualsAndHashCode.Include annotation
->>>>>>> 365d8251
 
 ### 🚨 API Changes
 
