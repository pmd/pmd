---
title: PMD Release Notes
permalink: pmd_release_notes.html
keywords: changelog, release notes
---

<!-- NOTE: THESE RELEASE NOTES ARE THOSE FROM MASTER -->
<!-- They were copied to avoid merge conflicts when merging back master -->
<!-- the 7_0_0_release_notes.md is the page to be used when adding new 7.0.0 changes -->


## {{ site.pmd.date }} - {{ site.pmd.version }}

The PMD team is pleased to announce PMD {{ site.pmd.version }}.

This is a {{ site.pmd.release_type }} release.

{% tocmaker is_release_notes_processor %}

### New and noteworthy

#### Java 20 Support

This release of PMD brings support for Java 20. There are no new standard language features.

PMD supports [JEP 433: Pattern Matching for switch (Fourth Preview)](https://openjdk.org/jeps/433) and
[JEP 432: Record Patterns (Second Preview)](https://openjdk.org/jeps/432) as preview language features.

In order to analyze a project with PMD that uses these language features,
you'll need to enable it via the environment variable `PMD_JAVA_OPTS` and select the new language
version `20-preview`:

    export PMD_JAVA_OPTS=--enable-preview
    ./run.sh pmd --use-version java-20-preview ...

### Fixed Issues
* java
    * [#4333](https://github.com/pmd/pmd/issues/4333): \[java] Support JDK 20

### API Changes

<<<<<<< HEAD
#### Java
* Support for Java 18 preview language features have been removed. The version "18-preview" is no longer available.
* The experimental class `net.sourceforge.pmd.lang.java.ast.ASTGuardedPattern` has been removed.
=======
* The LanguageModule of Go, that only supports CPD execution, has been deprecated. This language
  is not fully supported by PMD, so having a language module does not make sense. The functionality of CPD is
  not affected by this change. The following class has been deprecated and will be removed with PMD 7.0.0:
  * {% jdoc go::lang.go.GoLanguageModule %}
>>>>>>> eee8b95a

### External Contributions
* [#4384](https://github.com/pmd/pmd/pull/4384): \[swift] Add more swift 5.x support (#unavailable mainly) - [Richard B.](https://github.com/kenji21) (@kenji21)

{% endtocmaker %}
<|MERGE_RESOLUTION|>--- conflicted
+++ resolved
@@ -39,16 +39,15 @@
 
 ### API Changes
 
-<<<<<<< HEAD
 #### Java
 * Support for Java 18 preview language features have been removed. The version "18-preview" is no longer available.
 * The experimental class `net.sourceforge.pmd.lang.java.ast.ASTGuardedPattern` has been removed.
-=======
+
+#### Go
 * The LanguageModule of Go, that only supports CPD execution, has been deprecated. This language
   is not fully supported by PMD, so having a language module does not make sense. The functionality of CPD is
   not affected by this change. The following class has been deprecated and will be removed with PMD 7.0.0:
   * {% jdoc go::lang.go.GoLanguageModule %}
->>>>>>> eee8b95a
 
 ### External Contributions
 * [#4384](https://github.com/pmd/pmd/pull/4384): \[swift] Add more swift 5.x support (#unavailable mainly) - [Richard B.](https://github.com/kenji21) (@kenji21)
