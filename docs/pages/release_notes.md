--- conflicted
+++ resolved
@@ -25,7 +25,8 @@
 ### 🚀️ New and noteworthy
 
 ### 🐛️ Fixed Issues
-<<<<<<< HEAD
+* core
+  * [#6330](https://github.com/pmd/pmd/issues/6330): \[core] "Unable to create ValueRepresentation" when using @<!-- -->LiteralText (XPath)
 * java-bestpractices
   * [#6028](https://github.com/pmd/pmd/issues/6028): \[java] UnusedPrivateMethod: False positive with raw type for generic method
   * [#6257](https://github.com/pmd/pmd/issues/6257): \[java] UnusedLocalVariable: False positive with instanceof pattern guard
@@ -38,12 +39,6 @@
   * [#6343](https://github.com/pmd/pmd/issues/6343): \[java] MissingStaticMethodInNonInstantiatableClass: False negative when method in nested class returns null
 * maintenance
   * [#6230](https://github.com/pmd/pmd/issues/6230): \[core] Single module snapshot build fails
-=======
-* core
-  * [#6330](https://github.com/pmd/pmd/issues/6330): \[core] "Unable to create ValueRepresentation" when using @<!-- -->LiteralText (XPath)
-- java-bestpractices
-  - [#6257](https://github.com/pmd/pmd/issues/6257): \[java] UnusedLocalVariable: False positive with instanceof pattern guard
->>>>>>> bbb74389
 
 ### 🚨️ API Changes
 
