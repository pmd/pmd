--- conflicted
+++ resolved
@@ -15,225 +15,8 @@
 ### 🚀 New and noteworthy
 
 ### 🐛 Fixed Issues
-<<<<<<< HEAD
-
-* miscellaneous
-    * [#881](https://github.com/pmd/pmd/issues/881):   \[all] Breaking API changes for 7.0.0
-    * [#896](https://github.com/pmd/pmd/issues/896):   \[all] Use slf4j
-    * [#1431](https://github.com/pmd/pmd/pull/1431):   \[ui] Remove old GUI applications (designerold, bgastviewer)
-    * [#1451](https://github.com/pmd/pmd/issues/1451): \[core] RulesetFactoryCompatibility stores the whole ruleset file in memory as a string
-    * [#2496](https://github.com/pmd/pmd/issues/2496): Update PMD 7 Logo on landing page
-    * [#2497](https://github.com/pmd/pmd/issues/2497): PMD 7 Logo page
-    * [#2498](https://github.com/pmd/pmd/issues/2498): Update PMD 7 Logo in documentation
-    * [#3797](https://github.com/pmd/pmd/issues/3797): \[all] Use JUnit5
-    * [#4462](https://github.com/pmd/pmd/issues/4462): Provide Software Bill of Materials (SBOM)
-    * [#4460](https://github.com/pmd/pmd/pull/4460):   Fix assembly-plugin warnings
-    * [#4582](https://github.com/pmd/pmd/issues/4582): \[dist] Download link broken
-    * [#4586](https://github.com/pmd/pmd/pull/4586):   Use explicit encoding in ruleset xml files
-    * [#4642](https://github.com/pmd/pmd/issues/4642): Update regression tests with Java 21 language features
-    * [#4691](https://github.com/pmd/pmd/issues/4691): \[CVEs] Critical and High CEVs reported on PMD and PMD dependencies
-    * [#4699](https://github.com/pmd/pmd/pull/4699):   Make PMD buildable with java 21
-    * [#4736](https://github.com/pmd/pmd/issues/4736): \[ci] Improve build procedure
-    * [#4741](https://github.com/pmd/pmd/pull/4741):   Add pmd-compat6 module for maven-pmd-plugin
-    * [#4749](https://github.com/pmd/pmd/pull/4749):   Fixes NoSuchMethodError on processing errors in pmd-compat6
-    * [#4776](https://github.com/pmd/pmd/issues/4776): \[ci] Upgrade to ruby 3
-    * [#4796](https://github.com/pmd/pmd/pull/4796):   Remove deprecated and release rulesets
-    * [#4823](https://github.com/pmd/pmd/pull/4823):   Update to use renamed pmd-designer
-    * [#4827](https://github.com/pmd/pmd/pull/4827):   \[compat6] Support config errors and cpd for csharp
-    * [#4830](https://github.com/pmd/pmd/issues/4830): Consolidate packages in each maven module
-* ant
-    * [#4080](https://github.com/pmd/pmd/issues/4080): \[ant] Split off Ant integration into a new submodule
-* core
-    * [#880](https://github.com/pmd/pmd/issues/880):   \[core] Make visitors generic
-    * [#1027](https://github.com/pmd/pmd/issues/1027): \[core] Apply the new PropertyDescriptor&lt;Pattern&gt; type where applicable
-    * [#1204](https://github.com/pmd/pmd/issues/1204): \[core] Allow numeric properties in XML to be within an unbounded range
-    * [#1622](https://github.com/pmd/pmd/pull/1622):   \[core] NodeStream API
-    * [#1687](https://github.com/pmd/pmd/issues/1687): \[core] Deprecate and Remove XPath 1.0 support
-    * [#1785](https://github.com/pmd/pmd/issues/1785): \[core] Allow abstract node types to be valid rulechain visits
-    * [#1825](https://github.com/pmd/pmd/pull/1825):   \[core] Support NoAttribute for XPath
-    * [#2038](https://github.com/pmd/pmd/issues/2038): \[core] Remove DCD
-    * [#2218](https://github.com/pmd/pmd/issues/2218): \[core] `isFindBoundary` should not be an attribute
-    * [#2234](https://github.com/pmd/pmd/issues/2234): \[core] Consolidate PMD CLI into a single command
-    * [#2239](https://github.com/pmd/pmd/issues/2239): \[core] Merging Javacc build scripts
-    * [#2500](https://github.com/pmd/pmd/issues/2500): \[core] Clarify API for ANTLR based languages
-    * [#2518](https://github.com/pmd/pmd/issues/2518): \[core] Language properties
-    * [#2602](https://github.com/pmd/pmd/issues/2602): \[core] Remove ParserOptions
-    * [#2614](https://github.com/pmd/pmd/pull/2614):   \[core] Upgrade Saxon, add XPath 3.1, remove Jaxen
-    * [#2696](https://github.com/pmd/pmd/pull/2696):   \[core] Remove DFA
-    * [#2821](https://github.com/pmd/pmd/issues/2821): \[core] Rule processing error filenames are missing paths
-    * [#2873](https://github.com/pmd/pmd/issues/2873): \[core] Utility classes in pmd 7
-    * [#2885](https://github.com/pmd/pmd/issues/2885): \[core] Error recovery mode
-    * [#3203](https://github.com/pmd/pmd/issues/3203): \[core] Replace RuleViolationFactory implementations with ViolationDecorator
-    * [#3692](https://github.com/pmd/pmd/pull/3692):   \[core] Analysis listeners
-    * [#3782](https://github.com/pmd/pmd/issues/3782): \[core] Language lifecycle
-    * [#3815](https://github.com/pmd/pmd/issues/3815): \[core] Update Saxon HE to 10.7
-    * [#3893](https://github.com/pmd/pmd/pull/3893):   \[core] Text documents
-    * [#3902](https://github.com/pmd/pmd/issues/3902): \[core] Violation decorators
-    * [#3903](https://github.com/pmd/pmd/issues/3903): \[core] Consolidate `n.s.pmd.reporting` package
-    * [#3905](https://github.com/pmd/pmd/issues/3905): \[core] Stabilize tree export API
-    * [#3917](https://github.com/pmd/pmd/issues/3917): \[core] Consolidate `n.s.pmd.lang.rule` package
-    * [#3918](https://github.com/pmd/pmd/issues/3918): \[core] Make LanguageRegistry non static
-    * [#3919](https://github.com/pmd/pmd/issues/3919): \[core] Merge CPD and PMD language
-    * [#3922](https://github.com/pmd/pmd/pull/3922):   \[core] Better error reporting for the ruleset parser
-    * [#4035](https://github.com/pmd/pmd/issues/4035): \[core] ConcurrentModificationException in DefaultRuleViolationFactory
-    * [#4065](https://github.com/pmd/pmd/issues/4065): \[core] Rename TokenMgrError to LexException, Tokenizer to CpdLexer
-    * [#4120](https://github.com/pmd/pmd/issues/4120): \[core] Explicitly name all language versions
-    * [#4204](https://github.com/pmd/pmd/issues/4204): \[core] Provide a CpdAnalysis class as a programmatic entry point into CPD
-    * [#4301](https://github.com/pmd/pmd/issues/4301): \[core] Remove deprecated property concrete classes
-    * [#4302](https://github.com/pmd/pmd/issues/4302): \[core] Migrate Property Framework API to Java 8
-    * [#4309](https://github.com/pmd/pmd/issues/4309): \[core] Cleanups in XPath area
-    * [#4312](https://github.com/pmd/pmd/issues/4312): \[core] Remove unnecessary property `color` and system property `pmd.color` in `TextColorRenderer`
-    * [#4313](https://github.com/pmd/pmd/issues/4313): \[core] Remove support for &lt;lang&gt;-&lt;ruleset&gt; hyphen notation for ruleset references
-    * [#4314](https://github.com/pmd/pmd/issues/4314): \[core] Remove ruleset compatibility filter (RuleSetFactoryCompatibility) and CLI option `--no-ruleset-compatibility`
-    * [#4323](https://github.com/pmd/pmd/issues/4323): \[core] Refactor CPD integration
-    * [#4348](https://github.com/pmd/pmd/issues/4348): \[core] Consolidate @<!-- -->InternalApi classes
-    * [#4349](https://github.com/pmd/pmd/issues/4349): \[core] Cleanup remaining experimental and deprecated API
-    * [#4353](https://github.com/pmd/pmd/pull/4353):   \[core] Micro optimizations for Node API
-    * [#4365](https://github.com/pmd/pmd/pull/4365):   \[core] Improve benchmarking
-    * [#4397](https://github.com/pmd/pmd/pull/4397):   \[core] Refactor CPD
-    * [#4378](https://github.com/pmd/pmd/issues/4378): \[core] Ruleset loading processes commented rules
-    * [#4420](https://github.com/pmd/pmd/pull/4420):   \[core] Remove PMD.EOL
-    * [#4425](https://github.com/pmd/pmd/pull/4425):   \[core] Replace TextFile::pathId
-    * [#4454](https://github.com/pmd/pmd/issues/4454): \[core] "Unknown option: '-min'" but is referenced in documentation
-    * [#4611](https://github.com/pmd/pmd/pull/4611):   \[core] Fix loading language properties from env vars
-    * [#4621](https://github.com/pmd/pmd/issues/4621): \[core] Make `ClasspathClassLoader::getResource` child first
-    * [#4674](https://github.com/pmd/pmd/issues/4674): \[core] WARNING: Illegal reflective access by org.codehaus.groovy.reflection.CachedClass
-    * [#4694](https://github.com/pmd/pmd/pull/4694):   \[core] Fix line/col numbers in TokenMgrError
-    * [#4717](https://github.com/pmd/pmd/issues/4717): \[core] XSLTRenderer doesn't close report file
-    * [#4750](https://github.com/pmd/pmd/pull/4750):   \[core] Fix flaky SummaryHTMLRenderer
-    * [#4782](https://github.com/pmd/pmd/pull/4782):   \[core] Avoid using getImage/@<!-- -->Image
-* cli
-    * [#2234](https://github.com/pmd/pmd/issues/2234): \[core] Consolidate PMD CLI into a single command
-    * [#3828](https://github.com/pmd/pmd/issues/3828): \[core] Progress reporting
-    * [#4079](https://github.com/pmd/pmd/issues/4079): \[cli] Split off CLI implementation into a pmd-cli submodule
-    * [#4423](https://github.com/pmd/pmd/pull/4423):   \[cli] Fix NPE when only `--file-list` is specified
-    * [#4482](https://github.com/pmd/pmd/issues/4482): \[cli] pmd.bat can only be executed once
-    * [#4484](https://github.com/pmd/pmd/issues/4484): \[cli] ast-dump with no properties produce an NPE
-    * [#4594](https://github.com/pmd/pmd/pull/4594):   \[cli] Change completion generation to runtime
-    * [#4685](https://github.com/pmd/pmd/pull/4685):   \[cli] Clarify CPD documentation, fix positional parameter handling
-    * [#4723](https://github.com/pmd/pmd/issues/4723): \[cli] Launch fails for "bash pmd"
-* doc
-    * [#995](https://github.com/pmd/pmd/issues/995):   \[doc] Document API evolution principles as ADR
-    * [#2501](https://github.com/pmd/pmd/issues/2501): \[doc] Verify ANTLR Documentation
-    * [#2511](https://github.com/pmd/pmd/issues/2511): \[doc] Review guides for writing java/xpath rules for correctness with PMD 7
-    * [#3175](https://github.com/pmd/pmd/issues/3175): \[doc] Document language module features
-    * [#4294](https://github.com/pmd/pmd/issues/4294): \[doc] Migration Guide for upgrading PMD 6 ➡️ 7
-    * [#4303](https://github.com/pmd/pmd/issues/4303): \[doc] Document new property framework
-    * [#4308](https://github.com/pmd/pmd/issues/4308): \[doc] Document XPath API @<!-- ->NoAttribute and @<!-- -->DeprecatedAttribute
-    * [#4319](https://github.com/pmd/pmd/issues/4319): \[doc] Document TypeRes API and Symbols API
-    * [#4438](https://github.com/pmd/pmd/issues/4438): \[doc] Documentation links in VS Code are outdated
-    * [#4521](https://github.com/pmd/pmd/issues/4521): \[doc] Website is not mobile friendly
-    * [#4676](https://github.com/pmd/pmd/issues/4676): \[doc] Clarify how CPD `--ignore-literals` and `--ignore-identifiers` work
-    * [#4659](https://github.com/pmd/pmd/pull/4659):   \[doc] Improve ant documentation
-    * [#4669](https://github.com/pmd/pmd/pull/4669):   \[doc] Add bld PMD Extension to Tools / Integrations
-    * [#4704](https://github.com/pmd/pmd/issues/4704): \[doc] Multivalued properties do not accept | as a separator
-* testing
-    * [#2435](https://github.com/pmd/pmd/issues/2435): \[test] Remove duplicated Dummy language module
-    * [#4234](https://github.com/pmd/pmd/issues/4234): \[test] Tests that change the logging level do not work
-
-Language specific fixes:
-
-* apex
-    * [#1937](https://github.com/pmd/pmd/issues/1937): \[apex] Apex should only have a single RootNode
-    * [#1648](https://github.com/pmd/pmd/issues/1648): \[apex,vf] Remove CodeClimate dependency
-    * [#1750](https://github.com/pmd/pmd/pull/1750):   \[apex] Remove apex statistical rules
-    * [#2836](https://github.com/pmd/pmd/pull/2836):   \[apex] Remove Apex ProjectMirror
-    * [#3766](https://github.com/pmd/pmd/issues/3766): \[apex] Replace Jorje with fully open source front-end
-    * [#3973](https://github.com/pmd/pmd/issues/3973): \[apex] Update parser to support new 'as user' keywords (User Mode for Database Operations)
-    * [#4427](https://github.com/pmd/pmd/issues/4427): \[apex] ApexBadCrypto test failing to detect inline code
-    * [#4453](https://github.com/pmd/pmd/issues/4453): \[apex] \[7.0-rc1] Exception while initializing Apexlink (Index 34812 out of bounds for length 34812)
-* apex-design
-    * [#2667](https://github.com/pmd/pmd/issues/2667): \[apex] Integrate nawforce/ApexLink to build robust Unused rule
-    * [#4509](https://github.com/pmd/pmd/issues/4509): \[apex] ExcessivePublicCount doesn't consider inner classes correctly
-    * [#4596](https://github.com/pmd/pmd/issues/4596): \[apex] ExcessivePublicCount ignores properties
-* apex-documentation
-    * [#4774](https://github.com/pmd/pmd/issues/4774): \[apex] ApexDoc false-positive for the first method of an annotated Apex class
-* apex-performance
-    * [#4675](https://github.com/pmd/pmd/issues/4675): \[apex] New Rule: OperationWithHighCostInLoop
-* apex-security
-    * [#4646](https://github.com/pmd/pmd/issues/4646): \[apex] ApexSOQLInjection does not recognise SObjectType or SObjectField as safe variable types
-* groovy
-    * [#4726](https://github.com/pmd/pmd/pull/4726):   \[groovy] Support Groovy to 3 and 4 and CPD suppressions
-* java
-    * [#520](https://github.com/pmd/pmd/issues/520):   \[java] Allow `@SuppressWarnings` with constants instead of literals
-    * [#864](https://github.com/pmd/pmd/issues/864):   \[java] Similar/duplicated implementations for determining FQCN
-    * [#905](https://github.com/pmd/pmd/issues/905):   \[java] Add new node for anonymous class declaration
-    * [#910](https://github.com/pmd/pmd/issues/910):   \[java] AST inconsistency between primitive and reference type arrays
-    * [#997](https://github.com/pmd/pmd/issues/997):   \[java] Java8 parsing corner case with annotated array types
-    * [#998](https://github.com/pmd/pmd/issues/998):   \[java] AST inconsistencies around FormalParameter
-    * [#1019](https://github.com/pmd/pmd/issues/1019): \[java] Breaking Java Grammar changes for PMD 7.0.0
-    * [#1124](https://github.com/pmd/pmd/issues/1124): \[java] ImmutableList implementation in the qname codebase
-    * [#1128](https://github.com/pmd/pmd/issues/1128): \[java] Improve ASTLocalVariableDeclaration
-    * [#1150](https://github.com/pmd/pmd/issues/1150): \[java] ClassOrInterfaceType AST improvements
-    * [#1207](https://github.com/pmd/pmd/issues/1207): \[java] Resolve explicit types using FQCNs, without hitting the classloader
-    * [#1307](https://github.com/pmd/pmd/issues/1307): \[java] AccessNode API changes
-    * [#1367](https://github.com/pmd/pmd/issues/1367): \[java] Parsing error on annotated inner class
-    * [#1661](https://github.com/pmd/pmd/issues/1661): \[java] About operator nodes
-    * [#2366](https://github.com/pmd/pmd/pull/2366):   \[java] Remove qualified names
-    * [#2819](https://github.com/pmd/pmd/issues/2819): \[java] GLB bugs in pmd 7
-    * [#3642](https://github.com/pmd/pmd/issues/3642): \[java] Parse error on rare extra dimensions on method return type on annotation methods
-    * [#3763](https://github.com/pmd/pmd/issues/3763): \[java] Ambiguous reference error in valid code
-    * [#3749](https://github.com/pmd/pmd/issues/3749): \[java] Improve `isOverridden` in ASTMethodDeclaration
-    * [#3750](https://github.com/pmd/pmd/issues/3750): \[java] Make symbol table support instanceof pattern bindings
-    * [#3751](https://github.com/pmd/pmd/issues/3751): \[java] Rename some node types
-    * [#3752](https://github.com/pmd/pmd/issues/3752): \[java] Expose annotations in symbol API
-    * [#4237](https://github.com/pmd/pmd/pull/4237):   \[java] Cleanup handling of Java comments
-    * [#4317](https://github.com/pmd/pmd/issues/4317): \[java] Some AST nodes should not be TypeNodes
-    * [#4359](https://github.com/pmd/pmd/issues/4359): \[java] Type resolution fails with NPE when the scope is not a type declaration
-    * [#4367](https://github.com/pmd/pmd/issues/4367): \[java] Move testrule TypeResTest into internal
-    * [#4383](https://github.com/pmd/pmd/issues/4383): \[java] IllegalStateException: Object is not an array type!
-    * [#4401](https://github.com/pmd/pmd/issues/4401): \[java] PMD 7 fails to build under Java 19
-    * [#4405](https://github.com/pmd/pmd/issues/4405): \[java] Processing error with ArrayIndexOutOfBoundsException
-    * [#4583](https://github.com/pmd/pmd/issues/4583): \[java] Support JDK 21 (LTS)
-    * [#4628](https://github.com/pmd/pmd/pull/4628):   \[java] Support loading classes from java runtime images
-    * [#4753](https://github.com/pmd/pmd/issues/4753): \[java] PMD crashes while using generics and wildcards
-    * [#4757](https://github.com/pmd/pmd/issues/4757): \[java] Intermittent NPEs while analyzing Java code
-    * [#4794](https://github.com/pmd/pmd/issues/4794): \[java] Support JDK 22
 * java-bestpractices
-    * [#342](https://github.com/pmd/pmd/issues/342):   \[java] AccessorMethodGeneration: Name clash with another public field not properly handled
-    * [#755](https://github.com/pmd/pmd/issues/755):   \[java] AccessorClassGeneration false positive for private constructors
-    * [#770](https://github.com/pmd/pmd/issues/770):   \[java] UnusedPrivateMethod yields false positive for counter-variant arguments
-    * [#807](https://github.com/pmd/pmd/issues/807):   \[java] AccessorMethodGeneration false positive with overloads
-    * [#833](https://github.com/pmd/pmd/issues/833):   \[java] ForLoopCanBeForeach should consider iterating on this
-    * [#1189](https://github.com/pmd/pmd/issues/1189): \[java] UnusedPrivateMethod false positive from inner class via external class
-    * [#1205](https://github.com/pmd/pmd/issues/1205): \[java] Improve ConstantsInInterface message to mention alternatives
-    * [#1212](https://github.com/pmd/pmd/issues/1212): \[java] Don't raise JUnitTestContainsTooManyAsserts on JUnit 5's assertAll
-    * [#1422](https://github.com/pmd/pmd/issues/1422): \[java] JUnitTestsShouldIncludeAssert false positive with inherited @<!-- -->Rule field
-    * [#1455](https://github.com/pmd/pmd/issues/1455): \[java] JUnitTestsShouldIncludeAssert: False positives for assert methods named "check" and "verify"
-    * [#1563](https://github.com/pmd/pmd/issues/1563): \[java] ForLoopCanBeForeach false positive with method call using index variable
-    * [#1565](https://github.com/pmd/pmd/issues/1565): \[java] JUnitAssertionsShouldIncludeMessage false positive with AssertJ
-    * [#1747](https://github.com/pmd/pmd/issues/1747): \[java] PreserveStackTrace false-positive
-    * [#1969](https://github.com/pmd/pmd/issues/1969): \[java] MissingOverride false-positive triggered by package-private method overwritten in another package by extending class
-    * [#1998](https://github.com/pmd/pmd/issues/1998): \[java] AccessorClassGeneration false-negative: subclass calls private constructor
-    * [#2130](https://github.com/pmd/pmd/issues/2130): \[java] UnusedLocalVariable: false-negative with array
-    * [#2147](https://github.com/pmd/pmd/issues/2147): \[java] JUnitTestsShouldIncludeAssert - false positives with lambdas and static methods
-    * [#2464](https://github.com/pmd/pmd/issues/2464): \[java] LooseCoupling must ignore class literals: ArrayList.class
-    * [#2542](https://github.com/pmd/pmd/issues/2542): \[java] UseCollectionIsEmpty can not detect the case `foo.bar().size()`
-    * [#2650](https://github.com/pmd/pmd/issues/2650): \[java] UseTryWithResources false positive when AutoCloseable helper used
-    * [#2796](https://github.com/pmd/pmd/issues/2796): \[java] UnusedAssignment false positive with call chains
-    * [#2797](https://github.com/pmd/pmd/issues/2797): \[java] MissingOverride long-standing issues
-    * [#2806](https://github.com/pmd/pmd/issues/2806): \[java] SwitchStmtsShouldHaveDefault false-positive with Java 14 switch non-fallthrough branches
-    * [#2822](https://github.com/pmd/pmd/issues/2822): \[java] LooseCoupling rule: Extend to cover user defined implementations and interfaces
-    * [#2843](https://github.com/pmd/pmd/pull/2843):   \[java] Fix UnusedAssignment FP with field accesses
-    * [#2882](https://github.com/pmd/pmd/issues/2882): \[java] UseTryWithResources - false negative for explicit close
-    * [#2883](https://github.com/pmd/pmd/issues/2883): \[java] JUnitAssertionsShouldIncludeMessage false positive with method call
-    * [#2890](https://github.com/pmd/pmd/issues/2890): \[java] UnusedPrivateMethod false positive with generics
-    * [#2946](https://github.com/pmd/pmd/issues/2946): \[java] SwitchStmtsShouldHaveDefault false positive on enum inside enums
-    * [#3672](https://github.com/pmd/pmd/pull/3672):   \[java] LooseCoupling - fix false positive with generics
-    * [#3675](https://github.com/pmd/pmd/pull/3675):   \[java] MissingOverride - fix false positive with mixing type vars
-    * [#3858](https://github.com/pmd/pmd/issues/3858): \[java] UseCollectionIsEmpty should infer local variable type from method invocation
-    * [#4433](https://github.com/pmd/pmd/issues/4433): \[java] \[7.0-rc1] ReplaceHashtableWithMap on java.util.Properties
-    * [#4435](https://github.com/pmd/pmd/issues/4435): \[java] \[7.0-rc1] UnusedAssignment for used field
-    * [#4492](https://github.com/pmd/pmd/issues/4492): \[java] GuardLogStatement gives false positive when argument is a Java method reference
-    * [#4503](https://github.com/pmd/pmd/issues/4503): \[java] JUnitTestsShouldIncludeAssert: false negative with TestNG
-    * [#4516](https://github.com/pmd/pmd/issues/4516): \[java] UnusedLocalVariable: false-negative with try-with-resources
-    * [#4517](https://github.com/pmd/pmd/issues/4517): \[java] UnusedLocalVariable: false-negative with compound assignments
-    * [#4518](https://github.com/pmd/pmd/issues/4518): \[java] UnusedLocalVariable: false-positive with multiple for-loop indices
-    * [#4603](https://github.com/pmd/pmd/issues/4603): \[java] UnusedAssignment false positive in record compact constructor
-    * [#4625](https://github.com/pmd/pmd/issues/4625): \[java] UnusedPrivateMethod false positive: Autoboxing into Number
-    * [#4634](https://github.com/pmd/pmd/issues/4634): \[java] JUnit4TestShouldUseTestAnnotation false positive with TestNG
-=======
->>>>>>> 55b5d485
+  * [#4435](https://github.com/pmd/pmd/issues/4435): \[java] \[7.0-rc1] UnusedAssignment for used field
 * java-codestyle
   * [#4881](https://github.com/pmd/pmd/issues/4881): \[java] ClassNamingConventions: interfaces are identified as abstract classes (regression in 7.0.0)
 * java-design
