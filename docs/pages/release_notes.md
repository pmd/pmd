--- conflicted
+++ resolved
@@ -36,7 +36,6 @@
 
 ### API Changes
 
-<<<<<<< HEAD
 *   XML rule definition in rulesets: In PMD 7, the `language` attribute will be required on all `rule`
     elements that declare a new rule. Some base rule classes set the language implicitly in their
     constructor, and so this is not required in all cases for the rule to work. But this
@@ -45,22 +44,16 @@
 
 #### Deprecated API
 
-##### For removal
-
 *   {% jdoc !!pmd-java::lang.java.ast.ASTThrowStatement#getFirstClassOrInterfaceTypeImage() %}
-=======
-#### Deprecated API
-
-- {% jdoc !!core::Rule#getParserOptions() %}
-- {% jdoc !!core::lang.Parser#getParserOptions() %}
-- {% jdoc !!core::lang.AbstractParser %}
-- {% jdoc apex::lang.apex.ApexParserOptions %}
-- {% jdoc xml::lang.xml.XmlParserOptions %}
-- {% jdoc xml::lang.xml.rule.XmlXpathRule %}
-- Properties of {% jdoc xml::lang.xml.rule.AbstractXmlRule %}
-- {% jdoc javascript::lang.ecmascript.EcmascriptParserOptions %}
-- {% jdoc javascript::lang.ecmascript.rule.EcmascriptXPathRule %}
->>>>>>> eb219916
+*   {% jdoc !!core::Rule#getParserOptions() %}
+*   {% jdoc !!core::lang.Parser#getParserOptions() %}
+*   {% jdoc !!core::lang.AbstractParser %}
+*   {% jdoc apex::lang.apex.ApexParserOptions %}
+*   {% jdoc xml::lang.xml.XmlParserOptions %}
+*   {% jdoc xml::lang.xml.rule.XmlXpathRule %}
+*   Properties of {% jdoc xml::lang.xml.rule.AbstractXmlRule %}
+*   {% jdoc javascript::lang.ecmascript.EcmascriptParserOptions %}
+*   {% jdoc javascript::lang.ecmascript.rule.EcmascriptXPathRule %}
 
 ### External Contributions
 
