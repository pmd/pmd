---
title: PMD Release Notes
permalink: pmd_release_notes.html
keywords: changelog, release notes
---

## {{ site.pmd.date | date: "%d-%B-%Y" }} - {{ site.pmd.version }}

The PMD team is pleased to announce PMD {{ site.pmd.version }}.

This is a {{ site.pmd.release_type }} release.

{% tocmaker is_release_notes_processor %}

### 🚀 New and noteworthy

#### New GPG Release Signing Key

Since January 2025, we switched the GPG Key we use for signing releases in Maven Central to be
[A0B5CA1A4E086838](https://keyserver.ubuntu.com/pks/lookup?search=0x2EFA55D0785C31F956F2F87EA0B5CA1A4E086838&fingerprint=on&op=index).
The full fingerprint is `2EFA 55D0 785C 31F9 56F2  F87E A0B5 CA1A 4E08 6838`.

This step was necessary, as the passphrase of the old key has been compromised and therefore the key is not
safe to use anymore. While the key itself is not compromised as far as we know, we still decided to generate a
new key, just to be safe. As until now (January 2025) we are not aware, that the key actually has been misused.
The previous releases of PMD in Maven Central can still be considered untampered, as Maven Central is read-only.

This unexpected issue was discovered while checking [Reproducible Builds](https://reproducible-builds.org/) by a
third party.

The compromised passphrase is tracked as [GHSA-88m4-h43f-wx84](https://github.com/pmd/pmd/security/advisories/GHSA-88m4-h43f-wx84)
and [CVE-2025-23215](https://www.cve.org/CVERecord?id=CVE-2025-23215).

<<<<<<< HEAD
#### Updated PMD Designer

This PMD release ships a new version of the pmd-designer.
For the changes, see [PMD Designer Changelog (7.10.0)](https://github.com/pmd/pmd-designer/releases/tag/7.10.0).
=======
### 🌟 New and changed rules

#### New Rules

* The new Java rule {%rule java/bestpractices/ExhaustiveSwitchHasDefault %} finds switch statements and
  expressions, that cover already all cases but still have a default case. This default case is unnecessary
  and prevents getting compiler errors when e.g. new enum constants are added without extending the switch.
>>>>>>> 64c52c88

### 🐛 Fixed Issues
* apex
  * [#5388](https://github.com/pmd/pmd/issues/5388): \[apex] Parse error with time literal in SOQL query
  * [#5456](https://github.com/pmd/pmd/issues/5456): \[apex] Issue with java dependency apex-parser-4.3.1 but apex-parser-4.3.0 works
* apex-security
  * [#3158](https://github.com/pmd/pmd/issues/3158): \[apex] ApexSuggestUsingNamedCred false positive with Named Credential merge fields
* documentation
  * [#2492](https://github.com/pmd/pmd/issues/2492): \[doc] Promote wiki pages to standard doc pages
* java-performance
  * [#5311](https://github.com/pmd/pmd/issues/5311): \[java] TooFewBranchesForSwitch false positive for exhaustive switches over enums without default case

### 🚨 API Changes

### ✨ Merged pull requests
<!-- content will be automatically generated, see /do-release.sh -->
<<<<<<< HEAD
* [#5488](https://github.com/pmd/pmd/pull/5488): \[apex] Fix #3158: Recognize Named Credentials merge fields in ApexSuggestUsingNamedCredRule - [William Brockhus](https://github.com/YodaDaCoda) (@YodaDaCoda)
=======
* [#5412](https://github.com/pmd/pmd/pull/5412): \[java] Support exhaustive switches - [Andreas Dangel](https://github.com/adangel) (@adangel)
>>>>>>> 64c52c88

### 📦 Dependency updates
<!-- content will be automatically generated, see /do-release.sh -->

### 📈 Stats
<!-- content will be automatically generated, see /do-release.sh -->

{% endtocmaker %}
<|MERGE_RESOLUTION|>--- conflicted
+++ resolved
@@ -31,12 +31,11 @@
 The compromised passphrase is tracked as [GHSA-88m4-h43f-wx84](https://github.com/pmd/pmd/security/advisories/GHSA-88m4-h43f-wx84)
 and [CVE-2025-23215](https://www.cve.org/CVERecord?id=CVE-2025-23215).
 
-<<<<<<< HEAD
 #### Updated PMD Designer
 
 This PMD release ships a new version of the pmd-designer.
 For the changes, see [PMD Designer Changelog (7.10.0)](https://github.com/pmd/pmd-designer/releases/tag/7.10.0).
-=======
+
 ### 🌟 New and changed rules
 
 #### New Rules
@@ -44,7 +43,6 @@
 * The new Java rule {%rule java/bestpractices/ExhaustiveSwitchHasDefault %} finds switch statements and
   expressions, that cover already all cases but still have a default case. This default case is unnecessary
   and prevents getting compiler errors when e.g. new enum constants are added without extending the switch.
->>>>>>> 64c52c88
 
 ### 🐛 Fixed Issues
 * apex
@@ -61,11 +59,8 @@
 
 ### ✨ Merged pull requests
 <!-- content will be automatically generated, see /do-release.sh -->
-<<<<<<< HEAD
+* [#5412](https://github.com/pmd/pmd/pull/5412): \[java] Support exhaustive switches - [Andreas Dangel](https://github.com/adangel) (@adangel)
 * [#5488](https://github.com/pmd/pmd/pull/5488): \[apex] Fix #3158: Recognize Named Credentials merge fields in ApexSuggestUsingNamedCredRule - [William Brockhus](https://github.com/YodaDaCoda) (@YodaDaCoda)
-=======
-* [#5412](https://github.com/pmd/pmd/pull/5412): \[java] Support exhaustive switches - [Andreas Dangel](https://github.com/adangel) (@adangel)
->>>>>>> 64c52c88
 
 ### 📦 Dependency updates
 <!-- content will be automatically generated, see /do-release.sh -->
