---
title: PMD Release Notes
permalink: pmd_release_notes.html
keywords: changelog, release notes
---

{% if is_release_notes_processor %}
{% comment %}
This allows to use links e.g. [Basic CLI usage]({{ baseurl }}pmd_userdocs_installation.html) that work both
in the release notes on GitHub (as an absolute url) and on the rendered documentation page (as a relative url).
{% endcomment %}
{% capture baseurl %}https://docs.pmd-code.org/pmd-doc-{{ site.pmd.version }}/{% endcapture %}
{% else %}
{% assign baseurl = "" %}
{% endif %}

## {{ site.pmd.date | date: "%d-%B-%Y" }} - {{ site.pmd.version }}

The PMD team is pleased to announce PMD {{ site.pmd.version }}.

This is a {{ site.pmd.release_type }} release.

{% tocmaker is_release_notes_processor %}

### 🚀️ New and noteworthy

### 🌟️ Changed Rules
* The Java rule {%rule java/codestyle/OnlyOneReturn %} has a new property `ignoredMethodNames`. This property by
  default is set to `compareTo` and `equals`, thus this rule now by default allows multiple return statements
  for these methods. To restore the old behavior, simply set this property to an empty value.

<<<<<<< HEAD
### 🐛️ Fixed Issues
* core
  * [#6330](https://github.com/pmd/pmd/issues/6330): \[core] "Unable to create ValueRepresentation" when using @<!-- -->LiteralText (XPath)
* java
  * [#6299](https://github.com/pmd/pmd/issues/6299): \[java] Fix grammar of switch label
* java-bestpractices
  * [#4282](https://github.com/pmd/pmd/issues/4282): \[java] GuardLogStatement: False positive when guard is not a direct parent
  * [#6028](https://github.com/pmd/pmd/issues/6028): \[java] UnusedPrivateMethod: False positive with raw type for generic method
  * [#6257](https://github.com/pmd/pmd/issues/6257): \[java] UnusedLocalVariable: False positive with instanceof pattern guard
  * [#6291](https://github.com/pmd/pmd/issues/6291): \[java] EnumComparison: False positive for any object when object.equals(null)
* java-codestyle
  * [#4257](https://github.com/pmd/pmd/issues/4257): \[java] OnlyOneReturn: False positive with equals method
  * [#5043](https://github.com/pmd/pmd/issues/5043): \[java] LambdaCanBeMethodReference: False positive on overloaded methods
  * [#6237](https://github.com/pmd/pmd/issues/6237): \[java] UnnecessaryCast: ContextedRuntimeException when parsing switch expression with lambdas
  * [#6279](https://github.com/pmd/pmd/issues/6279): \[java] EmptyMethodInAbstractClassShouldBeAbstract: False positive for final empty methods
  * [#6284](https://github.com/pmd/pmd/issues/6284): \[java] UnnecessaryConstructor: False positive for JavaDoc-bearing constructor
* java-errorprone
  * [#6276](https://github.com/pmd/pmd/issues/6276): \[java] NullAssignment: False positive when assigning null to a final field in a constructor
  * [#6343](https://github.com/pmd/pmd/issues/6343): \[java] MissingStaticMethodInNonInstantiatableClass: False negative when method in nested class returns null
* java-performance
  * [#4910](https://github.com/pmd/pmd/issues/4910): \[java] ConsecutiveAppendsShouldReuse: False positive within if-statement without curly braces
* maintenance
  * [#6230](https://github.com/pmd/pmd/issues/6230): \[core] Single module snapshot build fails
=======
- java-bestpractices
  - [#6257](https://github.com/pmd/pmd/issues/6257): \[java] UnusedLocalVariable: False positive with instanceof pattern guard
* java-performance
  * [#5877](https://github.com/pmd/pmd/issues/5877): \[java] AvoidArrayLoops: False negative when break inside switch statement
>>>>>>> 23dc6864

### 🚨️ API Changes

#### Experimental API
* pmd-java: {%jdoc !!java::lang.java.types.OverloadSelectionResult#hadSeveralApplicableOverloads()%}

### ✨️ Merged pull requests
<!-- content will be automatically generated, see /do-release.sh -->

### 📦️ Dependency updates
<!-- content will be automatically generated, see /do-release.sh -->

### 📈️ Stats
<!-- content will be automatically generated, see /do-release.sh -->

{% endtocmaker %}
<|MERGE_RESOLUTION|>--- conflicted
+++ resolved
@@ -29,7 +29,6 @@
   default is set to `compareTo` and `equals`, thus this rule now by default allows multiple return statements
   for these methods. To restore the old behavior, simply set this property to an empty value.
 
-<<<<<<< HEAD
 ### 🐛️ Fixed Issues
 * core
   * [#6330](https://github.com/pmd/pmd/issues/6330): \[core] "Unable to create ValueRepresentation" when using @<!-- -->LiteralText (XPath)
@@ -51,14 +50,9 @@
   * [#6343](https://github.com/pmd/pmd/issues/6343): \[java] MissingStaticMethodInNonInstantiatableClass: False negative when method in nested class returns null
 * java-performance
   * [#4910](https://github.com/pmd/pmd/issues/4910): \[java] ConsecutiveAppendsShouldReuse: False positive within if-statement without curly braces
+  * [#5877](https://github.com/pmd/pmd/issues/5877): \[java] AvoidArrayLoops: False negative when break inside switch statement
 * maintenance
   * [#6230](https://github.com/pmd/pmd/issues/6230): \[core] Single module snapshot build fails
-=======
-- java-bestpractices
-  - [#6257](https://github.com/pmd/pmd/issues/6257): \[java] UnusedLocalVariable: False positive with instanceof pattern guard
-* java-performance
-  * [#5877](https://github.com/pmd/pmd/issues/5877): \[java] AvoidArrayLoops: False negative when break inside switch statement
->>>>>>> 23dc6864
 
 ### 🚨️ API Changes
 
