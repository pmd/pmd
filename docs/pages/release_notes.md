--- conflicted
+++ resolved
@@ -176,14 +176,11 @@
 *   all
     *   [#532](https://github.com/pmd/pmd/issues/532): \[core] security concerns on URL-based rulesets
     *   [#538](https://github.com/pmd/pmd/issues/538): \[core] Provide an XML Schema for XML reports
-<<<<<<< HEAD
     *   [#600](https://github.com/pmd/pmd/issues/600): \[core] Nullpointer while creating cache File
     *   [#604](https://github.com/pmd/pmd/issues/604): \[core] Incremental analysis should detect changes to jars in classpath
     *   [#608](https://github.com/pmd/pmd/issues/608): \[core] Add DEBUG log when applying incremental analysis
     *   [#618](https://github.com/pmd/pmd/issues/618): \[core] Incremental Analysis doesn't close file correctly on Windows upon a cache hit
-=======
     *   [#643](https://github.com/pmd/pmd/issues/643): \[core] PMD Properties (dev-properties) breaks markup on CodeClimateRenderer
->>>>>>> 077792cf
 *   apex
     *   [#488](https://github.com/pmd/pmd/pull/488): \[apex] Use Apex lexer for CPD
     *   [#489](https://github.com/pmd/pmd/pull/489): \[apex] Update Apex compiler
@@ -326,10 +323,6 @@
 *   [#587](https://github.com/pmd/pmd/pull/587): \[core] Properties refactoring: Move static constants of ValueParser to class ValueParserConstants - [Clément Fournier](https://github.com/oowekyala)
 *   [#588](https://github.com/pmd/pmd/pull/588): \[java] XPath function to compute metrics - [Clément Fournier](https://github.com/oowekyala)
 *   [#598](https://github.com/pmd/pmd/pull/598): \[java] Fix #388: controversial.AvoidLiteralsInIfCondition 0.0 false positive - [Clément Fournier](https://github.com/oowekyala)
-<<<<<<< HEAD
 *   [#602](https://github.com/pmd/pmd/pull/602): \[java] \[apex] Separate multifile analysis from metrics - [Clément Fournier](https://github.com/oowekyala)
 *   [#620](https://github.com/pmd/pmd/pull/620): \[core] Moved properties to n.s.pmd.properties - [Clément Fournier](https://github.com/oowekyala)
-=======
-*   [#620](https://github.com/pmd/pmd/pull/620): \[core] Moved properties to n.s.pmd.properties - [Clément Fournier](https://github.com/oowekyala)
-*   [#644](https://github.com/pmd/pmd/pull/644): \[core] Prevent internal dev-properties from being displayed on CodeClimate renderer - [Filipe Esperandio](https://github.com/filipesperandio)
->>>>>>> 077792cf
+*   [#644](https://github.com/pmd/pmd/pull/644): \[core] Prevent internal dev-properties from being displayed on CodeClimate renderer - [Filipe Esperandio](https://github.com/filipesperandio)