---
title: PMD Release Notes
permalink: pmd_release_notes.html
keywords: changelog, release notes
---

{% if is_release_notes_processor %}
{% capture baseurl %}https://docs.pmd-code.org/pmd-doc-{{ site.pmd.version }}/{% endcapture %}
{% else %}
{% assign baseurl = "" %}
{% endif %}

## {{ site.pmd.date }} - {{ site.pmd.version }}

We're excited to bring you the next major version of PMD!

Since this is a big release, we provide here only a concise version of the release notes. We prepared a separate
page with the full [Detailed Release Notes for PMD 7.0.0]({{ baseurl }}pmd_release_notes_pmd7.html).

<div style="border: 1px solid; border-radius: .25rem; padding: .75rem 1.25rem;" role="alert">
<strong>ℹ️ Release Candidates</strong>
<p>PMD 7.0.0 is finally almost ready. In order to gather feedback, we are going to ship a couple of release candidates.
These are officially available on GitHub and Maven Central and can be used as usual (e.g. as a dependency).
We encourage you to try out the new features, but keep in mind that we may introduce API breaking changes between
the release candidates. It should be stable enough if you don't use custom rules.</p>

<p>We have still some tasks planned for the next release candidates.
You can see the progress in <a href="https://github.com/pmd/pmd/issues/3898">PMD 7 Tracking Issue #3898</a>.</p>

<p>If you find any problem or difficulty while updating from PMD 6, please provide feedback via our
<a href="https://github.com/pmd/pmd/issues/new/choose">issue tracker</a>. That way we can improve the experience
for all.</p>
</div>

{% tocmaker is_release_notes_processor %}

### Changes since 7.0.0-rc4

This section lists the most important changes from the last release candidate.
The remaining section describes the complete release notes for 7.0.0.

#### New and Noteworthy

##### Maven PMD Plugin compatibility with PMD 7

In order to use PMD 7 with [maven-pmd-plugin](https://maven.apache.org/plugins/maven-pmd-plugin/) a new
compatibility module has been created. This allows to use PMD 7 by simply adding one additional dependency:

1. Follow the guide [Upgrading PMD at Runtime](https://maven.apache.org/plugins/maven-pmd-plugin/examples/upgrading-PMD-at-runtime.html)
2. Add additionally the following dependency:

```xml
<dependency>
  <groupId>net.sourceforge.pmd</groupId>
  <artifactId>pmd-compat6</artifactId>
  <version>${pmdVersion}</version>
</dependency>
```

It is important to add this dependency as the **first** in the list, so that maven-pmd-plugin sees the (old)
compatible versions of some classes.

This module is available beginning with version 7.0.0-rc4 and will be there at least for the first
final version PMD 7 (7.0.0). It's not decided yet, whether we will keep updating it, after PMD 7 is finally
released.

Note: This compatibility module only works for the built-in rules, that are still available in PMD 7. E.g. you need
to review your rulesets and look out for deprecated rules and such. See the use case
[I'm using only built-in rules]({{ baseurl }}pmd_userdocs_migrating_to_pmd7.html#im-using-only-built-in-rules)
in the [Migration Guide for PMD 7]({{ baseurl }}pmd_userdocs_migrating_to_pmd7.html).

As PMD 7 revamped the Java module, if you have custom rules, you need to migrate these rules.
See the use case [I'm using custom rules]({{ baseurl }}pmd_userdocs_migrating_to_pmd7.html#im-using-custom-rules)
in the Migration Guide.

##### Swift Support

* limited support for Swift 5.9 (Macro Expansions)

##### Groovy Support (CPD)

* We now support parsing all Groovy features from Groovy 3 and 4.
* We now support [suppression](pmd_userdocs_cpd.html#suppression) through `CPD-ON`/`CPD-OFF` comment pairs.
* See [PR #4726](https://github.com/pmd/pmd/pull/4726) for details.

##### Updated PMD Designer

This PMD release ships a new version of the pmd-designer.
For the changes, see
* [PMD Designer Changelog (7.0.0)](https://github.com/pmd/pmd-designer/releases/tag/7.0.0).

#### Rule Changes

**New Rules**

* {% rule apex/performance/OperationWithHighCostInLoop %} finds Schema class methods called in a loop, which is a
  potential performance issue.
* {% rule java/codestyle/UseExplicitTypes %} reports usages of `var` keyword, which was introduced with Java 10.
* {% rule xml/bestpractices/MissingEncoding %} finds XML files without explicit encoding.

**Changed Rules**

* {% rule java/codestyle/EmptyControlStatement %}: The rule has a new property to allow empty blocks when
  they contain a comment (`allowCommentedBlocks`).

**Removed deprecated rulesets**

The following previously deprecated rulesets have been removed. These were the left-over rulesets from PMD 5.
The rules have been moved into categories with PMD 6.

* rulesets/apex/apexunit.xml
* rulesets/apex/braces.xml
* rulesets/apex/complexity.xml
* rulesets/apex/empty.xml
* rulesets/apex/metrics.xml
* rulesets/apex/performance.xml
* rulesets/apex/ruleset.xml
* rulesets/apex/securty.xml
* rulesets/apex/style.xml
* rulesets/java/android.xml
* rulesets/java/basic.xml
* rulesets/java/clone.xml
* rulesets/java/codesize.xml
* rulesets/java/comments.xml
* rulesets/java/controversial.xml
* rulesets/java/coupling.xml
* rulesets/java/design.xml
* rulesets/java/empty.xml
* rulesets/java/finalizers.xml
* rulesets/java/imports.xml
* rulesets/java/j2ee.xml
* rulesets/java/javabeans.xml
* rulesets/java/junit.xml
* rulesets/java/logging-jakarta-commons.xml
* rulesets/java/logging-java.xml
* rulesets/java/metrics.xml
* rulesets/java/migrating.xml
* rulesets/java/migrating_to_13.xml
* rulesets/java/migrating_to_14.xml
* rulesets/java/migrating_to_15.xml
* rulesets/java/migrating_to_junit4.xml
* rulesets/java/naming.xml
* rulesets/java/optimizations.xml
* rulesets/java/strictexception.xml
* rulesets/java/strings.xml
* rulesets/java/sunsecure.xml
* rulesets/java/typeresolution.xml
* rulesets/java/unnecessary.xml
* rulesets/java/unusedcode.xml
* rulesets/ecmascript/basic.xml
* rulesets/ecmascript/braces.xml
* rulesets/ecmascript/controversial.xml
* rulesets/ecmascript/unnecessary.xml
* rulesets/jsp/basic.xml
* rulesets/jsp/basic-jsf.xml
* rulesets/plsql/codesize.xml
* rulesets/plsql/dates.xml
* rulesets/plsql/strictsyntax.xml
* rulesets/plsql/TomKytesDespair.xml
* rulesets/vf/security.xml
* rulesets/vm/basic.xml
* rulesets/pom/basic.xml
* rulesets/xml/basic.xml
* rulesets/xsl/xpath.xml
* rulesets/releases/*

#### Fixed issues

* cli
  * [#4594](https://github.com/pmd/pmd/pull/4594):   \[cli] Change completion generation to runtime
  * [#4685](https://github.com/pmd/pmd/pull/4685):   \[cli] Clarify CPD documentation, fix positional parameter handling
  * [#4723](https://github.com/pmd/pmd/issues/4723): \[cli] Launch fails for "bash pmd"
* core
  * [#1027](https://github.com/pmd/pmd/issues/1027): \[core] Apply the new PropertyDescriptor&lt;Pattern&gt; type where applicable
<<<<<<< HEAD
  * [#3903](https://github.com/pmd/pmd/issues/3903): \[core] Consolidate `n.s.pmd.reporting` package
  * [#3917](https://github.com/pmd/pmd/issues/3917): \[core] Consolidate `n.s.pmd.lang.rule` package
  * [#4065](https://github.com/pmd/pmd/issues/4065): \[core] Rename TokenMgrError to LexException, Tokenizer to CpdLexer
  * [#4309](https://github.com/pmd/pmd/issues/4309): \[core] Cleanups in XPath area
  * [#4312](https://github.com/pmd/pmd/issues/4312): \[core] Remove unnecessary property `color` and system property `pmd.color` in `TextColorRenderer`
  * [#4313](https://github.com/pmd/pmd/issues/4313): \[core] Remove support for &lt;lang&gt;-&lt;ruleset&gt; hyphen notation for ruleset references
  * [#4314](https://github.com/pmd/pmd/issues/4314): \[core] Remove ruleset compatibility filter (RuleSetFactoryCompatibility) and CLI option `--no-ruleset-compatibility`
  * [#4378](https://github.com/pmd/pmd/issues/4378): \[core] Ruleset loading processes commented rules
=======
  * [#3905](https://github.com/pmd/pmd/issues/3905): \[core] Stabilize tree export API
>>>>>>> d9321d70
  * [#4674](https://github.com/pmd/pmd/issues/4674): \[core] WARNING: Illegal reflective access by org.codehaus.groovy.reflection.CachedClass
  * [#4694](https://github.com/pmd/pmd/pull/4694):   \[core] Fix line/col numbers in TokenMgrError
  * [#4717](https://github.com/pmd/pmd/issues/4717): \[core] XSLTRenderer doesn't close report file
  * [#4750](https://github.com/pmd/pmd/pull/4750):   \[core] Fix flaky SummaryHTMLRenderer
  * [#4782](https://github.com/pmd/pmd/pull/4782):   \[core] Avoid using getImage/@<!-- -->Image
* doc
  * [#995](https://github.com/pmd/pmd/issues/995):   \[doc] Document API evolution principles as ADR
  * [#2511](https://github.com/pmd/pmd/issues/2511): \[doc] Review guides for writing java/xpath rules for correctness with PMD 7
  * [#3175](https://github.com/pmd/pmd/issues/3175): \[doc] Document language module features
  * [#4308](https://github.com/pmd/pmd/issues/4308): \[doc] Document XPath API @<!-- ->NoAttribute and @<!-- -->DeprecatedAttribute
  * [#4319](https://github.com/pmd/pmd/issues/4319): \[doc] Document TypeRes API and Symbols API
  * [#4659](https://github.com/pmd/pmd/pull/4659):   \[doc] Improve ant documentation
  * [#4669](https://github.com/pmd/pmd/pull/4669):   \[doc] Add bld PMD Extension to Tools / Integrations
  * [#4676](https://github.com/pmd/pmd/issues/4676): \[doc] Clarify how CPD `--ignore-literals` and `--ignore-identifiers` work
* miscellaneous
  * [#4699](https://github.com/pmd/pmd/pull/4699):   Make PMD buildable with java 21
  * [#4586](https://github.com/pmd/pmd/pull/4586):   Use explicit encoding in ruleset xml files
  * [#4642](https://github.com/pmd/pmd/issues/4642): Update regression tests with Java 21 language features
  * [#4736](https://github.com/pmd/pmd/issues/4736): \[ci] Improve build procedure
  * [#4741](https://github.com/pmd/pmd/pull/4741):   Add pmd-compat6 module for maven-pmd-plugin
  * [#4749](https://github.com/pmd/pmd/pull/4749):   Fixes NoSuchMethodError on processing errors in pmd-compat6
  * [#4796](https://github.com/pmd/pmd/pull/4796):   Remove deprecated and release rulesets
* apex-performance
  * [#4675](https://github.com/pmd/pmd/issues/4675): \[apex] New Rule: OperationWithHighCostInLoop
* groovy
  * [#4726](https://github.com/pmd/pmd/pull/4726):   \[groovy] Support Groovy to 3 and 4 and CPD suppressions
* java
  * [#1307](https://github.com/pmd/pmd/issues/1307): \[java] AccessNode API changes
  * [#3751](https://github.com/pmd/pmd/issues/3751): \[java] Rename some node types
  * [#4628](https://github.com/pmd/pmd/pull/4628):   \[java] Support loading classes from java runtime images
  * [#4753](https://github.com/pmd/pmd/issues/4753): \[java] PMD crashes while using generics and wildcards
* java-codestyle
  * [#2847](https://github.com/pmd/pmd/issues/2847): \[java] New Rule: Use Explicit Types
  * [#4578](https://github.com/pmd/pmd/issues/4578): \[java] CommentDefaultAccessModifier comment needs to be before annotation if present
  * [#4645](https://github.com/pmd/pmd/issues/4645): \[java] CommentDefaultAccessModifier - False Positive with JUnit5's ParameterizedTest
  * [#4754](https://github.com/pmd/pmd/pull/4754):   \[java] EmptyControlStatementRule: Add allowCommentedBlocks property
* java-design
  * [#174](https://github.com/pmd/pmd/issues/174):   \[java] SingularField false positive with switch in method that both assigns and reads field
* java-errorprone
  * [#718](https://github.com/pmd/pmd/issues/718):   \[java] BrokenNullCheck false positive with parameter/field confusion
  * [#1831](https://github.com/pmd/pmd/issues/1831): \[java] DetachedTestCase reports abstract methods
  * [#4719](https://github.com/pmd/pmd/pull/4719):   \[java] UnnecessaryCaseChange: example doc toUpperCase() should compare to a capitalized string
* javascript
  * [#4673](https://github.com/pmd/pmd/pull/4673):   \[javascript] CPD: Added support for decorator notation
* swift
  * [#4697](https://github.com/pmd/pmd/issues/4697): \[swift] Support Swift 5.9 features (mainly macros expansion expressions)
* xml-bestpractices
  * [#4592](https://github.com/pmd/pmd/pull/4592):   \[xml] Add MissingEncoding rule

#### API Changes

<<<<<<< HEAD
**General AST Changes to avoid `@Image`**

See [General AST Changes to avoid @Image]({{ baseurl }}pmd_userdocs_migrating_to_pmd7.html#general-ast-changes-to-avoid-image)
in the migration guide for details.

**XPath Rules**
* The property `version` was already deprecated and has finally been removed. Please don't define the version
  property anymore in your custom XPath rules. By default, the latest XPath version will be used, which
  is XPath 3.1.

**Moved classes/consolidated packages**

* pmd-core
  * Many types have been moved from the base package `net.sourceforge.pmd` into subpackage {% jdoc_package core::lang.rule %}
    * {%jdoc core::lang.rule.Rule %}
    * {%jdoc core::lang.rule.RulePriority %}
    * {%jdoc core::lang.rule.RuleSet %}
    * {%jdoc core::lang.rule.RuleSetFactory %}
    * {%jdoc core::lang.rule.RuleSetLoader %}
    * {%jdoc core::lang.rule.RuleSetLoadException %}
    * {%jdoc core::lang.rule.RuleSetWriter %}
  * Many types have been moved from the base package `net.sourceforge.pmd` into subpackage {% jdoc_package core::reporting %}
    * {%jdoc core::reporting.Report %}
    * {%jdoc core::reporting.RuleContext %}
    * {%jdoc core::reporting.RuleViolation %}
    * {%jdoc core::reporting.ViolationSuppressor %}
    * {%jdoc core::reporting.ParametricRuleViolation %} (moved from `net.sourcceforge.pmd.lang.rule`)
  * {%jdoc core::lang.rule.xpath.XPathRule %} has been moved into subpackage {% jdoc_package core::lang.rule.xpath %}.

**Internalized classes**

These were marked as `@InternalApi` previously.

* pmd-core
  * `RuleFactory`: moved from `net.sourceforge.pmd.rules` into subpackage `lang.rule`.
    It has now been hidden completely from public API.
  * Many types have been moved from the base package `net.sourceforge.pmd` into subpackage `lang.rule.internal`.
      * `RuleSetReference`
      * `RuleSetReferenceId`
      * `RuleSets`

**Removed classes and methods (previously deprecated)**
=======
**New API**

The API around {%jdoc core::util.treeexport.TreeRenderer %} has been declared as stable. It was previously
experimental. It can be used via the CLI subcommand `ast-dump` or programmatically, as described
on [Creating XML dump of the AST]({{ baseurl }}pmd_userdocs_extending_ast_dump.html).

**Removed classes and methods**
>>>>>>> d9321d70

The following previously deprecated classes have been removed:

* pmd-apex
  * {%jdoc apex::lang.apex.ast.ApexNode %} and {% jdoc apex::lang.apex.ast.ASTApexFile %}
    * `#getApexVersion()`: In PMD 6, this method has been deprecated but was defined in the class `ApexRootNode`.
      The version returned is always "Version.CURRENT", as the apex compiler integration
      doesn't use additional information which Apex version actually is used. Therefore, this method can't be
      used to determine the Apex version of the project that is being analyzed.

      If the current version is needed, then `Node.getTextDocument().getLanguageVersion()` can be used. This
      is the version that has been selected via CLI `--use-version` parameter.

**Removed classes, interfaces and methods (not previously deprecated)**

* pmd-java
  * The interface `FinalizableNode` (introduced in 7.0.0-rc1) has been removed.
    Its method `isFinal()` has been moved down to the
    nodes where needed, e.g. {% jdoc !!java::lang.java.ast.ASTLocalVariableDeclaration#isFinal() %}.
  * The method `isPackagePrivate()` in {% jdoc java::lang.java.ast.ASTClassDeclaration %} (formerly ASTClassOrInterfaceDeclaration)
    has been removed.
    Use {% jdoc java::lang.java.ast.ModifierOwner#hasVisibility(java::lang.java.ast.ModifierOwner.Visibility) %} instead,
    which can correctly differentiate between local and package private classes.

**Renamed classes, interfaces**

* pmd-java
  * The interface `AccessNode` has been renamed to {% jdoc java::lang.ast.ModifierOwner %}. This is only relevant
    for Java rules, which use that type directly e.g. through downcasting.
    Or when using the XPath function `pmd-java:nodeIs()`.
  * The node `ASTClassOrInterfaceType` has been renamed to {% jdoc java::lang.ast.ASTClassType %}. XPath rules
    need to be adjusted.
  * The node `ASTClassOrInterfaceDeclaration` has been renamed to {% jdoc java::lang.ast.ASTClassDeclaration %}.
    XPath rules need to be adjusted.
  * The interface `ASTAnyTypeDeclaration` has been renamed to {% jdoc java::lang.ast.ASTTypeDeclaration %}.
    This is only relevant for Java rules, which use that type directly, e.g. through downcasting.
    Or when using the XPath function `pmd-java:nodeIs()`.
  * The interface `ASTMethodOrConstructorDeclaration` has been renamed to
    {% jdoc java::lang.ast.ASTExecutableDeclaration %}. This is only relevant for Java rules, which sue that type
    directly, e.g. through downcasting. Or when using the XPath function `pmd-java:nodeIs()`.
  * The node `ASTVariableDeclaratorId` has been renamed to {% jdoc java::lang.ast.ASTVariableId %}. XPath rules
    need to be adjusted.
  * The node `ASTClassOrInterfaceBody` has been renamed to {% jdoc java::lang.ast.ASTClassBody %}. XPath rules
    need to be adjusted.

**Renamed classes and methods**

* pmd-core
  * {%jdoc_old core::lang.ast.TokenMgrError %} has been renamed to {% jdoc core::lang.ast.LexException %}
  * {%jdoc_old core::cpd.Tokenizer %} has been renamed to {% jdoc core::cpd.CpdLexer %}. Along with this rename,
    all the implementations have been renamed as well (`Tokenizer` -> `CpdLexer`), e.g. "CppCpdLexer", "JavaCpdLexer".
    This affects all language modules.
  * {%jdoc_old core::cpd.AnyTokenizer %} has been renamed to {% jdoc core::cpd.AnyCpdLexer %}.

**Removed functionality**

* The CLI parameter `--no-ruleset-compatibility` has been removed. It was only used to allow loading
  some rulesets originally written for PMD 5 also in PMD 6 without fixing the rulesets.
* The class {% jdoc_old core::RuleSetFactoryCompatibility %} has been removed without replacement.
  The different ways to enable/disable this filter in {% jdoc core::PMDConfiguration %}
  (Property "RuleSetFactoryCompatibilityEnabled") and
  {% jdoc ant::ant.PMDTask %} (Property "noRuleSetCompatibility") have been removed as well.
* `textcolor` renderer ({%jdoc core::renderers.TextColorRenderer %}) now renders always in color.
  The property `color` has been removed. The possibility to override this with the system property `pmd.color`
  has been removed as well. If you don't want colors, use `text` renderer ({%jdoc core::renderers.TextRenderer %}).

#### External Contributions
* [#4640](https://github.com/pmd/pmd/pull/4640): \[cli] Launch script fails if run via "bash pmd" - [Shai Bennathan](https://github.com/shai-bennathan) (@shai-bennathan)
* [#4673](https://github.com/pmd/pmd/pull/4673): \[javascript] CPD: Added support for decorator notation - [Wener](https://github.com/wener-tiobe) (@wener-tiobe)
* [#4677](https://github.com/pmd/pmd/pull/4677): \[apex] Add new rule: OperationWithHighCostInLoop - [Thomas Prouvot](https://github.com/tprouvot) (@tprouvot)
* [#4698](https://github.com/pmd/pmd/pull/4698): \[swift] Add macro expansion support for swift 5.9 - [Richard B.](https://github.com/kenji21) (@kenji21)
* [#4706](https://github.com/pmd/pmd/pull/4706): \[java] DetachedTestCase should not report on abstract methods - [Debamoy Datta](https://github.com/Debamoy) (@Debamoy)
* [#4719](https://github.com/pmd/pmd/pull/4719): \[java] UnnecessaryCaseChange: example doc toUpperCase() should compare to a capitalized string - [ciufudean](https://github.com/ciufudean) (@ciufudean)
* [#4738](https://github.com/pmd/pmd/pull/4738): \[doc] Added reference to the PMD extension for bld - [Erik C. Thauvin](https://github.com/ethauvin) (@ethauvin)
* [#4749](https://github.com/pmd/pmd/pull/4749):   Fixes NoSuchMethodError on processing errors in pmd-compat6 - [Andreas Bergander](https://github.com/bergander) (@bergander)
* [#4750](https://github.com/pmd/pmd/pull/4750): \[core] Fix flaky SummaryHTMLRenderer - [219sansim](https://github.com/219sansim) (@219sansim)
* [#4754](https://github.com/pmd/pmd/pull/4754): \[java] EmptyControlStatementRule: Add allowCommentedBlocks property - [Andreas Bergander](https://github.com/bergander) (@bergander)
* [#4759](https://github.com/pmd/pmd/pull/4759): \[java] fix: remove delimiter attribute from ruleset category/java/errorprone.xml - [Marcin Dąbrowski](https://github.com/marcindabrowski) (@marcindabrowski)

### 🚀 Major Features and Enhancements

#### New official logo

The new official logo of PMD:

![New PMD Logo]({{ baseurl }}images/logo/pmd-logo-300px.png)

#### Revamped Java module

* Java grammar substantially refactored - more correct regarding the Java Language Specification (JLS)
* Built-in rules have been upgraded for the changed AST
* Rewritten type resolution framework and symbol table correctly implements the JLS
* AST exposes more semantic information (method calls, field accesses)

For more information, see the [Detailed Release Notes for PMD 7]({{ baseurl }}pmd_release_notes_pmd7.html#revamped-java).

Contributors: [Clément Fournier](https://github.com/oowekyala) (@oowekyala),
[Andreas Dangel](https://github.com/adangel) (@adangel),
[Juan Martín Sotuyo Dodero](https://github.com/jsotuyod) (@jsotuyod)

#### Revamped Command Line Interface

* unified and consistent Command Line Interface for both Linux/Unix and Windows across our different utilities
* single script `pmd` (`pmd.bat` for Windows) to launch the different utilities:
    * `pmd check` to run PMD rules and analyze a project
    * `pmd cpd` to run CPD (copy paste detector)
    * `pmd designer` to run the PMD Rule Designer
* progress bar support for `pmd check`
* shell completion

![Demo]({{ baseurl }}images/userdocs/pmd-demo.gif)

For more information, see the [Detailed Release Notes for PMD 7]({{ baseurl }}pmd_release_notes_pmd7.html).

Contributors: [Juan Martín Sotuyo Dodero](https://github.com/jsotuyod) (@jsotuyod)

#### Full Antlr support

* [Antlr](https://www.antlr.org/) based grammars can now be used to build full-fledged PMD rules.
* Previously, Antlr grammar could only be used for CPD
* New supported languages: Swift and Kotlin

For more information, see the [Detailed Release Notes for PMD 7]({{ baseurl }}pmd_release_notes_pmd7.html).

Contributors: [Lucas Soncini](https://github.com/lsoncini) (@lsoncini),
[Matías Fraga](https://github.com/matifraga) (@matifraga),
[Tomás De Lucca](https://github.com/tomidelucca) (@tomidelucca)

#### Updated PMD Designer

This PMD release ships a new version of the pmd-designer.
For the changes, see
* [PMD Designer Changelog (7.0.0-rc1)](https://github.com/pmd/pmd-designer/releases/tag/7.0.0-rc1).
* [PMD Designer Changelog (7.0.0-rc4)](https://github.com/pmd/pmd-designer/releases/tag/7.0.0-rc4).
* [PMD Designer Changelog (7.0.0)](https://github.com/pmd/pmd-designer/releases/tag/7.0.0).

#### New CPD report format cpdhtml-v2.xslt

Thanks to @mohan-chinnappan-n a new CPD report format has been added which features a data table.
It uses an XSLT stylesheet to convert CPD's XML format into HTML.

See [the example report]({{ baseurl }}report-examples/cpdhtml-v2.html).

### 🎉 Language Related Changes

Note that this is just a concise listing of the highlight.
For more information on the languages, see the [Detailed Release Notes for PMD 7]({{ baseurl }}pmd_release_notes_pmd7.html).

#### New: Swift support

* use PMD to analyze Swift code with PMD rules
* limited support for Swift 5.9 (Macro Expansions)
* initially 4 built-in rules

Contributors: [Lucas Soncini](https://github.com/lsoncini) (@lsoncini),
[Matías Fraga](https://github.com/matifraga) (@matifraga),
[Tomás De Lucca](https://github.com/tomidelucca) (@tomidelucca)

#### New: Kotlin support (experimental)

* use PMD to analyze Kotlin code with PMD rules
* Support for Kotlin 1.8 grammar
* initially 2 built-in rules

#### New: CPD support for TypeScript

Thanks to a contribution, CPD now supports the TypeScript language. It is shipped
with the rest of the JavaScript support in the module `pmd-javascript`.

Contributors: [Paul Guyot](https://github.com/pguyot) (@pguyot)

#### New: CPD support for Julia

Thanks to a contribution, CPD now supports the Julia language. It is shipped
in the new module `pmd-julia`.

Contributors: [Wener](https://github.com/wener-tiobe) (@wener-tiobe)

#### New: CPD support for Coco

Thanks to a contribution, CPD now supports Coco, a modern programming language
designed specifically for building event-driven software. It is shipped in the new
module `pmd-coco`.

Contributors: [Wener](https://github.com/wener-tiobe) (@wener-tiobe)

#### New: Java 21 Support

This release of PMD brings support for Java 21. There are the following new standard language features,
that are supported now:

* [JEP 440: Record Patterns](https://openjdk.org/jeps/440)
* [JEP 441: Pattern Matching for switch](https://openjdk.org/jeps/441)

PMD also supports the following preview language features:

* [JEP 430: String Templates (Preview)](https://openjdk.org/jeps/430)
* [JEP 443: Unnamed Patterns and Variables (Preview)](https://openjdk.org/jeps/443)
* [JEP 445: Unnamed Classes and Instance Main Methods (Preview)](https://openjdk.org/jeps/445)

In order to analyze a project with PMD that uses these language features,
you'll need to enable it via the environment variable `PMD_JAVA_OPTS` and select the new language
version `21-preview`:

    export PMD_JAVA_OPTS=--enable-preview
    pmd check --use-version java-21-preview ...

Note: Support for Java 19 preview language features have been removed. The version "19-preview" is no longer available.

#### Changed: JavaScript support

* latest version supports ES6 and also some new constructs (see [Rhino](https://github.com/mozilla/rhino)])
* comments are retained

#### Changed: Language versions

* more predefined language versions for each supported language
* can be used to limit rule execution for specific versions only with `minimumLanguageVersion` and
  `maximumLanguageVersion` attributes.

#### Changed: CPP can now ignore identifiers in sequences (CPD)

* new command line option for CPD: `--ignore-sequences`.
* This option is used for CPP only: with the already existing option `--ignore-literal-sequences`, only
  literals were ignored. The new option additional ignores identifiers as well in sequences.
* See [PR #4470](https://github.com/pmd/pmd/pull/4470) for details.

#### Changed: Apex Jorje Updated

With the new version of Apex Jorje, the new language constructs like User Mode Database Operations
can be parsed now. PMD should now be able to parse Apex code up to version 59.0 (Winter '23).

#### Changed: Groovy Support (CPD)

* We now support parsing all Groovy features from Groovy 3 and 4.
* We now support [suppression](pmd_userdocs_cpd.html#suppression) through `CPD-ON`/`CPD-OFF` comment pairs.
* See [PR #4726](https://github.com/pmd/pmd/pull/4726) for details.

#### Changed: Rule properties

* The old deprecated classes like `IntProperty` and `StringProperty` have been removed. Please use
  {% jdoc core::properties.PropertyFactory %} to create properties.
* All properties which accept multiple values now use a comma (`,`) as a delimiter. The previous default was a
  pipe character (`|`). The delimiter is not configurable anymore. If needed, the comma can be escaped
  with a backslash.
* The `min` and `max` attributes in property definitions in the XML are now optional and can appear separately
  or be omitted.

### 🌟 New and changed rules

#### New Rules

**Apex**
* {% rule apex/design/UnusedMethod %} finds unused methods in your code.
* {% rule apex/performance/OperationWithHighCostInLoop %} finds Schema class methods called in a loop, which is a
  potential performance issue.

**Java**
* {% rule java/codestyle/UnnecessaryBoxing %} reports boxing and unboxing conversions that may be made implicit.
* {% rule java/codestyle/UseExplicitTypes %} reports usages of `var` keyword, which was introduced with Java 10.

**Kotlin**
* {% rule kotlin/bestpractices/FunctionNameTooShort %}
* {% rule kotlin/errorprone/OverrideBothEqualsAndHashcode %}

**Swift**
* {% rule swift/bestpractices/ProhibitedInterfaceBuilder %}
* {% rule swift/bestpractices/UnavailableFunction %}
* {% rule swift/errorprone/ForceCast %}
* {% rule swift/errorprone/ForceTry %}

**XML**
* {% rule xml/bestpractices/MissingEncoding %} finds XML files without explicit encoding.

#### Changed Rules

**General changes**

* All statistical rules (like ExcessiveClassLength, ExcessiveParameterList) have been simplified and unified.
  The properties `topscore` and `sigma` have been removed. The property `minimum` is still there, however the type is not
  a decimal number anymore but has been changed to an integer. This affects rules in the languages Apex, Java, PLSQL
  and Velocity Template Language (vm):
    * Apex: {% rule apex/design/ExcessiveClassLength %}, {% rule apex/design/ExcessiveParameterList %},
      {% rule apex/design/ExcessivePublicCount %}, {% rule apex/design/NcssConstructorCount %},
      {% rule apex/design/NcssMethodCount %}, {% rule apex/design/NcssTypeCount %}
    * Java: {% rule java/design/ExcessiveImports %}, {% rule java/design/ExcessiveParameterList %},
      {% rule java/design/ExcessivePublicCount %}, {% rule java/design/SwitchDensity %}
    * PLSQL: {% rule plsql/design/ExcessiveMethodLength %}, {% rule plsql/design/ExcessiveObjectLength %},
      {% rule plsql/design/ExcessivePackageBodyLength %}, {% rule plsql/design/ExcessivePackageSpecificationLength %},
      {% rule plsql/design/ExcessiveParameterList %}, {% rule plsql/design/ExcessiveTypeLength %},
      {% rule plsql/design/NcssMethodCount %}, {% rule plsql/design/NcssObjectCount %},
      {% rule plsql/design/NPathComplexity %}
    * VM: {% rule vm/design/ExcessiveTemplateLength %}

* The general property `violationSuppressXPath` which is available for all rules to
  [suppress warnings]({{ baseurl }}pmd_userdocs_suppressing_warnings.html) now uses XPath version 3.1 by default.
  This version of the XPath language is mostly identical to XPath 2.0. In PMD 6, XPath 1.0 has been used.
  If you upgrade from PMD 6, you need to verify your `violationSuppressXPath` properties.

**Apex General changes**

* The properties `cc_categories`, `cc_remediation_points_multiplier`, `cc_block_highlighting` have been removed
  from all rules. These properties have been deprecated since PMD 6.13.0.
  See [issue #1648](https://github.com/pmd/pmd/issues/1648) for more details.

**Java General changes**

* Violations reported on methods or classes previously reported the line range of the entire method
  or class. With PMD 7.0.0, the reported location is now just the identifier of the method or class.
  This affects various rules, e.g. {% rule java/design/CognitiveComplexity %}.

  The report location is controlled by the overrides of the method {% jdoc core::lang.ast.Node#getReportLocation() %}
  in different node types.

  See [issue #4439](https://github.com/pmd/pmd/issues/4439) and [issue #730](https://github.com/pmd/pmd/issues/730)
  for more details.

**Java Best Practices**

* {% rule java/bestpractices/ArrayIsStoredDirectly %}: Violations are now reported on the assignment and not
  anymore on the formal parameter. The reported line numbers will probably move.
* {% rule java/bestpractices/AvoidReassigningLoopVariables %}: This rule might not report anymore all
  reassignments of the control variable in for-loops when the property `forReassign` is set to `skip`.
  See [issue #4500](https://github.com/pmd/pmd/issues/4500) for more details.
* {% rule java/bestpractices/LooseCoupling %}: The rule has a new property to allow some types to be coupled
  to (`allowedTypes`).
* {% rule java/bestpractices/UnusedLocalVariable %}: This rule has some important false-negatives fixed
  and finds many more cases now. For details see issues [#2130](https://github.com/pmd/pmd/issues/2130),
  [#4516](https://github.com/pmd/pmd/issues/4516), and [#4517](https://github.com/pmd/pmd/issues/4517).

**Java Codestyle**

* {% rule java/codestyle/MethodNamingConventions %}: The property `checkNativeMethods` has been removed. The
  property was deprecated since PMD 6.3.0. Use the property `nativePattern` to control whether native methods
  should be considered or not.
* {% rule java/codestyle/ShortVariable %}: This rule now also reports short enum constant names.
* {% rule java/codestyle/UseDiamondOperator %}: The property `java7Compatibility` has been removed. The rule now
  handles Java 7 properly without a property.
* {% rule java/codestyle/UnnecessaryFullyQualifiedName %}: The rule has two new properties,
  to selectively disable reporting on static field and method qualifiers. The rule also has been improved
  to be more precise.
* {% rule java/codestyle/UselessParentheses %}: The rule has two new properties which control how strict
  the rule should be applied. With `ignoreClarifying` (default: true) parentheses that are strictly speaking
  not necessary are allowed, if they separate expressions of different precedence.
  The other property `ignoreBalancing` (default: true) is similar, in that it allows parentheses that help
  reading and understanding the expressions.
* {% rule java/codestyle/EmptyControlStatement %}: The rule has a new property to allow empty blocks when
  they contain a comment (`allowCommentedBlocks`).

**Java Design**

* {% rule java/design/CyclomaticComplexity %}: The property `reportLevel` has been removed. The property was
  deprecated since PMD 6.0.0. The report level can now be configured separated for classes and methods using
  `classReportLevel` and `methodReportLevel` instead.
* {% rule java/design/ImmutableField %}: The property `ignoredAnnotations` has been removed. The property was
  deprecated since PMD 6.52.0.
* {% rule java/design/LawOfDemeter %}: The rule has a new property `trustRadius`. This defines the maximum degree
  of trusted data. The default of 1 is the most restrictive.
* {% rule java/design/NPathComplexity %}: The property `minimum` has been removed. It was deprecated since PMD 6.0.0.
  Use the property `reportLevel` instead.
* {% rule java/design/SingularField %}: The properties `checkInnerClasses` and `disallowNotAssignment` have been removed.
  The rule is now more precise and will check these cases properly.
* {% rule java/design/UseUtilityClass %}: The property `ignoredAnnotations` has been removed.

**Java Documentation**

* {% rule java/documentation/CommentContent %}: The properties `caseSensitive` and `disallowedTerms` are removed. The
  new property `forbiddenRegex` can be used now to define the disallowed terms with a single regular
  expression.
* {% rule java/documentation/CommentRequired %}:
    * Overridden methods are now detected even without the `@Override`
      annotation. This is relevant for the property `methodWithOverrideCommentRequirement`.
      See also [pull request #3757](https://github.com/pmd/pmd/pull/3757).
    * Elements in annotation types are now detected as well. This might lead to an increased number of violations
      for missing public method comments.
* {% rule java/documentation/CommentSize %}: When determining the line-length of a comment, the leading comment
  prefix markers (e.g. `*` or `//`) are ignored and don't add up to the line-length.
  See also [pull request #4369](https://github.com/pmd/pmd/pull/4369).

**Java Error Prone**

* {% rule java/errorprone/AvoidDuplicateLiterals %}: The property `exceptionfile` has been removed. The property was
  deprecated since PMD 6.10.0. Use the property `exceptionList` instead.
* {% rule java/errorprone/DontImportSun %}: `sun.misc.Signal` is not special-cased anymore.
* {% rule java/errorprone/EmptyCatchBlock %}: `CloneNotSupportedException` and `InterruptedException` are not
  special-cased anymore. Rename the exception parameter to `ignored` to ignore them.
* {% rule java/errorprone/ImplicitSwitchFallThrough %}: Violations are now reported on the case statements
  rather than on the switch statements. This is more accurate but might result in more violations now.

#### Removed Rules

Many rules, that were previously deprecated have been finally removed.
See [Detailed Release Notes for PMD 7]({{ baseurl }}pmd_release_notes_pmd7.html) for the complete list.

### 🚨 API

The API of PMD has been growing over the years and needed some cleanup. The goal is, to
have a clear separation between a well-defined API and the implementation, which is internal.
This should help us in future development.

Also, there are some improvement and changes in different areas. For the detailed description
of the changes listed here, see [Detailed Release Notes for PMD 7]({{ baseurl }}pmd_release_notes_pmd7.html).

* Miscellaneous smaller changes and cleanups
* XPath 3.1 support for XPath-based rules
* Node stream API for AST traversal
* Metrics framework
* Testing framework
* Language Lifecycle and Language Properties
* Rule Properties
* New Programmatic API for CPD

### 💥 Compatibility and migration notes

A detailed documentation of required changes are available in the
[Migration Guide for PMD 7]({{ baseurl }}pmd_userdocs_migrating_to_pmd7.html).

See also [Detailed Release Notes for PMD 7]({{ baseurl }}pmd_release_notes_pmd7.html).

### 🐛 Fixed Issues

* miscellaneous
    * [#881](https://github.com/pmd/pmd/issues/881):   \[all] Breaking API changes for 7.0.0
    * [#896](https://github.com/pmd/pmd/issues/896):   \[all] Use slf4j
    * [#1431](https://github.com/pmd/pmd/pull/1431):   \[ui] Remove old GUI applications (designerold, bgastviewer)
    * [#1451](https://github.com/pmd/pmd/issues/1451): \[core] RulesetFactoryCompatibility stores the whole ruleset file in memory as a string
    * [#2496](https://github.com/pmd/pmd/issues/2496): Update PMD 7 Logo on landing page
    * [#2497](https://github.com/pmd/pmd/issues/2497): PMD 7 Logo page
    * [#2498](https://github.com/pmd/pmd/issues/2498): Update PMD 7 Logo in documentation
    * [#3797](https://github.com/pmd/pmd/issues/3797): \[all] Use JUnit5
    * [#4462](https://github.com/pmd/pmd/issues/4462): Provide Software Bill of Materials (SBOM)
    * [#4460](https://github.com/pmd/pmd/pull/4460):   Fix assembly-plugin warnings
    * [#4582](https://github.com/pmd/pmd/issues/4582): \[dist] Download link broken
    * [#4586](https://github.com/pmd/pmd/pull/4586):   Use explicit encoding in ruleset xml files
    * [#4642](https://github.com/pmd/pmd/issues/4642): Update regression tests with Java 21 language features
    * [#4691](https://github.com/pmd/pmd/issues/4691): \[CVEs] Critical and High CEVs reported on PMD and PMD dependencies
    * [#4699](https://github.com/pmd/pmd/pull/4699):   Make PMD buildable with java 21
    * [#4736](https://github.com/pmd/pmd/issues/4736): \[ci] Improve build procedure
    * [#4741](https://github.com/pmd/pmd/pull/4741):   Add pmd-compat6 module for maven-pmd-plugin
    * [#4749](https://github.com/pmd/pmd/pull/4749):   Fixes NoSuchMethodError on processing errors in pmd-compat6
    * [#4796](https://github.com/pmd/pmd/pull/4796):   Remove deprecated and release rulesets
* ant
    * [#4080](https://github.com/pmd/pmd/issues/4080): \[ant] Split off Ant integration into a new submodule
* core
    * [#880](https://github.com/pmd/pmd/issues/880):   \[core] Make visitors generic
    * [#1027](https://github.com/pmd/pmd/issues/1027): \[core] Apply the new PropertyDescriptor&lt;Pattern&gt; type where applicable
    * [#1204](https://github.com/pmd/pmd/issues/1204): \[core] Allow numeric properties in XML to be within an unbounded range
    * [#1622](https://github.com/pmd/pmd/pull/1622):   \[core] NodeStream API
    * [#1687](https://github.com/pmd/pmd/issues/1687): \[core] Deprecate and Remove XPath 1.0 support
    * [#1785](https://github.com/pmd/pmd/issues/1785): \[core] Allow abstract node types to be valid rulechain visits
    * [#1825](https://github.com/pmd/pmd/pull/1825):   \[core] Support NoAttribute for XPath
    * [#2038](https://github.com/pmd/pmd/issues/2038): \[core] Remove DCD
    * [#2218](https://github.com/pmd/pmd/issues/2218): \[core] `isFindBoundary` should not be an attribute
    * [#2234](https://github.com/pmd/pmd/issues/2234): \[core] Consolidate PMD CLI into a single command
    * [#2239](https://github.com/pmd/pmd/issues/2239): \[core] Merging Javacc build scripts
    * [#2500](https://github.com/pmd/pmd/issues/2500): \[core] Clarify API for ANTLR based languages
    * [#2518](https://github.com/pmd/pmd/issues/2518): \[core] Language properties
    * [#2602](https://github.com/pmd/pmd/issues/2602): \[core] Remove ParserOptions
    * [#2614](https://github.com/pmd/pmd/pull/2614):   \[core] Upgrade Saxon, add XPath 3.1, remove Jaxen
    * [#2696](https://github.com/pmd/pmd/pull/2696):   \[core] Remove DFA
    * [#2821](https://github.com/pmd/pmd/issues/2821): \[core] Rule processing error filenames are missing paths
    * [#2873](https://github.com/pmd/pmd/issues/2873): \[core] Utility classes in pmd 7
    * [#2885](https://github.com/pmd/pmd/issues/2885): \[core] Error recovery mode
    * [#3203](https://github.com/pmd/pmd/issues/3203): \[core] Replace RuleViolationFactory implementations with ViolationDecorator
    * [#3692](https://github.com/pmd/pmd/pull/3692):   \[core] Analysis listeners
    * [#3782](https://github.com/pmd/pmd/issues/3782): \[core] Language lifecycle
    * [#3815](https://github.com/pmd/pmd/issues/3815): \[core] Update Saxon HE to 10.7
    * [#3893](https://github.com/pmd/pmd/pull/3893):   \[core] Text documents
    * [#3902](https://github.com/pmd/pmd/issues/3902): \[core] Violation decorators
<<<<<<< HEAD
    * [#3903](https://github.com/pmd/pmd/issues/3903): \[core] Consolidate `n.s.pmd.reporting` package
    * [#3917](https://github.com/pmd/pmd/issues/3917): \[core] Consolidate `n.s.pmd.lang.rule` package
=======
    * [#3905](https://github.com/pmd/pmd/issues/3905): \[core] Stabilize tree export API
>>>>>>> d9321d70
    * [#3918](https://github.com/pmd/pmd/issues/3918): \[core] Make LanguageRegistry non static
    * [#3919](https://github.com/pmd/pmd/issues/3919): \[core] Merge CPD and PMD language
    * [#3922](https://github.com/pmd/pmd/pull/3922):   \[core] Better error reporting for the ruleset parser
    * [#4035](https://github.com/pmd/pmd/issues/4035): \[core] ConcurrentModificationException in DefaultRuleViolationFactory
    * [#4065](https://github.com/pmd/pmd/issues/4065): \[core] Rename TokenMgrError to LexException, Tokenizer to CpdLexer
    * [#4120](https://github.com/pmd/pmd/issues/4120): \[core] Explicitly name all language versions
    * [#4204](https://github.com/pmd/pmd/issues/4204): \[core] Provide a CpdAnalysis class as a programmatic entry point into CPD
    * [#4301](https://github.com/pmd/pmd/issues/4301): \[core] Remove deprecated property concrete classes
    * [#4302](https://github.com/pmd/pmd/issues/4302): \[core] Migrate Property Framework API to Java 8
    * [#4309](https://github.com/pmd/pmd/issues/4309): \[core] Cleanups in XPath area
    * [#4312](https://github.com/pmd/pmd/issues/4312): \[core] Remove unnecessary property `color` and system property `pmd.color` in `TextColorRenderer`
    * [#4313](https://github.com/pmd/pmd/issues/4313): \[core] Remove support for &lt;lang&gt;-&lt;ruleset&gt; hyphen notation for ruleset references
    * [#4314](https://github.com/pmd/pmd/issues/4314): \[core] Remove ruleset compatibility filter (RuleSetFactoryCompatibility) and CLI option `--no-ruleset-compatibility`
    * [#4323](https://github.com/pmd/pmd/issues/4323): \[core] Refactor CPD integration
    * [#4353](https://github.com/pmd/pmd/pull/4353):   \[core] Micro optimizations for Node API
    * [#4365](https://github.com/pmd/pmd/pull/4365):   \[core] Improve benchmarking
    * [#4397](https://github.com/pmd/pmd/pull/4397):   \[core] Refactor CPD
    * [#4378](https://github.com/pmd/pmd/issues/4378): \[core] Ruleset loading processes commented rules
    * [#4420](https://github.com/pmd/pmd/pull/4420):   \[core] Remove PMD.EOL
    * [#4425](https://github.com/pmd/pmd/pull/4425):   \[core] Replace TextFile::pathId
    * [#4454](https://github.com/pmd/pmd/issues/4454): \[core] "Unknown option: '-min'" but is referenced in documentation
    * [#4611](https://github.com/pmd/pmd/pull/4611):   \[core] Fix loading language properties from env vars
    * [#4621](https://github.com/pmd/pmd/issues/4621): \[core] Make `ClasspathClassLoader::getResource` child first
    * [#4674](https://github.com/pmd/pmd/issues/4674): \[core] WARNING: Illegal reflective access by org.codehaus.groovy.reflection.CachedClass
    * [#4694](https://github.com/pmd/pmd/pull/4694):   \[core] Fix line/col numbers in TokenMgrError
    * [#4717](https://github.com/pmd/pmd/issues/4717): \[core] XSLTRenderer doesn't close report file
    * [#4750](https://github.com/pmd/pmd/pull/4750):   \[core] Fix flaky SummaryHTMLRenderer
    * [#4782](https://github.com/pmd/pmd/pull/4782):   \[core] Avoid using getImage/@<!-- -->Image
* cli
    * [#2234](https://github.com/pmd/pmd/issues/2234): \[core] Consolidate PMD CLI into a single command
    * [#3828](https://github.com/pmd/pmd/issues/3828): \[core] Progress reporting
    * [#4079](https://github.com/pmd/pmd/issues/4079): \[cli] Split off CLI implementation into a pmd-cli submodule
    * [#4423](https://github.com/pmd/pmd/pull/4423):   \[cli] Fix NPE when only `--file-list` is specified
    * [#4482](https://github.com/pmd/pmd/issues/4482): \[cli] pmd.bat can only be executed once
    * [#4484](https://github.com/pmd/pmd/issues/4484): \[cli] ast-dump with no properties produce an NPE
    * [#4594](https://github.com/pmd/pmd/pull/4594):   \[cli] Change completion generation to runtime
    * [#4685](https://github.com/pmd/pmd/pull/4685):   \[cli] Clarify CPD documentation, fix positional parameter handling
    * [#4723](https://github.com/pmd/pmd/issues/4723): \[cli] Launch fails for "bash pmd"
* doc
    * [#995](https://github.com/pmd/pmd/issues/995):   \[doc] Document API evolution principles as ADR
    * [#2501](https://github.com/pmd/pmd/issues/2501): \[doc] Verify ANTLR Documentation
    * [#2511](https://github.com/pmd/pmd/issues/2511): \[doc] Review guides for writing java/xpath rules for correctness with PMD 7
    * [#3175](https://github.com/pmd/pmd/issues/3175): \[doc] Document language module features
    * [#4294](https://github.com/pmd/pmd/issues/4294): \[doc] Migration Guide for upgrading PMD 6 ➡️ 7
    * [#4303](https://github.com/pmd/pmd/issues/4303): \[doc] Document new property framework
    * [#4308](https://github.com/pmd/pmd/issues/4308): \[doc] Document XPath API @<!-- ->NoAttribute and @<!-- -->DeprecatedAttribute
    * [#4319](https://github.com/pmd/pmd/issues/4319): \[doc] Document TypeRes API and Symbols API
    * [#4438](https://github.com/pmd/pmd/issues/4438): \[doc] Documentation links in VS Code are outdated
    * [#4521](https://github.com/pmd/pmd/issues/4521): \[doc] Website is not mobile friendly
    * [#4676](https://github.com/pmd/pmd/issues/4676): \[doc] Clarify how CPD `--ignore-literals` and `--ignore-identifiers` work
    * [#4659](https://github.com/pmd/pmd/pull/4659):   \[doc] Improve ant documentation
    * [#4669](https://github.com/pmd/pmd/pull/4669):   \[doc] Add bld PMD Extension to Tools / Integrations
* testing
    * [#2435](https://github.com/pmd/pmd/issues/2435): \[test] Remove duplicated Dummy language module
    * [#4234](https://github.com/pmd/pmd/issues/4234): \[test] Tests that change the logging level do not work

Language specific fixes:

* apex
    * [#1937](https://github.com/pmd/pmd/issues/1937): \[apex] Apex should only have a single RootNode
    * [#1648](https://github.com/pmd/pmd/issues/1648): \[apex,vf] Remove CodeClimate dependency
    * [#1750](https://github.com/pmd/pmd/pull/1750):   \[apex] Remove apex statistical rules
    * [#2836](https://github.com/pmd/pmd/pull/2836):   \[apex] Remove Apex ProjectMirror
    * [#3973](https://github.com/pmd/pmd/issues/3973): \[apex] Update parser to support new 'as user' keywords (User Mode for Database Operations)
    * [#4427](https://github.com/pmd/pmd/issues/4427): \[apex] ApexBadCrypto test failing to detect inline code
    * [#4453](https://github.com/pmd/pmd/issues/4453): \[apex] \[7.0-rc1] Exception while initializing Apexlink (Index 34812 out of bounds for length 34812)
* apex-design
    * [#2667](https://github.com/pmd/pmd/issues/2667): \[apex] Integrate nawforce/ApexLink to build robust Unused rule
    * [#4509](https://github.com/pmd/pmd/issues/4509): \[apex] ExcessivePublicCount doesn't consider inner classes correctly
    * [#4596](https://github.com/pmd/pmd/issues/4596): \[apex] ExcessivePublicCount ignores properties
* apex-performance
    * [#4675](https://github.com/pmd/pmd/issues/4675): \[apex] New Rule: OperationWithHighCostInLoop
* apex-security
    * [#4646](https://github.com/pmd/pmd/issues/4646): \[apex] ApexSOQLInjection does not recognise SObjectType or SObjectField as safe variable types
* groovy
    * [#4726](https://github.com/pmd/pmd/pull/4726):   \[groovy] Support Groovy to 3 and 4 and CPD suppressions
* java
    * [#520](https://github.com/pmd/pmd/issues/520):   \[java] Allow `@SuppressWarnings` with constants instead of literals
    * [#864](https://github.com/pmd/pmd/issues/864):   \[java] Similar/duplicated implementations for determining FQCN
    * [#905](https://github.com/pmd/pmd/issues/905):   \[java] Add new node for anonymous class declaration
    * [#910](https://github.com/pmd/pmd/issues/910):   \[java] AST inconsistency between primitive and reference type arrays
    * [#997](https://github.com/pmd/pmd/issues/997):   \[java] Java8 parsing corner case with annotated array types
    * [#998](https://github.com/pmd/pmd/issues/998):   \[java] AST inconsistencies around FormalParameter
    * [#1019](https://github.com/pmd/pmd/issues/1019): \[java] Breaking Java Grammar changes for PMD 7.0.0
    * [#1124](https://github.com/pmd/pmd/issues/1124): \[java] ImmutableList implementation in the qname codebase
    * [#1128](https://github.com/pmd/pmd/issues/1128): \[java] Improve ASTLocalVariableDeclaration
    * [#1150](https://github.com/pmd/pmd/issues/1150): \[java] ClassOrInterfaceType AST improvements
    * [#1207](https://github.com/pmd/pmd/issues/1207): \[java] Resolve explicit types using FQCNs, without hitting the classloader
    * [#1307](https://github.com/pmd/pmd/issues/1307): \[java] AccessNode API changes
    * [#1367](https://github.com/pmd/pmd/issues/1367): \[java] Parsing error on annotated inner class
    * [#1661](https://github.com/pmd/pmd/issues/1661): \[java] About operator nodes
    * [#2366](https://github.com/pmd/pmd/pull/2366):   \[java] Remove qualified names
    * [#2819](https://github.com/pmd/pmd/issues/2819): \[java] GLB bugs in pmd 7
    * [#3642](https://github.com/pmd/pmd/issues/3642): \[java] Parse error on rare extra dimensions on method return type on annotation methods
    * [#3763](https://github.com/pmd/pmd/issues/3763): \[java] Ambiguous reference error in valid code
    * [#3749](https://github.com/pmd/pmd/issues/3749): \[java] Improve `isOverridden` in ASTMethodDeclaration
    * [#3750](https://github.com/pmd/pmd/issues/3750): \[java] Make symbol table support instanceof pattern bindings
    * [#3751](https://github.com/pmd/pmd/issues/3751): \[java] Rename some node types
    * [#3752](https://github.com/pmd/pmd/issues/3752): \[java] Expose annotations in symbol API
    * [#4237](https://github.com/pmd/pmd/pull/4237):   \[java] Cleanup handling of Java comments
    * [#4317](https://github.com/pmd/pmd/issues/4317): \[java] Some AST nodes should not be TypeNodes
    * [#4359](https://github.com/pmd/pmd/issues/4359): \[java] Type resolution fails with NPE when the scope is not a type declaration
    * [#4367](https://github.com/pmd/pmd/issues/4367): \[java] Move testrule TypeResTest into internal
    * [#4383](https://github.com/pmd/pmd/issues/4383): \[java] IllegalStateException: Object is not an array type!
    * [#4401](https://github.com/pmd/pmd/issues/4401): \[java] PMD 7 fails to build under Java 19
    * [#4405](https://github.com/pmd/pmd/issues/4405): \[java] Processing error with ArrayIndexOutOfBoundsException
    * [#4583](https://github.com/pmd/pmd/issues/4583): \[java] Support JDK 21 (LTS)
    * [#4628](https://github.com/pmd/pmd/pull/4628):   \[java] Support loading classes from java runtime images
    * [#4753](https://github.com/pmd/pmd/issues/4753): \[java] PMD crashes while using generics and wildcards
* java-bestpractices
    * [#342](https://github.com/pmd/pmd/issues/342):   \[java] AccessorMethodGeneration: Name clash with another public field not properly handled
    * [#755](https://github.com/pmd/pmd/issues/755):   \[java] AccessorClassGeneration false positive for private constructors
    * [#770](https://github.com/pmd/pmd/issues/770):   \[java] UnusedPrivateMethod yields false positive for counter-variant arguments
    * [#807](https://github.com/pmd/pmd/issues/807):   \[java] AccessorMethodGeneration false positive with overloads
    * [#833](https://github.com/pmd/pmd/issues/833):   \[java] ForLoopCanBeForeach should consider iterating on this
    * [#1189](https://github.com/pmd/pmd/issues/1189): \[java] UnusedPrivateMethod false positive from inner class via external class
    * [#1205](https://github.com/pmd/pmd/issues/1205): \[java] Improve ConstantsInInterface message to mention alternatives
    * [#1212](https://github.com/pmd/pmd/issues/1212): \[java] Don't raise JUnitTestContainsTooManyAsserts on JUnit 5's assertAll
    * [#1422](https://github.com/pmd/pmd/issues/1422): \[java] JUnitTestsShouldIncludeAssert false positive with inherited @<!-- -->Rule field
    * [#1455](https://github.com/pmd/pmd/issues/1455): \[java] JUnitTestsShouldIncludeAssert: False positives for assert methods named "check" and "verify"
    * [#1563](https://github.com/pmd/pmd/issues/1563): \[java] ForLoopCanBeForeach false positive with method call using index variable
    * [#1565](https://github.com/pmd/pmd/issues/1565): \[java] JUnitAssertionsShouldIncludeMessage false positive with AssertJ
    * [#1747](https://github.com/pmd/pmd/issues/1747): \[java] PreserveStackTrace false-positive
    * [#1969](https://github.com/pmd/pmd/issues/1969): \[java] MissingOverride false-positive triggered by package-private method overwritten in another package by extending class
    * [#1998](https://github.com/pmd/pmd/issues/1998): \[java] AccessorClassGeneration false-negative: subclass calls private constructor
    * [#2130](https://github.com/pmd/pmd/issues/2130): \[java] UnusedLocalVariable: false-negative with array
    * [#2147](https://github.com/pmd/pmd/issues/2147): \[java] JUnitTestsShouldIncludeAssert - false positives with lambdas and static methods
    * [#2464](https://github.com/pmd/pmd/issues/2464): \[java] LooseCoupling must ignore class literals: ArrayList.class
    * [#2542](https://github.com/pmd/pmd/issues/2542): \[java] UseCollectionIsEmpty can not detect the case `foo.bar().size()`
    * [#2650](https://github.com/pmd/pmd/issues/2650): \[java] UseTryWithResources false positive when AutoCloseable helper used
    * [#2796](https://github.com/pmd/pmd/issues/2796): \[java] UnusedAssignment false positive with call chains
    * [#2797](https://github.com/pmd/pmd/issues/2797): \[java] MissingOverride long-standing issues
    * [#2806](https://github.com/pmd/pmd/issues/2806): \[java] SwitchStmtsShouldHaveDefault false-positive with Java 14 switch non-fallthrough branches
    * [#2822](https://github.com/pmd/pmd/issues/2822): \[java] LooseCoupling rule: Extend to cover user defined implementations and interfaces
    * [#2843](https://github.com/pmd/pmd/pull/2843):   \[java] Fix UnusedAssignment FP with field accesses
    * [#2882](https://github.com/pmd/pmd/issues/2882): \[java] UseTryWithResources - false negative for explicit close
    * [#2883](https://github.com/pmd/pmd/issues/2883): \[java] JUnitAssertionsShouldIncludeMessage false positive with method call
    * [#2890](https://github.com/pmd/pmd/issues/2890): \[java] UnusedPrivateMethod false positive with generics
    * [#2946](https://github.com/pmd/pmd/issues/2946): \[java] SwitchStmtsShouldHaveDefault false positive on enum inside enums
    * [#3672](https://github.com/pmd/pmd/pull/3672):   \[java] LooseCoupling - fix false positive with generics
    * [#3675](https://github.com/pmd/pmd/pull/3675):   \[java] MissingOverride - fix false positive with mixing type vars
    * [#3858](https://github.com/pmd/pmd/issues/3858): \[java] UseCollectionIsEmpty should infer local variable type from method invocation
    * [#4433](https://github.com/pmd/pmd/issues/4433): \[java] \[7.0-rc1] ReplaceHashtableWithMap on java.util.Properties
    * [#4492](https://github.com/pmd/pmd/issues/4492): \[java] GuardLogStatement gives false positive when argument is a Java method reference
    * [#4503](https://github.com/pmd/pmd/issues/4503): \[java] JUnitTestsShouldIncludeAssert: false negative with TestNG
    * [#4516](https://github.com/pmd/pmd/issues/4516): \[java] UnusedLocalVariable: false-negative with try-with-resources
    * [#4517](https://github.com/pmd/pmd/issues/4517): \[java] UnusedLocalVariable: false-negative with compound assignments
    * [#4518](https://github.com/pmd/pmd/issues/4518): \[java] UnusedLocalVariable: false-positive with multiple for-loop indices
    * [#4634](https://github.com/pmd/pmd/issues/4634): \[java] JUnit4TestShouldUseTestAnnotation false positive with TestNG
* java-codestyle
    * [#1208](https://github.com/pmd/pmd/issues/1208): \[java] PrematureDeclaration rule false-positive on variable declared to measure time
    * [#1429](https://github.com/pmd/pmd/issues/1429): \[java] PrematureDeclaration as result of method call (false positive)
    * [#1480](https://github.com/pmd/pmd/issues/1480): \[java] IdenticalCatchBranches false positive with return expressions
    * [#1673](https://github.com/pmd/pmd/issues/1673): \[java] UselessParentheses false positive with conditional operator
    * [#1790](https://github.com/pmd/pmd/issues/1790): \[java] UnnecessaryFullyQualifiedName false positive with enum constant
    * [#1918](https://github.com/pmd/pmd/issues/1918): \[java] UselessParentheses false positive with boolean operators
    * [#2134](https://github.com/pmd/pmd/issues/2134): \[java] PreserveStackTrace not handling `Throwable.addSuppressed(...)`
    * [#2299](https://github.com/pmd/pmd/issues/2299): \[java] UnnecessaryFullyQualifiedName false positive with similar package name
    * [#2391](https://github.com/pmd/pmd/issues/2391): \[java] UseDiamondOperator FP when expected type and constructed type have a different parameterization
    * [#2528](https://github.com/pmd/pmd/issues/2528): \[java] MethodNamingConventions - JUnit 5 method naming not support ParameterizedTest
    * [#2739](https://github.com/pmd/pmd/issues/2739): \[java] UselessParentheses false positive for string concatenation
    * [#2748](https://github.com/pmd/pmd/issues/2748): \[java] UnnecessaryCast false positive with unchecked cast
    * [#2847](https://github.com/pmd/pmd/issues/2847): \[java] New Rule: Use Explicit Types
    * [#2973](https://github.com/pmd/pmd/issues/2973): \[java] New rule: UnnecessaryBoxing
    * [#3195](https://github.com/pmd/pmd/pull/3195):   \[java] Improve rule UnnecessaryReturn to detect more cases
    * [#3218](https://github.com/pmd/pmd/pull/3218):   \[java] Generalize UnnecessaryCast to flag all unnecessary casts
    * [#3221](https://github.com/pmd/pmd/issues/3221): \[java] PrematureDeclaration false positive for unused variables
    * [#3238](https://github.com/pmd/pmd/issues/3238): \[java] Improve ExprContext, fix FNs of UnnecessaryCast
    * [#3500](https://github.com/pmd/pmd/pull/3500):   \[java] UnnecessaryBoxing - check for Integer.valueOf(String) calls
    * [#4268](https://github.com/pmd/pmd/issues/4268): \[java] CommentDefaultAccessModifier: false positive with TestNG annotations
    * [#4273](https://github.com/pmd/pmd/issues/4273): \[java] CommentDefaultAccessModifier ignoredAnnotations should include "org.junit.jupiter.api.extension.RegisterExtension" by default
    * [#4357](https://github.com/pmd/pmd/pull/4357):   \[java] Fix IllegalStateException in UseDiamondOperator rule
    * [#4432](https://github.com/pmd/pmd/issues/4432): \[java] \[7.0-rc1] UnnecessaryImport - Unused static import is being used
    * [#4455](https://github.com/pmd/pmd/issues/4455): \[java] FieldNamingConventions: false positive with lombok's @<!-- -->UtilityClass
    * [#4487](https://github.com/pmd/pmd/issues/4487): \[java] UnnecessaryConstructor: false-positive with @<!-- -->Inject and @<!-- -->Autowired
    * [#4511](https://github.com/pmd/pmd/issues/4511): \[java] LocalVariableCouldBeFinal shouldn't report unused variables
    * [#4512](https://github.com/pmd/pmd/issues/4512): \[java] MethodArgumentCouldBeFinal shouldn't report unused parameters
    * [#4557](https://github.com/pmd/pmd/issues/4557): \[java] UnnecessaryImport FP with static imports of overloaded methods
    * [#4578](https://github.com/pmd/pmd/issues/4578): \[java] CommentDefaultAccessModifier comment needs to be before annotation if present
    * [#4645](https://github.com/pmd/pmd/issues/4645): \[java] CommentDefaultAccessModifier - False Positive with JUnit5's ParameterizedTest
    * [#4754](https://github.com/pmd/pmd/pull/4754):   \[java] EmptyControlStatementRule: Add allowCommentedBlocks property
* java-design
    * [#174](https://github.com/pmd/pmd/issues/174):   \[java] SingularField false positive with switch in method that both assigns and reads field
    * [#1014](https://github.com/pmd/pmd/issues/1014): \[java] LawOfDemeter: False positive with lambda expression
    * [#1605](https://github.com/pmd/pmd/issues/1605): \[java] LawOfDemeter: False positive for standard UTF-8 charset name
    * [#2160](https://github.com/pmd/pmd/issues/2160): \[java] Issues with Law of Demeter
    * [#2175](https://github.com/pmd/pmd/issues/2175): \[java] LawOfDemeter: False positive for chained methods with generic method call
    * [#2179](https://github.com/pmd/pmd/issues/2179): \[java] LawOfDemeter: False positive with static property access - should treat class-level property as global object, not dot-accessed property
    * [#2180](https://github.com/pmd/pmd/issues/2180): \[java] LawOfDemeter: False positive with Thread and ThreadLocalRandom
    * [#2182](https://github.com/pmd/pmd/issues/2182): \[java] LawOfDemeter: False positive with package-private access
    * [#2188](https://github.com/pmd/pmd/issues/2188): \[java] LawOfDemeter: False positive with fields assigned to local vars
    * [#2536](https://github.com/pmd/pmd/issues/2536): \[java] ClassWithOnlyPrivateConstructorsShouldBeFinal can't detect inner class
    * [#3668](https://github.com/pmd/pmd/pull/3668):   \[java] ClassWithOnlyPrivateConstructorsShouldBeFinal - fix FP with inner private classes
    * [#3754](https://github.com/pmd/pmd/issues/3754): \[java] SingularField false positive with read in while condition
    * [#3786](https://github.com/pmd/pmd/issues/3786): \[java] SimplifyBooleanReturns should consider operator precedence
    * [#3840](https://github.com/pmd/pmd/issues/3840): \[java] LawOfDemeter disallows method call on locally created object
    * [#4238](https://github.com/pmd/pmd/pull/4238):   \[java] Make LawOfDemeter not use the rulechain
    * [#4254](https://github.com/pmd/pmd/issues/4254): \[java] ImmutableField - false positive with Lombok @<!-- -->Setter
    * [#4434](https://github.com/pmd/pmd/issues/4434): \[java] \[7.0-rc1] ExceptionAsFlowControl when simply propagating
    * [#4456](https://github.com/pmd/pmd/issues/4456): \[java] FinalFieldCouldBeStatic: false positive with lombok's @<!-- -->UtilityClass
    * [#4477](https://github.com/pmd/pmd/issues/4477): \[java] SignatureDeclareThrowsException: false-positive with TestNG annotations
    * [#4490](https://github.com/pmd/pmd/issues/4490): \[java] ImmutableField - false negative with Lombok @<!-- -->Getter
    * [#4549](https://github.com/pmd/pmd/pull/4549):   \[java] Make LawOfDemeter results deterministic
* java-documentation
    * [#4369](https://github.com/pmd/pmd/pull/4369):   \[java] Improve CommentSize
    * [#4416](https://github.com/pmd/pmd/pull/4416):   \[java] Fix reported line number in CommentContentRule
* java-errorprone
    * [#659](https://github.com/pmd/pmd/issues/659):   \[java] MissingBreakInSwitch - last default case does not contain a break
    * [#718](https://github.com/pmd/pmd/issues/718):   \[java] BrokenNullCheck false positive with parameter/field confusion
    * [#1005](https://github.com/pmd/pmd/issues/1005): \[java] CloneMethodMustImplementCloneable triggers for interfaces
    * [#1669](https://github.com/pmd/pmd/issues/1669): \[java] NullAssignment - FP with ternay and null as constructor argument
    * [#1831](https://github.com/pmd/pmd/issues/1831): \[java] DetachedTestCase reports abstract methods
    * [#1899](https://github.com/pmd/pmd/issues/1899): \[java] Recognize @<!-- -->SuppressWanings("fallthrough") for MissingBreakInSwitch
    * [#2320](https://github.com/pmd/pmd/issues/2320): \[java] NullAssignment - FP with ternary and null as method argument
    * [#2532](https://github.com/pmd/pmd/issues/2532): \[java] AvoidDecimalLiteralsInBigDecimalConstructor can not detect the case `new BigDecimal(Expression)`
    * [#2579](https://github.com/pmd/pmd/issues/2579): \[java] MissingBreakInSwitch detects the lack of break in the last case
    * [#2880](https://github.com/pmd/pmd/issues/2880): \[java] CompareObjectsWithEquals - false negative with type res
    * [#2893](https://github.com/pmd/pmd/issues/2893): \[java] Remove special cases from rule EmptyCatchBlock
    * [#2894](https://github.com/pmd/pmd/issues/2894): \[java] Improve MissingBreakInSwitch
    * [#3071](https://github.com/pmd/pmd/issues/3071): \[java] BrokenNullCheck FP with PMD 6.30.0
    * [#3087](https://github.com/pmd/pmd/issues/3087): \[java] UnnecessaryBooleanAssertion overlaps with SimplifiableTestAssertion
    * [#3100](https://github.com/pmd/pmd/issues/3100): \[java] UseCorrectExceptionLogging FP in 6.31.0
    * [#3173](https://github.com/pmd/pmd/issues/3173): \[java] UseProperClassLoader false positive
    * [#3351](https://github.com/pmd/pmd/issues/3351): \[java] ConstructorCallsOverridableMethod ignores abstract methods
    * [#3400](https://github.com/pmd/pmd/issues/3400): \[java] AvoidUsingOctalValues FN with underscores
    * [#3843](https://github.com/pmd/pmd/issues/3843): \[java] UseEqualsToCompareStrings should consider return type
    * [#4063](https://github.com/pmd/pmd/issues/4063): \[java] AvoidBranchingStatementAsLastInLoop: False-negative about try/finally block
    * [#4356](https://github.com/pmd/pmd/pull/4356):   \[java] Fix NPE in CloseResourceRule
    * [#4449](https://github.com/pmd/pmd/issues/4449): \[java] AvoidAccessibilityAlteration: Possible false positive in AvoidAccessibilityAlteration rule when using Lambda expression
    * [#4457](https://github.com/pmd/pmd/issues/4457): \[java] OverrideBothEqualsAndHashcode: false negative with anonymous classes
    * [#4493](https://github.com/pmd/pmd/issues/4493): \[java] MissingStaticMethodInNonInstantiatableClass: false-positive about @<!-- -->Inject
    * [#4505](https://github.com/pmd/pmd/issues/4505): \[java] ImplicitSwitchFallThrough NPE in PMD 7.0.0-rc1
    * [#4510](https://github.com/pmd/pmd/issues/4510): \[java] ConstructorCallsOverridableMethod: false positive with lombok's @<!-- -->Value
    * [#4513](https://github.com/pmd/pmd/issues/4513): \[java] UselessOperationOnImmutable various false negatives with String
    * [#4514](https://github.com/pmd/pmd/issues/4514): \[java] AvoidLiteralsInIfCondition false positive and negative for String literals when ignoreExpressions=true
    * [#4546](https://github.com/pmd/pmd/issues/4546): \[java] OverrideBothEqualsAndHashCode ignores records
    * [#4719](https://github.com/pmd/pmd/pull/4719):   \[java] UnnecessaryCaseChange: example doc toUpperCase() should compare to a capitalized string
* java-multithreading
    * [#2537](https://github.com/pmd/pmd/issues/2537): \[java] DontCallThreadRun can't detect the case that call run() in `this.run()`
    * [#2538](https://github.com/pmd/pmd/issues/2538): \[java] DontCallThreadRun can't detect the case that call run() in `foo.bar.run()`
    * [#2577](https://github.com/pmd/pmd/issues/2577): \[java] UseNotifyAllInsteadOfNotify falsely detect a special case with argument: `foo.notify(bar)`
    * [#4483](https://github.com/pmd/pmd/issues/4483): \[java] NonThreadSafeSingleton false positive with double-checked locking
* java-performance
    * [#1224](https://github.com/pmd/pmd/issues/1224): \[java] InefficientEmptyStringCheck false negative in anonymous class
    * [#2587](https://github.com/pmd/pmd/issues/2587): \[java] AvoidArrayLoops could also check for list copy through iterated List.add()
    * [#2712](https://github.com/pmd/pmd/issues/2712): \[java] SimplifyStartsWith false-positive with AssertJ
    * [#3486](https://github.com/pmd/pmd/pull/3486):   \[java] InsufficientStringBufferDeclaration: Fix NPE
    * [#3848](https://github.com/pmd/pmd/issues/3848): \[java] StringInstantiation: false negative when using method result
    * [#4070](https://github.com/pmd/pmd/issues/4070): \[java] A false positive about the rule RedundantFieldInitializer
    * [#4458](https://github.com/pmd/pmd/issues/4458): \[java] RedundantFieldInitializer: false positive with lombok's @<!-- -->Value
* javascript
    * [#4673](https://github.com/pmd/pmd/pull/4673):   \[javascript] CPD: Added support for decorator notation
* kotlin
    * [#419](https://github.com/pmd/pmd/issues/419):   \[kotlin] Add support for Kotlin
    * [#4389](https://github.com/pmd/pmd/pull/4389):   \[kotlin] Update grammar to version 1.8
* swift
    * [#1877](https://github.com/pmd/pmd/pull/1877):   \[swift] Feature/swift rules
    * [#1882](https://github.com/pmd/pmd/pull/1882):   \[swift] UnavailableFunction Swift rule
    * [#4697](https://github.com/pmd/pmd/issues/4697): \[swift] Support Swift 5.9 features (mainly macros expansion expressions)
* xml
    * [#1800](https://github.com/pmd/pmd/pull/1800):   \[xml] Unimplement org.w3c.dom.Node from the XmlNodeWrapper
* xml-bestpractices
    * [#4592](https://github.com/pmd/pmd/pull/4592):   \[xml] Add MissingEncoding rule

### ✨ External Contributions

* [#1658](https://github.com/pmd/pmd/pull/1658): \[core] Node support for Antlr-based languages - [Matías Fraga](https://github.com/matifraga) (@matifraga)
* [#1698](https://github.com/pmd/pmd/pull/1698): \[core] [swift] Antlr Base Parser adapter and Swift Implementation - [Lucas Soncini](https://github.com/lsoncini) (@lsoncini)
* [#1774](https://github.com/pmd/pmd/pull/1774): \[core] Antlr visitor rules - [Lucas Soncini](https://github.com/lsoncini) (@lsoncini)
* [#1877](https://github.com/pmd/pmd/pull/1877): \[swift] Feature/swift rules - [Matías Fraga](https://github.com/matifraga) (@matifraga)
* [#1881](https://github.com/pmd/pmd/pull/1881): \[doc] Add ANTLR documentation - [Matías Fraga](https://github.com/matifraga) (@matifraga)
* [#1882](https://github.com/pmd/pmd/pull/1882): \[swift] UnavailableFunction Swift rule - [Tomás de Lucca](https://github.com/tomidelucca) (@tomidelucca)
* [#2830](https://github.com/pmd/pmd/pull/2830): \[apex] Apexlink POC - [Kevin Jones](https://github.com/nawforce) (@nawforce)
* [#3866](https://github.com/pmd/pmd/pull/3866): \[core] Add CLI Progress Bar - [@JerritEic](https://github.com/JerritEic) (@JerritEic)
* [#4402](https://github.com/pmd/pmd/pull/4402): \[javascript] CPD: add support for Typescript using antlr4 grammar - [Paul Guyot](https://github.com/pguyot) (@pguyot)
* [#4403](https://github.com/pmd/pmd/pull/4403): \[julia] CPD: Add support for Julia code duplication  - [Wener](https://github.com/wener-tiobe) (@wener-tiobe)
* [#4412](https://github.com/pmd/pmd/pull/4412): \[doc] Added new error msg to ConstantsInInterface - [David Ljunggren](https://github.com/dague1) (@dague1)
* [#4426](https://github.com/pmd/pmd/pull/4426): \[cpd] New XML to HTML XLST report format for PMD CPD - [mohan-chinnappan-n](https://github.com/mohan-chinnappan-n) (@mohan-chinnappan-n)
* [#4428](https://github.com/pmd/pmd/pull/4428): \[apex] ApexBadCrypto bug fix for #4427 - inline detection of hard coded values - [Steven Stearns](https://github.com/sfdcsteve) (@sfdcsteve)
* [#4431](https://github.com/pmd/pmd/pull/4431): \[coco] CPD: Coco support for code duplication detection - [Wener](https://github.com/wener-tiobe) (@wener-tiobe)
* [#4444](https://github.com/pmd/pmd/pull/4444): \[java] CommentDefaultAccessModifier - ignore org.junit.jupiter.api.extension.RegisterExtension by default - [Nirvik Patel](https://github.com/nirvikpatel) (@nirvikpatel)
* [#4450](https://github.com/pmd/pmd/pull/4450): \[java] Fix #4449 AvoidAccessibilityAlteration: Correctly handle Lambda expressions in PrivilegedAction scenarios - [Seren](https://github.com/mohui1999) (@mohui1999)
* [#4452](https://github.com/pmd/pmd/pull/4452): \[doc] Update PMD_APEX_ROOT_DIRECTORY documentation reference - [nwcm](https://github.com/nwcm) (@nwcm)
* [#4470](https://github.com/pmd/pmd/pull/4470): \[cpp] CPD: Added strings as literal and ignore identifiers in sequences - [Wener](https://github.com/wener-tiobe) (@wener-tiobe)
* [#4474](https://github.com/pmd/pmd/pull/4474): \[java] ImmutableField: False positive with lombok (fixes #4254) - [Pim van der Loos](https://github.com/PimvanderLoos) (@PimvanderLoos)
* [#4488](https://github.com/pmd/pmd/pull/4488): \[java] Fix #4477: A false-positive about SignatureDeclareThrowsException - [AnnaDev](https://github.com/LynnBroe) (@LynnBroe)
* [#4494](https://github.com/pmd/pmd/pull/4494): \[java] Fix #4487: A false-positive about UnnecessaryConstructor and @<!-- -->Inject and @<!-- -->Autowired - [AnnaDev](https://github.com/LynnBroe) (@LynnBroe)
* [#4495](https://github.com/pmd/pmd/pull/4495): \[java] Fix #4493: false-positive about MissingStaticMethodInNonInstantiatableClass and @<!-- -->Inject - [AnnaDev](https://github.com/LynnBroe) (@LynnBroe)
* [#4507](https://github.com/pmd/pmd/pull/4507): \[java] Fix #4503: A false negative about JUnitTestsShouldIncludeAssert and testng - [AnnaDev](https://github.com/LynnBroe) (@LynnBroe)
* [#4520](https://github.com/pmd/pmd/pull/4520): \[doc] Fix typo: missing closing quotation mark after CPD-END - [João Dinis Ferreira](https://github.com/joaodinissf) (@joaodinissf)
* [#4528](https://github.com/pmd/pmd/pull/4528): \[apex] Update to apexlink - [Kevin Jones](https://github.com/nawforce) (@nawforce)
* [#4533](https://github.com/pmd/pmd/pull/4533): \[java] Fix #4063: False-negative about try/catch block in Loop - [AnnaDev](https://github.com/LynnBroe) (@LynnBroe)
* [#4536](https://github.com/pmd/pmd/pull/4536): \[java] Fix #4268: CommentDefaultAccessModifier - false positive with TestNG's @<!-- -->Test annotation - [AnnaDev](https://github.com/LynnBroe) (@LynnBroe)
* [#4537](https://github.com/pmd/pmd/pull/4537): \[java] Fix #4455: A false positive about FieldNamingConventions and UtilityClass - [AnnaDev](https://github.com/LynnBroe) (@LynnBroe)
* [#4538](https://github.com/pmd/pmd/pull/4538): \[java] Fix #4456: A false positive about FinalFieldCouldBeStatic and UtilityClass - [AnnaDev](https://github.com/LynnBroe) (@LynnBroe)
* [#4540](https://github.com/pmd/pmd/pull/4540): \[java] Fix #4457: false negative about OverrideBothEqualsAndHashcode - [AnnaDev](https://github.com/LynnBroe) (@LynnBroe)
* [#4541](https://github.com/pmd/pmd/pull/4541): \[java] Fix #4458: A false positive about RedundantFieldInitializer and @<!-- -->Value - [AnnaDev](https://github.com/LynnBroe) (@LynnBroe)
* [#4542](https://github.com/pmd/pmd/pull/4542): \[java] Fix #4510: A false positive about ConstructorCallsOverridableMethod and @<!-- -->Value - [AnnaDev](https://github.com/LynnBroe) (@LynnBroe)
* [#4553](https://github.com/pmd/pmd/pull/4553): \[java] Fix #4492: GuardLogStatement gives false positive when argument is a Java method reference - [Anastasiia Koba](https://github.com/anastasiia-koba) (@anastasiia-koba)
* [#4637](https://github.com/pmd/pmd/pull/4637): \[java] fix #4634 - JUnit4TestShouldUseTestAnnotation false positive with TestNG - [Krystian Dabrowski](https://github.com/krdabrowski) (@krdabrowski)
* [#4640](https://github.com/pmd/pmd/pull/4640): \[cli] Launch script fails if run via "bash pmd" - [Shai Bennathan](https://github.com/shai-bennathan) (@shai-bennathan)
* [#4649](https://github.com/pmd/pmd/pull/4649): \[apex] Add SObjectType and SObjectField to list of injectable SOQL variable types - [Richard Corfield](https://github.com/rcorfieldffdc) (@rcorfieldffdc)
* [#4651](https://github.com/pmd/pmd/pull/4651): \[doc] Add "Tencent Cloud Code Analysis" in Tools / Integrations - [yale](https://github.com/cyw3) (@cyw3)
* [#4664](https://github.com/pmd/pmd/pull/4664): \[cli] CPD: Fix NPE when only `--file-list` is specified - [Wener](https://github.com/wener-tiobe) (@wener-tiobe)
* [#4665](https://github.com/pmd/pmd/pull/4665): \[java] Doc: Fix references AutoClosable -> AutoCloseable - [Andrey Bozhko](https://github.com/AndreyBozhko) (@AndreyBozhko)
* [#4673](https://github.com/pmd/pmd/pull/4673): \[javascript] CPD: Added support for decorator notation - [Wener](https://github.com/wener-tiobe) (@wener-tiobe)
* [#4677](https://github.com/pmd/pmd/pull/4677): \[apex] Add new rule: OperationWithHighCostInLoop - [Thomas Prouvot](https://github.com/tprouvot) (@tprouvot)
* [#4698](https://github.com/pmd/pmd/pull/4698): \[swift] Add macro expansion support for swift 5.9 - [Richard B.](https://github.com/kenji21) (@kenji21)
* [#4706](https://github.com/pmd/pmd/pull/4706): \[java] DetachedTestCase should not report on abstract methods - [Debamoy Datta](https://github.com/Debamoy) (@Debamoy)
* [#4719](https://github.com/pmd/pmd/pull/4719): \[java] UnnecessaryCaseChange: example doc toUpperCase() should compare to a capitalized string - [ciufudean](https://github.com/ciufudean) (@ciufudean)
* [#4738](https://github.com/pmd/pmd/pull/4738): \[doc] Added reference to the PMD extension for bld - [Erik C. Thauvin](https://github.com/ethauvin) (@ethauvin)
* [#4749](https://github.com/pmd/pmd/pull/4749):   Fixes NoSuchMethodError on processing errors in pmd-compat6 - [Andreas Bergander](https://github.com/bergander) (@bergander)
* [#4750](https://github.com/pmd/pmd/pull/4750): \[core] Fix flaky SummaryHTMLRenderer - [219sansim](https://github.com/219sansim) (@219sansim)
* [#4754](https://github.com/pmd/pmd/pull/4754): \[java] EmptyControlStatementRule: Add allowCommentedBlocks property - [Andreas Bergander](https://github.com/bergander) (@bergander)
* [#4759](https://github.com/pmd/pmd/pull/4759): \[java] fix: remove delimiter attribute from ruleset category/java/errorprone.xml - [Marcin Dąbrowski](https://github.com/marcindabrowski) (@marcindabrowski)

### 📈 Stats
* 5007 commits
* 658 closed tickets & PRs
* Days since last release: 122

{% endtocmaker %}<|MERGE_RESOLUTION|>--- conflicted
+++ resolved
@@ -172,8 +172,8 @@
   * [#4723](https://github.com/pmd/pmd/issues/4723): \[cli] Launch fails for "bash pmd"
 * core
   * [#1027](https://github.com/pmd/pmd/issues/1027): \[core] Apply the new PropertyDescriptor&lt;Pattern&gt; type where applicable
-<<<<<<< HEAD
   * [#3903](https://github.com/pmd/pmd/issues/3903): \[core] Consolidate `n.s.pmd.reporting` package
+  * [#3905](https://github.com/pmd/pmd/issues/3905): \[core] Stabilize tree export API
   * [#3917](https://github.com/pmd/pmd/issues/3917): \[core] Consolidate `n.s.pmd.lang.rule` package
   * [#4065](https://github.com/pmd/pmd/issues/4065): \[core] Rename TokenMgrError to LexException, Tokenizer to CpdLexer
   * [#4309](https://github.com/pmd/pmd/issues/4309): \[core] Cleanups in XPath area
@@ -181,9 +181,6 @@
   * [#4313](https://github.com/pmd/pmd/issues/4313): \[core] Remove support for &lt;lang&gt;-&lt;ruleset&gt; hyphen notation for ruleset references
   * [#4314](https://github.com/pmd/pmd/issues/4314): \[core] Remove ruleset compatibility filter (RuleSetFactoryCompatibility) and CLI option `--no-ruleset-compatibility`
   * [#4378](https://github.com/pmd/pmd/issues/4378): \[core] Ruleset loading processes commented rules
-=======
-  * [#3905](https://github.com/pmd/pmd/issues/3905): \[core] Stabilize tree export API
->>>>>>> d9321d70
   * [#4674](https://github.com/pmd/pmd/issues/4674): \[core] WARNING: Illegal reflective access by org.codehaus.groovy.reflection.CachedClass
   * [#4694](https://github.com/pmd/pmd/pull/4694):   \[core] Fix line/col numbers in TokenMgrError
   * [#4717](https://github.com/pmd/pmd/issues/4717): \[core] XSLTRenderer doesn't close report file
@@ -235,7 +232,12 @@
 
 #### API Changes
 
-<<<<<<< HEAD
+**New API**
+
+The API around {%jdoc core::util.treeexport.TreeRenderer %} has been declared as stable. It was previously
+experimental. It can be used via the CLI subcommand `ast-dump` or programmatically, as described
+on [Creating XML dump of the AST]({{ baseurl }}pmd_userdocs_extending_ast_dump.html).
+
 **General AST Changes to avoid `@Image`**
 
 See [General AST Changes to avoid @Image]({{ baseurl }}pmd_userdocs_migrating_to_pmd7.html#general-ast-changes-to-avoid-image)
@@ -278,15 +280,6 @@
       * `RuleSets`
 
 **Removed classes and methods (previously deprecated)**
-=======
-**New API**
-
-The API around {%jdoc core::util.treeexport.TreeRenderer %} has been declared as stable. It was previously
-experimental. It can be used via the CLI subcommand `ast-dump` or programmatically, as described
-on [Creating XML dump of the AST]({{ baseurl }}pmd_userdocs_extending_ast_dump.html).
-
-**Removed classes and methods**
->>>>>>> d9321d70
 
 The following previously deprecated classes have been removed:
 
@@ -756,12 +749,9 @@
     * [#3815](https://github.com/pmd/pmd/issues/3815): \[core] Update Saxon HE to 10.7
     * [#3893](https://github.com/pmd/pmd/pull/3893):   \[core] Text documents
     * [#3902](https://github.com/pmd/pmd/issues/3902): \[core] Violation decorators
-<<<<<<< HEAD
     * [#3903](https://github.com/pmd/pmd/issues/3903): \[core] Consolidate `n.s.pmd.reporting` package
+    * [#3905](https://github.com/pmd/pmd/issues/3905): \[core] Stabilize tree export API
     * [#3917](https://github.com/pmd/pmd/issues/3917): \[core] Consolidate `n.s.pmd.lang.rule` package
-=======
-    * [#3905](https://github.com/pmd/pmd/issues/3905): \[core] Stabilize tree export API
->>>>>>> d9321d70
     * [#3918](https://github.com/pmd/pmd/issues/3918): \[core] Make LanguageRegistry non static
     * [#3919](https://github.com/pmd/pmd/issues/3919): \[core] Merge CPD and PMD language
     * [#3922](https://github.com/pmd/pmd/pull/3922):   \[core] Better error reporting for the ruleset parser
