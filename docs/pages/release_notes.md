---
title: PMD Release Notes
permalink: pmd_release_notes.html
keywords: changelog, release notes
---

## {{ site.pmd.date | date: "%d-%B-%Y" }} - {{ site.pmd.version }}

The PMD team is pleased to announce PMD {{ site.pmd.version }}.

This is a {{ site.pmd.release_type }} release.

{% tocmaker is_release_notes_processor %}

### 🚀 New and noteworthy

#### ✨ New Rules

* The new Java rule {% rule java/bestpractices/ImplicitFunctionalInterface %} reports functional interfaces that were
  not explicitly declared as such with the annotation `@FunctionalInterface`. If an interface is accidentally a functional
  interface, then it should bear a `@SuppressWarnings("PMD.ImplicitFunctionalInterface")`
  annotation to make this clear.

### 🐛 Fixed Issues
* core
  * [#5593](https://github.com/pmd/pmd/issues/5593): \[core] Make renderers output files in deterministic order even when multithreaded
* apex
  * [#5567](https://github.com/pmd/pmd/issues/5567): \[apex] Provide type information for CastExpression
* java
  * [#5587](https://github.com/pmd/pmd/issues/5587): \[java] Thread deadlock during PMD analysis in ParseLock.getFinalStatus
* java-bestpractices
  * [#2849](https://github.com/pmd/pmd/issues/2849): \[java] New Rule: ImplicitFunctionalInterface
  * [#5369](https://github.com/pmd/pmd/issues/5369): \[java] UnusedPrivateMethod false positives with lombok.val
<<<<<<< HEAD
* plsql
  * [#4441](https://github.com/pmd/pmd/issues/4441): \[plsql] Parsing exception with XMLQUERY function in SELECT
=======
  * [#5590](https://github.com/pmd/pmd/issues/5590): \[java] LiteralsFirstInComparisonsRule not applied on constant
* plsql
  * [#5521](https://github.com/pmd/pmd/issues/5521): \[plsql] Long parse time and eventually parse error with XMLAGG order by clause
>>>>>>> 52d88beb

### 🚨 API Changes
#### Deprecations
* java
  * The method {%jdoc java::lang.java.ast.AbstractJavaExpr#buildConstValue() %} is deprecated for removal. It should
    have been package-private from the start. In order to get the (compile time) const value of an expression, use
    {%jdoc java::lang.java.ast.ASTExpression#getConstValue() %} or {%jdoc java::lang.java.ast.ASTExpression#getConstFoldingResult() %}
    instead.
  * For the same reason, the following methods are also deprecated for removal:
    {%jdoc java::lang.java.ast.ASTNumericLiteral#buildConstValue() %} and {%jdoc java::lang.java.ast.ASTStringLiteral#buildConstValue() %}.

- {% jdoc !!java::lang.java.types.JTypeVar#withUpperbound(java::types.JTypeMirror) %} is deprecated. It was previously meant to be used
  internally and not needed anymore.

### ✨ Merged pull requests
<!-- content will be automatically generated, see /do-release.sh -->

### 📦 Dependency updates
<!-- content will be automatically generated, see /do-release.sh -->

### 📈 Stats
<!-- content will be automatically generated, see /do-release.sh -->

{% endtocmaker %}
<|MERGE_RESOLUTION|>--- conflicted
+++ resolved
@@ -31,14 +31,10 @@
 * java-bestpractices
   * [#2849](https://github.com/pmd/pmd/issues/2849): \[java] New Rule: ImplicitFunctionalInterface
   * [#5369](https://github.com/pmd/pmd/issues/5369): \[java] UnusedPrivateMethod false positives with lombok.val
-<<<<<<< HEAD
+  * [#5590](https://github.com/pmd/pmd/issues/5590): \[java] LiteralsFirstInComparisonsRule not applied on constant
 * plsql
   * [#4441](https://github.com/pmd/pmd/issues/4441): \[plsql] Parsing exception with XMLQUERY function in SELECT
-=======
-  * [#5590](https://github.com/pmd/pmd/issues/5590): \[java] LiteralsFirstInComparisonsRule not applied on constant
-* plsql
   * [#5521](https://github.com/pmd/pmd/issues/5521): \[plsql] Long parse time and eventually parse error with XMLAGG order by clause
->>>>>>> 52d88beb
 
 ### 🚨 API Changes
 #### Deprecations
