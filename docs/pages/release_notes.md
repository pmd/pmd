---
title: PMD Release Notes
permalink: pmd_release_notes.html
keywords: changelog, release notes
---

## {{ site.pmd.date | date: "%d-%B-%Y" }} - {{ site.pmd.version }}

The PMD team is pleased to announce PMD {{ site.pmd.version }}.

This is a {{ site.pmd.release_type }} release.

{% tocmaker is_release_notes_processor %}

### 🚀 New and noteworthy

### 🐛 Fixed Issues
* apex
  * [#5138](https://github.com/pmd/pmd/issues/5138): \[apex] Various false-negatives since 7.3.0 when using triggers
    (ApexCRUDViolation, CognitiveComplexity, OperationWithLimitsInLoop)
  * [#5163](https://github.com/pmd/pmd/issues/5163): \[apex] Parser error when using toLabel in SOSL query
  * [#5182](https://github.com/pmd/pmd/issues/5182): \[apex] Parser error when using GROUPING in a SOQL query
<<<<<<< HEAD
  * [#5218](https://github.com/pmd/pmd/issues/5218): \[apex] Parser error when using nested subqueries in SOQL
* core
  * [#5059](https://github.com/pmd/pmd/issues/5059): \[core] xml output doesn't escape CDATA inside its own CDATA
  * [#5201](https://github.com/pmd/pmd/issues/5201): \[core] PMD sarif schema file points to nonexistent location
  * [#5222](https://github.com/pmd/pmd/issues/5222): \[core] RuleReference/RuleSetWriter don't handle changed default property values correctly
* java
  * [#5190](https://github.com/pmd/pmd/issues/5190): \[java] NPE in type inference
* java-errorprone
  * [#5068](https://github.com/pmd/pmd/issues/5068): \[java] MissingStaticMethodInNonInstantiatableClass: false positive with builder pattern
  * [#5207](https://github.com/pmd/pmd/issues/5207): \[java] CheckSkipResult: false positve for a private method `void skip(int)` in a subclass of FilterInputStream
=======
* java-codestyle
  * [#5046](https://github.com/pmd/pmd/issues/5046): \[java] LocalVariableCouldBeFinal false positive with try/catch
>>>>>>> 7b5ef100

### 🚨 API Changes

### ✨ External Contributions
* [#5202](https://github.com/pmd/pmd/pull/5202): \[core] Sarif format: refer to schemastore.org - [David Schach](https://github.com/dschach) (@dschach)
* [#5208](https://github.com/pmd/pmd/pull/5208): \[doc] Added Codety to "Tools / Integrations" - [Tony](https://github.com/random1223) (@random1223)
* [#5224](https://github.com/pmd/pmd/pull/5224): \[java] Fix #5068: Class incorrectly identified as non-instantiatable - [Lukas Gräf](https://github.com/lukasgraef) (@lukasgraef)

{% endtocmaker %}
<|MERGE_RESOLUTION|>--- conflicted
+++ resolved
@@ -20,7 +20,6 @@
     (ApexCRUDViolation, CognitiveComplexity, OperationWithLimitsInLoop)
   * [#5163](https://github.com/pmd/pmd/issues/5163): \[apex] Parser error when using toLabel in SOSL query
   * [#5182](https://github.com/pmd/pmd/issues/5182): \[apex] Parser error when using GROUPING in a SOQL query
-<<<<<<< HEAD
   * [#5218](https://github.com/pmd/pmd/issues/5218): \[apex] Parser error when using nested subqueries in SOQL
 * core
   * [#5059](https://github.com/pmd/pmd/issues/5059): \[core] xml output doesn't escape CDATA inside its own CDATA
@@ -28,13 +27,11 @@
   * [#5222](https://github.com/pmd/pmd/issues/5222): \[core] RuleReference/RuleSetWriter don't handle changed default property values correctly
 * java
   * [#5190](https://github.com/pmd/pmd/issues/5190): \[java] NPE in type inference
+* java-codestyle
+  * [#5046](https://github.com/pmd/pmd/issues/5046): \[java] LocalVariableCouldBeFinal false positive with try/catch
 * java-errorprone
   * [#5068](https://github.com/pmd/pmd/issues/5068): \[java] MissingStaticMethodInNonInstantiatableClass: false positive with builder pattern
   * [#5207](https://github.com/pmd/pmd/issues/5207): \[java] CheckSkipResult: false positve for a private method `void skip(int)` in a subclass of FilterInputStream
-=======
-* java-codestyle
-  * [#5046](https://github.com/pmd/pmd/issues/5046): \[java] LocalVariableCouldBeFinal false positive with try/catch
->>>>>>> 7b5ef100
 
 ### 🚨 API Changes
 
