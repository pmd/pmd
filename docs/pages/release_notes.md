---
title: PMD Release Notes
permalink: pmd_release_notes.html
keywords: changelog, release notes
---

## {{ site.pmd.date }} - {{ site.pmd.version }}

The PMD team is pleased to announce PMD {{ site.pmd.version }}.

This is a {{ site.pmd.release_type }} release.

{% tocmaker is_release_notes_processor %}

### New and noteworthy

<<<<<<< HEAD
#### Java 13 Support

This release of PMD brings support for Java 13. PMD can parse [Switch Expressions](http://openjdk.java.net/jeps/354)
with the new `yield` statement and resolve the type of such an expression.

PMD also parses [Text Blocks](http://openjdk.java.net/jeps/355) as String literals.

Note: The Switch Expressions and Text Blocks are a preview language feature of OpenJDK 13
and are not enabled by default. In order to
analyze a project with PMD that uses these language features, you'll need to enable it via the environment
variable `PMD_JAVA_OPTS` and select the new language version `13-preview`:

    export PMD_JAVA_OPTS=--enable-preview
    ./run.sh pmd -language java -version 13-preview ...

Note: Support for the extended break statement introduced in Java 12 as a preview language feature
will be removed with the next PMD version 6.19.0.
=======
#### Full support for Scala

Thanks to [Chris Smith](https://github.com/tophersmith) PMD now fully supports Scala. Now rules for analyzing Scala
code can be developed in addition to the Copy-Paste-Detection (CPD) functionality. There are no rules yet, so
contributions are welcome.

Additionally Scala support has been upgraded from 2.12.4 to 2.13.
>>>>>>> 36d63429

#### New rule designer documentation

The documentation for the rule designer is now available on the main PMD documentation page:
[Rule Designer Reference](pmd_userdocs_extending_designer_reference.html). Check it out to learn
about the usage and features of the rule designer.

#### New rules

*   The Java rule {% rule "java/bestpractices/AvoidMessageDigestField" %} (`java-bestpractices`) detects fields
    of the type `java.security.MessageDigest`. Using a message digest instance as a field would need to be
    synchronized, as it can easily be used by multiple threads. Without synchronization the calculated hash could
    be entirely wrong. Instead of declaring this as a field and synchronize access to use it from multiple threads,
    a new instance should be created when needed. This rule is also active when using java's quickstart ruleset.

#### Modified Rules

*   The Java rule {% rule "java/errorprone/CloseResource" %} (`java-errorprone`) now ignores by default instances
    of `java.util.stream.Stream`. These streams are `AutoCloseable`, but most streams are backed by collections,
    arrays, or generating functions, which require no special resource management. However, there are some exceptions:
    The stream returned by `Files::lines(Path)` is backed by a actual file and needs to be closed. These instances
    won't be found by default by the rule anymore.

### Fixed Issues

*   all
    *   [#1465](https://github.com/pmd/pmd/issues/1465): \[core] Stylesheet pmd-report.xslt fails to display filepath if 'java' in path
    *   [#1923](https://github.com/pmd/pmd/issues/1923): \[core] Incremental analysis does not work with shortnames
    *   [#1983](https://github.com/pmd/pmd/pull/1983): \[core] Avoid crashes with analysis cache when classpath references non-existing directories
    *   [#1990](https://github.com/pmd/pmd/pull/1990): \[core] Incremental analysis mixes XPath rule violations
<<<<<<< HEAD
*   java
    *   [#1930](https://github.com/pmd/pmd/issues/1930): \[java] Add Java 13 support
=======
*   apex
    *   [#1901](https://github.com/pmd/pmd/issues/1901): \[apex] Expose super type name of UserClass
>>>>>>> 36d63429
*   java-bestpractices
    *   [#1862](https://github.com/pmd/pmd/issues/1862): \[java] New rule for MessageDigest.getInstance
    *   [#1952](https://github.com/pmd/pmd/issues/1952): \[java] UnusedPrivateField not triggering if @Value annotation present
*   java-codestyle
    *   [#1951](https://github.com/pmd/pmd/issues/1951): \[java] UnnecessaryFullyQualifiedName rule triggered when variable name clashes with package name
*   java-errorprone
    *   [#1922](https://github.com/pmd/pmd/issues/1922): \[java] CloseResource possible false positive with Streams
    *   [#1966](https://github.com/pmd/pmd/issues/1966): \[java] CloseResource false positive if Stream is passed as method parameter
    *   [#1967](https://github.com/pmd/pmd/issues/1967): \[java] CloseResource false positive with late assignment of variable
*   plsql
    *   [#1933](https://github.com/pmd/pmd/issues/1933): \[plsql] ParseException with cursor declared in anonymous block
    *   [#1935](https://github.com/pmd/pmd/issues/1935): \[plsql] ParseException with SELECT INTO record defined as global variable
    *   [#1936](https://github.com/pmd/pmd/issues/1936): \[plslq] ParseException with cursor inside procedure declaration
    *   [#1946](https://github.com/pmd/pmd/issues/1946): \[plsql] ParseException with using TRIM inside IF statements condition
    *   [#1947](https://github.com/pmd/pmd/issues/1947): \[plsql] ParseError - SELECT with FOR UPDATE OF
    *   [#1948](https://github.com/pmd/pmd/issues/1948): \[plsql] ParseException with INSERT INTO using package global variables
    *   [#1950](https://github.com/pmd/pmd/issues/1950): \[plsql] ParseException with UPDATE and package record variable
    *   [#1953](https://github.com/pmd/pmd/issues/1953): \[plsql] ParseException with WITH in CURSOR

### API Changes

#### Changes to Renderer

*   Each renderer has now a new method {% jdoc !!core::renderers.Renderer#setUseShortNames(List) %} which
    is used for implementing the "shortnames" CLI option. The method is automatically called by PMD, if this
    CLI option is in use. When rendering filenames to the report, the new helper method
    {% jdoc !!core::renderers.AbstractRenderer#determineFileName(String) %} should be used. This will change
    the filename to a short name, if the CLI option "shortnames" is used.
    
    Not adjusting custom renderers will make them render always the full file names and not honoring the
    CLI option "shortnames".

#### Deprecated APIs

##### For removal

*   The methods {% jdoc java::lang.java.ast.ASTImportDeclaration#getImportedNameNode() %} and
    {% jdoc java::lang.java.ast.ASTImportDeclaration#getPackage() %} have been deprecated and
    will be removed with PMD 7.0.0.
*   The method {% jdoc !!core::RuleContext#setSourceCodeFilename(String) %} has been deprecated
    and will be removed. The already existing method {% jdoc !!core::RuleContext#setSourceCodeFile(File) %}
    should be used instead. The method {% jdoc !!core::RuleContext#getSourceCodeFilename() %} still
    exists and returns just the filename without the full path.
*   The method {% jdoc !!core::processor.AbstractPMDProcessor#filenameFrom(DataSource) %} has been
    deprecated. It was used to determine a "short name" of the file being analyzed, so that the report
    can use short names. However, this logic has been moved to the renderers.
*   The method {% jdoc !!core::Report#metrics() %} and {% jdoc core::Report::hasMetrics() %} have
    been deprecated. They were leftovers from a previous deprecation round targeting
    {% jdoc core::lang.rule.stat.StatisticalRule %}.

##### Internal APIs

* The contents of the package {% jdoc_package core::cache %} have been marked `@InternalApi`. That subsystem is very low-level and is not intended for public use. It will be hidden with PMD 7.0.0. 


### External Contributions

*   [#1965](https://github.com/pmd/pmd/pull/1965): \[scala] Use Scalameta for parsing - [Chris Smith](https://github.com/tophersmith)
*   [#1970](https://github.com/pmd/pmd/pull/1970): \[java] DoubleBraceInitialization: Fix example - [Tobias Weimer](https://github.com/tweimer)
*   [#1971](https://github.com/pmd/pmd/pull/1971): \[java] 1862 - Message Digest should not be used as class field - [AnthonyKot](https://github.com/AnthonyKot)
*   [#1972](https://github.com/pmd/pmd/pull/1972): \[plsql] ParseError - SELECT with FOR UPDATE OF - [Piotr Szymanski](https://github.com/szyman23)
*   [#1974](https://github.com/pmd/pmd/pull/1974): \[plsql] Fixes for referencing record type variables - [Piotr Szymanski](https://github.com/szyman23)
*   [#1975](https://github.com/pmd/pmd/pull/1975): \[plsql] TRIM function with record type variables - [Piotr Szymanski](https://github.com/szyman23)
*   [#1976](https://github.com/pmd/pmd/pull/1976): \[plsql] Fix for mistaking / for MultiplicativeExpression - [Piotr Szymanski](https://github.com/szyman23)
*   [#1977](https://github.com/pmd/pmd/pull/1977): \[plsql] fix for skipping sql starting with WITH - [Piotr Szymanski](https://github.com/szyman23)
*   [#1986](https://github.com/pmd/pmd/pull/1986): \[plsql] Fix for cursors in anonymous blocks - [Piotr Szymanski](https://github.com/szyman23)
*   [#1994](https://github.com/pmd/pmd/pull/1994): \[core] Resolve pmd-report failure when java folder in filepath - [Amish Shah](https://github.com/shahamish150294)

{% endtocmaker %}
<|MERGE_RESOLUTION|>--- conflicted
+++ resolved
@@ -14,7 +14,6 @@
 
 ### New and noteworthy
 
-<<<<<<< HEAD
 #### Java 13 Support
 
 This release of PMD brings support for Java 13. PMD can parse [Switch Expressions](http://openjdk.java.net/jeps/354)
@@ -32,7 +31,7 @@
 
 Note: Support for the extended break statement introduced in Java 12 as a preview language feature
 will be removed with the next PMD version 6.19.0.
-=======
+
 #### Full support for Scala
 
 Thanks to [Chris Smith](https://github.com/tophersmith) PMD now fully supports Scala. Now rules for analyzing Scala
@@ -40,7 +39,6 @@
 contributions are welcome.
 
 Additionally Scala support has been upgraded from 2.12.4 to 2.13.
->>>>>>> 36d63429
 
 #### New rule designer documentation
 
@@ -71,13 +69,10 @@
     *   [#1923](https://github.com/pmd/pmd/issues/1923): \[core] Incremental analysis does not work with shortnames
     *   [#1983](https://github.com/pmd/pmd/pull/1983): \[core] Avoid crashes with analysis cache when classpath references non-existing directories
     *   [#1990](https://github.com/pmd/pmd/pull/1990): \[core] Incremental analysis mixes XPath rule violations
-<<<<<<< HEAD
+*   apex
+    *   [#1901](https://github.com/pmd/pmd/issues/1901): \[apex] Expose super type name of UserClass
 *   java
     *   [#1930](https://github.com/pmd/pmd/issues/1930): \[java] Add Java 13 support
-=======
-*   apex
-    *   [#1901](https://github.com/pmd/pmd/issues/1901): \[apex] Expose super type name of UserClass
->>>>>>> 36d63429
 *   java-bestpractices
     *   [#1862](https://github.com/pmd/pmd/issues/1862): \[java] New rule for MessageDigest.getInstance
     *   [#1952](https://github.com/pmd/pmd/issues/1952): \[java] UnusedPrivateField not triggering if @Value annotation present
