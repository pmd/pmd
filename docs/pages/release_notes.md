---
title: PMD Release Notes
permalink: pmd_release_notes.html
keywords: changelog, release notes
---

<!-- NOTE: THESE RELEASE NOTES ARE THOSE FROM MASTER -->
<!-- They were copied to avoid merge conflicts when merging back master -->
<!-- the 7_0_0_release_notes.md is the page to be used when adding new 7.0.0 changes -->


## {{ site.pmd.date }} - {{ site.pmd.version }}

The PMD team is pleased to announce PMD {{ site.pmd.version }}.

This is a {{ site.pmd.release_type }} release.

{% tocmaker is_release_notes_processor %}

### New and noteworthy

### Fixed Issues
<<<<<<< HEAD
* java-bestpractices
  * [#1205](https://github.com/pmd/pmd/issues/1205): \[java] Improve ConstantsInInterface message to mention alternatives
=======
* java-documentation
  * [#4416](https://github.com/pmd/pmd/pull/4416): \[java] Fix reported line number in CommentContentRule
>>>>>>> 7e3c9219

### API Changes

### External Contributions
* [#4412](https://github.com/pmd/pmd/pull/4412): \[doc] Added new error msg to ConstantsInInterface - [David Ljunggren](https://github.com/dague1) (@dague1)

{% endtocmaker %}
<|MERGE_RESOLUTION|>--- conflicted
+++ resolved
@@ -20,13 +20,10 @@
 ### New and noteworthy
 
 ### Fixed Issues
-<<<<<<< HEAD
 * java-bestpractices
   * [#1205](https://github.com/pmd/pmd/issues/1205): \[java] Improve ConstantsInInterface message to mention alternatives
-=======
 * java-documentation
   * [#4416](https://github.com/pmd/pmd/pull/4416): \[java] Fix reported line number in CommentContentRule
->>>>>>> 7e3c9219
 
 ### API Changes
 
