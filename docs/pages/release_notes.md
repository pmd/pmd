---
title: PMD Release Notes
permalink: pmd_release_notes.html
keywords: changelog, release notes
---

## {{ site.pmd.date }} - {{ site.pmd.version }}

The PMD team is pleased to announce PMD {{ site.pmd.version }}.

This is a {{ site.pmd.release_type }} release.

{% tocmaker is_release_notes_processor %}

### New and noteworthy

#### Scala cross compilation

Up until now the PMD Scala module has been compiled against scala 2.13 only by default.
However, this makes it impossible to use pmd as a library in scala projects,
that use scala 2.12, e.g. in sbt plugins. Therefore PMD now provides cross compiled pmd-scala
modules for both versions: **scala 2.12** and **scala 2.13**.

The new modules have new maven artifactIds. The old artifactId `net.sourceforge.pmd:pmd-scala:{{ site.pmd.version }}`
is still available, but is deprecated from now on. It has been demoted to be just a delegation to the new
`pmd-scala_2.13` module and will be removed eventually.

The coordinates for the new modules are:

```
<dependency>
    <groupId>net.sourceforge.pmd</groupId>
    <artifactId>pmd-scala_2.12</artifactId>
    <version>{{ site.pmd.version }}</version>
</dependency>

<dependency>
    <groupId>net.sourceforge.pmd</groupId>
    <artifactId>pmd-scala_2.13</artifactId>
    <version>{{ site.pmd.version }}</version>
</dependency>
```

The command line version of PMD continues to use **scala 2.13**.

#### New Rules

*   The new Java Rule {% rule "java/codestyle/UnnecessaryCast" %} (`java-codestyle`)
    finds casts that are unnecessary while accessing collection elements.

*   The new Java Rule {% rule "java/performance/AvoidCalendarDateCreation" %} (`java-performance`)
    finds usages of `java.util.Calendar` whose purpose is just to get the current date. This
    can be done in a more lightweight way.

*   The new Java Rule {% rule "java/performance/UseIOStreamsWithApacheCommonsFileItem" %} (`java-performance`)
    finds usage of `FileItem.get()` and `FileItem.getString()`. These two methods are problematic since
    they load the whole uploaded file into memory.

#### Modified rules

*   The Java rule {% rule "java/codestyle/UseDiamondOperator" %} (`java-codestyle`) now by default
    finds unnecessary usages of type parameters, which are nested, involve wildcards and are used
    within a ternary operator. These usages are usually only unnecessary with Java8 and later, when
    the type inference in Java has been improved.
    
    In order to avoid false positives when checking Java7 only code, the rule has the new property
    `java7Compatibility`, which is disabled by default. Settings this to "true" retains
    the old rule behaviour.

### Fixed Issues

*   apex-bestpractices
    *   [#2554](https://github.com/pmd/pmd/issues/2554): \[apex] Exception applying rule UnusedLocalVariable on trigger
*   core
<<<<<<< HEAD
    *   [#971](https://github.com/pmd/pmd/issues/971): \[apex]\[plsql]\[java] Deprecate overly specific base rule classes
=======
    *   [#2451](https://github.com/pmd/pmd/issues/2451): \[core] Deprecate support for List attributes with XPath 2.0
>>>>>>> 6143163b
    *   [#2599](https://github.com/pmd/pmd/pull/2599): \[core] Fix XPath 2.0 Rule Chain Analyzer with Unions
    *   [#2483](https://github.com/pmd/pmd/issues/2483): \[lang-test] Support cpd tests based on text comparison.
        For details see
        [Testing your implementation](pmd_devdocs_major_adding_new_cpd_language.html#testing-your-implementation)
        in the developer documentation.
*   c#
    *   [#2551](https://github.com/pmd/pmd/issues/2551): \[c#] CPD suppression with comments doesn't work
*   cpp
    *   [#1757](https://github.com/pmd/pmd/issues/1757): \[cpp] Support unicode characters
*   java
    *   [#2549](https://github.com/pmd/pmd/issues/2549): \[java] Auxclasspath in PMD CLI does not support relative file path
*   java-codestyle
    *   [#2545](https://github.com/pmd/pmd/issues/2545): \[java] UseDiamondOperator false negatives
    *   [#2573](https://github.com/pmd/pmd/pull/2573): \[java] DefaultPackage: Allow package default JUnit 5 Test methods
*   java-design
    *   [#2563](https://github.com/pmd/pmd/pull/2563): \[java] UselessOverridingMethod false negative with already public methods
    *   [#2570](https://github.com/pmd/pmd/issues/2570): \[java] NPathComplexity should mention the expected NPath complexity
*   java-errorprone
    *   [#2544](https://github.com/pmd/pmd/issues/2544): \[java] UseProperClassLoader can not detect the case with method call on intermediate variable
*   java-performance
    *   [#2591](https://github.com/pmd/pmd/pull/2591): \[java] InefficientStringBuffering/AppendCharacterWithChar: Fix false negatives with concats in appends
    *   [#2600](https://github.com/pmd/pmd/pull/2600): \[java] UseStringBufferForStringAppends: fix false negative with fields
*   scala
    *   [#2547](https://github.com/pmd/pmd/pull/2547): \[scala] Add cross compilation for scala 2.12 and 2.13


### API Changes

*   The maven module `net.sourceforge.pmd:pmd-scala` is deprecated. Use `net.sourceforge.pmd:pmd-scala_2.13`
    or `net.sourceforge.pmd:pmd-scala_2.12` instead.

*   Rule implementation classes are internal API and should not be used by clients directly.
    The rules should only be referenced via their entry in the corresponding category ruleset
    (e.g. `<rule ref="category/java/bestpractices.xml/AbstractClassWithoutAbstractMethod" />`).
    
    While we definitely won't move or rename the rule classes in PMD 6.x, we might consider changes
    in PMD 7.0.0 and onwards.

#### Deprecated APIs

##### Internal API

Those APIs are not intended to be used by clients, and will be hidden or removed with PMD 7.0.0.
You can identify them with the `@InternalApi` annotation. You'll also get a deprecation warning.

*   {% jdoc java::lang.java.rule.AbstractIgnoredAnnotationRule %} (Java)
*   {% jdoc java::lang.java.rule.AbstractInefficientZeroCheck %} (Java)
*   {% jdoc java::lang.java.rule.AbstractJUnitRule %} (Java)
*   {% jdoc java::lang.java.rule.AbstractJavaMetricsRule %} (Java)
*   {% jdoc java::lang.java.rule.AbstractLombokAwareRule %} (Java)
*   {% jdoc java::lang.java.rule.AbstractPoorMethodCall %} (Java)
*   {% jdoc java::lang.java.rule.bestpractices.AbstractSunSecureRule %} (Java)
*   {% jdoc java::lang.java.rule.design.AbstractNcssCountRule %} (Java)
*   {% jdoc java::lang.java.rule.documentation.AbstractCommentRule %} (Java)
*   {% jdoc java::lang.java.rule.performance.AbstractOptimizationRule %} (Java)
*   {% jdoc java::lang.java.rule.regex.RegexHelper %} (Java)
*   {% jdoc apex::lang.apex.rule.AbstractApexUnitTestRule %} (Apex)
*   {% jdoc apex::lang.apex.rule.design.AbstractNcssCountRule %} (Apex)
*   {% jdoc plsql::lang.plsql.rule.design.AbstractNcssCountRule %} (PLSQL)

##### For removal

*   {% jdoc !!core::cpd.TokenEntry#TokenEntry(java.lang.String, java.lang.String, int) %}
*   {% jdoc test::testframework.AbstractTokenizerTest %}. Use CpdTextComparisonTest in module pmd-lang-test instead.
    For details see
    [Testing your implementation](pmd_devdocs_major_adding_new_cpd_language.html#testing-your-implementation)
    in the developer documentation.
*   {% jdoc !!apex::lang.apex.ast.ASTAnnotation#suppresses(core::Rule) %} (Apex)
*   {% jdoc apex::lang.apex.rule.ApexXPathRule %} (Apex)
*   {% jdoc java::lang.java.rule.SymbolTableTestRule %} (Java)



*   {% jdoc !!java::lang.java.rule.performance.InefficientStringBufferingRule#isInStringBufferOperation(net.sourceforge.pmd.lang.ast.Node, int, java.lang.String) %}

#### Internal API

*   {% jdoc apex::lang.apex.ApexParser %}
*   {% jdoc apex::lang.apex.ApexHandler %}
*   {% jdoc core::RuleChain %}
*   {% jdoc core::RuleSets %}
*   {% jdoc !!core::RulesetsFactoryUtils#getRuleSets(java.lang.String, net.sourceforge.pmd.RuleSetFactory) %}

### External Contributions

*   [#1932](https://github.com/pmd/pmd/pull/1932): \[java] Added 4 performance rules originating from PMD-jPinpoint-rules - [Jeroen Borgers](https://github.com/jborgers)
*   [#2349](https://github.com/pmd/pmd/pull/2349): \[java] Optimize UnusedPrivateMethodRule - [shilko2013](https://github.com/shilko2013)
*   [#2547](https://github.com/pmd/pmd/pull/2547): \[scala] Add cross compilation for scala 2.12 and 2.13 - [João Ferreira](https://github.com/jtjeferreira)
*   [#2567](https://github.com/pmd/pmd/pull/2567): \[c#] Fix CPD suppression with comments doesn't work - [Lixon Lookose](https://github.com/LixonLookose)
*   [#2573](https://github.com/pmd/pmd/pull/2573): \[java] DefaultPackage: Allow package default JUnit 5 Test methods - [Craig Andrews](https://github.com/candrews)
*   [#2593](https://github.com/pmd/pmd/pull/2593): \[java] NPathComplexity should mention the expected NPath complexity - [Artem Krosheninnikov](https://github.com/KroArtem)

{% endtocmaker %}
<|MERGE_RESOLUTION|>--- conflicted
+++ resolved
@@ -72,11 +72,8 @@
 *   apex-bestpractices
     *   [#2554](https://github.com/pmd/pmd/issues/2554): \[apex] Exception applying rule UnusedLocalVariable on trigger
 *   core
-<<<<<<< HEAD
     *   [#971](https://github.com/pmd/pmd/issues/971): \[apex]\[plsql]\[java] Deprecate overly specific base rule classes
-=======
     *   [#2451](https://github.com/pmd/pmd/issues/2451): \[core] Deprecate support for List attributes with XPath 2.0
->>>>>>> 6143163b
     *   [#2599](https://github.com/pmd/pmd/pull/2599): \[core] Fix XPath 2.0 Rule Chain Analyzer with Unions
     *   [#2483](https://github.com/pmd/pmd/issues/2483): \[lang-test] Support cpd tests based on text comparison.
         For details see
@@ -147,9 +144,6 @@
 *   {% jdoc !!apex::lang.apex.ast.ASTAnnotation#suppresses(core::Rule) %} (Apex)
 *   {% jdoc apex::lang.apex.rule.ApexXPathRule %} (Apex)
 *   {% jdoc java::lang.java.rule.SymbolTableTestRule %} (Java)
-
-
-
 *   {% jdoc !!java::lang.java.rule.performance.InefficientStringBufferingRule#isInStringBufferOperation(net.sourceforge.pmd.lang.ast.Node, int, java.lang.String) %}
 
 #### Internal API
