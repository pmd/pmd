--- conflicted
+++ resolved
@@ -275,9 +275,6 @@
 See [General AST Changes to avoid @Image]({{ baseurl }}pmd_userdocs_migrating_to_pmd7.html#general-ast-changes-to-avoid-image)
 in the migration guide for details.
 
-<<<<<<< HEAD
-**Removed classes and members (previously deprecated)**
-=======
 **XPath Rules**
 * The property `version` was already deprecated and has finally been removed. Please don't define the version
   property anymore in your custom XPath rules. By default, the latest XPath version will be used, which
@@ -314,10 +311,7 @@
       * `RuleSetReferenceId`
       * `RuleSets`
 
-**Removed classes and methods (previously deprecated)**
-
-The following previously deprecated classes have been removed:
->>>>>>> 19496ef1
+**Removed classes and members (previously deprecated)**
 
 * pmd-core
   * {%jdoc !!core::cpd.CpdLanguageProperties %}. The field `DEFAULT_SKIP_BLOCKS_PATTERN` has been removed.
