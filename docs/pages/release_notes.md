---
title: PMD Release Notes
permalink: pmd_release_notes.html
keywords: changelog, release notes
---

## {{ site.pmd.date | date: "%d-%B-%Y" }} - {{ site.pmd.version }}

The PMD team is pleased to announce PMD {{ site.pmd.version }}.

This is a {{ site.pmd.release_type }} release.

{% tocmaker is_release_notes_processor %}

### 🚀 New and noteworthy

### 🌟 Rule Changes

#### Renamed Rules
* Several rules for unit testing have been renamed to better reflect their actual scope. Lots of them were called
  after JUnit / JUnit 4, even when they applied to JUnit 5 and / or TestNG.
  * {% rule java/bestpractices/UnitTestAssertionsShouldIncludeMessage %} (Java Best Practices) has been renamed from `JUnitAssertionsShouldIncludeMessage`.
  * {% rule java/bestpractices/UnitTestContainsTooManyAsserts %} (Java Best Practices) has been renamed from `JUnitTestContainsTooManyAsserts`.
  * {% rule java/bestpractices/UnitTestShouldIncludeAssert %} (Java Best Practices) has been renamed from `JUnitTestsShouldIncludeAssert`.
  * {% rule java/bestpractices/UnitTestShouldUseAfterAnnotation %} (Java Best Practices) has been renamed from `JUnit4TestShouldUseAfterAnnotation`.
  * {% rule java/bestpractices/UnitTestShouldUseBeforeAnnotation %} (Java Best Practices) has been renamed from `JUnit4TestShouldUseBeforeAnnotation`.
  * {% rule java/bestpractices/UnitTestShouldUseTestAnnotation %} (Java Best Practices) has been renamed from `JUnit4TestShouldUseTestAnnotation`.
<<<<<<< HEAD
* {% rule java/bestpractices/DefaultLabelNotLastInSwitch %} (Java Best Practices) has been renamed from `DefaultLabelNotLastInSwitch`, as it also 
  applies to Switch Expressions.
=======
>>>>>>> 656b9052

The old rule names still work but are deprecated.

### 🐛 Fixed Issues
* java
  * [#4532](https://github.com/pmd/pmd/issues/4532): \[java] Rule misnomer for JUnit* rules
  * [#5261](https://github.com/pmd/pmd/issues/5261): \[java] Record patterns with empty deconstructor lists lead to NPE
* java-codestyle
  * [#5253](https://github.com/pmd/pmd/issues/5253): \[java] BooleanGetMethodName: False-negatives with `Boolean` wrapper
* java-errorprone
  * [#5067](https://github.com/pmd/pmd/issues/5067): \[java] CloseResource: False positive for FileSystems.getDefault()

### 🚨 API Changes
* java-bestpractices
  * The old rule name `JUnit4TestShouldUseAfterAnnotation` has been deprecated. Use the new name {% rule java/bestpractices/UnitTestShouldUseAfterAnnotation %} instead.
  * The old rule name `JUnit4TestShouldUseBeforeAnnotation` has been deprecated. Use the new name {% rule java/bestpractices/UnitTestShouldUseBeforeAnnotation %} instead.
  * The old rule name `JUnit4TestShouldUseTestAnnotation` has been deprecated. Use the new name {% rule java/bestpractices/UnitTestShouldUseTestAnnotation %} instead.
  * The old rule name `JUnitAssertionsShouldIncludeMessage` has been deprecated. Use the new name {% rule java/bestpractices/UnitTestAssertionsShouldIncludeMessage %} instead.
  * The old rule name `JUnitTestContainsTooManyAsserts` has been deprecated. Use the new name {% rule java/bestpractices/UnitTestContainsTooManyAsserts %} instead.
  * The old rule name `JUnitTestsShouldIncludeAssert` has been deprecated. Use the new name {% rule java/bestpractices/UnitTestShouldIncludeAssert %} instead.
  * The old rule name `DefaultLabelNotLastInSwitch` has been deprecated. Use the new name {% rule java/bestpractices/DefaultLabelNotLastInSwitch %} instead.

### ✨ Merged pull requests
* [#4965](https://github.com/pmd/pmd/pull/4965): Fix #4532: \[java] Rename JUnit rules with overly restrictive names - [Juan Martín Sotuyo Dodero](https://github.com/jsotuyod) (@jsotuyod)
* [#5225](https://github.com/pmd/pmd/pull/5225): Fix #5067: \[java] CloseResource: False positive for FileSystems.getDefault() - [Lukas Gräf](https://github.com/lukasgraef) (@lukasgraef)
* [#5241](https://github.com/pmd/pmd/pull/5241): Ignore javacc code in coverage report - [Juan Martín Sotuyo Dodero](https://github.com/jsotuyod) (@jsotuyod)
* [#5258](https://github.com/pmd/pmd/pull/5258): Ignore generated antlr classes in coverage reports - [Juan Martín Sotuyo Dodero](https://github.com/jsotuyod) (@jsotuyod)
* [#5264](https://github.com/pmd/pmd/pull/5264): Fix #5261: \[java] Fix NPE with empty pattern list - [Clément Fournier](https://github.com/oowekyala) (@oowekyala)
* [#5269](https://github.com/pmd/pmd/pull/5269): Fix #5253: \[java] Support Boolean wrapper class for BooleanGetMethodName rule - [Aryant Tripathi](https://github.com/Aryant-Tripathi) (@Aryant-Tripathi)
* [#5275](https://github.com/pmd/pmd/pull/5275): Use plugin-classpath to simplify javacc-wrapper.xml - [Andreas Dangel](https://github.com/adangel) (@adangel)
* [#5278](https://github.com/pmd/pmd/pull/5278): \[java] CouplingBetweenObjects: improve violation message - [Andreas Dangel](https://github.com/adangel) (@adangel)

{% endtocmaker %}
<|MERGE_RESOLUTION|>--- conflicted
+++ resolved
@@ -25,11 +25,8 @@
   * {% rule java/bestpractices/UnitTestShouldUseAfterAnnotation %} (Java Best Practices) has been renamed from `JUnit4TestShouldUseAfterAnnotation`.
   * {% rule java/bestpractices/UnitTestShouldUseBeforeAnnotation %} (Java Best Practices) has been renamed from `JUnit4TestShouldUseBeforeAnnotation`.
   * {% rule java/bestpractices/UnitTestShouldUseTestAnnotation %} (Java Best Practices) has been renamed from `JUnit4TestShouldUseTestAnnotation`.
-<<<<<<< HEAD
 * {% rule java/bestpractices/DefaultLabelNotLastInSwitch %} (Java Best Practices) has been renamed from `DefaultLabelNotLastInSwitch`, as it also 
   applies to Switch Expressions.
-=======
->>>>>>> 656b9052
 
 The old rule names still work but are deprecated.
 
