---
title: PMD Release Notes
permalink: pmd_release_notes.html
keywords: changelog, release notes
---

## {{ site.pmd.date | date: "%d-%B-%Y" }} - {{ site.pmd.version }}

The PMD team is pleased to announce PMD {{ site.pmd.version }}.

This is a {{ site.pmd.release_type }} release.

{% tocmaker is_release_notes_processor %}

### 🚀 New and noteworthy

### 🐛 Fixed Issues
<<<<<<< HEAD
* cli
  * [#2827](https://github.com/pmd/pmd/issues/2827): \[cli] Consider processing errors in exit status
* core
  * [#4467](https://github.com/pmd/pmd/issues/4467): \[core] Expose collections from getters as XPath sequence attributes
  * [#4978](https://github.com/pmd/pmd/issues/4978): \[core] Referenced Rulesets do not emit details on validation errors
  * [#4983](https://github.com/pmd/pmd/pull/4983): \[cpd] Fix CPD crashes about unicode escapes
* java
  * [#4912](https://github.com/pmd/pmd/issues/4912): \[java] Unable to parse some Java9+ resource references
  * [#4973](https://github.com/pmd/pmd/pull/4973): \[java] Stop parsing Java for CPD
  * [#4980](https://github.com/pmd/pmd/issues/4980): \[java] Bad intersection, unrelated class types java.lang.Object\[] and java.lang.Number
  * [#4988](https://github.com/pmd/pmd/pull/4988): \[java] Fix impl of ASTVariableId::isResourceDeclaration / VariableId/@<!-- -->ResourceDeclaration
  * [#5006](https://github.com/pmd/pmd/issues/5006): \[java] Bad intersection, unrelated class types Child and Parent<? extends Child>
=======
* apex
  * [#5053](https://github.com/pmd/pmd/issues/5053): \[apex] CPD fails to parse string literals with escaped characters
>>>>>>> c2dc7b3d
* java-bestpractices
  * [#5047](https://github.com/pmd/pmd/issues/5047): \[java] UnusedPrivateMethod FP for Generics & Overloads
* plsql
  * [#1934](https://github.com/pmd/pmd/issues/1934): \[plsql] ParseException with MERGE statement in anonymous block
  * [#2779](https://github.com/pmd/pmd/issues/2779): \[plsql] Error while parsing statement with (Oracle) DML Error Logging

### 🚨 API Changes

<<<<<<< HEAD
#### CLI

* New exit code 5 introduced. PMD and CPD will exit now by default with exit code 5, if any recoverable error
  (e.g. parsing exception, lexing exception or rule exception) occurred. PMD will still create a report with
  all detected violations or duplications if recoverable errors occurred. Such errors mean, that the report
  might be incomplete, as either violations or duplications for an entire file or for a specific rule are missing.
  These cases can be considered as false-negatives.

  In any case, the root cause should be investigated. If it's a problem in PMD itself, please create a bug report.

* New CLI parameter `--no-fail-on-error` to ignore such errors and not exit with code 5. By default,
  a build with errors will now fail and with that parameter, the previous behavior can be restored.
  This parameter is available for both PMD and CPD.

* The CLI parameter `--skip-lexical-errors` is deprecated. By default, lexical errors are skipped but the
  build is failed. Use the new parameter `--[no-]fail-on-error` instead to control whether to fail the build or not.

##### Ant

* CPDTask has a new parameter `failOnError`. It controls, whether to fail the build if any recoverable error occurred.
  By default, the build will fail. CPD will still create a report with all detected duplications, but the report might
  be incomplete.
* The parameter `skipLexicalError` in CPDTask is deprecated and ignored. Lexical errors are now always skipped.
  Use the new parameter `failOnError` instead to control whether to fail the build or not.

#### Deprecated API

* pmd-ant
  * {% jdoc !!ant::ant.CPDTask#setSkipLexicalErrors(boolean) %}: Use {% jdoc ant::ant.CPDTask#setFailOnError(boolean) %}
  instead to control, whether to ignore errors or fail the build.
* pmd-core
  * {% jdoc !!core::cpd.CPDConfiguration#isSkipLexicalErrors() %} and {% jdoc core::cpd.CPDConfiguration#setSkipLexicalErrors(boolean) %}:
  Use {%jdoc core::AbstractConfiguration#setFailOnError(boolean) %} to control whether to ignore errors or fail the build.
* pmd-java
  * {% jdoc !!java::lang.java.ast.ASTResource#getStableName() %} and the corresponding attribute `@StableName`.

=======
>>>>>>> c2dc7b3d
### ✨ External Contributions

{% endtocmaker %}
<|MERGE_RESOLUTION|>--- conflicted
+++ resolved
@@ -15,23 +15,10 @@
 ### 🚀 New and noteworthy
 
 ### 🐛 Fixed Issues
-<<<<<<< HEAD
 * cli
   * [#2827](https://github.com/pmd/pmd/issues/2827): \[cli] Consider processing errors in exit status
-* core
-  * [#4467](https://github.com/pmd/pmd/issues/4467): \[core] Expose collections from getters as XPath sequence attributes
-  * [#4978](https://github.com/pmd/pmd/issues/4978): \[core] Referenced Rulesets do not emit details on validation errors
-  * [#4983](https://github.com/pmd/pmd/pull/4983): \[cpd] Fix CPD crashes about unicode escapes
-* java
-  * [#4912](https://github.com/pmd/pmd/issues/4912): \[java] Unable to parse some Java9+ resource references
-  * [#4973](https://github.com/pmd/pmd/pull/4973): \[java] Stop parsing Java for CPD
-  * [#4980](https://github.com/pmd/pmd/issues/4980): \[java] Bad intersection, unrelated class types java.lang.Object\[] and java.lang.Number
-  * [#4988](https://github.com/pmd/pmd/pull/4988): \[java] Fix impl of ASTVariableId::isResourceDeclaration / VariableId/@<!-- -->ResourceDeclaration
-  * [#5006](https://github.com/pmd/pmd/issues/5006): \[java] Bad intersection, unrelated class types Child and Parent<? extends Child>
-=======
 * apex
   * [#5053](https://github.com/pmd/pmd/issues/5053): \[apex] CPD fails to parse string literals with escaped characters
->>>>>>> c2dc7b3d
 * java-bestpractices
   * [#5047](https://github.com/pmd/pmd/issues/5047): \[java] UnusedPrivateMethod FP for Generics & Overloads
 * plsql
@@ -40,7 +27,6 @@
 
 ### 🚨 API Changes
 
-<<<<<<< HEAD
 #### CLI
 
 * New exit code 5 introduced. PMD and CPD will exit now by default with exit code 5, if any recoverable error
@@ -77,8 +63,6 @@
 * pmd-java
   * {% jdoc !!java::lang.java.ast.ASTResource#getStableName() %} and the corresponding attribute `@StableName`.
 
-=======
->>>>>>> c2dc7b3d
 ### ✨ External Contributions
 
 {% endtocmaker %}
