---
title: PMD Release Notes
permalink: pmd_release_notes.html
keywords: changelog, release notes
---

## {{ site.pmd.date | date: "%d-%B-%Y" }} - {{ site.pmd.version }}

The PMD team is pleased to announce PMD {{ site.pmd.version }}.

This is a {{ site.pmd.release_type }} release.

{% tocmaker is_release_notes_processor %}

### 🚀 New and noteworthy

### 🌟 Rule Changes

#### Renamed Rules
* Several rules for unit testing have been renamed to better reflect their actual scope. Lots of them were called
  after JUnit / JUnit 4, even when they applied to JUnit 5 and / or TestNG.
  * {% rule java/bestpractices/UnitTestAssertionsShouldIncludeMessage %} (Java Best Practices) has been renamed from `JUnitAssertionsShouldIncludeMessage`.
  * {% rule java/bestpractices/UnitTestContainsTooManyAsserts %} (Java Best Practices) has been renamed from `JUnitTestContainsTooManyAsserts`.
  * {% rule java/bestpractices/UnitTestShouldIncludeAssert %} (Java Best Practices) has been renamed from `JUnitTestsShouldIncludeAssert`.
  * {% rule java/bestpractices/UnitTestShouldUseAfterAnnotation %} (Java Best Practices) has been renamed from `JUnit4TestShouldUseAfterAnnotation`.
  * {% rule java/bestpractices/UnitTestShouldUseBeforeAnnotation %} (Java Best Practices) has been renamed from `JUnit4TestShouldUseBeforeAnnotation`.
  * {% rule java/bestpractices/UnitTestShouldUseTestAnnotation %} (Java Best Practices) has been renamed from `JUnit4TestShouldUseTestAnnotation`.
<<<<<<< HEAD
* {% rule java/performance/TooFewBranchesForSwitch %} (Java Performance) has been renamed from `TooFewBranchesForASwitchStatement`,
  as it now applies to Switch Expressions as well.
=======
>>>>>>> 656b9052

The old rule names still work but are deprecated.

### 🐛 Fixed Issues
* java
  * [#4532](https://github.com/pmd/pmd/issues/4532): \[java] Rule misnomer for JUnit* rules
  * [#5261](https://github.com/pmd/pmd/issues/5261): \[java] Record patterns with empty deconstructor lists lead to NPE
* java-codestyle
  * [#5253](https://github.com/pmd/pmd/issues/5253): \[java] BooleanGetMethodName: False-negatives with `Boolean` wrapper
* java-errorprone
  * [#5067](https://github.com/pmd/pmd/issues/5067): \[java] CloseResource: False positive for FileSystems.getDefault()
* java-performance
  * [#5249](https://github.com/pmd/pmd/issues/5249): \[java] TooFewBranchesForASwitchStatement false positive for Pattern Matching
  * [#5250](https://github.com/pmd/pmd/issues/5250): \[java] TooFewBranchesForASwitchStatement should consider Switch Expressions

### 🚨 API Changes
* java-bestpractices
  * The old rule name `JUnit4TestShouldUseAfterAnnotation` has been deprecated. Use the new name {% rule java/bestpractices/UnitTestShouldUseAfterAnnotation %} instead.
  * The old rule name `JUnit4TestShouldUseBeforeAnnotation` has been deprecated. Use the new name {% rule java/bestpractices/UnitTestShouldUseBeforeAnnotation %} instead.
  * The old rule name `JUnit4TestShouldUseTestAnnotation` has been deprecated. Use the new name {% rule java/bestpractices/UnitTestShouldUseTestAnnotation %} instead.
  * The old rule name `JUnitAssertionsShouldIncludeMessage` has been deprecated. Use the new name {% rule java/bestpractices/UnitTestAssertionsShouldIncludeMessage %} instead.
  * The old rule name `JUnitTestContainsTooManyAsserts` has been deprecated. Use the new name {% rule java/bestpractices/UnitTestContainsTooManyAsserts %} instead.
  * The old rule name `JUnitTestsShouldIncludeAssert` has been deprecated. Use the new name {% rule java/bestpractices/UnitTestShouldIncludeAssert %} instead.
* java-performance
  * The old rule name `TooFewBranchesForASwitchStatement` has been deprecated. Use the new name {% rule java/performance/TooFewBranchesForSwitch %} instead.


### ✨ Merged pull requests
* [#4965](https://github.com/pmd/pmd/pull/4965): Fix #4532: \[java] Rename JUnit rules with overly restrictive names - [Juan Martín Sotuyo Dodero](https://github.com/jsotuyod) (@jsotuyod)
* [#5225](https://github.com/pmd/pmd/pull/5225): Fix #5067: \[java] CloseResource: False positive for FileSystems.getDefault() - [Lukas Gräf](https://github.com/lukasgraef) (@lukasgraef)
* [#5241](https://github.com/pmd/pmd/pull/5241): Ignore javacc code in coverage report - [Juan Martín Sotuyo Dodero](https://github.com/jsotuyod) (@jsotuyod)
* [#5258](https://github.com/pmd/pmd/pull/5258): Ignore generated antlr classes in coverage reports - [Juan Martín Sotuyo Dodero](https://github.com/jsotuyod) (@jsotuyod)
* [#5264](https://github.com/pmd/pmd/pull/5264): Fix #5261: \[java] Fix NPE with empty pattern list - [Clément Fournier](https://github.com/oowekyala) (@oowekyala)
* [#5269](https://github.com/pmd/pmd/pull/5269): Fix #5253: \[java] Support Boolean wrapper class for BooleanGetMethodName rule - [Aryant Tripathi](https://github.com/Aryant-Tripathi) (@Aryant-Tripathi)
* [#5275](https://github.com/pmd/pmd/pull/5275): Use plugin-classpath to simplify javacc-wrapper.xml - [Andreas Dangel](https://github.com/adangel) (@adangel)
* [#5278](https://github.com/pmd/pmd/pull/5278): \[java] CouplingBetweenObjects: improve violation message - [Andreas Dangel](https://github.com/adangel) (@adangel)

{% endtocmaker %}
<|MERGE_RESOLUTION|>--- conflicted
+++ resolved
@@ -25,11 +25,8 @@
   * {% rule java/bestpractices/UnitTestShouldUseAfterAnnotation %} (Java Best Practices) has been renamed from `JUnit4TestShouldUseAfterAnnotation`.
   * {% rule java/bestpractices/UnitTestShouldUseBeforeAnnotation %} (Java Best Practices) has been renamed from `JUnit4TestShouldUseBeforeAnnotation`.
   * {% rule java/bestpractices/UnitTestShouldUseTestAnnotation %} (Java Best Practices) has been renamed from `JUnit4TestShouldUseTestAnnotation`.
-<<<<<<< HEAD
 * {% rule java/performance/TooFewBranchesForSwitch %} (Java Performance) has been renamed from `TooFewBranchesForASwitchStatement`,
   as it now applies to Switch Expressions as well.
-=======
->>>>>>> 656b9052
 
 The old rule names still work but are deprecated.
 
