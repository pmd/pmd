---
title: PMD Release Notes
permalink: pmd_release_notes.html
keywords: changelog, release notes
---

## {{ site.pmd.date }} - {{ site.pmd.version }}

The PMD team is pleased to announce PMD {{ site.pmd.version }}.

This is a {{ site.pmd.release_type }} release.

{% tocmaker is_release_notes_processor %}

### New and noteworthy

<<<<<<< HEAD
#### CPD

*   The C++ module now supports the new option [`--ignore-literal-sequences`](https://pmd.github.io/latest/pmd_userdocs_cpd.html#-ignore-literal-sequences),
    which can be used to avoid detection of some uninteresting clones. This options has been
    introduced with PMD 6.30.0 for C# and is now available for C++ as well. See [#2963](https://github.com/pmd/pmd/pull/2963).

#### New Rules

*   The new Apex rule {% rule "apex/errorprone/OverrideBothEqualsAndHashcode" %} brings the well known Java rule
    to Apex. In Apex the same principle applies: `equals` and `hashCode` should always be overridden
    together to ensure collection classes such as Maps and Sets work as expected.
=======
#### New Rules

*   The new Visualforce rule {% rule "vf/security/VfHtmlStyleTagXss" %} checks for potential XSS problems
    when using `<style>` tags on Visualforce pages.
>>>>>>> 2e3d94ad

### Fixed Issues

*   core
    *   [#2970](https://github.com/pmd/pmd/issues/2970): \[core] PMD 6.30.0 release is not reproducible
    *   [#2994](https://github.com/pmd/pmd/pull/2994): \[core] Fix code climate severity strings
*   java-bestpractices
    *   [#575](https://github.com/pmd/pmd/issues/575): \[java] LiteralsFirstInComparisons should consider constant fields
    *   [#2833](https://github.com/pmd/pmd/issues/2833): \[java] NPE in UseCollectionIsEmptyRule with enums
*   java-codestyle
    *   [#2960](https://github.com/pmd/pmd/issues/2960): \[java] Thread issue in MethodNamingConventionsRule

### API Changes

#### Experimental APIs

*   The method {% jdoc !!core::lang.ast.GenericToken#getKind() %} has been added as experimental. This
    unifies the token interface for both JavaCC and Antlr. The already existing method
    {% jdoc !!core::cpd.token.AntlrToken#getKind() %} is therefore experimental as well. The
    returned constant depends on the actual language and might change whenever the grammar
    of the language is changed.

### External Contributions

<<<<<<< HEAD
*   [#2666](https://github.com/pmd/pmd/pull/2666): \[swift] Manage swift5 string literals - [kenji21](https://github.com/kenji21)
*   [#2959](https://github.com/pmd/pmd/pull/2959): \[apex] New Rule: override equals and hashcode rule - [recdevs](https://github.com/recdevs)
*   [#2963](https://github.com/pmd/pmd/pull/2963): \[cpp] Add option to ignore sequences of literals - [Maikel Steneker](https://github.com/maikelsteneker)
*   [#2964](https://github.com/pmd/pmd/pull/2964): \[cs] Update C# grammar for additional C# 7 and C# 8 features - [Maikel Steneker](https://github.com/maikelsteneker)
*   [#2965](https://github.com/pmd/pmd/pull/2965): \[cs] Improvements for ignore sequences of literals functionality - [Maikel Steneker](https://github.com/maikelsteneker)
*   [#2968](https://github.com/pmd/pmd/pull/2968): \[java] NPE in UseCollectionIsEmptyRule with enums - [foxmason](https://github.com/foxmason)
*   [#2983](https://github.com/pmd/pmd/pull/2983): \[java] LiteralsFirstInComparisons should consider constant fields - [Ozan Gulle](https://github.com/ozangulle)
*   [#2994](https://github.com/pmd/pmd/pull/2994): \[core] Fix code climate severity strings - [Vincent Maurin](https://github.com/vmaurin)
=======
*   [#3005](https://github.com/pmd/pmd/pull/3005): \[vf] \[New Rule] Handle XSS violations that can occur within Html Style tags - [rmohan20](https://github.com/rmohan20)
>>>>>>> 2e3d94ad

{% endtocmaker %}
<|MERGE_RESOLUTION|>--- conflicted
+++ resolved
@@ -14,7 +14,6 @@
 
 ### New and noteworthy
 
-<<<<<<< HEAD
 #### CPD
 
 *   The C++ module now supports the new option [`--ignore-literal-sequences`](https://pmd.github.io/latest/pmd_userdocs_cpd.html#-ignore-literal-sequences),
@@ -26,12 +25,9 @@
 *   The new Apex rule {% rule "apex/errorprone/OverrideBothEqualsAndHashcode" %} brings the well known Java rule
     to Apex. In Apex the same principle applies: `equals` and `hashCode` should always be overridden
     together to ensure collection classes such as Maps and Sets work as expected.
-=======
-#### New Rules
 
 *   The new Visualforce rule {% rule "vf/security/VfHtmlStyleTagXss" %} checks for potential XSS problems
     when using `<style>` tags on Visualforce pages.
->>>>>>> 2e3d94ad
 
 ### Fixed Issues
 
@@ -56,7 +52,6 @@
 
 ### External Contributions
 
-<<<<<<< HEAD
 *   [#2666](https://github.com/pmd/pmd/pull/2666): \[swift] Manage swift5 string literals - [kenji21](https://github.com/kenji21)
 *   [#2959](https://github.com/pmd/pmd/pull/2959): \[apex] New Rule: override equals and hashcode rule - [recdevs](https://github.com/recdevs)
 *   [#2963](https://github.com/pmd/pmd/pull/2963): \[cpp] Add option to ignore sequences of literals - [Maikel Steneker](https://github.com/maikelsteneker)
@@ -65,8 +60,6 @@
 *   [#2968](https://github.com/pmd/pmd/pull/2968): \[java] NPE in UseCollectionIsEmptyRule with enums - [foxmason](https://github.com/foxmason)
 *   [#2983](https://github.com/pmd/pmd/pull/2983): \[java] LiteralsFirstInComparisons should consider constant fields - [Ozan Gulle](https://github.com/ozangulle)
 *   [#2994](https://github.com/pmd/pmd/pull/2994): \[core] Fix code climate severity strings - [Vincent Maurin](https://github.com/vmaurin)
-=======
 *   [#3005](https://github.com/pmd/pmd/pull/3005): \[vf] \[New Rule] Handle XSS violations that can occur within Html Style tags - [rmohan20](https://github.com/rmohan20)
->>>>>>> 2e3d94ad
 
 {% endtocmaker %}
