--- conflicted
+++ resolved
@@ -22,17 +22,11 @@
     the Java VM, which is bad, if the VM runs an application server which many independent applications.
 
 ### Fixed Issues
-<<<<<<< HEAD
 *   java-errorprone
     *   [#2157](https://github.com/pmd/pmd/issues/2157): \[java] Improve DoNotCallSystemExit: permit call in main(), flag System.halt
     *   [#2764](https://github.com/pmd/pmd/issues/2764): \[java] CloseResourceRule does not recognize multiple assignment done to resource
-=======
-
-* java-errorprone
-    * [#2157](https://github.com/pmd/pmd/issues/2157): \[java] Improve DoNotCallSystemExit: permit call in main(), flag System.halt
-* miscellaneous
-    * [#2823](https://github.com/pmd/pmd/issues/2823): \[doc] Renamed/Moved rules are missing in documentation
->>>>>>> 69a3914a
+*   miscellaneous
+    *   [#2823](https://github.com/pmd/pmd/issues/2823): \[doc] Renamed/Moved rules are missing in documentation
 
 ### API Changes
 
