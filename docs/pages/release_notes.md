---
title: PMD Release Notes
permalink: pmd_release_notes.html
keywords: changelog, release notes
---

## {{ site.pmd.date }} - {{ site.pmd.version }}

The PMD team is pleased to announce PMD {{ site.pmd.version }}.

This is a {{ site.pmd.release_type }} release.

{% tocmaker is_release_notes_processor %}

### 🚀 New and noteworthy

### 🐛 Fixed Issues
* cli
  * [#4791](https://github.com/pmd/pmd/issues/4791): \[cli] Could not find or load main class
<<<<<<< HEAD
  * [#4913](https://github.com/pmd/pmd/issues/4913): \[cli] cpd-gui closes immediately
=======
* java-bestpractices
  * [#4569](https://github.com/pmd/pmd/issues/4569): \[java] ForLoopCanBeForeach reports on loop `for (int i = 0; i < list.size(); i += 2)`
>>>>>>> a28943ae
* java-codestyle
  * [#4881](https://github.com/pmd/pmd/issues/4881): \[java] ClassNamingConventions: interfaces are identified as abstract classes (regression in 7.0.0)
* java-design
  * [#4873](https://github.com/pmd/pmd/issues/4873): \[java] AvoidCatchingGenericException: Can no longer suppress on the exception itself
* java-performance
  * [#3845](https://github.com/pmd/pmd/issues/3845): \[java] InsufficientStringBufferDeclaration should consider literal expression
  * [#4874](https://github.com/pmd/pmd/issues/4874): \[java] StringInstantiation: False-positive when using `new String(charArray)`
  * [#4886](https://github.com/pmd/pmd/issues/4886): \[java] BigIntegerInstantiation: False Positive with Java 17 and BigDecimal.TWO
* pom-errorprone
  * [#4388](https://github.com/pmd/pmd/issues/4388): \[pom] InvalidDependencyTypes doesn't consider dependencies at all

### 🚨 API Changes

### ✨ External Contributions
* [#4894](https://github.com/pmd/pmd/pull/4894): Fix #4791 Error caused by space in JDK path - [Scrates1](https://github.com/Scrates1) (@Scrates1)

{% endtocmaker %}
<|MERGE_RESOLUTION|>--- conflicted
+++ resolved
@@ -17,12 +17,9 @@
 ### 🐛 Fixed Issues
 * cli
   * [#4791](https://github.com/pmd/pmd/issues/4791): \[cli] Could not find or load main class
-<<<<<<< HEAD
   * [#4913](https://github.com/pmd/pmd/issues/4913): \[cli] cpd-gui closes immediately
-=======
 * java-bestpractices
   * [#4569](https://github.com/pmd/pmd/issues/4569): \[java] ForLoopCanBeForeach reports on loop `for (int i = 0; i < list.size(); i += 2)`
->>>>>>> a28943ae
 * java-codestyle
   * [#4881](https://github.com/pmd/pmd/issues/4881): \[java] ClassNamingConventions: interfaces are identified as abstract classes (regression in 7.0.0)
 * java-design
