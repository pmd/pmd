---
title: PMD Release Notes
permalink: pmd_release_notes.html
keywords: changelog, release notes
---

{% if is_release_notes_processor %}
{% comment %}
This allows to use links e.g. [Basic CLI usage]({{ baseurl }}pmd_userdocs_installation.html) that work both
in the release notes on GitHub (as an absolute url) and on the rendered documentation page (as a relative url).
{% endcomment %}
{% capture baseurl %}https://docs.pmd-code.org/pmd-doc-{{ site.pmd.version }}/{% endcapture %}
{% else %}
{% assign baseurl = "" %}
{% endif %}

## {{ site.pmd.date | date: "%d-%B-%Y" }} - {{ site.pmd.version }}

The PMD team is pleased to announce PMD {{ site.pmd.version }}.

This is a {{ site.pmd.release_type }} release.

{% tocmaker is_release_notes_processor %}

### 🚀️ New and noteworthy

### 🌟️ New and Changed Rules
#### New Rules
<<<<<<< HEAD
* The new Apex rule {%rule apex/bestpractices/AvoidFutureAnnotation %} finds usages of the `@Future`
  annotation. It is a legacy way to execute asynchronous Apex code. New code should implement
  the `Queueable` interface instead.
* The new Java rule {%rule java/bestpractices/EnumComparison %} finds usages of `equals()` on
  enum constants or values. Enums should be compared directly with `==` instead of `equals()` which
  has some advantages (e.g. static type checking at compile time).

### 🐛️ Fixed Issues
* apex-bestpractices
    * [#6203](https://github.com/pmd/pmd/issues/6203): \[apex] New Rule: Avoid Future Annotation
* java-bestpractices
    * [#6188](https://github.com/pmd/pmd/issues/6188): \[java] UnitTestShouldIncludeAssert false positive when TestNG @<!-- -->Test.expectedException present
    * [#6193](https://github.com/pmd/pmd/issues/6193): \[java] New Rule: Always compare enum values with ==
* java-codestyle
    * [#6053](https://github.com/pmd/pmd/issues/6053): \[java] ModifierOrder false-positives with type annotations and type parameters (typeAnnotations = anywhere)
* java-errorprone
    * [#6072](https://github.com/pmd/pmd/issues/6072): \[java] OverrideBothEqualsAndHashCodeOnComparable should not be required for record classes
    * [#6092](https://github.com/pmd/pmd/issues/6092): \[java] AssignmentInOperand false positive in 7.17.0 for case blocks in switch statements
    * [#6096](https://github.com/pmd/pmd/issues/6096): \[java] OverrideBothEqualsAndHashCodeOnComparable on class with lombok.EqualsAndHashCode annotation
    * [#6199](https://github.com/pmd/pmd/issues/6199): \[java] AssignmentInOperand: description of property allowIncrementDecrement is unclear
=======
* The new Apex rule {% rule apex/design/NcssCount %} replaces the four rules "ExcessiveClassLength",
  "NcssConstructorCount", "NcssMethodCount", and "NcssTypeCount". The new rule uses the metrics framework
  to achieve the same. It has two properties, to define the report level for method and class sizes separately.
  Constructors and methods are considered the same.  
  The rule has been added to the quickstart ruleset.  
  Note: The new metric is implemented more correct than in the old rules. E.g. it considers now also
  switch statements and correctly counts if-statements only once and ignores method calls that are
  part of an expression and not a statement on their own. This leads to different numbers. Keep in mind,
  that NCSS counts statements and not lines of code. Statements that are split on multiple lines are
  still counted as one.

#### Deprecated Rules
* The Apex rule {% rule apex/design/ExcessiveClassLength %} has been deprecated. Use {%rule apex/design/NcssCount %} to
  find big classes or create a custom XPath based rule using
  `//ApexFile[UserClass][@EndLine - @BeginLine > 1000]`.
* The Apex rules {% rule apex/design/NcssConstructorCount %}, {%rule apex/design/NcssMethodCount %}, and
  {% rule apex/design/NcssTypeCount %} have been deprecated in favor or the new rule {%rule apex/design/NcssCount %}.

### 🐛️ Fixed Issues
* apex-design
  * [#2128](https://github.com/pmd/pmd/issues/2128): \[apex] Merge NCSS count rules for Apex
>>>>>>> 50b368f0

### 🚨️ API Changes

#### Deprecations
* apex
  * {% jdoc apex::lang.apex.rule.design.ExcessiveClassLengthRule %}
  * {% jdoc apex::lang.apex.rule.design.NcssConstructorCountRule %}
  * {% jdoc apex::lang.apex.rule.design.NcssMethodCountRule %}
  * {% jdoc apex::lang.apex.rule.design.NcssTypeCountRule %}
  * {% jdoc apex::lang.apex.ast.ASTStatement %}: This AST node is not used and doesn't appear in the tree.
  * {% jdoc !ac!apex::lang.apex.ast.ApexVisitor#visit(apex::lang.apex.ast.ASTStatement,P) %}

### ✨️ Merged pull requests
<!-- content will be automatically generated, see /do-release.sh -->
<<<<<<< HEAD
* [#6081](https://github.com/pmd/pmd/pull/6081): \[java] Fix #6072: OverrideBothEqualsAndHashCodeOnComparable should not be required for record classes - [UncleOwen](https://github.com/UncleOwen) (@UncleOwen)
* [#6192](https://github.com/pmd/pmd/pull/6192): \[java] Fix #6053: ModifierOrder - consider type params - [Andreas Dangel](https://github.com/adangel) (@adangel)
* [#6194](https://github.com/pmd/pmd/pull/6194): chore: always place type annotations on the type - [Andreas Dangel](https://github.com/adangel) (@adangel)
* [#6195](https://github.com/pmd/pmd/pull/6195): chore: always compare enums with == - [Andreas Dangel](https://github.com/adangel) (@adangel)
* [#6196](https://github.com/pmd/pmd/pull/6196): \[java] New Rule: EnumComparison - [Andreas Dangel](https://github.com/adangel) (@adangel)
* [#6201](https://github.com/pmd/pmd/pull/6201): \[java] Fix #6199: AssignmentInOperandRule: Update description of allowIncrementDecrement property - [Lukas Gräf](https://github.com/lukasgraef) (@lukasgraef)
* [#6202](https://github.com/pmd/pmd/pull/6202): \[java] Fix #6188: UnitTestsShouldIncludeAssert - FP when TestNG @<!-- -->Test.expectedException is present - [Lukas Gräf](https://github.com/lukasgraef) (@lukasgraef)
* [#6204](https://github.com/pmd/pmd/pull/6204): \[apex] Add rule to limit usage of @<!-- -->Future annotation - [Mitch Spano](https://github.com/mitchspano) (@mitchspano)
* [#6217](https://github.com/pmd/pmd/pull/6217): \[doc] Add Blue Cave to known tools using PMD - [Jude Pereira](https://github.com/judepereira) (@judepereira)
* [#6238](https://github.com/pmd/pmd/pull/6238): \[java] Fix #6096: Detect Lombok generated equals/hashCode in Comparable - [Marcel](https://github.com/mrclmh) (@mrclmh)
* [#6251](https://github.com/pmd/pmd/pull/6251): \[java] Fix #6092: AssignmentInOperand false positive in 7.17.0 for case statements - [Marcel](https://github.com/mrclmh) (@mrclmh)
=======
* [#6198](https://github.com/pmd/pmd/pull/6198): \[apex] New rule NcssCount to replace old Ncss*Count rules - [Andreas Dangel](https://github.com/adangel) (@adangel)
>>>>>>> 50b368f0

### 📦️ Dependency updates
<!-- content will be automatically generated, see /do-release.sh -->

### 📈️ Stats
<!-- content will be automatically generated, see /do-release.sh -->

{% endtocmaker %}
<|MERGE_RESOLUTION|>--- conflicted
+++ resolved
@@ -26,28 +26,12 @@
 
 ### 🌟️ New and Changed Rules
 #### New Rules
-<<<<<<< HEAD
 * The new Apex rule {%rule apex/bestpractices/AvoidFutureAnnotation %} finds usages of the `@Future`
   annotation. It is a legacy way to execute asynchronous Apex code. New code should implement
   the `Queueable` interface instead.
 * The new Java rule {%rule java/bestpractices/EnumComparison %} finds usages of `equals()` on
   enum constants or values. Enums should be compared directly with `==` instead of `equals()` which
   has some advantages (e.g. static type checking at compile time).
-
-### 🐛️ Fixed Issues
-* apex-bestpractices
-    * [#6203](https://github.com/pmd/pmd/issues/6203): \[apex] New Rule: Avoid Future Annotation
-* java-bestpractices
-    * [#6188](https://github.com/pmd/pmd/issues/6188): \[java] UnitTestShouldIncludeAssert false positive when TestNG @<!-- -->Test.expectedException present
-    * [#6193](https://github.com/pmd/pmd/issues/6193): \[java] New Rule: Always compare enum values with ==
-* java-codestyle
-    * [#6053](https://github.com/pmd/pmd/issues/6053): \[java] ModifierOrder false-positives with type annotations and type parameters (typeAnnotations = anywhere)
-* java-errorprone
-    * [#6072](https://github.com/pmd/pmd/issues/6072): \[java] OverrideBothEqualsAndHashCodeOnComparable should not be required for record classes
-    * [#6092](https://github.com/pmd/pmd/issues/6092): \[java] AssignmentInOperand false positive in 7.17.0 for case blocks in switch statements
-    * [#6096](https://github.com/pmd/pmd/issues/6096): \[java] OverrideBothEqualsAndHashCodeOnComparable on class with lombok.EqualsAndHashCode annotation
-    * [#6199](https://github.com/pmd/pmd/issues/6199): \[java] AssignmentInOperand: description of property allowIncrementDecrement is unclear
-=======
 * The new Apex rule {% rule apex/design/NcssCount %} replaces the four rules "ExcessiveClassLength",
   "NcssConstructorCount", "NcssMethodCount", and "NcssTypeCount". The new rule uses the metrics framework
   to achieve the same. It has two properties, to define the report level for method and class sizes separately.
@@ -67,9 +51,20 @@
   {% rule apex/design/NcssTypeCount %} have been deprecated in favor or the new rule {%rule apex/design/NcssCount %}.
 
 ### 🐛️ Fixed Issues
+* apex-bestpractices
+    * [#6203](https://github.com/pmd/pmd/issues/6203): \[apex] New Rule: Avoid Future Annotation
 * apex-design
-  * [#2128](https://github.com/pmd/pmd/issues/2128): \[apex] Merge NCSS count rules for Apex
->>>>>>> 50b368f0
+    * [#2128](https://github.com/pmd/pmd/issues/2128): \[apex] Merge NCSS count rules for Apex
+* java-bestpractices
+    * [#6188](https://github.com/pmd/pmd/issues/6188): \[java] UnitTestShouldIncludeAssert false positive when TestNG @<!-- -->Test.expectedException present
+    * [#6193](https://github.com/pmd/pmd/issues/6193): \[java] New Rule: Always compare enum values with ==
+* java-codestyle
+    * [#6053](https://github.com/pmd/pmd/issues/6053): \[java] ModifierOrder false-positives with type annotations and type parameters (typeAnnotations = anywhere)
+* java-errorprone
+    * [#6072](https://github.com/pmd/pmd/issues/6072): \[java] OverrideBothEqualsAndHashCodeOnComparable should not be required for record classes
+    * [#6092](https://github.com/pmd/pmd/issues/6092): \[java] AssignmentInOperand false positive in 7.17.0 for case blocks in switch statements
+    * [#6096](https://github.com/pmd/pmd/issues/6096): \[java] OverrideBothEqualsAndHashCodeOnComparable on class with lombok.EqualsAndHashCode annotation
+    * [#6199](https://github.com/pmd/pmd/issues/6199): \[java] AssignmentInOperand: description of property allowIncrementDecrement is unclear
 
 ### 🚨️ API Changes
 
@@ -84,21 +79,18 @@
 
 ### ✨️ Merged pull requests
 <!-- content will be automatically generated, see /do-release.sh -->
-<<<<<<< HEAD
 * [#6081](https://github.com/pmd/pmd/pull/6081): \[java] Fix #6072: OverrideBothEqualsAndHashCodeOnComparable should not be required for record classes - [UncleOwen](https://github.com/UncleOwen) (@UncleOwen)
 * [#6192](https://github.com/pmd/pmd/pull/6192): \[java] Fix #6053: ModifierOrder - consider type params - [Andreas Dangel](https://github.com/adangel) (@adangel)
 * [#6194](https://github.com/pmd/pmd/pull/6194): chore: always place type annotations on the type - [Andreas Dangel](https://github.com/adangel) (@adangel)
 * [#6195](https://github.com/pmd/pmd/pull/6195): chore: always compare enums with == - [Andreas Dangel](https://github.com/adangel) (@adangel)
 * [#6196](https://github.com/pmd/pmd/pull/6196): \[java] New Rule: EnumComparison - [Andreas Dangel](https://github.com/adangel) (@adangel)
+* [#6198](https://github.com/pmd/pmd/pull/6198): \[apex] New rule NcssCount to replace old Ncss*Count rules - [Andreas Dangel](https://github.com/adangel) (@adangel)
 * [#6201](https://github.com/pmd/pmd/pull/6201): \[java] Fix #6199: AssignmentInOperandRule: Update description of allowIncrementDecrement property - [Lukas Gräf](https://github.com/lukasgraef) (@lukasgraef)
 * [#6202](https://github.com/pmd/pmd/pull/6202): \[java] Fix #6188: UnitTestsShouldIncludeAssert - FP when TestNG @<!-- -->Test.expectedException is present - [Lukas Gräf](https://github.com/lukasgraef) (@lukasgraef)
 * [#6204](https://github.com/pmd/pmd/pull/6204): \[apex] Add rule to limit usage of @<!-- -->Future annotation - [Mitch Spano](https://github.com/mitchspano) (@mitchspano)
 * [#6217](https://github.com/pmd/pmd/pull/6217): \[doc] Add Blue Cave to known tools using PMD - [Jude Pereira](https://github.com/judepereira) (@judepereira)
 * [#6238](https://github.com/pmd/pmd/pull/6238): \[java] Fix #6096: Detect Lombok generated equals/hashCode in Comparable - [Marcel](https://github.com/mrclmh) (@mrclmh)
 * [#6251](https://github.com/pmd/pmd/pull/6251): \[java] Fix #6092: AssignmentInOperand false positive in 7.17.0 for case statements - [Marcel](https://github.com/mrclmh) (@mrclmh)
-=======
-* [#6198](https://github.com/pmd/pmd/pull/6198): \[apex] New rule NcssCount to replace old Ncss*Count rules - [Andreas Dangel](https://github.com/adangel) (@adangel)
->>>>>>> 50b368f0
 
 ### 📦️ Dependency updates
 <!-- content will be automatically generated, see /do-release.sh -->
