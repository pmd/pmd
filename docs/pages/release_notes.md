---
title: PMD Release Notes
permalink: pmd_release_notes.html
keywords: changelog, release notes
---

{% if is_release_notes_processor %}
{% comment %}
This allows to use links e.g. [Basic CLI usage]({{ baseurl }}pmd_userdocs_installation.html) that work both
in the release notes on GitHub (as an absolute url) and on the rendered documentation page (as a relative url).
{% endcomment %}
{% capture baseurl %}https://docs.pmd-code.org/pmd-doc-{{ site.pmd.version }}/{% endcapture %}
{% else %}
{% assign baseurl = "" %}
{% endif %}

## {{ site.pmd.date | date: "%d-%B-%Y" }} - {{ site.pmd.version }}

The PMD team is pleased to announce PMD {{ site.pmd.version }}.

This is a {{ site.pmd.release_type }} release.

{% tocmaker is_release_notes_processor %}

### 🚀 New and noteworthy

#### Migrating to Central Publisher Portal

We've now migrated to [Central Publisher Portal](https://central.sonatype.org/publish/publish-portal-guide/).
Snapshots of PMD are still available, however the repository URL changed. To consume these with maven, you can
use the following snippet:

```xml
<repositories>
  <repository>
    <name>Central Portal Snapshots</name>
    <id>central-portal-snapshots</id>
    <url>https://central.sonatype.com/repository/maven-snapshots/</url>
    <releases>
      <enabled>false</enabled>
    </releases>
    <snapshots>
      <enabled>true</enabled>
    </snapshots>
  </repository>
</repositories>
```

Releases of PMD are available on [Maven Central](https://central.sonatype.com/) as before without change.

#### More CLI parameters shared between PMD and CPD

When executing PMD or CPD, the same parameters are now understood for selecting which files should
be analyzed. See [File collection options]({{ baseurl }}pmd_userdocs_cli_reference.html#file-collection-options)
for a list of common, shared parameters that are valid for both commands.

### 🐛 Fixed Issues
* core
<<<<<<< HEAD
  * [#5700](https://github.com/pmd/pmd/pull/5700): \[core] Don't accidentally catch unexpected runtime exceptions in CpdAnalysis
* java-bestpractices
  * [#5061](https://github.com/pmd/pmd/issues/5061): \[java] UnusedLocalVariable false positive when variable is read as side effect of an assignment
  * [#5621](https://github.com/pmd/pmd/issues/5621): \[java] UnusedPrivateMethod with method ref
  * [#5724](https://github.com/pmd/pmd/issues/5724): \[java] ImplicitFunctionalInterface should not be reported on sealed interfaces
* java-codestyle
  * [#2462](https://github.com/pmd/pmd/issues/2462): \[java] LinguisticNaming must ignore setters that returns current type (Builder pattern)
  * [#5634](https://github.com/pmd/pmd/issues/5634): \[java] CommentDefaultAccessModifier doesn't recognize /* package */ comment at expected location for constructors
* java-design
  * [#5568](https://github.com/pmd/pmd/issues/5568): \[java] High NPathComplexity in `switch` expression
  * [#5647](https://github.com/pmd/pmd/issues/5647): \[java] NPathComplexity does not account for `return`s
* java-errorprone
  * [#5702](https://github.com/pmd/pmd/issues/5702): \[java] InvalidLogMessageFormat: Lombok @<!-- -->Slf4j annotation is not interpreted by PMD
* java-performance
  * [#5711](https://github.com/pmd/pmd/issues/5711): \[java] UseArraysAsList false positive with Sets
* visualforce
  * [#5476](https://github.com/pmd/pmd/issues/5476): \[visualforce] NPE when analyzing standard field references in visualforce page
=======
    * [#5700](https://github.com/pmd/pmd/pull/5700): \[core] Don't accidentally catch unexpected runtime exceptions in CpdAnalysis
    * [#5705](https://github.com/pmd/pmd/issues/5705): \[cli] PMD's start script fails if PMD_HOME is set
>>>>>>> fb1e5b04

### 🚨 API Changes
#### CLI
* CPD now supports `--report-file` (-r) and `--exclude-file-list`.
* PMD now supports `--exclude` and `--non-recursive`.
* The option `--ignore-list` in PMD is renamed to `--exclude-file-list`.

#### Deprecations
* CLI
  * The option `--ignore-list` has been deprecated. Use `--exclude-file-list` instead.
* pmd-java
  * {% jdoc !!java::lang.java.ast.ASTCompactConstructorDeclaration#getDeclarationNode() %}: This method just returns `this` and isn't useful.
  * {% jdoc !!java::lang.java.metrics.JavaMetrics#NPATH %}: Use {% jdoc java::lang.java.metrics.JavaMetrics#NPATH_COMP %}, which is available on more nodes,
    and uses Long instead of BigInteger.

#### Experimental
* pmd-java
  * {%jdoc !!java::lang.java.types.OverloadSelectionResult#getTypeToSearch() %}

### ✨ Merged pull requests
<!-- content will be automatically generated, see /do-release.sh -->
* [#5599](https://github.com/pmd/pmd/pull/5599): \[java] Rewrite NPath complexity metric - [Clément Fournier](https://github.com/oowekyala) (@oowekyala)
* [#5700](https://github.com/pmd/pmd/pull/5700): \[core] Don't accidentally catch unexpected runtime exceptions in CpdAnalysis - [Elliotte Rusty Harold](https://github.com/elharo) (@elharo)
* [#5716](https://github.com/pmd/pmd/pull/5716): Fix #5634: \[java] CommentDefaultAccessModifier: Comment between annotation and constructor not recognized - [Lukas Gräf](https://github.com/lukasgraef) (@lukasgraef)
* [#5727](https://github.com/pmd/pmd/pull/5727): Fix #5621: \[java] Fix FPs with UnusedPrivateMethod - [Clément Fournier](https://github.com/oowekyala) (@oowekyala)
* [#5731](https://github.com/pmd/pmd/pull/5731): \[cli] Share more CLI options between CPD and PMD - [Clément Fournier](https://github.com/oowekyala) (@oowekyala)
* [#5736](https://github.com/pmd/pmd/pull/5736): Fix #5061: \[java] UnusedLocalVariable FP when using compound assignment - [Lukas Gräf](https://github.com/lukasgraef) (@lukasgraef)
* [#5763](https://github.com/pmd/pmd/pull/5763): \[java] Support annotated constructor return type in symbol API - [Clément Fournier](https://github.com/oowekyala) (@oowekyala)
* [#5764](https://github.com/pmd/pmd/pull/5764): Fix #2462: \[java] LinguisticNaming should ignore setters for Builders  - [Lukas Gräf](https://github.com/lukasgraef) (@lukasgraef)

### 📦 Dependency updates
<!-- content will be automatically generated, see /do-release.sh -->

### 📈 Stats
<!-- content will be automatically generated, see /do-release.sh -->

{% endtocmaker %}
<|MERGE_RESOLUTION|>--- conflicted
+++ resolved
@@ -56,8 +56,8 @@
 
 ### 🐛 Fixed Issues
 * core
-<<<<<<< HEAD
   * [#5700](https://github.com/pmd/pmd/pull/5700): \[core] Don't accidentally catch unexpected runtime exceptions in CpdAnalysis
+  * [#5705](https://github.com/pmd/pmd/issues/5705): \[cli] PMD's start script fails if PMD_HOME is set
 * java-bestpractices
   * [#5061](https://github.com/pmd/pmd/issues/5061): \[java] UnusedLocalVariable false positive when variable is read as side effect of an assignment
   * [#5621](https://github.com/pmd/pmd/issues/5621): \[java] UnusedPrivateMethod with method ref
@@ -74,10 +74,6 @@
   * [#5711](https://github.com/pmd/pmd/issues/5711): \[java] UseArraysAsList false positive with Sets
 * visualforce
   * [#5476](https://github.com/pmd/pmd/issues/5476): \[visualforce] NPE when analyzing standard field references in visualforce page
-=======
-    * [#5700](https://github.com/pmd/pmd/pull/5700): \[core] Don't accidentally catch unexpected runtime exceptions in CpdAnalysis
-    * [#5705](https://github.com/pmd/pmd/issues/5705): \[cli] PMD's start script fails if PMD_HOME is set
->>>>>>> fb1e5b04
 
 ### 🚨 API Changes
 #### CLI
