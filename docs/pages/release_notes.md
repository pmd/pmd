--- conflicted
+++ resolved
@@ -15,13 +15,10 @@
 ### 🚀 New and noteworthy
 
 ### 🐛 Fixed Issues
-<<<<<<< HEAD
+* java-codestyle
+  * [#4881](https://github.com/pmd/pmd/issues/4881): \[java] ClassNamingConventions: interfaces are identified as abstract classes (regression in 7.0.0)
 * java-performance
   * [#4874](https://github.com/pmd/pmd/issues/4874): \[java] StringInstantiation: False-positive when using `new String(charArray)`
-=======
-* java-codestyle
-  * [#4881](https://github.com/pmd/pmd/issues/4881): \[java] ClassNamingConventions: interfaces are identified as abstract classes (regression in 7.0.0)
->>>>>>> 5a362b3f
 
 ### 🚨 API Changes
 
