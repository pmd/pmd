---
title: PMD Release Notes
permalink: pmd_release_notes.html
keywords: changelog, release notes
---

## {{ site.pmd.date }} - {{ site.pmd.version }}

The PMD team is pleased to announce PMD {{ site.pmd.version }}.

This is a {{ site.pmd.release_type }} release.

{% tocmaker is_release_notes_processor %}

### New and noteworthy

#### New Rules

*   The new Java rule {% rule "java/bestpractices/AvoidReassigningCatchVariables" %} (`java-bestpractices`) finds
    cases where the variable of the caught exception is reassigned. This practice is surprising and prevents
    further evolution of the code like multi-catch.

### Fixed Issues

*   core
    *   [#724](https://github.com/pmd/pmd/issues/724): \[core] Avoid parsing rulesets multiple times
    *   [#2653](https://github.com/pmd/pmd/issues/2653): \[lang-test] Upgrade kotlintest to Kotest
*   java-bestpractices
    *   [#2471](https://github.com/pmd/pmd/issues/2471): \[java] New Rule: AvoidReassigningCatchVariables
    *   [#2668](https://github.com/pmd/pmd/issues/2668): \[java] UnusedAssignment false positives
*   java-errorprone
    *   [#2431](https://github.com/pmd/pmd/issues/2431): \[java] InvalidLogMessageFormatRule throws IndexOutOfBoundsException when only logging exception message
    *   [#2439](https://github.com/pmd/pmd/issues/2439): \[java] AvoidCatchingThrowable can not detect the case: catch (java.lang.Throwable t)
*   java-performance
    *   [#2441](https://github.com/pmd/pmd/issues/2441): \[java] RedundantFieldInitializer can not detect a special case for char initialize: `char foo = '\0';`

### API Changes

<<<<<<< HEAD
#### Deprecated API

- Many methods of {% jdoc !!core::Report %}. They are replaced by accessors
that produce a List. For example, {% jdoc !a!core::Report#iterator() %} 
(and implementing Iterable) and {% jdoc !a!core::Report#isEmpty() %} are both
replaced by {% jdoc !a!core::Report#getViolations() %}.
- {% jdoc !!core::Report.ReadableDuration %}
=======
*   XML rule definition in rulesets: In PMD 7, the `language` attribute will be required on all `rule`
    elements that declare a new rule. Some base rule classes set the language implicitly in their
    constructor, and so this is not required in all cases for the rule to work. But this
    behavior will be discontinued in PMD 7, so missing `language` attributes are now
    reported as a forward compatibility warning.

#### Deprecated API

##### For removal

*   {% jdoc !!pmd-java::lang.java.ast.ASTThrowStatement#getFirstClassOrInterfaceTypeImage() %}
>>>>>>> fc99e92a

### External Contributions

*   [#2677](https://github.com/pmd/pmd/pull/2677): \[java] RedundantFieldInitializer can not detect a special case for char initialize: `char foo = '\0';` - [Mykhailo Palahuta](https://github.com/Drofff)
*   [#2678](https://github.com/pmd/pmd/pull/2678): \[java] AvoidCatchingThrowable can not detect the case: catch (java.lang.Throwable t) - [Mykhailo Palahuta](https://github.com/Drofff)
*   [#2679](https://github.com/pmd/pmd/pull/2679): \[java] InvalidLogMessageFormatRule throws IndexOutOfBoundsException when only logging exception message - [Mykhailo Palahuta](https://github.com/Drofff)
*   [#2682](https://github.com/pmd/pmd/pull/2682): \[java] New Rule: AvoidReassigningCatchVariables - [Mykhailo Palahuta](https://github.com/Drofff)


{% endtocmaker %}
<|MERGE_RESOLUTION|>--- conflicted
+++ resolved
@@ -36,15 +36,6 @@
 
 ### API Changes
 
-<<<<<<< HEAD
-#### Deprecated API
-
-- Many methods of {% jdoc !!core::Report %}. They are replaced by accessors
-that produce a List. For example, {% jdoc !a!core::Report#iterator() %} 
-(and implementing Iterable) and {% jdoc !a!core::Report#isEmpty() %} are both
-replaced by {% jdoc !a!core::Report#getViolations() %}.
-- {% jdoc !!core::Report.ReadableDuration %}
-=======
 *   XML rule definition in rulesets: In PMD 7, the `language` attribute will be required on all `rule`
     elements that declare a new rule. Some base rule classes set the language implicitly in their
     constructor, and so this is not required in all cases for the rule to work. But this
@@ -55,8 +46,13 @@
 
 ##### For removal
 
+*   Many methods of {% jdoc !!core::Report %}. They are replaced by accessors
+that produce a List. For example, {% jdoc !a!core::Report#iterator() %} 
+(and implementing Iterable) and {% jdoc !a!core::Report#isEmpty() %} are both
+replaced by {% jdoc !a!core::Report#getViolations() %}.
+*   {% jdoc !!core::Report.ReadableDuration %}
+
 *   {% jdoc !!pmd-java::lang.java.ast.ASTThrowStatement#getFirstClassOrInterfaceTypeImage() %}
->>>>>>> fc99e92a
 
 ### External Contributions
 
