--- conflicted
+++ resolved
@@ -43,13 +43,8 @@
 ### Fixed Issues
 
 *   core
-<<<<<<< HEAD
     *   [#2006](https://github.com/pmd/pmd/issues/2006): \[core] PMD should warn about multiple instances of the same rule in a ruleset
-=======
     *   [#2170](https://github.com/pmd/pmd/issues/2170): \[core] DocumentFile doesn't preserve newlines
-*   java-codestyle
-    *   [#2167](https://github.com/pmd/pmd/issues/2167): \[java] UnnecessaryLocalBeforeReturn false positive with variable captured by method reference
->>>>>>> f1d3b93f
 *   java-bestpractices
     *   [#2149](https://github.com/pmd/pmd/issues/2149): \[java] JUnitAssertionsShouldIncludeMessage - False positive with assertEquals and JUnit5
 *   java-codestyle
