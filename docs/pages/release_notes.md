---
title: PMD Release Notes
permalink: pmd_release_notes.html
keywords: changelog, release notes
---

## {{ site.pmd.date | date: "%d-%B-%Y" }} - {{ site.pmd.version }}

The PMD team is pleased to announce PMD {{ site.pmd.version }}.

This is a {{ site.pmd.release_type }} release.

{% tocmaker is_release_notes_processor %}

### 🚀 New and noteworthy

### 🌟 New and changed rules
#### New Rules
* The new Java rule {%rule java/multithreading/AvoidSynchronizedStatement %} finds synchronization blocks that
  could cause performance issues with virtual threads due to pinning.

### 🐛 Fixed Issues
* apex-performance
<<<<<<< HEAD
  * [#5139](https://github.com/pmd/pmd/issues/5139): \[apex] OperationWithHighCostInLoop: false negative for triggers
* java
  * [#5167](https://github.com/pmd/pmd/issues/5167): \[java] java.lang.IllegalArgumentException: \<?\> cannot be a wildcard bound
* java-bestpractices
  * [#3602](https://github.com/pmd/pmd/issues/3602): \[java] GuardLogStatement: False positive when compile-time constant is created from external constants
  * [#4731](https://github.com/pmd/pmd/issues/4731): \[java] GuardLogStatement: Documentation is unclear why getters are flagged
  * [#5145](https://github.com/pmd/pmd/issues/5145): \[java] UnusedPrivateMethod: False positive with method calls inside lambda
  * [#5151](https://github.com/pmd/pmd/issues/5151): \[java] GuardLogStatement: Should not need to guard parameterized log messages where the replacement arg is a constant from another class
  * [#5152](https://github.com/pmd/pmd/issues/5152): \[java] GuardLogStatement: Should not need to guard parameterized log messages where the replacement arg is "this"
  * [#5153](https://github.com/pmd/pmd/issues/5153): \[java] GuardLogStatement: Should not need to guard parameterized log messages where the replacement arg is an array element
* plsql
  * [#5125](https://github.com/pmd/pmd/pull/5125): \[plsql] Improve merge statement (order of merge insert/update flexible, allow prefixes in column names)
=======
  * [#5139](https://github.com/pmd/pmd/issues/5139): \[apex] OperationWithHighCostInLoop not firing in triggers
* java-multithreading
  * [#5175](https://github.com/pmd/pmd/issues/5175): \[java] Update AvoidSynchronizedAtMethodLevel message to mention ReentrantLock, new rule AvoidSynchronizedStatement
>>>>>>> 3c3be3c8
* plsql-bestpractices
  * [#5132](https://github.com/pmd/pmd/issues/5132): \[plsql] TomKytesDespair: XPathException for more complex exception handler

### 🚨 API Changes
* pmd-jsp
  * {%jdoc jsp::lang.jsp.ast.JspParserImpl %} is deprecated now. It should have been package-private
    because this is an implementation class that should not be used directly.
* pmd-plsql
  * {%jdoc plsql::lang.plsql.ast.PLSQLParserImpl#MergeUpdateClausePrefix() %} is deprecated. This production is
    not used anymore and will be removed. Note: The whole parser implementation class has been deprecated since 7.3.0,
    as it is supposed to be internalized.
* pmd-velocity
  * {%jdoc velocity::lang.velocity.ast.VtlParserImpl %} is deprecated now. It should have been package-private
    because this is an implementation class that should not be used directly.
* pmd-visualforce
  * {%jdoc visualforce::lang.visualforce.ast.VfParserImpl %} is deprecated now. It should have been package-private
    because this is an implementation class that should not be used directly.

### ✨ External Contributions
<<<<<<< HEAD
* [#5125](https://github.com/pmd/pmd/pull/5125): \[plsql] Improve merge statement (order of merge insert/update flexible, allow prefixes in column names) - [Arjen Duursma](https://github.com/duursma) (@duursma)
=======
* [#5175](https://github.com/pmd/pmd/pull/5175): \[java] Update AvoidSynchronizedAtMethodLevel message to mention ReentrantLock, new rule AvoidSynchronizedStatement - [Chas Honton](https://github.com/chonton) (@chonton)
>>>>>>> 3c3be3c8

{% endtocmaker %}
<|MERGE_RESOLUTION|>--- conflicted
+++ resolved
@@ -21,7 +21,6 @@
 
 ### 🐛 Fixed Issues
 * apex-performance
-<<<<<<< HEAD
   * [#5139](https://github.com/pmd/pmd/issues/5139): \[apex] OperationWithHighCostInLoop: false negative for triggers
 * java
   * [#5167](https://github.com/pmd/pmd/issues/5167): \[java] java.lang.IllegalArgumentException: \<?\> cannot be a wildcard bound
@@ -32,13 +31,10 @@
   * [#5151](https://github.com/pmd/pmd/issues/5151): \[java] GuardLogStatement: Should not need to guard parameterized log messages where the replacement arg is a constant from another class
   * [#5152](https://github.com/pmd/pmd/issues/5152): \[java] GuardLogStatement: Should not need to guard parameterized log messages where the replacement arg is "this"
   * [#5153](https://github.com/pmd/pmd/issues/5153): \[java] GuardLogStatement: Should not need to guard parameterized log messages where the replacement arg is an array element
+* java-multithreading
+  * [#5175](https://github.com/pmd/pmd/issues/5175): \[java] Update AvoidSynchronizedAtMethodLevel message to mention ReentrantLock, new rule AvoidSynchronizedStatement
 * plsql
   * [#5125](https://github.com/pmd/pmd/pull/5125): \[plsql] Improve merge statement (order of merge insert/update flexible, allow prefixes in column names)
-=======
-  * [#5139](https://github.com/pmd/pmd/issues/5139): \[apex] OperationWithHighCostInLoop not firing in triggers
-* java-multithreading
-  * [#5175](https://github.com/pmd/pmd/issues/5175): \[java] Update AvoidSynchronizedAtMethodLevel message to mention ReentrantLock, new rule AvoidSynchronizedStatement
->>>>>>> 3c3be3c8
 * plsql-bestpractices
   * [#5132](https://github.com/pmd/pmd/issues/5132): \[plsql] TomKytesDespair: XPathException for more complex exception handler
 
@@ -58,10 +54,7 @@
     because this is an implementation class that should not be used directly.
 
 ### ✨ External Contributions
-<<<<<<< HEAD
 * [#5125](https://github.com/pmd/pmd/pull/5125): \[plsql] Improve merge statement (order of merge insert/update flexible, allow prefixes in column names) - [Arjen Duursma](https://github.com/duursma) (@duursma)
-=======
 * [#5175](https://github.com/pmd/pmd/pull/5175): \[java] Update AvoidSynchronizedAtMethodLevel message to mention ReentrantLock, new rule AvoidSynchronizedStatement - [Chas Honton](https://github.com/chonton) (@chonton)
->>>>>>> 3c3be3c8
 
 {% endtocmaker %}
