--- conflicted
+++ resolved
@@ -15,26 +15,9 @@
 ### 🚀 New and noteworthy
 
 ### 🐛 Fixed Issues
-<<<<<<< HEAD
-* core
-  * [#494](https://github.com/pmd/pmd/issues/494): \[core] Adopt JApiCmp to enforce control over API changes
-* cli
-  * [#4791](https://github.com/pmd/pmd/issues/4791): \[cli] Could not find or load main class
-  * [#4913](https://github.com/pmd/pmd/issues/4913): \[cli] cpd-gui closes immediately
-* doc
-  * [#4901](https://github.com/pmd/pmd/issues/4901): \[doc] Improve documentation on usage of violationSuppressXPath
-* apex
-  * [#4418](https://github.com/pmd/pmd/issues/4418): \[apex] ASTAnnotation.getImage() does not return value as written in the class
-* apex-errorprone
-  * [#3953](https://github.com/pmd/pmd/issues/3953): \[apex] EmptyCatchBlock false positive with formal (doc) comments
+
 * java
-  * [#4899](https://github.com/pmd/pmd/issues/4899): \[java] Parsing failed in ParseLock#doParse() java.io.IOException: Stream closed
-  * [#4902](https://github.com/pmd/pmd/issues/4902): \[java] "Bad intersection, unrelated class types" for Constable\[] and Enum\[]
-  * [#4912](https://github.com/pmd/pmd/issues/4912): \[java] Unable to parse some Java9+ resource references 
-  * [#4947](https://github.com/pmd/pmd/issues/4947): \[java] Broken TextBlock parser
-=======
-
->>>>>>> af334645
+  * [#4912](https://github.com/pmd/pmd/issues/4912): \[java] Unable to parse some Java9+ resource references
 * java-bestpractices
   * [#4278](https://github.com/pmd/pmd/issues/4278): \[java] UnusedPrivateMethod FP with Junit 5 @MethodSource and default factory method name
   * [#4852](https://github.com/pmd/pmd/issues/4852): \[java] ReplaceVectorWithList false-positive (neither Vector nor List usage) 
