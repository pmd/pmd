--- conflicted
+++ resolved
@@ -22,7 +22,8 @@
   annotation to make this clear.
 
 ### 🐛 Fixed Issues
-<<<<<<< HEAD
+* apex
+  * [#5567](https://github.com/pmd/pmd/issues/5567): \[apex] Provide type information for CastExpression
 * java
   * [#5587](https://github.com/pmd/pmd/issues/5587): \[java] Thread deadlock during PMD analysis in ParseLock.getFinalStatus
 * java-bestpractices
@@ -30,10 +31,6 @@
   * [#5369](https://github.com/pmd/pmd/issues/5369): \[java] UnusedPrivateMethod false positives with lombok.val
 * plsql
   * [#5521](https://github.com/pmd/pmd/issues/5521): \[plsql] Long parse time and eventually parse error with XMLAGG order by clause
-=======
-* apex
-  * [#5567](https://github.com/pmd/pmd/issues/5567): \[apex] Provide type information for CastExpression
->>>>>>> e8a7e70a
 
 ### 🚨 API Changes
 
