---
title: PMD Release Notes
permalink: pmd_release_notes.html
keywords: changelog, release notes
---

## {{ site.pmd.date }} - {{ site.pmd.version }}

The PMD team is pleased to announce PMD {{ site.pmd.version }}.

This is a {{ site.pmd.release_type }} release.

{% tocmaker is_release_notes_processor %}

### New and noteworthy

### Fixed Issues

*   core
<<<<<<< HEAD
    *   [#2036](https://github.com/pmd/pmd/issues/2036): \[core] Wrong include/exclude patterns are silently ignored
*   java
    *   [#2042](https://github.com/pmd/pmd/issues/2042): \[java] PMD crashes with ClassFormatError: Absent Code attribute...
=======
    *   [#2014](https://github.com/pmd/pmd/issues/2014): \[core] Making add(SourceCode sourceCode) public for alternative file systems
>>>>>>> 4b8de80c
*   java-codestyle
    *    [#2017](https://github.com/pmd/pmd/issues/2017): \[java] UnnecessaryFullyQualifiedName triggered for inner class
*   java-design
    *   [#1912](https://github.com/pmd/pmd/issues/1912): \[java] Metrics not computed correctly with annotations

### API Changes


#### Deprecated APIs

##### For removal

* pmd-core
  * All the package {% jdoc_package core::dcd %} and its subpackages. See {% jdoc core::dcd.DCD %}.
  * In {% jdoc core::lang.LanguageRegistry %}:
    * {% jdoc core::lang.LanguageRegistry#commaSeparatedTerseNamesForLanguageVersion(List) %}
    * {% jdoc core::lang.LanguageRegistry#commaSeparatedTerseNamesForLanguage(List) %}
    * {% jdoc core::lang.LanguageRegistry#findAllVersions() %}
    * {% jdoc core::lang.LanguageRegistry#findLanguageVersionByTerseName(String) %}
    * {% jdoc core::lang.LanguageRegistry#getInstance() %}
  * {% jdoc !!core::RuleSet#getExcludePatterns() %}. Use the new method {% jdoc core::RuleSet#getFileExclusions() %} instead.
  * {% jdoc !!core::RuleSet#getIncludePatterns() %}. Use the new method {% jdoc core::RuleSet#getFileInclusions() %} instead.
* pmd-java
  * {% jdoc java::lang.java.ast.CanSuppressWarnings %} and its implementations
  * {% jdoc java::lang.java.rule.AbstractJavaRule#isSuppressed(Node) %}
  * {% jdoc java::lang.java.rule.JavaRuleViolation#isSupressed(Node,Rule) %}
* pmd-apex
  * {% jdoc apex::lang.apex.ast.CanSuppressWarnings %} and its implementations
  * {% jdoc apex::lang.apex.rule.ApexRuleViolation#isSupressed(Node,Rule) %}


### External Contributions

<<<<<<< HEAD
*   [#2047](https://github.com/pmd/pmd/pull/2047): \[java] Fix computation of metrics with annotations - [Andi](https://github.com/andipabst)
=======
*   [#2032](https://github.com/pmd/pmd/pull/2032): \[core] Allow adding SourceCode directly into CPD - [Nathan Braun](https://github.com/nbraun-Google)
>>>>>>> 4b8de80c

{% endtocmaker %}
<|MERGE_RESOLUTION|>--- conflicted
+++ resolved
@@ -17,13 +17,10 @@
 ### Fixed Issues
 
 *   core
-<<<<<<< HEAD
+    *   [#2014](https://github.com/pmd/pmd/issues/2014): \[core] Making add(SourceCode sourceCode) public for alternative file systems
     *   [#2036](https://github.com/pmd/pmd/issues/2036): \[core] Wrong include/exclude patterns are silently ignored
 *   java
     *   [#2042](https://github.com/pmd/pmd/issues/2042): \[java] PMD crashes with ClassFormatError: Absent Code attribute...
-=======
-    *   [#2014](https://github.com/pmd/pmd/issues/2014): \[core] Making add(SourceCode sourceCode) public for alternative file systems
->>>>>>> 4b8de80c
 *   java-codestyle
     *    [#2017](https://github.com/pmd/pmd/issues/2017): \[java] UnnecessaryFullyQualifiedName triggered for inner class
 *   java-design
@@ -57,10 +54,7 @@
 
 ### External Contributions
 
-<<<<<<< HEAD
+*   [#2032](https://github.com/pmd/pmd/pull/2032): \[core] Allow adding SourceCode directly into CPD - [Nathan Braun](https://github.com/nbraun-Google)
 *   [#2047](https://github.com/pmd/pmd/pull/2047): \[java] Fix computation of metrics with annotations - [Andi](https://github.com/andipabst)
-=======
-*   [#2032](https://github.com/pmd/pmd/pull/2032): \[core] Allow adding SourceCode directly into CPD - [Nathan Braun](https://github.com/nbraun-Google)
->>>>>>> 4b8de80c
 
 {% endtocmaker %}
