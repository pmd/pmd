---
title: PMD Release Notes
permalink: pmd_release_notes.html
keywords: changelog, release notes
---

## ????? - 6.0.0-SNAPSHOT

The PMD team is pleased to announce PMD 6.0.0.

This is a major release.

### Table Of Contents

* [New and noteworthy](#new-and-noteworthy)
    *   [Revamped Apex CPD](#revamped-apex-cpd)
    *   [Java Type Resolution](#java-type-resolution)
    *   [Metrics Framework](#metrics-framework)
    *   [Error Reporting](#error-reporting)
    *   [New Rules](#new-rules)
    *   [Modified Rules](#modified-rules)
    *   [Deprecated Rules](#deprecated-rules)
    *   [Removed Rules](#removed-rules)
    *   [Java Symbol Table](#java-symbol-table)
    *   [Apex Parser Update](#apex-parser-update)
    *   [Incremental Analysis](#incremental-analysis)
* [Fixed Issues](#fixed-issues)
* [API Changes](#api-changes)
* [External Contributions](#external-contributions)

### New and noteworthy

#### Revamped Apex CPD

We are now using the Apex Jorje Lexer to tokenize Apex code for CPD. This change means:

*   All comments are now ignored for CPD. This is consistent with how other languages such as Java and Groovy work.
*   Tokenization honors the language specification, which improves accuracy.

CPD will therefore have less false positives and false negatives.

#### Java Type Resolution

As part of Google Summer of Code 2017, [Bendegúz Nagy](https://github.com/WinterGrascph)'s work on type resolution for Java continues.
For this release he has extended support for method calls for both instance and static methods.

Method shadowing and overloading are supported, as are varargs. However, the selection of the target method upon the presence
of generics and type inference is still work in progress. Expect it in forecoming releases.

As for fields, the basic support was in place for release 5.8.0, but has now been expanded to support static fields.

#### Metrics Framework

As part of Google Summer of Code 2017, [Clément Fournier](https://github.com/oowekyala) is continuing his work
on the new metrics framework for object-oriented metrics.

There are already a couple of metrics (e.g. ATFD, WMC, Cyclo, LoC) implemented. More metrics are planned.
Based on those metrics, rules like "GodClass" detection can be implemented more easily.

The Metrics framework has been abstracted and is available in `pmd-core` for other languages. With this
PMD release, the metrics framework is supported for both Java and Apex.

#### Error Reporting

A number of improvements on error reporting have taken place, meaning changes to some of the report formats.

Also of note, the xml report now provides a XML Schema definition, allowing easier parsing and validation.

##### Processing Errors

Processing errors can now provide not only the message previously included on some reports, but also a full stacktrace.
This will allow better error reports when providing feedback to the PMD team and help in debugging issues.

The report formats providing full stacktrace of errors are:

*   html
*   summaryhtml
*   textcolor
*   vbhtml
*   xml

##### Configuration Errors

For a long time reports have been notified of configuration errors on rules, but they have remained hidden.
On a push to make these more evident to users, and help them get the best results out of PMD, we have started
to include them on the reports.

So far, only reports that include processing errors are showing configuration errors. In other words, the report formats
providing configuration error reporting are:

*   csv
*   html
*   summaryhtml
*   text
*   textcolor
*   vbhtml
*   xml

As we move forward we will be able to detect and report more configuration errors (ie: incomplete `auxclasspath`)
and include them to such reports.

#### New Rules

*   The rule `NcssCount` (ruleset `java-codesize`) replaces the three rules "NcssConstructorCount", "NcssMethodCount",
    and "NcssTypeCount". The new rule uses the metrics framework to achieve the same. It has two properties, to
    define the report level for method and class sizes separately. Constructors and methods are considered the same.

*   The new rule `ForLoopCanBeForeach` (ruleset `java-migration`) helps to identify those for-loops that can
    be safely refactored into for-each-loops available since java 1.5.

#### Modified Rules

*   The rule `UnnecessaryFinalModifier` (ruleset `java-unnecessarycode`) has been revamped to detect more cases.
    It will now flag anonymous class' methods marked as final (can't be overridden, so it's pointless), along with
    final methods overridden / defined within enum instances.

*   The rule `UnnecessaryParentheses` (ruleset `java-controversial`) has been merged into `UselessParentheses`
    (ruleset `java-unnecessary`). The rule covers all scenarios previously covered by either rule.

*   The rule `UncommentedEmptyConstructor` (ruleset `java-design`) will now ignore empty constructors annotated with
    `javax.inject.Inject`.

*   The rule `AbstractClassWithoutAnyMethod` (ruleset `java-design`)  will now ignore classes annotated with
    `com.google.auto.value.AutoValue`.

*   The rule `GodClass` (ruleset `java-design`) has been revamped to use the new metrics framework.

#### Deprecated Rules

*   The rules `NcssConstructorCount`, `NcssMethodCount`, and `NcssTypeCount` (ruleset `java-codesize`) have been
    deprecated. They will be replaced by the new rule `NcssCount` in the same ruleset.

#### Removed Rules

*   The deprecated rule `UseSingleton` has been removed from the ruleset `java-design`. The rule has been renamed
    long time ago to `UseUtilityClass`.

#### Java Symbol Table

A [bug in symbol table](https://github.com/pmd/pmd/pull/549/commits/0958621ca884a8002012fc7738308c8dfc24b97c) prevented
the symbol table analysis to properly match primitive arrays types. The issue [affected the `java-unsedcode/UnusedPrivateMethod`](https://github.com/pmd/pmd/issues/521)
rule, but other rules may now produce improved results as consequence of this fix.

#### Apex Parser Update

The Apex parser version was bumped, from `1.0-sfdc-187` to `1.0-sfdc-224`. This update let us take full advantage
of the latest improvements from Salesforce, but introduces some breaking changes:

*   `BlockStatements` are now created for all control structures, even if no brace is used. We have therefore added
    a `hasCurlyBrace` method to differentiate between both scenarios.
*   New AST node types are available. In particular `CastExpression`, `ConstructorPreamble`, `IllegalStoreExpression`,
    `MethodBlockStatement`, `Modifier`, `MultiStatement`, `NestedExpression`, `NestedStoreExpression`,
    `NewKeyValueObjectExpression` and `StatementExecuted`
*   Some nodes have been removed. Such is the case of `TestNode`, `DottedExpression` and `NewNameValueObjectExpression`
    (replaced by `NewKeyValueObjectExpression`)

All existing rules have been updated to reflect these changes. If you have custom rules, be sure to update them.

#### Incremental Analysis

The incremental analysis feature first introduced in PMD 5.6.0 has been enhanced. A few minor issues have been fixed,
and several improvements have been performed to make it more accurate.

The cache will now detect changes to the JARs referenced in the `auxclasspath` instead of simply looking at their paths
and order. This means that if you are referencing a JAR you are overwriting in some way, the incremental analysis can
now detect it and invalidate it's cache to avoid false reports.

We have also improved logging on the analysis code, allowing better insight into how the cache is performing,
under debug / verbose builds you can even see individual hits / misses to the cache (and the reason for any miss!)

Finally, as this feature keeps maturing, we are gently pushing this forward. If not using incremental analysis,
a warning will now be produced suggesting users to adopt it for better performance.

### Fixed Issues

*   all
<<<<<<< HEAD
    *   [#532](https://github.com/pmd/pmd/issues/532): \[core] security concerns on URL-based rulesets
    *   [#538](https://github.com/pmd/pmd/issues/538): \[core] Provide an XML Schema for XML reports
    *   [#600](https://github.com/pmd/pmd/issues/600): \[core] Nullpointer while creating cache File
    *   [#604](https://github.com/pmd/pmd/issues/604): \[core] Incremental analysis should detect changes to jars in classpath
    *   [#608](https://github.com/pmd/pmd/issues/608): \[core] Add DEBUG log when applying incremental analysis
=======
    *   [#618](https://github.com/pmd/pmd/issues/618): \[core] Incremental Analysis doesn't close file correctly on Windows upon a cache hit
>>>>>>> 54b68c92
*   apex
    *   [#488](https://github.com/pmd/pmd/pull/488): \[apex] Use Apex lexer for CPD
    *   [#489](https://github.com/pmd/pmd/pull/489): \[apex] Update Apex compiler
    *   [#500](https://github.com/pmd/pmd/issues/500): \[apex] Running through CLI shows jorje optimization messages
*   cpp
    *   [#448](https://github.com/pmd/pmd/issues/448): \[cpp] Write custom CharStream to handle continuation characters
*   java
    *   [#1513](https://sourceforge.net/p/pmd/bugs/1513/): \[java] Remove deprecated rule UseSingleton
    *   [#487](https://github.com/pmd/pmd/pull/487): \[java] Fix typeresolution for anonymous extending object
    *   [#496](https://github.com/pmd/pmd/issues/496): \[java] processing error on generics inherited from enclosing class
    *   [#527](https://github.com/pmd/pmd/issues/527): \[java] Lombok getter annotation on enum is not recognized correctly
*   java-basic
    *   [#565](https://github.com/pmd/pmd/pull/565): \[java] False negative on DontCallThreadRun when extending Thread
*   java-comments
    *   [#536](https://github.com/pmd/pmd/issues/536): \[java] CommentDefaultAccessModifierRule ignores constructors
*   java-controversial
    *   [#388](https://github.com/pmd/pmd/issues/388): \[java] controversial.AvoidLiteralsInIfCondition 0.0 false positive
    *   [#408](https://github.com/pmd/pmd/issues/408): \[java] DFA not analyzing asserts
    *   [#537](https://github.com/pmd/pmd/issues/537): \[java] UnnecessaryParentheses fails to detect obvious scenario
*   java-design
    *   [#357](https://github.com/pmd/pmd/issues/357): \[java] UncommentedEmptyConstructor consider annotations on Constructor
    *   [#438](https://github.com/pmd/pmd/issues/438): \[java] Relax AbstractClassWithoutAnyMethod when class is annotated by @AutoValue
    *   [#590](https://github.com/pmd/pmd/issues/590): \[java] False positive on MissingStaticMethodInNonInstantiatableClass
*   java-sunsecure
    *   [#468](https://github.com/pmd/pmd/issues/468): \[java] ArrayIsStoredDirectly false positive
*   java-unusedcode
    *   [#521](https://github.com/pmd/pmd/issues/521): \[java] UnusedPrivateMethod returns false positives with primitive data type in map argument
*   java-unnecessarycode
    *   [#412](https://github.com/pmd/pmd/issues/412): \[java] java-unnecessarycode/UnnecessaryFinalModifier missing cases

### API Changes

*   The class `net.sourceforge.pmd.lang.dfa.NodeType` has been converted to an enum.
    All node types are enum members now instead of int constants. The names for node types are retained.

*   The properties API (rule and report properties) have been revamped to be fully typesafe. This is everything
    around `net.sourceforge.pmd.PropertyDescriptor`.

*   The rule classes `net.sourceforge.pmd.lang.apex.rule.apexunit.ApexUnitTestClassShouldHaveAsserts`
    and `net.sourceforge.pmd.lang.apex.rule.apexunit.ApexUnitTestShouldNotUseSeeAllDataTrue` have been
    renamed to `ApexUnitTestClassShouldHaveAssertsRule` and `ApexUnitTestShouldNotUseSeeAllDataTrueRule`,
    respectively. This is to comply with the naming convention, that each rule class should be suffixed with "Rule".
    This change has no impact on custom rulesets, since the rule names themselves didn't change.

*   The never implemented method `PMD.processFiles(PMDConfiguration, RuleSetFactory, Collection<File>, RuleContext, ProgressMonitor)` along with the interface `ProgressMonitor` has been removed.

*   The method `PMD.setupReport(RuleSets, RuleContext, String)` is gone. It was used to report dysfunctional
    rules. But PMD does this now automatically before processing the files, so there is no need for this
    method anymore.

*   All APIs deprecated in older versions are now removed. This includes:
    *    `Renderer.getPropertyDefinitions`
    *    `AbstractRenderer.defineProperty(String, String)`
    *    `AbstractRenderer.propertyDefinitions`
    *    `ReportListener`
    *    `Report.addListener(ReportListener)`
    *    `SynchronizedReportListener`
    *    `CPDConfiguration.CPDConfiguration(int, Language, String)`
    *    `CPDConfiguration.getRendererFromString(String)`
    *    `StreamUtil`
    *    `StringUtil.appendXmlEscaped(StringBuilder, String)`
    *    `StringUtil.htmlEncode(String)`


*   Several methods in `net.sourceforge.pmd.util.CollectionUtil` have been deprecated and will be removed in PMD 7.0.0. In particular:
    *    `CollectionUtil.addWithoutDuplicates(T[], T)`
    *    `CollectionUtil.addWithoutDuplicates(T[], T[])`
    *    `CollectionUtil.areSemanticEquals(T[], T[])`
    *    `CollectionUtil.areEqual(Object, Object)`
    *    `CollectionUtil.arraysAreEqual(Object, Object)`
    *    `CollectionUtil.valuesAreTransitivelyEqual(Object[], Object[])`


*   Several methods in `net.sourceforge.pmd.util.StringUtil` have been deprecated and will be removed in PMD 7.0.0. In particular:
    *    `StringUtil.startsWithAny(String, String[])`
    *    `StringUtil.isNotEmpty(String)`
    *    `StringUtil.isEmpty(String)`
    *    `StringUtil.isMissing(String)`
    *    `StringUtil.areSemanticEquals(String, String)`
    *    `StringUtil.replaceString(String, String, String)`
    *    `StringUtil.replaceString(String, char, String)`
    *    `StringUtil.substringsOf(String, char)`
    *    `StringUtil.substringsOf(String, String)`
    *    `StringUtil.asStringOn(StringBuffer, Iterator, String)`
    *    `StringUtil.asStringOn(StringBuilder, Object[], String)`
    *    `StringUtil.lpad(String, int)`

*   The class `net.sourceforge.pmd.lang.java.typeresolution.typedefinition.JavaTypeDefinition` is now abstract, and has been enhanced
    to provide several new methods.

### External Contributions

*   [#420](https://github.com/pmd/pmd/pull/420): \[java] Fix UR anomaly in assert statements - [Clément Fournier](https://github.com/oowekyala)
*   [#482](https://github.com/pmd/pmd/pull/482): \[java] Metrics testing framework + improved capabilities for metrics - [Clément Fournier](https://github.com/oowekyala)
*   [#484](https://github.com/pmd/pmd/pull/484): \[core] Changed linux usage to a more unix like path - [patriksevallius](https://github.com/patriksevallius)
*   [#486](https://github.com/pmd/pmd/pull/486): \[java] Add basic method typeresolution - [Bendegúz Nagy](https://github.com/WinterGrascph)
*   [#492](https://github.com/pmd/pmd/pull/492): \[java] Typeresolution for overloaded methods - [Bendegúz Nagy](https://github.com/WinterGrascph)
*   [#495](https://github.com/pmd/pmd/pull/495): \[core] Custom rule reinitialization code - [Clément Fournier](https://github.com/oowekyala)
*   [#479](https://github.com/pmd/pmd/pull/479): \[core] Typesafe and immutable properties - [Clément Fournier](https://github.com/oowekyala)
*   [#499](https://github.com/pmd/pmd/pull/499): \[java] Metrics memoization tests - [Clément Fournier](https://github.com/oowekyala)
*   [#501](https://github.com/pmd/pmd/pull/501): \[java] Add support for most specific vararg method type resolution - [Bendegúz Nagy](https://github.com/WinterGrascph)
*   [#502](https://github.com/pmd/pmd/pull/502): \[java] Add support for static field type resolution - [Bendegúz Nagy](https://github.com/WinterGrascph)
*   [#505](https://github.com/pmd/pmd/pull/505): \[java] Followup on metrics - [Clément Fournier](https://github.com/oowekyala)
*   [#506](https://github.com/pmd/pmd/pull/506): \[java] Add reduction rules to type inference - [Bendegúz Nagy](https://github.com/WinterGrascph)
*   [#511](https://github.com/pmd/pmd/pull/511): \[core] Prepare abstraction of the metrics framework - [Clément Fournier](https://github.com/oowekyala)
*   [#512](https://github.com/pmd/pmd/pull/512): \[java] Add incorporation to type inference - [Bendegúz Nagy](https://github.com/WinterGrascph)
*   [#513](https://github.com/pmd/pmd/pull/513): \[java] Fix for maximally specific method selection - [Bendegúz Nagy](https://github.com/WinterGrascph)
*   [#514](https://github.com/pmd/pmd/pull/514): \[java] Add static method type resolution - [Bendegúz Nagy](https://github.com/WinterGrascph)
*   [#517](https://github.com/pmd/pmd/pull/517): \[doc] Metrics documentation - [Clément Fournier](https://github.com/oowekyala)
*   [#518](https://github.com/pmd/pmd/pull/518): \[core] Properties refactoring: factorized enumerated property - [Clément Fournier](https://github.com/oowekyala)
*   [#523](https://github.com/pmd/pmd/pull/523): \[java] Npath complexity metric and rule - [Clément Fournier](https://github.com/oowekyala)
*   [#524](https://github.com/pmd/pmd/pull/524): \[java] Add support for explicit type arguments with method invocation - [Bendegúz Nagy](https://github.com/WinterGrascph)
*   [#525](https://github.com/pmd/pmd/pull/525): \[core] Fix line ending and not ignored files issues - [Matias Comercio](https://github.com/MatiasComercio)
*   [#528](https://github.com/pmd/pmd/pull/528): \[core] Fix typo - [Ayoub Kaanich](https://github.com/kayoub5)
*   [#529](https://github.com/pmd/pmd/pull/529): \[java] Abstracted the Java metrics framework - [Clément Fournier](https://github.com/oowekyala)
*   [#530](https://github.com/pmd/pmd/pull/530): \[java] Fix issue #527: Lombok getter annotation on enum is not recognized correctly - [Clément Fournier](https://github.com/oowekyala)
*   [#533](https://github.com/pmd/pmd/pull/533): \[core] improve error message - [Dennis Kieselhorst](https://github.com/deki)
*   [#535](https://github.com/pmd/pmd/pull/535): \[apex] Fix broken Apex visitor adapter - [Clément Fournier](https://github.com/oowekyala)
*   [#542](https://github.com/pmd/pmd/pull/542): \[java] Metrics abstraction - [Clément Fournier](https://github.com/oowekyala)
*   [#545](https://github.com/pmd/pmd/pull/545): \[apex] Apex metrics framework - [Clément Fournier](https://github.com/oowekyala)
*   [#548](https://github.com/pmd/pmd/pull/548): \[java] Metrics documentation - [Clément Fournier](https://github.com/oowekyala)
*   [#550](https://github.com/pmd/pmd/pull/550): \[java] Add basic resolution to type inference - [Bendegúz Nagy](https://github.com/WinterGrascph)
*   [#553](https://github.com/pmd/pmd/pull/553): \[java] Refactored ParserTst into a static utility class + add getSourceFromClass - [Clément Fournier](https://github.com/oowekyala)
*   [#554](https://github.com/pmd/pmd/pull/554): \[java] Fix #537: UnnecessaryParentheses fails to detect obvious scenario - [Clément Fournier](https://github.com/oowekyala)
*   [#555](https://github.com/pmd/pmd/pull/555): \[java] Changed metrics/CyclomaticComplexityRule to use WMC when reporting classes - [Clément Fournier](https://github.com/oowekyala)
*   [#556](https://github.com/pmd/pmd/pull/556): \[java] Fix #357: UncommentedEmptyConstructor consider annotations on Constructor - [Clément Fournier](https://github.com/oowekyala)
*   [#557](https://github.com/pmd/pmd/pull/557): \[java] Fix NPath metric not counting ternaries correctly - [Clément Fournier](https://github.com/oowekyala)
*   [#563](https://github.com/pmd/pmd/pull/563): \[java] Add support for basic method type inference for strict invocation - [Bendegúz Nagy](https://github.com/WinterGrascph)
*   [#566](https://github.com/pmd/pmd/pull/566): \[java] New rule in migrating ruleset: ForLoopCanBeForeach - [Clément Fournier](https://github.com/oowekyala)
*   [#567](https://github.com/pmd/pmd/pull/567): \[java] Last API change for metrics (metric options) - [Clément Fournier](https://github.com/oowekyala)
*   [#570](https://github.com/pmd/pmd/pull/570): \[java] Model lower, upper and intersection types - [Bendegúz Nagy](https://github.com/WinterGrascph)
*   [#573](https://github.com/pmd/pmd/pull/573): \[java] Data class rule - [Clément Fournier](https://github.com/oowekyala)
*   [#576](https://github.com/pmd/pmd/pull/576): \[doc]\[java] Add hint for Guava users in InefficientEmptyStringCheck - [mmoehring](https://github.com/mmoehring)
*   [#578](https://github.com/pmd/pmd/pull/578): \[java] Refactored god class rule - [Clément Fournier](https://github.com/oowekyala)
*   [#579](https://github.com/pmd/pmd/pull/579): \[java] Update parsing to produce upper and lower bounds - [Bendegúz Nagy](https://github.com/WinterGrascph)
*   [#580](https://github.com/pmd/pmd/pull/580): \[core] Add AbstractMetric to topple the class hierarchy of metrics - [Clément Fournier](https://github.com/oowekyala)
*   [#581](https://github.com/pmd/pmd/pull/581): \[java] Relax AbstractClassWithoutAnyMethod when class is annotated by @AutoValue - [Niklas Baudy](https://github.com/vanniktech)
*   [#583](https://github.com/pmd/pmd/pull/583): \[java] Documentation about writing metrics - [Clément Fournier](https://github.com/oowekyala)
*   [#585](https://github.com/pmd/pmd/pull/585): \[java] Moved NcssCountRule to codesize.xml - [Clément Fournier](https://github.com/oowekyala)
*   [#587](https://github.com/pmd/pmd/pull/587): \[core] Properties refactoring: Move static constants of ValueParser to class ValueParserConstants - [Clément Fournier](https://github.com/oowekyala)
*   [#588](https://github.com/pmd/pmd/pull/588): \[java] XPath function to compute metrics - [Clément Fournier](https://github.com/oowekyala)
<<<<<<< HEAD
*   [#598](https://github.com/pmd/pmd/pull/598): \[java] Fix #388: controversial.AvoidLiteralsInIfCondition 0.0 false positive - [Clément Fournier](https://github.com/oowekyala)
*   [#602](https://github.com/pmd/pmd/pull/602): \[java] \[apex] Separate multifile analysis from metrics - [Clément Fournier](https://github.com/oowekyala)
*   [#620](https://github.com/pmd/pmd/pull/620): \[core] Moved properties to n.s.pmd.properties - [Clément Fournier](https://github.com/oowekyala)
=======
*   [#598](https://github.com/pmd/pmd/pull/598): \[java] Fix #388: controversial.AvoidLiteralsInIfCondition 0.0 false positive - [Clément Fournier](https://github.com/oowekyala)
>>>>>>> 54b68c92
<|MERGE_RESOLUTION|>--- conflicted
+++ resolved
@@ -174,15 +174,12 @@
 ### Fixed Issues
 
 *   all
-<<<<<<< HEAD
     *   [#532](https://github.com/pmd/pmd/issues/532): \[core] security concerns on URL-based rulesets
     *   [#538](https://github.com/pmd/pmd/issues/538): \[core] Provide an XML Schema for XML reports
     *   [#600](https://github.com/pmd/pmd/issues/600): \[core] Nullpointer while creating cache File
     *   [#604](https://github.com/pmd/pmd/issues/604): \[core] Incremental analysis should detect changes to jars in classpath
     *   [#608](https://github.com/pmd/pmd/issues/608): \[core] Add DEBUG log when applying incremental analysis
-=======
     *   [#618](https://github.com/pmd/pmd/issues/618): \[core] Incremental Analysis doesn't close file correctly on Windows upon a cache hit
->>>>>>> 54b68c92
 *   apex
     *   [#488](https://github.com/pmd/pmd/pull/488): \[apex] Use Apex lexer for CPD
     *   [#489](https://github.com/pmd/pmd/pull/489): \[apex] Update Apex compiler
@@ -324,10 +321,6 @@
 *   [#585](https://github.com/pmd/pmd/pull/585): \[java] Moved NcssCountRule to codesize.xml - [Clément Fournier](https://github.com/oowekyala)
 *   [#587](https://github.com/pmd/pmd/pull/587): \[core] Properties refactoring: Move static constants of ValueParser to class ValueParserConstants - [Clément Fournier](https://github.com/oowekyala)
 *   [#588](https://github.com/pmd/pmd/pull/588): \[java] XPath function to compute metrics - [Clément Fournier](https://github.com/oowekyala)
-<<<<<<< HEAD
 *   [#598](https://github.com/pmd/pmd/pull/598): \[java] Fix #388: controversial.AvoidLiteralsInIfCondition 0.0 false positive - [Clément Fournier](https://github.com/oowekyala)
 *   [#602](https://github.com/pmd/pmd/pull/602): \[java] \[apex] Separate multifile analysis from metrics - [Clément Fournier](https://github.com/oowekyala)
-*   [#620](https://github.com/pmd/pmd/pull/620): \[core] Moved properties to n.s.pmd.properties - [Clément Fournier](https://github.com/oowekyala)
-=======
-*   [#598](https://github.com/pmd/pmd/pull/598): \[java] Fix #388: controversial.AvoidLiteralsInIfCondition 0.0 false positive - [Clément Fournier](https://github.com/oowekyala)
->>>>>>> 54b68c92
+*   [#620](https://github.com/pmd/pmd/pull/620): \[core] Moved properties to n.s.pmd.properties - [Clément Fournier](https://github.com/oowekyala)