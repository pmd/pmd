---
title: PMD Release Notes
permalink: pmd_release_notes.html
keywords: changelog, release notes
---

## {{ site.pmd.date }} - {{ site.pmd.version }}

The PMD team is pleased to announce PMD {{ site.pmd.version }}.

This is a {{ site.pmd.release_type }} release.

{% tocmaker is_release_notes_processor %}

### 🚀 New and noteworthy

### 🐛 Fixed Issues
* apex
  * [#5053](https://github.com/pmd/pmd/issues/5053): \[apex] CPD fails to parse string literals with escaped characters
* plsql
<<<<<<< HEAD
  * [#1934](https://github.com/pmd/pmd/issues/1934): \[plsql] ParseException with MERGE statement in anonymous block
=======
  * [#2779](https://github.com/pmd/pmd/issues/2779): \[plsql] Error while parsing statement with (Oracle) DML Error Logging
>>>>>>> 2ea472ac

### 🚨 API Changes

### ✨ External Contributions

{% endtocmaker %}
<|MERGE_RESOLUTION|>--- conflicted
+++ resolved
@@ -18,11 +18,8 @@
 * apex
   * [#5053](https://github.com/pmd/pmd/issues/5053): \[apex] CPD fails to parse string literals with escaped characters
 * plsql
-<<<<<<< HEAD
   * [#1934](https://github.com/pmd/pmd/issues/1934): \[plsql] ParseException with MERGE statement in anonymous block
-=======
   * [#2779](https://github.com/pmd/pmd/issues/2779): \[plsql] Error while parsing statement with (Oracle) DML Error Logging
->>>>>>> 2ea472ac
 
 ### 🚨 API Changes
 
