---
title: PMD Release Notes
permalink: pmd_release_notes.html
keywords: changelog, release notes
---

## {{ site.pmd.date | date: "%d-%B-%Y" }} - {{ site.pmd.version }}

The PMD team is pleased to announce PMD {{ site.pmd.version }}.

This is a {{ site.pmd.release_type }} release.

{% tocmaker is_release_notes_processor %}

### 🚀 New and noteworthy

### 🌟 New and changed rules

#### New Rules

* The new Apex rule {%rule apex/performance/AvoidNonRestrictiveQueries %} finds SOQL and SOSL queries without a where
  or limit statement. This can quickly cause governor limit exceptions.

#### Changed rules
* {%rule apex/codestyle/ClassNamingConventions %}: Two new properties to configure different patterns
  for inner classes and interfaces: `innerClassPattern` and `innerInterfacePattern`.

#### Renamed rules
* {%rule ecmascript/errorprone/InaccurateNumericLiteral %} has been renamed from `InnaccurateNumericLiteral`.
  The old rule name still works but is deprecated.

### 🐛 Fixed Issues
<<<<<<< HEAD
* apex
  * [#5094](https://github.com/pmd/pmd/issues/5094): \[apex] "No adapter exists for type" error message printed to stdout instead of stderr
* apex-bestpractices
  * [#5095](https://github.com/pmd/pmd/issues/5095): \[apex] ApexUnitTestShouldNotUseSeeAllDataTrue false negative due to casing (regression in PMD 7)
* apex-codestyle
  * [#4800](https://github.com/pmd/pmd/issues/4800): \[apex] ClassNamingConvention: Support naming convention for *inner* classes
* apex-performance
  * [#635](https://github.com/pmd/pmd/issues/635): \[apex] New Rule: Avoid soql/sosl queries without a where clause or limit statement
* java-bestpractices
  * [#5110](https://github.com/pmd/pmd/issues/5110): \[java] UnusedPrivateMethod for method referenced by lombok.Builder.ObtainVia
  * [#5117](https://github.com/pmd/pmd/issues/5117): \[java] UnusedPrivateMethod for methods annotated with jakarta.annotation.PostConstruct or PreDestroy
* java-errorprone
  * [#1488](https://github.com/pmd/pmd/issues/1488): \[java] MissingStaticMethodInNonInstantiatableClass: False positive with Lombok Builder on Constructor
* javascript-errorprone
  * [#2367](https://github.com/pmd/pmd/issues/2367): \[javascript] InnaccurateNumericLiteral is misspelled
  * [#4716](https://github.com/pmd/pmd/issues/4716): \[javascript] InaccurateNumericLiteral with number 259200000
* plsql
  * [#5086](https://github.com/pmd/pmd/pull/5086): \[plsql] Fixed issue with missing optional table alias in MERGE usage
  * [#5087](https://github.com/pmd/pmd/pull/5087): \[plsql] Add support for SQL_MACRO
  * [#5088](https://github.com/pmd/pmd/pull/5088): \[plsql] Add support for 'DEFAULT' clause on the arguments of some oracle functions
* cli
  * [#5120](https://github.com/pmd/pmd/issues/5120): \[cli] Can't start designer under Windows
=======
* core
  * [#5091](https://github.com/pmd/pmd/issues/5091): \[core] PMD CPD v7.3.0 gives deprecation warning for skipLexicalErrors even when not used
>>>>>>> 9bf476ac

### 🚨 API Changes

* javascript
  * The old rule name `InnaccurateNumericLiteral` has been deprecated. Use the new name
    {%rule ecmascript/errorprone/InaccurateNumericLiteral %} instead.

### ✨ External Contributions
* [#5048](https://github.com/pmd/pmd/pull/5048): \[apex] Added Inner Classes to Apex Class Naming Conventions Rule - [Justin Stroud](https://github.com/justinstroudbah) (@justinstroudbah / @sgnl-labs)
* [#5086](https://github.com/pmd/pmd/pull/5086): \[plsql] Fixed issue with missing optional table alias in MERGE usage - [Arjen Duursma](https://github.com/duursma) (@duursma)
* [#5087](https://github.com/pmd/pmd/pull/5087): \[plsql] Add support for SQL_MACRO - [Arjen Duursma](https://github.com/duursma) (@duursma)
* [#5088](https://github.com/pmd/pmd/pull/5088): \[plsql] Add support for 'DEFAULT' clause on the arguments of some oracle functions - [Arjen Duursma](https://github.com/duursma) (@duursma)
* [#5107](https://github.com/pmd/pmd/pull/5107): \[doc] Update maven.md - Typo fixed for maven target - [karthikaiyasamy](https://github.com/karthikaiyasamy) (@karthikaiyasamy)
* [#5109](https://github.com/pmd/pmd/pull/5109): \[java] Exclude constructor with lombok.Builder for MissingStaticMethodInNonInstantiatableClass - [Krzysztof Debski](https://github.com/kdebski85) (@kdebski85)
* [#5111](https://github.com/pmd/pmd/pull/5111): \[java] Fix UnusedPrivateMethod for @<!-- -->lombok.Builder.ObtainVia - [Krzysztof Debski](https://github.com/kdebski85) (@kdebski85)
* [#5118](https://github.com/pmd/pmd/pull/5118): \[java] FP for UnusedPrivateMethod with Jakarta @<!-- -->PostConstruct/PreDestroy annotations - [Krzysztof Debski](https://github.com/kdebski85) (@kdebski85)
* [#5121](https://github.com/pmd/pmd/pull/5121): \[plsql] Fixed issue with missing optional table alias in MERGE usage - [Arjen Duursma](https://github.com/duursma) (@duursma)

{% endtocmaker %}
<|MERGE_RESOLUTION|>--- conflicted
+++ resolved
@@ -30,7 +30,6 @@
   The old rule name still works but is deprecated.
 
 ### 🐛 Fixed Issues
-<<<<<<< HEAD
 * apex
   * [#5094](https://github.com/pmd/pmd/issues/5094): \[apex] "No adapter exists for type" error message printed to stdout instead of stderr
 * apex-bestpractices
@@ -53,10 +52,8 @@
   * [#5088](https://github.com/pmd/pmd/pull/5088): \[plsql] Add support for 'DEFAULT' clause on the arguments of some oracle functions
 * cli
   * [#5120](https://github.com/pmd/pmd/issues/5120): \[cli] Can't start designer under Windows
-=======
 * core
   * [#5091](https://github.com/pmd/pmd/issues/5091): \[core] PMD CPD v7.3.0 gives deprecation warning for skipLexicalErrors even when not used
->>>>>>> 9bf476ac
 
 ### 🚨 API Changes
 
