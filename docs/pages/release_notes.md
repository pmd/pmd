---
title: PMD Release Notes
permalink: pmd_release_notes.html
keywords: changelog, release notes
---

## {{ site.pmd.date }} - {{ site.pmd.version }}

The PMD team is pleased to announce PMD {{ site.pmd.version }}.

This is a {{ site.pmd.release_type }} release.

{% tocmaker is_release_notes_processor %}

### 🚀 New and noteworthy

### 🐛 Fixed Issues

* core
<<<<<<< HEAD
  * [#4978](https://github.com/pmd/pmd/issues/4978): \[core] Referenced Rulesets do not emit details on validation errors
* java
  * [#4973](https://github.com/pmd/pmd/pull/4973): \[java] Stop parsing Java for CPD
=======
  * [#4983](https://github.com/pmd/pmd/pull/4983): \[cpd] Fix CPD crashes about unicode escapes
>>>>>>> 5bb6ece0
* java-bestpractices
  * [#4278](https://github.com/pmd/pmd/issues/4278): \[java] UnusedPrivateMethod FP with Junit 5 @MethodSource and default factory method name
  * [#4852](https://github.com/pmd/pmd/issues/4852): \[java] ReplaceVectorWithList false-positive (neither Vector nor List usage) 
  * [#4975](https://github.com/pmd/pmd/issues/4975): \[java] UnusedPrivateMethod false positive when using @MethodSource on a @Nested test
  * [#4985](https://github.com/pmd/pmd/issues/4985): \[java] UnusedPrivateMethod false-positive / method reference in combination with custom object

### 🚨 API Changes

### ✨ External Contributions

{% endtocmaker %}
<|MERGE_RESOLUTION|>--- conflicted
+++ resolved
@@ -17,13 +17,10 @@
 ### 🐛 Fixed Issues
 
 * core
-<<<<<<< HEAD
   * [#4978](https://github.com/pmd/pmd/issues/4978): \[core] Referenced Rulesets do not emit details on validation errors
+  * [#4983](https://github.com/pmd/pmd/pull/4983): \[cpd] Fix CPD crashes about unicode escapes
 * java
   * [#4973](https://github.com/pmd/pmd/pull/4973): \[java] Stop parsing Java for CPD
-=======
-  * [#4983](https://github.com/pmd/pmd/pull/4983): \[cpd] Fix CPD crashes about unicode escapes
->>>>>>> 5bb6ece0
 * java-bestpractices
   * [#4278](https://github.com/pmd/pmd/issues/4278): \[java] UnusedPrivateMethod FP with Junit 5 @MethodSource and default factory method name
   * [#4852](https://github.com/pmd/pmd/issues/4852): \[java] ReplaceVectorWithList false-positive (neither Vector nor List usage) 
