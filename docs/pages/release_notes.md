---
title: PMD Release Notes
permalink: pmd_release_notes.html
keywords: changelog, release notes
---

{% if is_release_notes_processor %}
{% capture baseurl %}https://docs.pmd-code.org/pmd-doc-{{ site.pmd.version }}/{% endcapture %}
{% else %}
{% assign baseurl = "" %}
{% endif %}

## {{ site.pmd.date }} - {{ site.pmd.version }}

We're excited to bring you the next major version of PMD!

Since this is a big release, we provide here only a concise version of the release notes. We prepared a separate
page with the full [Detailed Release Notes for PMD 7.0.0]({{ baseurl }}pmd_release_notes_pmd7.html).

<div style="border: 1px solid; border-radius: .25rem; padding: .75rem 1.25rem;" role="alert">
<strong>ℹ️ Release Candidates</strong>
<p>PMD 7.0.0 is finally almost ready. In order to gather feedback, we are going to ship a couple of release candidates.
These are officially available on GitHub and Maven Central and can be used as usual (e.g. as a dependency).
We encourage you to try out the new features, but keep in mind that we may introduce API breaking changes between
the release candidates. It should be stable enough if you don't use custom rules.</p>

<p>We have still some tasks planned for the next release candidates.
You can see the progress in <a href="https://github.com/pmd/pmd/issues/3898">PMD 7 Tracking Issue #3898</a>.</p>

<p>If you find any problem or difficulty while updating from PMD 6, please provide feedback via our
<a href="https://github.com/pmd/pmd/issues/new/choose">issue tracker</a>. That way we can improve the experience
for all.</p>
</div>

{% tocmaker is_release_notes_processor %}

### Changes since 7.0.0-rc4

This section lists the most important changes from the last release candidate.
The remaining section describes the complete release notes for 7.0.0.

#### New and Noteworthy

##### Maven PMD Plugin compatibility with PMD 7

In order to use PMD 7 with [maven-pmd-plugin](https://maven.apache.org/plugins/maven-pmd-plugin/) a new
compatibility module has been created. This allows to use PMD 7 by simply adding one additional dependency:

1. Follow the guide [Upgrading PMD at Runtime](https://maven.apache.org/plugins/maven-pmd-plugin/examples/upgrading-PMD-at-runtime.html)
2. Add additionally the following dependency:

```xml
<dependency>
  <groupId>net.sourceforge.pmd</groupId>
  <artifactId>pmd-compat6</artifactId>
  <version>${pmdVersion}</version>
</dependency>
```

It is important to add this dependency as the **first** in the list, so that maven-pmd-plugin sees the (old)
compatible versions of some classes.

This module is available beginning with version 7.0.0-rc4 and will be there at least for the first
final version PMD 7 (7.0.0). It's not decided yet, whether we will keep updating it, after PMD 7 is finally
released.

Note: This compatibility module only works for the built-in rules, that are still available in PMD 7. E.g. you need
to review your rulesets and look out for deprecated rules and such. See the use case
[I'm using only built-in rules]({{ baseurl }}pmd_userdocs_migrating_to_pmd7.html#im-using-only-built-in-rules)
in the [Migration Guide for PMD 7]({{ baseurl }}pmd_userdocs_migrating_to_pmd7.html).

As PMD 7 revamped the Java module, if you have custom rules, you need to migrate these rules.
See the use case [I'm using custom rules]({{ baseurl }}pmd_userdocs_migrating_to_pmd7.html#im-using-custom-rules)
in the Migration Guide.

##### Swift Support

* limited support for Swift 5.9 (Macro Expansions)

##### Groovy Support (CPD)

* We now support parsing all Groovy features from Groovy 3 and 4.
* We now support [suppression](pmd_userdocs_cpd.html#suppression) through `CPD-ON`/`CPD-OFF` comment pairs.
* See [PR #4726](https://github.com/pmd/pmd/pull/4726) for details.

##### Updated PMD Designer

This PMD release ships a new version of the pmd-designer.
For the changes, see
* [PMD Designer Changelog (7.0.0)](https://github.com/pmd/pmd-designer/releases/tag/7.0.0).

#### Rule Changes

**New Rules**

* {% rule apex/performance/OperationWithHighCostInLoop %} finds Schema class methods called in a loop, which is a
  potential performance issue.
* {% rule java/codestyle/UseExplicitTypes %} reports usages of `var` keyword, which was introduced with Java 10.
* {% rule xml/bestpractices/MissingEncoding %} finds XML files without explicit encoding.

**Changed Rules**

* {% rule java/codestyle/EmptyControlStatement %}: The rule has a new property to allow empty blocks when
  they contain a comment (`allowCommentedBlocks`).

**Removed deprecated rulesets**

The following previously deprecated rulesets have been removed. These were the left-over rulesets from PMD 5.
The rules have been moved into categories with PMD 6.

* rulesets/apex/apexunit.xml
* rulesets/apex/braces.xml
* rulesets/apex/complexity.xml
* rulesets/apex/empty.xml
* rulesets/apex/metrics.xml
* rulesets/apex/performance.xml
* rulesets/apex/ruleset.xml
* rulesets/apex/securty.xml
* rulesets/apex/style.xml
* rulesets/java/android.xml
* rulesets/java/basic.xml
* rulesets/java/clone.xml
* rulesets/java/codesize.xml
* rulesets/java/comments.xml
* rulesets/java/controversial.xml
* rulesets/java/coupling.xml
* rulesets/java/design.xml
* rulesets/java/empty.xml
* rulesets/java/finalizers.xml
* rulesets/java/imports.xml
* rulesets/java/j2ee.xml
* rulesets/java/javabeans.xml
* rulesets/java/junit.xml
* rulesets/java/logging-jakarta-commons.xml
* rulesets/java/logging-java.xml
* rulesets/java/metrics.xml
* rulesets/java/migrating.xml
* rulesets/java/migrating_to_13.xml
* rulesets/java/migrating_to_14.xml
* rulesets/java/migrating_to_15.xml
* rulesets/java/migrating_to_junit4.xml
* rulesets/java/naming.xml
* rulesets/java/optimizations.xml
* rulesets/java/strictexception.xml
* rulesets/java/strings.xml
* rulesets/java/sunsecure.xml
* rulesets/java/typeresolution.xml
* rulesets/java/unnecessary.xml
* rulesets/java/unusedcode.xml
* rulesets/ecmascript/basic.xml
* rulesets/ecmascript/braces.xml
* rulesets/ecmascript/controversial.xml
* rulesets/ecmascript/unnecessary.xml
* rulesets/jsp/basic.xml
* rulesets/jsp/basic-jsf.xml
* rulesets/plsql/codesize.xml
* rulesets/plsql/dates.xml
* rulesets/plsql/strictsyntax.xml
* rulesets/plsql/TomKytesDespair.xml
* rulesets/vf/security.xml
* rulesets/vm/basic.xml
* rulesets/pom/basic.xml
* rulesets/xml/basic.xml
* rulesets/xsl/xpath.xml
* rulesets/releases/*

#### Fixed issues

* cli
  * [#4594](https://github.com/pmd/pmd/pull/4594):   \[cli] Change completion generation to runtime
  * [#4685](https://github.com/pmd/pmd/pull/4685):   \[cli] Clarify CPD documentation, fix positional parameter handling
  * [#4723](https://github.com/pmd/pmd/issues/4723): \[cli] Launch fails for "bash pmd"
* core
  * [#1027](https://github.com/pmd/pmd/issues/1027): \[core] Apply the new PropertyDescriptor&lt;Pattern&gt; type where applicable
<<<<<<< HEAD
  * [#3917](https://github.com/pmd/pmd/issues/3917): \[core] Consolidate `n.s.pmd.lang.rule` package
  * [#4065](https://github.com/pmd/pmd/issues/4065): \[core] Rename TokenMgrError to LexException, Tokenizer to CpdLexer
  * [#4312](https://github.com/pmd/pmd/issues/4312): \[core] Remove unnecessary property `color` and system property `pmd.color` in `TextColorRenderer`
  * [#4313](https://github.com/pmd/pmd/issues/4313): \[core] Remove support for &lt;lang&gt;-&lt;ruleset&gt; hyphen notation for ruleset references
  * [#4314](https://github.com/pmd/pmd/issues/4314): \[core] Remove ruleset compatibility filter (RuleSetFactoryCompatibility) and CLI option `--no-ruleset-compatibility`
  * [#4378](https://github.com/pmd/pmd/issues/4378): \[core] Ruleset loading processes commented rules
=======
  * [#3903](https://github.com/pmd/pmd/issues/3903): \[core] Consolidate `n.s.pmd.reporting` package
>>>>>>> 3941fe19
  * [#4674](https://github.com/pmd/pmd/issues/4674): \[core] WARNING: Illegal reflective access by org.codehaus.groovy.reflection.CachedClass
  * [#4694](https://github.com/pmd/pmd/pull/4694):   \[core] Fix line/col numbers in TokenMgrError
  * [#4717](https://github.com/pmd/pmd/issues/4717): \[core] XSLTRenderer doesn't close report file
  * [#4750](https://github.com/pmd/pmd/pull/4750):   \[core] Fix flaky SummaryHTMLRenderer
  * [#4782](https://github.com/pmd/pmd/pull/4782):   \[core] Avoid using getImage/@<!-- -->Image
* doc
  * [#995](https://github.com/pmd/pmd/issues/995):   \[doc] Document API evolution principles as ADR
  * [#2511](https://github.com/pmd/pmd/issues/2511): \[doc] Review guides for writing java/xpath rules for correctness with PMD 7
  * [#3175](https://github.com/pmd/pmd/issues/3175): \[doc] Document language module features
  * [#4308](https://github.com/pmd/pmd/issues/4308): \[doc] Document XPath API @<!-- ->NoAttribute and @<!-- -->DeprecatedAttribute
  * [#4319](https://github.com/pmd/pmd/issues/4319): \[doc] Document TypeRes API and Symbols API
  * [#4659](https://github.com/pmd/pmd/pull/4659):   \[doc] Improve ant documentation
  * [#4669](https://github.com/pmd/pmd/pull/4669):   \[doc] Add bld PMD Extension to Tools / Integrations
  * [#4676](https://github.com/pmd/pmd/issues/4676): \[doc] Clarify how CPD `--ignore-literals` and `--ignore-identifiers` work
* miscellaneous
  * [#4699](https://github.com/pmd/pmd/pull/4699):   Make PMD buildable with java 21
  * [#4586](https://github.com/pmd/pmd/pull/4586):   Use explicit encoding in ruleset xml files
  * [#4642](https://github.com/pmd/pmd/issues/4642): Update regression tests with Java 21 language features
  * [#4736](https://github.com/pmd/pmd/issues/4736): \[ci] Improve build procedure
  * [#4741](https://github.com/pmd/pmd/pull/4741):   Add pmd-compat6 module for maven-pmd-plugin
  * [#4749](https://github.com/pmd/pmd/pull/4749):   Fixes NoSuchMethodError on processing errors in pmd-compat6
  * [#4796](https://github.com/pmd/pmd/pull/4796):   Remove deprecated and release rulesets
* apex-performance
  * [#4675](https://github.com/pmd/pmd/issues/4675): \[apex] New Rule: OperationWithHighCostInLoop
* groovy
  * [#4726](https://github.com/pmd/pmd/pull/4726):   \[groovy] Support Groovy to 3 and 4 and CPD suppressions
* java
  * [#1307](https://github.com/pmd/pmd/issues/1307): \[java] AccessNode API changes
  * [#3751](https://github.com/pmd/pmd/issues/3751): \[java] Rename some node types
  * [#4628](https://github.com/pmd/pmd/pull/4628):   \[java] Support loading classes from java runtime images
  * [#4753](https://github.com/pmd/pmd/issues/4753): \[java] PMD crashes while using generics and wildcards
* java-codestyle
  * [#2847](https://github.com/pmd/pmd/issues/2847): \[java] New Rule: Use Explicit Types
  * [#4578](https://github.com/pmd/pmd/issues/4578): \[java] CommentDefaultAccessModifier comment needs to be before annotation if present
  * [#4645](https://github.com/pmd/pmd/issues/4645): \[java] CommentDefaultAccessModifier - False Positive with JUnit5's ParameterizedTest
  * [#4754](https://github.com/pmd/pmd/pull/4754):   \[java] EmptyControlStatementRule: Add allowCommentedBlocks property
* java-design
  * [#174](https://github.com/pmd/pmd/issues/174):   \[java] SingularField false positive with switch in method that both assigns and reads field
* java-errorprone
  * [#718](https://github.com/pmd/pmd/issues/718):   \[java] BrokenNullCheck false positive with parameter/field confusion
  * [#1831](https://github.com/pmd/pmd/issues/1831): \[java] DetachedTestCase reports abstract methods
  * [#4719](https://github.com/pmd/pmd/pull/4719):   \[java] UnnecessaryCaseChange: example doc toUpperCase() should compare to a capitalized string
* javascript
  * [#4673](https://github.com/pmd/pmd/pull/4673):   \[javascript] CPD: Added support for decorator notation
* swift
  * [#4697](https://github.com/pmd/pmd/issues/4697): \[swift] Support Swift 5.9 features (mainly macros expansion expressions)
* xml-bestpractices
  * [#4592](https://github.com/pmd/pmd/pull/4592):   \[xml] Add MissingEncoding rule

#### API Changes

<<<<<<< HEAD
**General AST Changes to avoid `@Image`**

See [General AST Changes to avoid @Image]({{ baseurl }}pmd_userdocs_migrating_to_pmd7.html#general-ast-changes-to-avoid-image)
in the migration guide for details.

**Moved classes/consolidated packages**

* pmd-core
  * Many types have been moved from the base package `net.sourceforge.pmd` into subpackage {% jdoc_package core::lang.rule %}
    * {%jdoc core::lang.rule.Rule %}
    * {%jdoc core::lang.rule.RulePriority %}
    * {%jdoc core::lang.rule.RuleSet %}
    * {%jdoc core::lang.rule.RuleSetFactory %}
    * {%jdoc core::lang.rule.RuleSetLoader %}
    * {%jdoc core::lang.rule.RuleSetLoadException %}
    * {%jdoc core::lang.rule.RuleSetWriter %}

**Internalized classes**

These were marked as `@InternalApi` previously.

* pmd-core
  * `RuleFactory`: moved from `net.sourceforge.pmd.rules` into subpackage `lang.rule`.
    It has now been hidden completely from public API.
  * Many types have been moved from the base package `net.sourceforge.pmd` into subpackage `lang.rule.internal`.
      * `RuleSetReference`
      * `RuleSetReferenceId`
      * `RuleSets`

**Removed classes and methods (previously deprecated)**
=======
**Moved classes/consolidated packages**

* pmd-core
  * Many types have been moved from the base package `net.sourceforge.pmd` into subpackage {% jdoc_package core::reporting %}
    * {%jdoc core::reporting.Report %}
    * {%jdoc core::reporting.RuleContext %}
    * {%jdoc core::reporting.RuleViolation %}
    * {%jdoc core::reporting.ViolationSuppressor %}
    * {%jdoc core::reporting.ParametricRuleViolation %} (moved from `net.sourcceforge.pmd.lang.rule`)

**Removed classes and methods**
>>>>>>> 3941fe19

The following previously deprecated classes have been removed:

* pmd-apex
  * {%jdoc apex::lang.apex.ast.ApexNode %} and {% jdoc apex::lang.apex.ast.ASTApexFile %}
    * `#getApexVersion()`: In PMD 6, this method has been deprecated but was defined in the class `ApexRootNode`.
      The version returned is always "Version.CURRENT", as the apex compiler integration
      doesn't use additional information which Apex version actually is used. Therefore, this method can't be
      used to determine the Apex version of the project that is being analyzed.

      If the current version is needed, then `Node.getTextDocument().getLanguageVersion()` can be used. This
      is the version that has been selected via CLI `--use-version` parameter.

**Removed classes, interfaces and methods (not previously deprecated)**

* pmd-java
  * The interface `FinalizableNode` (introduced in 7.0.0-rc1) has been removed.
    Its method `isFinal()` has been moved down to the
    nodes where needed, e.g. {% jdoc !!java::lang.java.ast.ASTLocalVariableDeclaration#isFinal() %}.
  * The method `isPackagePrivate()` in {% jdoc java::lang.java.ast.ASTClassDeclaration %} (formerly ASTClassOrInterfaceDeclaration)
    has been removed.
    Use {% jdoc java::lang.java.ast.ModifierOwner#hasVisibility(java::lang.java.ast.ModifierOwner.Visibility) %} instead,
    which can correctly differentiate between local and package private classes.

**Renamed classes, interfaces**

* pmd-java
  * The interface `AccessNode` has been renamed to {% jdoc java::lang.ast.ModifierOwner %}. This is only relevant
    for Java rules, which use that type directly e.g. through downcasting.
    Or when using the XPath function `pmd-java:nodeIs()`.
  * The node `ASTClassOrInterfaceType` has been renamed to {% jdoc java::lang.ast.ASTClassType %}. XPath rules
    need to be adjusted.
  * The node `ASTClassOrInterfaceDeclaration` has been renamed to {% jdoc java::lang.ast.ASTClassDeclaration %}.
    XPath rules need to be adjusted.
  * The interface `ASTAnyTypeDeclaration` has been renamed to {% jdoc java::lang.ast.ASTTypeDeclaration %}.
    This is only relevant for Java rules, which use that type directly, e.g. through downcasting.
    Or when using the XPath function `pmd-java:nodeIs()`.
  * The interface `ASTMethodOrConstructorDeclaration` has been renamed to
    {% jdoc java::lang.ast.ASTExecutableDeclaration %}. This is only relevant for Java rules, which sue that type
    directly, e.g. through downcasting. Or when using the XPath function `pmd-java:nodeIs()`.
  * The node `ASTVariableDeclaratorId` has been renamed to {% jdoc java::lang.ast.ASTVariableId %}. XPath rules
    need to be adjusted.
  * The node `ASTClassOrInterfaceBody` has been renamed to {% jdoc java::lang.ast.ASTClassBody %}. XPath rules
    need to be adjusted.

**Renamed classes and methods**

* pmd-core
  * {%jdoc_old core::lang.ast.TokenMgrError %} has been renamed to {% jdoc core::lang.ast.LexException %}
  * {%jdoc_old core::cpd.Tokenizer %} has been renamed to {% jdoc core::cpd.CpdLexer %}. Along with this rename,
    all the implementations have been renamed as well (`Tokenizer` -> `CpdLexer`), e.g. "CppCpdLexer", "JavaCpdLexer".
    This affects all language modules.
  * {%jdoc_old core::cpd.AnyTokenizer %} has been renamed to {% jdoc core::cpd.AnyCpdLexer %}.

**Removed functionality**

* The CLI parameter `--no-ruleset-compatibility` has been removed. It was only used to allow loading
  some rulesets originally written for PMD 5 also in PMD 6 without fixing the rulesets.
* The class {% jdoc_old core::RuleSetFactoryCompatibility %} has been removed without replacement.
  The different ways to enable/disable this filter in {% jdoc core::PMDConfiguration %}
  (Property "RuleSetFactoryCompatibilityEnabled") and
  {% jdoc ant::ant.PMDTask %} (Property "noRuleSetCompatibility") have been removed as well.
* `textcolor` renderer ({%jdoc core::renderers.TextColorRenderer %}) now renders always in color.
  The property `color` has been removed. The possibility to override this with the system property `pmd.color`
  has been removed as well. If you don't want colors, use `text` renderer ({%jdoc core::renderers.TextRenderer %}).

#### External Contributions
* [#4640](https://github.com/pmd/pmd/pull/4640): \[cli] Launch script fails if run via "bash pmd" - [Shai Bennathan](https://github.com/shai-bennathan) (@shai-bennathan)
* [#4673](https://github.com/pmd/pmd/pull/4673): \[javascript] CPD: Added support for decorator notation - [Wener](https://github.com/wener-tiobe) (@wener-tiobe)
* [#4677](https://github.com/pmd/pmd/pull/4677): \[apex] Add new rule: OperationWithHighCostInLoop - [Thomas Prouvot](https://github.com/tprouvot) (@tprouvot)
* [#4698](https://github.com/pmd/pmd/pull/4698): \[swift] Add macro expansion support for swift 5.9 - [Richard B.](https://github.com/kenji21) (@kenji21)
* [#4706](https://github.com/pmd/pmd/pull/4706): \[java] DetachedTestCase should not report on abstract methods - [Debamoy Datta](https://github.com/Debamoy) (@Debamoy)
* [#4719](https://github.com/pmd/pmd/pull/4719): \[java] UnnecessaryCaseChange: example doc toUpperCase() should compare to a capitalized string - [ciufudean](https://github.com/ciufudean) (@ciufudean)
* [#4738](https://github.com/pmd/pmd/pull/4738): \[doc] Added reference to the PMD extension for bld - [Erik C. Thauvin](https://github.com/ethauvin) (@ethauvin)
* [#4749](https://github.com/pmd/pmd/pull/4749):   Fixes NoSuchMethodError on processing errors in pmd-compat6 - [Andreas Bergander](https://github.com/bergander) (@bergander)
* [#4750](https://github.com/pmd/pmd/pull/4750): \[core] Fix flaky SummaryHTMLRenderer - [219sansim](https://github.com/219sansim) (@219sansim)
* [#4754](https://github.com/pmd/pmd/pull/4754): \[java] EmptyControlStatementRule: Add allowCommentedBlocks property - [Andreas Bergander](https://github.com/bergander) (@bergander)
* [#4759](https://github.com/pmd/pmd/pull/4759): \[java] fix: remove delimiter attribute from ruleset category/java/errorprone.xml - [Marcin Dąbrowski](https://github.com/marcindabrowski) (@marcindabrowski)

### 🚀 Major Features and Enhancements

#### New official logo

The new official logo of PMD:

![New PMD Logo]({{ baseurl }}images/logo/pmd-logo-300px.png)

#### Revamped Java module

* Java grammar substantially refactored - more correct regarding the Java Language Specification (JLS)
* Built-in rules have been upgraded for the changed AST
* Rewritten type resolution framework and symbol table correctly implements the JLS
* AST exposes more semantic information (method calls, field accesses)

For more information, see the [Detailed Release Notes for PMD 7]({{ baseurl }}pmd_release_notes_pmd7.html#revamped-java).

Contributors: [Clément Fournier](https://github.com/oowekyala) (@oowekyala),
[Andreas Dangel](https://github.com/adangel) (@adangel),
[Juan Martín Sotuyo Dodero](https://github.com/jsotuyod) (@jsotuyod)

#### Revamped Command Line Interface

* unified and consistent Command Line Interface for both Linux/Unix and Windows across our different utilities
* single script `pmd` (`pmd.bat` for Windows) to launch the different utilities:
    * `pmd check` to run PMD rules and analyze a project
    * `pmd cpd` to run CPD (copy paste detector)
    * `pmd designer` to run the PMD Rule Designer
* progress bar support for `pmd check`
* shell completion

![Demo]({{ baseurl }}images/userdocs/pmd-demo.gif)

For more information, see the [Detailed Release Notes for PMD 7]({{ baseurl }}pmd_release_notes_pmd7.html).

Contributors: [Juan Martín Sotuyo Dodero](https://github.com/jsotuyod) (@jsotuyod)

#### Full Antlr support

* [Antlr](https://www.antlr.org/) based grammars can now be used to build full-fledged PMD rules.
* Previously, Antlr grammar could only be used for CPD
* New supported languages: Swift and Kotlin

For more information, see the [Detailed Release Notes for PMD 7]({{ baseurl }}pmd_release_notes_pmd7.html).

Contributors: [Lucas Soncini](https://github.com/lsoncini) (@lsoncini),
[Matías Fraga](https://github.com/matifraga) (@matifraga),
[Tomás De Lucca](https://github.com/tomidelucca) (@tomidelucca)

#### Updated PMD Designer

This PMD release ships a new version of the pmd-designer.
For the changes, see
* [PMD Designer Changelog (7.0.0-rc1)](https://github.com/pmd/pmd-designer/releases/tag/7.0.0-rc1).
* [PMD Designer Changelog (7.0.0-rc4)](https://github.com/pmd/pmd-designer/releases/tag/7.0.0-rc4).
* [PMD Designer Changelog (7.0.0)](https://github.com/pmd/pmd-designer/releases/tag/7.0.0).

#### New CPD report format cpdhtml-v2.xslt

Thanks to @mohan-chinnappan-n a new CPD report format has been added which features a data table.
It uses an XSLT stylesheet to convert CPD's XML format into HTML.

See [the example report]({{ baseurl }}report-examples/cpdhtml-v2.html).

### 🎉 Language Related Changes

Note that this is just a concise listing of the highlight.
For more information on the languages, see the [Detailed Release Notes for PMD 7]({{ baseurl }}pmd_release_notes_pmd7.html).

#### New: Swift support

* use PMD to analyze Swift code with PMD rules
* limited support for Swift 5.9 (Macro Expansions)
* initially 4 built-in rules

Contributors: [Lucas Soncini](https://github.com/lsoncini) (@lsoncini),
[Matías Fraga](https://github.com/matifraga) (@matifraga),
[Tomás De Lucca](https://github.com/tomidelucca) (@tomidelucca)

#### New: Kotlin support (experimental)

* use PMD to analyze Kotlin code with PMD rules
* Support for Kotlin 1.8 grammar
* initially 2 built-in rules

#### New: CPD support for TypeScript

Thanks to a contribution, CPD now supports the TypeScript language. It is shipped
with the rest of the JavaScript support in the module `pmd-javascript`.

Contributors: [Paul Guyot](https://github.com/pguyot) (@pguyot)

#### New: CPD support for Julia

Thanks to a contribution, CPD now supports the Julia language. It is shipped
in the new module `pmd-julia`.

Contributors: [Wener](https://github.com/wener-tiobe) (@wener-tiobe)

#### New: CPD support for Coco

Thanks to a contribution, CPD now supports Coco, a modern programming language
designed specifically for building event-driven software. It is shipped in the new
module `pmd-coco`.

Contributors: [Wener](https://github.com/wener-tiobe) (@wener-tiobe)

#### New: Java 21 Support

This release of PMD brings support for Java 21. There are the following new standard language features,
that are supported now:

* [JEP 440: Record Patterns](https://openjdk.org/jeps/440)
* [JEP 441: Pattern Matching for switch](https://openjdk.org/jeps/441)

PMD also supports the following preview language features:

* [JEP 430: String Templates (Preview)](https://openjdk.org/jeps/430)
* [JEP 443: Unnamed Patterns and Variables (Preview)](https://openjdk.org/jeps/443)
* [JEP 445: Unnamed Classes and Instance Main Methods (Preview)](https://openjdk.org/jeps/445)

In order to analyze a project with PMD that uses these language features,
you'll need to enable it via the environment variable `PMD_JAVA_OPTS` and select the new language
version `21-preview`:

    export PMD_JAVA_OPTS=--enable-preview
    pmd check --use-version java-21-preview ...

Note: Support for Java 19 preview language features have been removed. The version "19-preview" is no longer available.

#### Changed: JavaScript support

* latest version supports ES6 and also some new constructs (see [Rhino](https://github.com/mozilla/rhino)])
* comments are retained

#### Changed: Language versions

* more predefined language versions for each supported language
* can be used to limit rule execution for specific versions only with `minimumLanguageVersion` and
  `maximumLanguageVersion` attributes.

#### Changed: CPP can now ignore identifiers in sequences (CPD)

* new command line option for CPD: `--ignore-sequences`.
* This option is used for CPP only: with the already existing option `--ignore-literal-sequences`, only
  literals were ignored. The new option additional ignores identifiers as well in sequences.
* See [PR #4470](https://github.com/pmd/pmd/pull/4470) for details.

#### Changed: Apex Jorje Updated

With the new version of Apex Jorje, the new language constructs like User Mode Database Operations
can be parsed now. PMD should now be able to parse Apex code up to version 59.0 (Winter '23).

#### Changed: Groovy Support (CPD)

* We now support parsing all Groovy features from Groovy 3 and 4.
* We now support [suppression](pmd_userdocs_cpd.html#suppression) through `CPD-ON`/`CPD-OFF` comment pairs.
* See [PR #4726](https://github.com/pmd/pmd/pull/4726) for details.

#### Changed: Rule properties

* The old deprecated classes like `IntProperty` and `StringProperty` have been removed. Please use
  {% jdoc core::properties.PropertyFactory %} to create properties.
* All properties which accept multiple values now use a comma (`,`) as a delimiter. The previous default was a
  pipe character (`|`). The delimiter is not configurable anymore. If needed, the comma can be escaped
  with a backslash.
* The `min` and `max` attributes in property definitions in the XML are now optional and can appear separately
  or be omitted.

### 🌟 New and changed rules

#### New Rules

**Apex**
* {% rule apex/design/UnusedMethod %} finds unused methods in your code.
* {% rule apex/performance/OperationWithHighCostInLoop %} finds Schema class methods called in a loop, which is a
  potential performance issue.

**Java**
* {% rule java/codestyle/UnnecessaryBoxing %} reports boxing and unboxing conversions that may be made implicit.
* {% rule java/codestyle/UseExplicitTypes %} reports usages of `var` keyword, which was introduced with Java 10.

**Kotlin**
* {% rule kotlin/bestpractices/FunctionNameTooShort %}
* {% rule kotlin/errorprone/OverrideBothEqualsAndHashcode %}

**Swift**
* {% rule swift/bestpractices/ProhibitedInterfaceBuilder %}
* {% rule swift/bestpractices/UnavailableFunction %}
* {% rule swift/errorprone/ForceCast %}
* {% rule swift/errorprone/ForceTry %}

**XML**
* {% rule xml/bestpractices/MissingEncoding %} finds XML files without explicit encoding.

#### Changed Rules

**General changes**

* All statistical rules (like ExcessiveClassLength, ExcessiveParameterList) have been simplified and unified.
  The properties `topscore` and `sigma` have been removed. The property `minimum` is still there, however the type is not
  a decimal number anymore but has been changed to an integer. This affects rules in the languages Apex, Java, PLSQL
  and Velocity Template Language (vm):
    * Apex: {% rule apex/design/ExcessiveClassLength %}, {% rule apex/design/ExcessiveParameterList %},
      {% rule apex/design/ExcessivePublicCount %}, {% rule apex/design/NcssConstructorCount %},
      {% rule apex/design/NcssMethodCount %}, {% rule apex/design/NcssTypeCount %}
    * Java: {% rule java/design/ExcessiveImports %}, {% rule java/design/ExcessiveParameterList %},
      {% rule java/design/ExcessivePublicCount %}, {% rule java/design/SwitchDensity %}
    * PLSQL: {% rule plsql/design/ExcessiveMethodLength %}, {% rule plsql/design/ExcessiveObjectLength %},
      {% rule plsql/design/ExcessivePackageBodyLength %}, {% rule plsql/design/ExcessivePackageSpecificationLength %},
      {% rule plsql/design/ExcessiveParameterList %}, {% rule plsql/design/ExcessiveTypeLength %},
      {% rule plsql/design/NcssMethodCount %}, {% rule plsql/design/NcssObjectCount %},
      {% rule plsql/design/NPathComplexity %}
    * VM: {% rule vm/design/ExcessiveTemplateLength %}

* The general property `violationSuppressXPath` which is available for all rules to
  [suppress warnings]({{ baseurl }}pmd_userdocs_suppressing_warnings.html) now uses XPath version 3.1 by default.
  This version of the XPath language is mostly identical to XPath 2.0. In PMD 6, XPath 1.0 has been used.
  If you upgrade from PMD 6, you need to verify your `violationSuppressXPath` properties.

**Apex General changes**

* The properties `cc_categories`, `cc_remediation_points_multiplier`, `cc_block_highlighting` have been removed
  from all rules. These properties have been deprecated since PMD 6.13.0.
  See [issue #1648](https://github.com/pmd/pmd/issues/1648) for more details.

**Java General changes**

* Violations reported on methods or classes previously reported the line range of the entire method
  or class. With PMD 7.0.0, the reported location is now just the identifier of the method or class.
  This affects various rules, e.g. {% rule java/design/CognitiveComplexity %}.

  The report location is controlled by the overrides of the method {% jdoc core::lang.ast.Node#getReportLocation() %}
  in different node types.

  See [issue #4439](https://github.com/pmd/pmd/issues/4439) and [issue #730](https://github.com/pmd/pmd/issues/730)
  for more details.

**Java Best Practices**

* {% rule java/bestpractices/ArrayIsStoredDirectly %}: Violations are now reported on the assignment and not
  anymore on the formal parameter. The reported line numbers will probably move.
* {% rule java/bestpractices/AvoidReassigningLoopVariables %}: This rule might not report anymore all
  reassignments of the control variable in for-loops when the property `forReassign` is set to `skip`.
  See [issue #4500](https://github.com/pmd/pmd/issues/4500) for more details.
* {% rule java/bestpractices/LooseCoupling %}: The rule has a new property to allow some types to be coupled
  to (`allowedTypes`).
* {% rule java/bestpractices/UnusedLocalVariable %}: This rule has some important false-negatives fixed
  and finds many more cases now. For details see issues [#2130](https://github.com/pmd/pmd/issues/2130),
  [#4516](https://github.com/pmd/pmd/issues/4516), and [#4517](https://github.com/pmd/pmd/issues/4517).

**Java Codestyle**

* {% rule java/codestyle/MethodNamingConventions %}: The property `checkNativeMethods` has been removed. The
  property was deprecated since PMD 6.3.0. Use the property `nativePattern` to control whether native methods
  should be considered or not.
* {% rule java/codestyle/ShortVariable %}: This rule now also reports short enum constant names.
* {% rule java/codestyle/UseDiamondOperator %}: The property `java7Compatibility` has been removed. The rule now
  handles Java 7 properly without a property.
* {% rule java/codestyle/UnnecessaryFullyQualifiedName %}: The rule has two new properties,
  to selectively disable reporting on static field and method qualifiers. The rule also has been improved
  to be more precise.
* {% rule java/codestyle/UselessParentheses %}: The rule has two new properties which control how strict
  the rule should be applied. With `ignoreClarifying` (default: true) parentheses that are strictly speaking
  not necessary are allowed, if they separate expressions of different precedence.
  The other property `ignoreBalancing` (default: true) is similar, in that it allows parentheses that help
  reading and understanding the expressions.
* {% rule java/codestyle/EmptyControlStatement %}: The rule has a new property to allow empty blocks when
  they contain a comment (`allowCommentedBlocks`).

**Java Design**

* {% rule java/design/CyclomaticComplexity %}: The property `reportLevel` has been removed. The property was
  deprecated since PMD 6.0.0. The report level can now be configured separated for classes and methods using
  `classReportLevel` and `methodReportLevel` instead.
* {% rule java/design/ImmutableField %}: The property `ignoredAnnotations` has been removed. The property was
  deprecated since PMD 6.52.0.
* {% rule java/design/LawOfDemeter %}: The rule has a new property `trustRadius`. This defines the maximum degree
  of trusted data. The default of 1 is the most restrictive.
* {% rule java/design/NPathComplexity %}: The property `minimum` has been removed. It was deprecated since PMD 6.0.0.
  Use the property `reportLevel` instead.
* {% rule java/design/SingularField %}: The properties `checkInnerClasses` and `disallowNotAssignment` have been removed.
  The rule is now more precise and will check these cases properly.
* {% rule java/design/UseUtilityClass %}: The property `ignoredAnnotations` has been removed.

**Java Documentation**

* {% rule java/documentation/CommentContent %}: The properties `caseSensitive` and `disallowedTerms` are removed. The
  new property `forbiddenRegex` can be used now to define the disallowed terms with a single regular
  expression.
* {% rule java/documentation/CommentRequired %}:
    * Overridden methods are now detected even without the `@Override`
      annotation. This is relevant for the property `methodWithOverrideCommentRequirement`.
      See also [pull request #3757](https://github.com/pmd/pmd/pull/3757).
    * Elements in annotation types are now detected as well. This might lead to an increased number of violations
      for missing public method comments.
* {% rule java/documentation/CommentSize %}: When determining the line-length of a comment, the leading comment
  prefix markers (e.g. `*` or `//`) are ignored and don't add up to the line-length.
  See also [pull request #4369](https://github.com/pmd/pmd/pull/4369).

**Java Error Prone**

* {% rule java/errorprone/AvoidDuplicateLiterals %}: The property `exceptionfile` has been removed. The property was
  deprecated since PMD 6.10.0. Use the property `exceptionList` instead.
* {% rule java/errorprone/DontImportSun %}: `sun.misc.Signal` is not special-cased anymore.
* {% rule java/errorprone/EmptyCatchBlock %}: `CloneNotSupportedException` and `InterruptedException` are not
  special-cased anymore. Rename the exception parameter to `ignored` to ignore them.
* {% rule java/errorprone/ImplicitSwitchFallThrough %}: Violations are now reported on the case statements
  rather than on the switch statements. This is more accurate but might result in more violations now.

#### Removed Rules

Many rules, that were previously deprecated have been finally removed.
See [Detailed Release Notes for PMD 7]({{ baseurl }}pmd_release_notes_pmd7.html) for the complete list.

### 🚨 API

The API of PMD has been growing over the years and needed some cleanup. The goal is, to
have a clear separation between a well-defined API and the implementation, which is internal.
This should help us in future development.

Also, there are some improvement and changes in different areas. For the detailed description
of the changes listed here, see [Detailed Release Notes for PMD 7]({{ baseurl }}pmd_release_notes_pmd7.html).

* Miscellaneous smaller changes and cleanups
* XPath 3.1 support for XPath-based rules
* Node stream API for AST traversal
* Metrics framework
* Testing framework
* Language Lifecycle and Language Properties
* Rule Properties
* New Programmatic API for CPD

### 💥 Compatibility and migration notes

A detailed documentation of required changes are available in the
[Migration Guide for PMD 7]({{ baseurl }}pmd_userdocs_migrating_to_pmd7.html).

See also [Detailed Release Notes for PMD 7]({{ baseurl }}pmd_release_notes_pmd7.html).

### 🐛 Fixed Issues

* miscellaneous
    * [#881](https://github.com/pmd/pmd/issues/881):   \[all] Breaking API changes for 7.0.0
    * [#896](https://github.com/pmd/pmd/issues/896):   \[all] Use slf4j
    * [#1431](https://github.com/pmd/pmd/pull/1431):   \[ui] Remove old GUI applications (designerold, bgastviewer)
    * [#1451](https://github.com/pmd/pmd/issues/1451): \[core] RulesetFactoryCompatibility stores the whole ruleset file in memory as a string
    * [#2496](https://github.com/pmd/pmd/issues/2496): Update PMD 7 Logo on landing page
    * [#2497](https://github.com/pmd/pmd/issues/2497): PMD 7 Logo page
    * [#2498](https://github.com/pmd/pmd/issues/2498): Update PMD 7 Logo in documentation
    * [#3797](https://github.com/pmd/pmd/issues/3797): \[all] Use JUnit5
    * [#4462](https://github.com/pmd/pmd/issues/4462): Provide Software Bill of Materials (SBOM)
    * [#4460](https://github.com/pmd/pmd/pull/4460):   Fix assembly-plugin warnings
    * [#4582](https://github.com/pmd/pmd/issues/4582): \[dist] Download link broken
    * [#4586](https://github.com/pmd/pmd/pull/4586):   Use explicit encoding in ruleset xml files
    * [#4642](https://github.com/pmd/pmd/issues/4642): Update regression tests with Java 21 language features
    * [#4691](https://github.com/pmd/pmd/issues/4691): \[CVEs] Critical and High CEVs reported on PMD and PMD dependencies
    * [#4699](https://github.com/pmd/pmd/pull/4699):   Make PMD buildable with java 21
    * [#4736](https://github.com/pmd/pmd/issues/4736): \[ci] Improve build procedure
    * [#4741](https://github.com/pmd/pmd/pull/4741):   Add pmd-compat6 module for maven-pmd-plugin
    * [#4749](https://github.com/pmd/pmd/pull/4749):   Fixes NoSuchMethodError on processing errors in pmd-compat6
    * [#4796](https://github.com/pmd/pmd/pull/4796):   Remove deprecated and release rulesets
* ant
    * [#4080](https://github.com/pmd/pmd/issues/4080): \[ant] Split off Ant integration into a new submodule
* core
    * [#880](https://github.com/pmd/pmd/issues/880):   \[core] Make visitors generic
    * [#1027](https://github.com/pmd/pmd/issues/1027): \[core] Apply the new PropertyDescriptor&lt;Pattern&gt; type where applicable
    * [#1204](https://github.com/pmd/pmd/issues/1204): \[core] Allow numeric properties in XML to be within an unbounded range
    * [#1622](https://github.com/pmd/pmd/pull/1622):   \[core] NodeStream API
    * [#1687](https://github.com/pmd/pmd/issues/1687): \[core] Deprecate and Remove XPath 1.0 support
    * [#1785](https://github.com/pmd/pmd/issues/1785): \[core] Allow abstract node types to be valid rulechain visits
    * [#1825](https://github.com/pmd/pmd/pull/1825):   \[core] Support NoAttribute for XPath
    * [#2038](https://github.com/pmd/pmd/issues/2038): \[core] Remove DCD
    * [#2218](https://github.com/pmd/pmd/issues/2218): \[core] `isFindBoundary` should not be an attribute
    * [#2234](https://github.com/pmd/pmd/issues/2234): \[core] Consolidate PMD CLI into a single command
    * [#2239](https://github.com/pmd/pmd/issues/2239): \[core] Merging Javacc build scripts
    * [#2500](https://github.com/pmd/pmd/issues/2500): \[core] Clarify API for ANTLR based languages
    * [#2518](https://github.com/pmd/pmd/issues/2518): \[core] Language properties
    * [#2602](https://github.com/pmd/pmd/issues/2602): \[core] Remove ParserOptions
    * [#2614](https://github.com/pmd/pmd/pull/2614):   \[core] Upgrade Saxon, add XPath 3.1, remove Jaxen
    * [#2696](https://github.com/pmd/pmd/pull/2696):   \[core] Remove DFA
    * [#2821](https://github.com/pmd/pmd/issues/2821): \[core] Rule processing error filenames are missing paths
    * [#2873](https://github.com/pmd/pmd/issues/2873): \[core] Utility classes in pmd 7
    * [#2885](https://github.com/pmd/pmd/issues/2885): \[core] Error recovery mode
    * [#3203](https://github.com/pmd/pmd/issues/3203): \[core] Replace RuleViolationFactory implementations with ViolationDecorator
    * [#3692](https://github.com/pmd/pmd/pull/3692):   \[core] Analysis listeners
    * [#3782](https://github.com/pmd/pmd/issues/3782): \[core] Language lifecycle
    * [#3815](https://github.com/pmd/pmd/issues/3815): \[core] Update Saxon HE to 10.7
    * [#3893](https://github.com/pmd/pmd/pull/3893):   \[core] Text documents
    * [#3902](https://github.com/pmd/pmd/issues/3902): \[core] Violation decorators
<<<<<<< HEAD
    * [#3917](https://github.com/pmd/pmd/issues/3917): \[core] Consolidate `n.s.pmd.lang.rule` package
=======
    * [#3903](https://github.com/pmd/pmd/issues/3903): \[core] Consolidate `n.s.pmd.reporting` package
>>>>>>> 3941fe19
    * [#3918](https://github.com/pmd/pmd/issues/3918): \[core] Make LanguageRegistry non static
    * [#3919](https://github.com/pmd/pmd/issues/3919): \[core] Merge CPD and PMD language
    * [#3922](https://github.com/pmd/pmd/pull/3922):   \[core] Better error reporting for the ruleset parser
    * [#4035](https://github.com/pmd/pmd/issues/4035): \[core] ConcurrentModificationException in DefaultRuleViolationFactory
    * [#4065](https://github.com/pmd/pmd/issues/4065): \[core] Rename TokenMgrError to LexException, Tokenizer to CpdLexer
    * [#4120](https://github.com/pmd/pmd/issues/4120): \[core] Explicitly name all language versions
    * [#4204](https://github.com/pmd/pmd/issues/4204): \[core] Provide a CpdAnalysis class as a programmatic entry point into CPD
    * [#4301](https://github.com/pmd/pmd/issues/4301): \[core] Remove deprecated property concrete classes
    * [#4302](https://github.com/pmd/pmd/issues/4302): \[core] Migrate Property Framework API to Java 8
    * [#4312](https://github.com/pmd/pmd/issues/4312): \[core] Remove unnecessary property `color` and system property `pmd.color` in `TextColorRenderer`
    * [#4313](https://github.com/pmd/pmd/issues/4313): \[core] Remove support for &lt;lang&gt;-&lt;ruleset&gt; hyphen notation for ruleset references
    * [#4314](https://github.com/pmd/pmd/issues/4314): \[core] Remove ruleset compatibility filter (RuleSetFactoryCompatibility) and CLI option `--no-ruleset-compatibility`
    * [#4323](https://github.com/pmd/pmd/issues/4323): \[core] Refactor CPD integration
    * [#4353](https://github.com/pmd/pmd/pull/4353):   \[core] Micro optimizations for Node API
    * [#4365](https://github.com/pmd/pmd/pull/4365):   \[core] Improve benchmarking
    * [#4397](https://github.com/pmd/pmd/pull/4397):   \[core] Refactor CPD
    * [#4378](https://github.com/pmd/pmd/issues/4378): \[core] Ruleset loading processes commented rules
    * [#4420](https://github.com/pmd/pmd/pull/4420):   \[core] Remove PMD.EOL
    * [#4425](https://github.com/pmd/pmd/pull/4425):   \[core] Replace TextFile::pathId
    * [#4454](https://github.com/pmd/pmd/issues/4454): \[core] "Unknown option: '-min'" but is referenced in documentation
    * [#4611](https://github.com/pmd/pmd/pull/4611):   \[core] Fix loading language properties from env vars
    * [#4621](https://github.com/pmd/pmd/issues/4621): \[core] Make `ClasspathClassLoader::getResource` child first
    * [#4674](https://github.com/pmd/pmd/issues/4674): \[core] WARNING: Illegal reflective access by org.codehaus.groovy.reflection.CachedClass
    * [#4694](https://github.com/pmd/pmd/pull/4694):   \[core] Fix line/col numbers in TokenMgrError
    * [#4717](https://github.com/pmd/pmd/issues/4717): \[core] XSLTRenderer doesn't close report file
    * [#4750](https://github.com/pmd/pmd/pull/4750):   \[core] Fix flaky SummaryHTMLRenderer
    * [#4782](https://github.com/pmd/pmd/pull/4782):   \[core] Avoid using getImage/@<!-- -->Image
* cli
    * [#2234](https://github.com/pmd/pmd/issues/2234): \[core] Consolidate PMD CLI into a single command
    * [#3828](https://github.com/pmd/pmd/issues/3828): \[core] Progress reporting
    * [#4079](https://github.com/pmd/pmd/issues/4079): \[cli] Split off CLI implementation into a pmd-cli submodule
    * [#4423](https://github.com/pmd/pmd/pull/4423):   \[cli] Fix NPE when only `--file-list` is specified
    * [#4482](https://github.com/pmd/pmd/issues/4482): \[cli] pmd.bat can only be executed once
    * [#4484](https://github.com/pmd/pmd/issues/4484): \[cli] ast-dump with no properties produce an NPE
    * [#4594](https://github.com/pmd/pmd/pull/4594):   \[cli] Change completion generation to runtime
    * [#4685](https://github.com/pmd/pmd/pull/4685):   \[cli] Clarify CPD documentation, fix positional parameter handling
    * [#4723](https://github.com/pmd/pmd/issues/4723): \[cli] Launch fails for "bash pmd"
* doc
    * [#995](https://github.com/pmd/pmd/issues/995):   \[doc] Document API evolution principles as ADR
    * [#2501](https://github.com/pmd/pmd/issues/2501): \[doc] Verify ANTLR Documentation
    * [#2511](https://github.com/pmd/pmd/issues/2511): \[doc] Review guides for writing java/xpath rules for correctness with PMD 7
    * [#3175](https://github.com/pmd/pmd/issues/3175): \[doc] Document language module features
    * [#4294](https://github.com/pmd/pmd/issues/4294): \[doc] Migration Guide for upgrading PMD 6 ➡️ 7
    * [#4303](https://github.com/pmd/pmd/issues/4303): \[doc] Document new property framework
    * [#4308](https://github.com/pmd/pmd/issues/4308): \[doc] Document XPath API @<!-- ->NoAttribute and @<!-- -->DeprecatedAttribute
    * [#4319](https://github.com/pmd/pmd/issues/4319): \[doc] Document TypeRes API and Symbols API
    * [#4438](https://github.com/pmd/pmd/issues/4438): \[doc] Documentation links in VS Code are outdated
    * [#4521](https://github.com/pmd/pmd/issues/4521): \[doc] Website is not mobile friendly
    * [#4676](https://github.com/pmd/pmd/issues/4676): \[doc] Clarify how CPD `--ignore-literals` and `--ignore-identifiers` work
    * [#4659](https://github.com/pmd/pmd/pull/4659):   \[doc] Improve ant documentation
    * [#4669](https://github.com/pmd/pmd/pull/4669):   \[doc] Add bld PMD Extension to Tools / Integrations
* testing
    * [#2435](https://github.com/pmd/pmd/issues/2435): \[test] Remove duplicated Dummy language module
    * [#4234](https://github.com/pmd/pmd/issues/4234): \[test] Tests that change the logging level do not work

Language specific fixes:

* apex
    * [#1937](https://github.com/pmd/pmd/issues/1937): \[apex] Apex should only have a single RootNode
    * [#1648](https://github.com/pmd/pmd/issues/1648): \[apex,vf] Remove CodeClimate dependency
    * [#1750](https://github.com/pmd/pmd/pull/1750):   \[apex] Remove apex statistical rules
    * [#2836](https://github.com/pmd/pmd/pull/2836):   \[apex] Remove Apex ProjectMirror
    * [#3973](https://github.com/pmd/pmd/issues/3973): \[apex] Update parser to support new 'as user' keywords (User Mode for Database Operations)
    * [#4427](https://github.com/pmd/pmd/issues/4427): \[apex] ApexBadCrypto test failing to detect inline code
    * [#4453](https://github.com/pmd/pmd/issues/4453): \[apex] \[7.0-rc1] Exception while initializing Apexlink (Index 34812 out of bounds for length 34812)
* apex-design
    * [#2667](https://github.com/pmd/pmd/issues/2667): \[apex] Integrate nawforce/ApexLink to build robust Unused rule
    * [#4509](https://github.com/pmd/pmd/issues/4509): \[apex] ExcessivePublicCount doesn't consider inner classes correctly
    * [#4596](https://github.com/pmd/pmd/issues/4596): \[apex] ExcessivePublicCount ignores properties
* apex-performance
    * [#4675](https://github.com/pmd/pmd/issues/4675): \[apex] New Rule: OperationWithHighCostInLoop
* apex-security
    * [#4646](https://github.com/pmd/pmd/issues/4646): \[apex] ApexSOQLInjection does not recognise SObjectType or SObjectField as safe variable types
* groovy
    * [#4726](https://github.com/pmd/pmd/pull/4726):   \[groovy] Support Groovy to 3 and 4 and CPD suppressions
* java
    * [#520](https://github.com/pmd/pmd/issues/520):   \[java] Allow `@SuppressWarnings` with constants instead of literals
    * [#864](https://github.com/pmd/pmd/issues/864):   \[java] Similar/duplicated implementations for determining FQCN
    * [#905](https://github.com/pmd/pmd/issues/905):   \[java] Add new node for anonymous class declaration
    * [#910](https://github.com/pmd/pmd/issues/910):   \[java] AST inconsistency between primitive and reference type arrays
    * [#997](https://github.com/pmd/pmd/issues/997):   \[java] Java8 parsing corner case with annotated array types
    * [#998](https://github.com/pmd/pmd/issues/998):   \[java] AST inconsistencies around FormalParameter
    * [#1019](https://github.com/pmd/pmd/issues/1019): \[java] Breaking Java Grammar changes for PMD 7.0.0
    * [#1124](https://github.com/pmd/pmd/issues/1124): \[java] ImmutableList implementation in the qname codebase
    * [#1128](https://github.com/pmd/pmd/issues/1128): \[java] Improve ASTLocalVariableDeclaration
    * [#1150](https://github.com/pmd/pmd/issues/1150): \[java] ClassOrInterfaceType AST improvements
    * [#1207](https://github.com/pmd/pmd/issues/1207): \[java] Resolve explicit types using FQCNs, without hitting the classloader
    * [#1307](https://github.com/pmd/pmd/issues/1307): \[java] AccessNode API changes
    * [#1367](https://github.com/pmd/pmd/issues/1367): \[java] Parsing error on annotated inner class
    * [#1661](https://github.com/pmd/pmd/issues/1661): \[java] About operator nodes
    * [#2366](https://github.com/pmd/pmd/pull/2366):   \[java] Remove qualified names
    * [#2819](https://github.com/pmd/pmd/issues/2819): \[java] GLB bugs in pmd 7
    * [#3642](https://github.com/pmd/pmd/issues/3642): \[java] Parse error on rare extra dimensions on method return type on annotation methods
    * [#3763](https://github.com/pmd/pmd/issues/3763): \[java] Ambiguous reference error in valid code
    * [#3749](https://github.com/pmd/pmd/issues/3749): \[java] Improve `isOverridden` in ASTMethodDeclaration
    * [#3750](https://github.com/pmd/pmd/issues/3750): \[java] Make symbol table support instanceof pattern bindings
    * [#3751](https://github.com/pmd/pmd/issues/3751): \[java] Rename some node types
    * [#3752](https://github.com/pmd/pmd/issues/3752): \[java] Expose annotations in symbol API
    * [#4237](https://github.com/pmd/pmd/pull/4237):   \[java] Cleanup handling of Java comments
    * [#4317](https://github.com/pmd/pmd/issues/4317): \[java] Some AST nodes should not be TypeNodes
    * [#4359](https://github.com/pmd/pmd/issues/4359): \[java] Type resolution fails with NPE when the scope is not a type declaration
    * [#4367](https://github.com/pmd/pmd/issues/4367): \[java] Move testrule TypeResTest into internal
    * [#4383](https://github.com/pmd/pmd/issues/4383): \[java] IllegalStateException: Object is not an array type!
    * [#4401](https://github.com/pmd/pmd/issues/4401): \[java] PMD 7 fails to build under Java 19
    * [#4405](https://github.com/pmd/pmd/issues/4405): \[java] Processing error with ArrayIndexOutOfBoundsException
    * [#4583](https://github.com/pmd/pmd/issues/4583): \[java] Support JDK 21 (LTS)
    * [#4628](https://github.com/pmd/pmd/pull/4628):   \[java] Support loading classes from java runtime images
    * [#4753](https://github.com/pmd/pmd/issues/4753): \[java] PMD crashes while using generics and wildcards
* java-bestpractices
    * [#342](https://github.com/pmd/pmd/issues/342):   \[java] AccessorMethodGeneration: Name clash with another public field not properly handled
    * [#755](https://github.com/pmd/pmd/issues/755):   \[java] AccessorClassGeneration false positive for private constructors
    * [#770](https://github.com/pmd/pmd/issues/770):   \[java] UnusedPrivateMethod yields false positive for counter-variant arguments
    * [#807](https://github.com/pmd/pmd/issues/807):   \[java] AccessorMethodGeneration false positive with overloads
    * [#833](https://github.com/pmd/pmd/issues/833):   \[java] ForLoopCanBeForeach should consider iterating on this
    * [#1189](https://github.com/pmd/pmd/issues/1189): \[java] UnusedPrivateMethod false positive from inner class via external class
    * [#1205](https://github.com/pmd/pmd/issues/1205): \[java] Improve ConstantsInInterface message to mention alternatives
    * [#1212](https://github.com/pmd/pmd/issues/1212): \[java] Don't raise JUnitTestContainsTooManyAsserts on JUnit 5's assertAll
    * [#1422](https://github.com/pmd/pmd/issues/1422): \[java] JUnitTestsShouldIncludeAssert false positive with inherited @<!-- -->Rule field
    * [#1455](https://github.com/pmd/pmd/issues/1455): \[java] JUnitTestsShouldIncludeAssert: False positives for assert methods named "check" and "verify"
    * [#1563](https://github.com/pmd/pmd/issues/1563): \[java] ForLoopCanBeForeach false positive with method call using index variable
    * [#1565](https://github.com/pmd/pmd/issues/1565): \[java] JUnitAssertionsShouldIncludeMessage false positive with AssertJ
    * [#1747](https://github.com/pmd/pmd/issues/1747): \[java] PreserveStackTrace false-positive
    * [#1969](https://github.com/pmd/pmd/issues/1969): \[java] MissingOverride false-positive triggered by package-private method overwritten in another package by extending class
    * [#1998](https://github.com/pmd/pmd/issues/1998): \[java] AccessorClassGeneration false-negative: subclass calls private constructor
    * [#2130](https://github.com/pmd/pmd/issues/2130): \[java] UnusedLocalVariable: false-negative with array
    * [#2147](https://github.com/pmd/pmd/issues/2147): \[java] JUnitTestsShouldIncludeAssert - false positives with lambdas and static methods
    * [#2464](https://github.com/pmd/pmd/issues/2464): \[java] LooseCoupling must ignore class literals: ArrayList.class
    * [#2542](https://github.com/pmd/pmd/issues/2542): \[java] UseCollectionIsEmpty can not detect the case `foo.bar().size()`
    * [#2650](https://github.com/pmd/pmd/issues/2650): \[java] UseTryWithResources false positive when AutoCloseable helper used
    * [#2796](https://github.com/pmd/pmd/issues/2796): \[java] UnusedAssignment false positive with call chains
    * [#2797](https://github.com/pmd/pmd/issues/2797): \[java] MissingOverride long-standing issues
    * [#2806](https://github.com/pmd/pmd/issues/2806): \[java] SwitchStmtsShouldHaveDefault false-positive with Java 14 switch non-fallthrough branches
    * [#2822](https://github.com/pmd/pmd/issues/2822): \[java] LooseCoupling rule: Extend to cover user defined implementations and interfaces
    * [#2843](https://github.com/pmd/pmd/pull/2843):   \[java] Fix UnusedAssignment FP with field accesses
    * [#2882](https://github.com/pmd/pmd/issues/2882): \[java] UseTryWithResources - false negative for explicit close
    * [#2883](https://github.com/pmd/pmd/issues/2883): \[java] JUnitAssertionsShouldIncludeMessage false positive with method call
    * [#2890](https://github.com/pmd/pmd/issues/2890): \[java] UnusedPrivateMethod false positive with generics
    * [#2946](https://github.com/pmd/pmd/issues/2946): \[java] SwitchStmtsShouldHaveDefault false positive on enum inside enums
    * [#3672](https://github.com/pmd/pmd/pull/3672):   \[java] LooseCoupling - fix false positive with generics
    * [#3675](https://github.com/pmd/pmd/pull/3675):   \[java] MissingOverride - fix false positive with mixing type vars
    * [#3858](https://github.com/pmd/pmd/issues/3858): \[java] UseCollectionIsEmpty should infer local variable type from method invocation
    * [#4433](https://github.com/pmd/pmd/issues/4433): \[java] \[7.0-rc1] ReplaceHashtableWithMap on java.util.Properties
    * [#4492](https://github.com/pmd/pmd/issues/4492): \[java] GuardLogStatement gives false positive when argument is a Java method reference
    * [#4503](https://github.com/pmd/pmd/issues/4503): \[java] JUnitTestsShouldIncludeAssert: false negative with TestNG
    * [#4516](https://github.com/pmd/pmd/issues/4516): \[java] UnusedLocalVariable: false-negative with try-with-resources
    * [#4517](https://github.com/pmd/pmd/issues/4517): \[java] UnusedLocalVariable: false-negative with compound assignments
    * [#4518](https://github.com/pmd/pmd/issues/4518): \[java] UnusedLocalVariable: false-positive with multiple for-loop indices
    * [#4634](https://github.com/pmd/pmd/issues/4634): \[java] JUnit4TestShouldUseTestAnnotation false positive with TestNG
* java-codestyle
    * [#1208](https://github.com/pmd/pmd/issues/1208): \[java] PrematureDeclaration rule false-positive on variable declared to measure time
    * [#1429](https://github.com/pmd/pmd/issues/1429): \[java] PrematureDeclaration as result of method call (false positive)
    * [#1480](https://github.com/pmd/pmd/issues/1480): \[java] IdenticalCatchBranches false positive with return expressions
    * [#1673](https://github.com/pmd/pmd/issues/1673): \[java] UselessParentheses false positive with conditional operator
    * [#1790](https://github.com/pmd/pmd/issues/1790): \[java] UnnecessaryFullyQualifiedName false positive with enum constant
    * [#1918](https://github.com/pmd/pmd/issues/1918): \[java] UselessParentheses false positive with boolean operators
    * [#2134](https://github.com/pmd/pmd/issues/2134): \[java] PreserveStackTrace not handling `Throwable.addSuppressed(...)`
    * [#2299](https://github.com/pmd/pmd/issues/2299): \[java] UnnecessaryFullyQualifiedName false positive with similar package name
    * [#2391](https://github.com/pmd/pmd/issues/2391): \[java] UseDiamondOperator FP when expected type and constructed type have a different parameterization
    * [#2528](https://github.com/pmd/pmd/issues/2528): \[java] MethodNamingConventions - JUnit 5 method naming not support ParameterizedTest
    * [#2739](https://github.com/pmd/pmd/issues/2739): \[java] UselessParentheses false positive for string concatenation
    * [#2748](https://github.com/pmd/pmd/issues/2748): \[java] UnnecessaryCast false positive with unchecked cast
    * [#2847](https://github.com/pmd/pmd/issues/2847): \[java] New Rule: Use Explicit Types
    * [#2973](https://github.com/pmd/pmd/issues/2973): \[java] New rule: UnnecessaryBoxing
    * [#3195](https://github.com/pmd/pmd/pull/3195):   \[java] Improve rule UnnecessaryReturn to detect more cases
    * [#3218](https://github.com/pmd/pmd/pull/3218):   \[java] Generalize UnnecessaryCast to flag all unnecessary casts
    * [#3221](https://github.com/pmd/pmd/issues/3221): \[java] PrematureDeclaration false positive for unused variables
    * [#3238](https://github.com/pmd/pmd/issues/3238): \[java] Improve ExprContext, fix FNs of UnnecessaryCast
    * [#3500](https://github.com/pmd/pmd/pull/3500):   \[java] UnnecessaryBoxing - check for Integer.valueOf(String) calls
    * [#4268](https://github.com/pmd/pmd/issues/4268): \[java] CommentDefaultAccessModifier: false positive with TestNG annotations
    * [#4273](https://github.com/pmd/pmd/issues/4273): \[java] CommentDefaultAccessModifier ignoredAnnotations should include "org.junit.jupiter.api.extension.RegisterExtension" by default
    * [#4357](https://github.com/pmd/pmd/pull/4357):   \[java] Fix IllegalStateException in UseDiamondOperator rule
    * [#4432](https://github.com/pmd/pmd/issues/4432): \[java] \[7.0-rc1] UnnecessaryImport - Unused static import is being used
    * [#4455](https://github.com/pmd/pmd/issues/4455): \[java] FieldNamingConventions: false positive with lombok's @<!-- -->UtilityClass
    * [#4487](https://github.com/pmd/pmd/issues/4487): \[java] UnnecessaryConstructor: false-positive with @<!-- -->Inject and @<!-- -->Autowired
    * [#4511](https://github.com/pmd/pmd/issues/4511): \[java] LocalVariableCouldBeFinal shouldn't report unused variables
    * [#4512](https://github.com/pmd/pmd/issues/4512): \[java] MethodArgumentCouldBeFinal shouldn't report unused parameters
    * [#4557](https://github.com/pmd/pmd/issues/4557): \[java] UnnecessaryImport FP with static imports of overloaded methods
    * [#4578](https://github.com/pmd/pmd/issues/4578): \[java] CommentDefaultAccessModifier comment needs to be before annotation if present
    * [#4645](https://github.com/pmd/pmd/issues/4645): \[java] CommentDefaultAccessModifier - False Positive with JUnit5's ParameterizedTest
    * [#4754](https://github.com/pmd/pmd/pull/4754):   \[java] EmptyControlStatementRule: Add allowCommentedBlocks property
* java-design
    * [#174](https://github.com/pmd/pmd/issues/174):   \[java] SingularField false positive with switch in method that both assigns and reads field
    * [#1014](https://github.com/pmd/pmd/issues/1014): \[java] LawOfDemeter: False positive with lambda expression
    * [#1605](https://github.com/pmd/pmd/issues/1605): \[java] LawOfDemeter: False positive for standard UTF-8 charset name
    * [#2160](https://github.com/pmd/pmd/issues/2160): \[java] Issues with Law of Demeter
    * [#2175](https://github.com/pmd/pmd/issues/2175): \[java] LawOfDemeter: False positive for chained methods with generic method call
    * [#2179](https://github.com/pmd/pmd/issues/2179): \[java] LawOfDemeter: False positive with static property access - should treat class-level property as global object, not dot-accessed property
    * [#2180](https://github.com/pmd/pmd/issues/2180): \[java] LawOfDemeter: False positive with Thread and ThreadLocalRandom
    * [#2182](https://github.com/pmd/pmd/issues/2182): \[java] LawOfDemeter: False positive with package-private access
    * [#2188](https://github.com/pmd/pmd/issues/2188): \[java] LawOfDemeter: False positive with fields assigned to local vars
    * [#2536](https://github.com/pmd/pmd/issues/2536): \[java] ClassWithOnlyPrivateConstructorsShouldBeFinal can't detect inner class
    * [#3668](https://github.com/pmd/pmd/pull/3668):   \[java] ClassWithOnlyPrivateConstructorsShouldBeFinal - fix FP with inner private classes
    * [#3754](https://github.com/pmd/pmd/issues/3754): \[java] SingularField false positive with read in while condition
    * [#3786](https://github.com/pmd/pmd/issues/3786): \[java] SimplifyBooleanReturns should consider operator precedence
    * [#3840](https://github.com/pmd/pmd/issues/3840): \[java] LawOfDemeter disallows method call on locally created object
    * [#4238](https://github.com/pmd/pmd/pull/4238):   \[java] Make LawOfDemeter not use the rulechain
    * [#4254](https://github.com/pmd/pmd/issues/4254): \[java] ImmutableField - false positive with Lombok @<!-- -->Setter
    * [#4434](https://github.com/pmd/pmd/issues/4434): \[java] \[7.0-rc1] ExceptionAsFlowControl when simply propagating
    * [#4456](https://github.com/pmd/pmd/issues/4456): \[java] FinalFieldCouldBeStatic: false positive with lombok's @<!-- -->UtilityClass
    * [#4477](https://github.com/pmd/pmd/issues/4477): \[java] SignatureDeclareThrowsException: false-positive with TestNG annotations
    * [#4490](https://github.com/pmd/pmd/issues/4490): \[java] ImmutableField - false negative with Lombok @<!-- -->Getter
    * [#4549](https://github.com/pmd/pmd/pull/4549):   \[java] Make LawOfDemeter results deterministic
* java-documentation
    * [#4369](https://github.com/pmd/pmd/pull/4369):   \[java] Improve CommentSize
    * [#4416](https://github.com/pmd/pmd/pull/4416):   \[java] Fix reported line number in CommentContentRule
* java-errorprone
    * [#659](https://github.com/pmd/pmd/issues/659):   \[java] MissingBreakInSwitch - last default case does not contain a break
    * [#718](https://github.com/pmd/pmd/issues/718):   \[java] BrokenNullCheck false positive with parameter/field confusion
    * [#1005](https://github.com/pmd/pmd/issues/1005): \[java] CloneMethodMustImplementCloneable triggers for interfaces
    * [#1669](https://github.com/pmd/pmd/issues/1669): \[java] NullAssignment - FP with ternay and null as constructor argument
    * [#1831](https://github.com/pmd/pmd/issues/1831): \[java] DetachedTestCase reports abstract methods
    * [#1899](https://github.com/pmd/pmd/issues/1899): \[java] Recognize @<!-- -->SuppressWanings("fallthrough") for MissingBreakInSwitch
    * [#2320](https://github.com/pmd/pmd/issues/2320): \[java] NullAssignment - FP with ternary and null as method argument
    * [#2532](https://github.com/pmd/pmd/issues/2532): \[java] AvoidDecimalLiteralsInBigDecimalConstructor can not detect the case `new BigDecimal(Expression)`
    * [#2579](https://github.com/pmd/pmd/issues/2579): \[java] MissingBreakInSwitch detects the lack of break in the last case
    * [#2880](https://github.com/pmd/pmd/issues/2880): \[java] CompareObjectsWithEquals - false negative with type res
    * [#2893](https://github.com/pmd/pmd/issues/2893): \[java] Remove special cases from rule EmptyCatchBlock
    * [#2894](https://github.com/pmd/pmd/issues/2894): \[java] Improve MissingBreakInSwitch
    * [#3071](https://github.com/pmd/pmd/issues/3071): \[java] BrokenNullCheck FP with PMD 6.30.0
    * [#3087](https://github.com/pmd/pmd/issues/3087): \[java] UnnecessaryBooleanAssertion overlaps with SimplifiableTestAssertion
    * [#3100](https://github.com/pmd/pmd/issues/3100): \[java] UseCorrectExceptionLogging FP in 6.31.0
    * [#3173](https://github.com/pmd/pmd/issues/3173): \[java] UseProperClassLoader false positive
    * [#3351](https://github.com/pmd/pmd/issues/3351): \[java] ConstructorCallsOverridableMethod ignores abstract methods
    * [#3400](https://github.com/pmd/pmd/issues/3400): \[java] AvoidUsingOctalValues FN with underscores
    * [#3843](https://github.com/pmd/pmd/issues/3843): \[java] UseEqualsToCompareStrings should consider return type
    * [#4063](https://github.com/pmd/pmd/issues/4063): \[java] AvoidBranchingStatementAsLastInLoop: False-negative about try/finally block
    * [#4356](https://github.com/pmd/pmd/pull/4356):   \[java] Fix NPE in CloseResourceRule
    * [#4449](https://github.com/pmd/pmd/issues/4449): \[java] AvoidAccessibilityAlteration: Possible false positive in AvoidAccessibilityAlteration rule when using Lambda expression
    * [#4457](https://github.com/pmd/pmd/issues/4457): \[java] OverrideBothEqualsAndHashcode: false negative with anonymous classes
    * [#4493](https://github.com/pmd/pmd/issues/4493): \[java] MissingStaticMethodInNonInstantiatableClass: false-positive about @<!-- -->Inject
    * [#4505](https://github.com/pmd/pmd/issues/4505): \[java] ImplicitSwitchFallThrough NPE in PMD 7.0.0-rc1
    * [#4510](https://github.com/pmd/pmd/issues/4510): \[java] ConstructorCallsOverridableMethod: false positive with lombok's @<!-- -->Value
    * [#4513](https://github.com/pmd/pmd/issues/4513): \[java] UselessOperationOnImmutable various false negatives with String
    * [#4514](https://github.com/pmd/pmd/issues/4514): \[java] AvoidLiteralsInIfCondition false positive and negative for String literals when ignoreExpressions=true
    * [#4546](https://github.com/pmd/pmd/issues/4546): \[java] OverrideBothEqualsAndHashCode ignores records
    * [#4719](https://github.com/pmd/pmd/pull/4719):   \[java] UnnecessaryCaseChange: example doc toUpperCase() should compare to a capitalized string
* java-multithreading
    * [#2537](https://github.com/pmd/pmd/issues/2537): \[java] DontCallThreadRun can't detect the case that call run() in `this.run()`
    * [#2538](https://github.com/pmd/pmd/issues/2538): \[java] DontCallThreadRun can't detect the case that call run() in `foo.bar.run()`
    * [#2577](https://github.com/pmd/pmd/issues/2577): \[java] UseNotifyAllInsteadOfNotify falsely detect a special case with argument: `foo.notify(bar)`
    * [#4483](https://github.com/pmd/pmd/issues/4483): \[java] NonThreadSafeSingleton false positive with double-checked locking
* java-performance
    * [#1224](https://github.com/pmd/pmd/issues/1224): \[java] InefficientEmptyStringCheck false negative in anonymous class
    * [#2587](https://github.com/pmd/pmd/issues/2587): \[java] AvoidArrayLoops could also check for list copy through iterated List.add()
    * [#2712](https://github.com/pmd/pmd/issues/2712): \[java] SimplifyStartsWith false-positive with AssertJ
    * [#3486](https://github.com/pmd/pmd/pull/3486):   \[java] InsufficientStringBufferDeclaration: Fix NPE
    * [#3848](https://github.com/pmd/pmd/issues/3848): \[java] StringInstantiation: false negative when using method result
    * [#4070](https://github.com/pmd/pmd/issues/4070): \[java] A false positive about the rule RedundantFieldInitializer
    * [#4458](https://github.com/pmd/pmd/issues/4458): \[java] RedundantFieldInitializer: false positive with lombok's @<!-- -->Value
* javascript
    * [#4673](https://github.com/pmd/pmd/pull/4673):   \[javascript] CPD: Added support for decorator notation
* kotlin
    * [#419](https://github.com/pmd/pmd/issues/419):   \[kotlin] Add support for Kotlin
    * [#4389](https://github.com/pmd/pmd/pull/4389):   \[kotlin] Update grammar to version 1.8
* swift
    * [#1877](https://github.com/pmd/pmd/pull/1877):   \[swift] Feature/swift rules
    * [#1882](https://github.com/pmd/pmd/pull/1882):   \[swift] UnavailableFunction Swift rule
    * [#4697](https://github.com/pmd/pmd/issues/4697): \[swift] Support Swift 5.9 features (mainly macros expansion expressions)
* xml
    * [#1800](https://github.com/pmd/pmd/pull/1800):   \[xml] Unimplement org.w3c.dom.Node from the XmlNodeWrapper
* xml-bestpractices
    * [#4592](https://github.com/pmd/pmd/pull/4592):   \[xml] Add MissingEncoding rule

### ✨ External Contributions

* [#1658](https://github.com/pmd/pmd/pull/1658): \[core] Node support for Antlr-based languages - [Matías Fraga](https://github.com/matifraga) (@matifraga)
* [#1698](https://github.com/pmd/pmd/pull/1698): \[core] [swift] Antlr Base Parser adapter and Swift Implementation - [Lucas Soncini](https://github.com/lsoncini) (@lsoncini)
* [#1774](https://github.com/pmd/pmd/pull/1774): \[core] Antlr visitor rules - [Lucas Soncini](https://github.com/lsoncini) (@lsoncini)
* [#1877](https://github.com/pmd/pmd/pull/1877): \[swift] Feature/swift rules - [Matías Fraga](https://github.com/matifraga) (@matifraga)
* [#1881](https://github.com/pmd/pmd/pull/1881): \[doc] Add ANTLR documentation - [Matías Fraga](https://github.com/matifraga) (@matifraga)
* [#1882](https://github.com/pmd/pmd/pull/1882): \[swift] UnavailableFunction Swift rule - [Tomás de Lucca](https://github.com/tomidelucca) (@tomidelucca)
* [#2830](https://github.com/pmd/pmd/pull/2830): \[apex] Apexlink POC - [Kevin Jones](https://github.com/nawforce) (@nawforce)
* [#3866](https://github.com/pmd/pmd/pull/3866): \[core] Add CLI Progress Bar - [@JerritEic](https://github.com/JerritEic) (@JerritEic)
* [#4402](https://github.com/pmd/pmd/pull/4402): \[javascript] CPD: add support for Typescript using antlr4 grammar - [Paul Guyot](https://github.com/pguyot) (@pguyot)
* [#4403](https://github.com/pmd/pmd/pull/4403): \[julia] CPD: Add support for Julia code duplication  - [Wener](https://github.com/wener-tiobe) (@wener-tiobe)
* [#4412](https://github.com/pmd/pmd/pull/4412): \[doc] Added new error msg to ConstantsInInterface - [David Ljunggren](https://github.com/dague1) (@dague1)
* [#4426](https://github.com/pmd/pmd/pull/4426): \[cpd] New XML to HTML XLST report format for PMD CPD - [mohan-chinnappan-n](https://github.com/mohan-chinnappan-n) (@mohan-chinnappan-n)
* [#4428](https://github.com/pmd/pmd/pull/4428): \[apex] ApexBadCrypto bug fix for #4427 - inline detection of hard coded values - [Steven Stearns](https://github.com/sfdcsteve) (@sfdcsteve)
* [#4431](https://github.com/pmd/pmd/pull/4431): \[coco] CPD: Coco support for code duplication detection - [Wener](https://github.com/wener-tiobe) (@wener-tiobe)
* [#4444](https://github.com/pmd/pmd/pull/4444): \[java] CommentDefaultAccessModifier - ignore org.junit.jupiter.api.extension.RegisterExtension by default - [Nirvik Patel](https://github.com/nirvikpatel) (@nirvikpatel)
* [#4450](https://github.com/pmd/pmd/pull/4450): \[java] Fix #4449 AvoidAccessibilityAlteration: Correctly handle Lambda expressions in PrivilegedAction scenarios - [Seren](https://github.com/mohui1999) (@mohui1999)
* [#4452](https://github.com/pmd/pmd/pull/4452): \[doc] Update PMD_APEX_ROOT_DIRECTORY documentation reference - [nwcm](https://github.com/nwcm) (@nwcm)
* [#4470](https://github.com/pmd/pmd/pull/4470): \[cpp] CPD: Added strings as literal and ignore identifiers in sequences - [Wener](https://github.com/wener-tiobe) (@wener-tiobe)
* [#4474](https://github.com/pmd/pmd/pull/4474): \[java] ImmutableField: False positive with lombok (fixes #4254) - [Pim van der Loos](https://github.com/PimvanderLoos) (@PimvanderLoos)
* [#4488](https://github.com/pmd/pmd/pull/4488): \[java] Fix #4477: A false-positive about SignatureDeclareThrowsException - [AnnaDev](https://github.com/LynnBroe) (@LynnBroe)
* [#4494](https://github.com/pmd/pmd/pull/4494): \[java] Fix #4487: A false-positive about UnnecessaryConstructor and @<!-- -->Inject and @<!-- -->Autowired - [AnnaDev](https://github.com/LynnBroe) (@LynnBroe)
* [#4495](https://github.com/pmd/pmd/pull/4495): \[java] Fix #4493: false-positive about MissingStaticMethodInNonInstantiatableClass and @<!-- -->Inject - [AnnaDev](https://github.com/LynnBroe) (@LynnBroe)
* [#4507](https://github.com/pmd/pmd/pull/4507): \[java] Fix #4503: A false negative about JUnitTestsShouldIncludeAssert and testng - [AnnaDev](https://github.com/LynnBroe) (@LynnBroe)
* [#4520](https://github.com/pmd/pmd/pull/4520): \[doc] Fix typo: missing closing quotation mark after CPD-END - [João Dinis Ferreira](https://github.com/joaodinissf) (@joaodinissf)
* [#4528](https://github.com/pmd/pmd/pull/4528): \[apex] Update to apexlink - [Kevin Jones](https://github.com/nawforce) (@nawforce)
* [#4533](https://github.com/pmd/pmd/pull/4533): \[java] Fix #4063: False-negative about try/catch block in Loop - [AnnaDev](https://github.com/LynnBroe) (@LynnBroe)
* [#4536](https://github.com/pmd/pmd/pull/4536): \[java] Fix #4268: CommentDefaultAccessModifier - false positive with TestNG's @<!-- -->Test annotation - [AnnaDev](https://github.com/LynnBroe) (@LynnBroe)
* [#4537](https://github.com/pmd/pmd/pull/4537): \[java] Fix #4455: A false positive about FieldNamingConventions and UtilityClass - [AnnaDev](https://github.com/LynnBroe) (@LynnBroe)
* [#4538](https://github.com/pmd/pmd/pull/4538): \[java] Fix #4456: A false positive about FinalFieldCouldBeStatic and UtilityClass - [AnnaDev](https://github.com/LynnBroe) (@LynnBroe)
* [#4540](https://github.com/pmd/pmd/pull/4540): \[java] Fix #4457: false negative about OverrideBothEqualsAndHashcode - [AnnaDev](https://github.com/LynnBroe) (@LynnBroe)
* [#4541](https://github.com/pmd/pmd/pull/4541): \[java] Fix #4458: A false positive about RedundantFieldInitializer and @<!-- -->Value - [AnnaDev](https://github.com/LynnBroe) (@LynnBroe)
* [#4542](https://github.com/pmd/pmd/pull/4542): \[java] Fix #4510: A false positive about ConstructorCallsOverridableMethod and @<!-- -->Value - [AnnaDev](https://github.com/LynnBroe) (@LynnBroe)
* [#4553](https://github.com/pmd/pmd/pull/4553): \[java] Fix #4492: GuardLogStatement gives false positive when argument is a Java method reference - [Anastasiia Koba](https://github.com/anastasiia-koba) (@anastasiia-koba)
* [#4637](https://github.com/pmd/pmd/pull/4637): \[java] fix #4634 - JUnit4TestShouldUseTestAnnotation false positive with TestNG - [Krystian Dabrowski](https://github.com/krdabrowski) (@krdabrowski)
* [#4640](https://github.com/pmd/pmd/pull/4640): \[cli] Launch script fails if run via "bash pmd" - [Shai Bennathan](https://github.com/shai-bennathan) (@shai-bennathan)
* [#4649](https://github.com/pmd/pmd/pull/4649): \[apex] Add SObjectType and SObjectField to list of injectable SOQL variable types - [Richard Corfield](https://github.com/rcorfieldffdc) (@rcorfieldffdc)
* [#4651](https://github.com/pmd/pmd/pull/4651): \[doc] Add "Tencent Cloud Code Analysis" in Tools / Integrations - [yale](https://github.com/cyw3) (@cyw3)
* [#4664](https://github.com/pmd/pmd/pull/4664): \[cli] CPD: Fix NPE when only `--file-list` is specified - [Wener](https://github.com/wener-tiobe) (@wener-tiobe)
* [#4665](https://github.com/pmd/pmd/pull/4665): \[java] Doc: Fix references AutoClosable -> AutoCloseable - [Andrey Bozhko](https://github.com/AndreyBozhko) (@AndreyBozhko)
* [#4673](https://github.com/pmd/pmd/pull/4673): \[javascript] CPD: Added support for decorator notation - [Wener](https://github.com/wener-tiobe) (@wener-tiobe)
* [#4677](https://github.com/pmd/pmd/pull/4677): \[apex] Add new rule: OperationWithHighCostInLoop - [Thomas Prouvot](https://github.com/tprouvot) (@tprouvot)
* [#4698](https://github.com/pmd/pmd/pull/4698): \[swift] Add macro expansion support for swift 5.9 - [Richard B.](https://github.com/kenji21) (@kenji21)
* [#4706](https://github.com/pmd/pmd/pull/4706): \[java] DetachedTestCase should not report on abstract methods - [Debamoy Datta](https://github.com/Debamoy) (@Debamoy)
* [#4719](https://github.com/pmd/pmd/pull/4719): \[java] UnnecessaryCaseChange: example doc toUpperCase() should compare to a capitalized string - [ciufudean](https://github.com/ciufudean) (@ciufudean)
* [#4738](https://github.com/pmd/pmd/pull/4738): \[doc] Added reference to the PMD extension for bld - [Erik C. Thauvin](https://github.com/ethauvin) (@ethauvin)
* [#4749](https://github.com/pmd/pmd/pull/4749):   Fixes NoSuchMethodError on processing errors in pmd-compat6 - [Andreas Bergander](https://github.com/bergander) (@bergander)
* [#4750](https://github.com/pmd/pmd/pull/4750): \[core] Fix flaky SummaryHTMLRenderer - [219sansim](https://github.com/219sansim) (@219sansim)
* [#4754](https://github.com/pmd/pmd/pull/4754): \[java] EmptyControlStatementRule: Add allowCommentedBlocks property - [Andreas Bergander](https://github.com/bergander) (@bergander)
* [#4759](https://github.com/pmd/pmd/pull/4759): \[java] fix: remove delimiter attribute from ruleset category/java/errorprone.xml - [Marcin Dąbrowski](https://github.com/marcindabrowski) (@marcindabrowski)

### 📈 Stats
* 5007 commits
* 658 closed tickets & PRs
* Days since last release: 122

{% endtocmaker %}<|MERGE_RESOLUTION|>--- conflicted
+++ resolved
@@ -172,16 +172,13 @@
   * [#4723](https://github.com/pmd/pmd/issues/4723): \[cli] Launch fails for "bash pmd"
 * core
   * [#1027](https://github.com/pmd/pmd/issues/1027): \[core] Apply the new PropertyDescriptor&lt;Pattern&gt; type where applicable
-<<<<<<< HEAD
+  * [#3903](https://github.com/pmd/pmd/issues/3903): \[core] Consolidate `n.s.pmd.reporting` package
   * [#3917](https://github.com/pmd/pmd/issues/3917): \[core] Consolidate `n.s.pmd.lang.rule` package
   * [#4065](https://github.com/pmd/pmd/issues/4065): \[core] Rename TokenMgrError to LexException, Tokenizer to CpdLexer
   * [#4312](https://github.com/pmd/pmd/issues/4312): \[core] Remove unnecessary property `color` and system property `pmd.color` in `TextColorRenderer`
   * [#4313](https://github.com/pmd/pmd/issues/4313): \[core] Remove support for &lt;lang&gt;-&lt;ruleset&gt; hyphen notation for ruleset references
   * [#4314](https://github.com/pmd/pmd/issues/4314): \[core] Remove ruleset compatibility filter (RuleSetFactoryCompatibility) and CLI option `--no-ruleset-compatibility`
   * [#4378](https://github.com/pmd/pmd/issues/4378): \[core] Ruleset loading processes commented rules
-=======
-  * [#3903](https://github.com/pmd/pmd/issues/3903): \[core] Consolidate `n.s.pmd.reporting` package
->>>>>>> 3941fe19
   * [#4674](https://github.com/pmd/pmd/issues/4674): \[core] WARNING: Illegal reflective access by org.codehaus.groovy.reflection.CachedClass
   * [#4694](https://github.com/pmd/pmd/pull/4694):   \[core] Fix line/col numbers in TokenMgrError
   * [#4717](https://github.com/pmd/pmd/issues/4717): \[core] XSLTRenderer doesn't close report file
@@ -233,7 +230,6 @@
 
 #### API Changes
 
-<<<<<<< HEAD
 **General AST Changes to avoid `@Image`**
 
 See [General AST Changes to avoid @Image]({{ baseurl }}pmd_userdocs_migrating_to_pmd7.html#general-ast-changes-to-avoid-image)
@@ -250,6 +246,12 @@
     * {%jdoc core::lang.rule.RuleSetLoader %}
     * {%jdoc core::lang.rule.RuleSetLoadException %}
     * {%jdoc core::lang.rule.RuleSetWriter %}
+  * Many types have been moved from the base package `net.sourceforge.pmd` into subpackage {% jdoc_package core::reporting %}
+    * {%jdoc core::reporting.Report %}
+    * {%jdoc core::reporting.RuleContext %}
+    * {%jdoc core::reporting.RuleViolation %}
+    * {%jdoc core::reporting.ViolationSuppressor %}
+    * {%jdoc core::reporting.ParametricRuleViolation %} (moved from `net.sourcceforge.pmd.lang.rule`)
 
 **Internalized classes**
 
@@ -264,19 +266,6 @@
       * `RuleSets`
 
 **Removed classes and methods (previously deprecated)**
-=======
-**Moved classes/consolidated packages**
-
-* pmd-core
-  * Many types have been moved from the base package `net.sourceforge.pmd` into subpackage {% jdoc_package core::reporting %}
-    * {%jdoc core::reporting.Report %}
-    * {%jdoc core::reporting.RuleContext %}
-    * {%jdoc core::reporting.RuleViolation %}
-    * {%jdoc core::reporting.ViolationSuppressor %}
-    * {%jdoc core::reporting.ParametricRuleViolation %} (moved from `net.sourcceforge.pmd.lang.rule`)
-
-**Removed classes and methods**
->>>>>>> 3941fe19
 
 The following previously deprecated classes have been removed:
 
@@ -746,11 +735,8 @@
     * [#3815](https://github.com/pmd/pmd/issues/3815): \[core] Update Saxon HE to 10.7
     * [#3893](https://github.com/pmd/pmd/pull/3893):   \[core] Text documents
     * [#3902](https://github.com/pmd/pmd/issues/3902): \[core] Violation decorators
-<<<<<<< HEAD
+    * [#3903](https://github.com/pmd/pmd/issues/3903): \[core] Consolidate `n.s.pmd.reporting` package
     * [#3917](https://github.com/pmd/pmd/issues/3917): \[core] Consolidate `n.s.pmd.lang.rule` package
-=======
-    * [#3903](https://github.com/pmd/pmd/issues/3903): \[core] Consolidate `n.s.pmd.reporting` package
->>>>>>> 3941fe19
     * [#3918](https://github.com/pmd/pmd/issues/3918): \[core] Make LanguageRegistry non static
     * [#3919](https://github.com/pmd/pmd/issues/3919): \[core] Merge CPD and PMD language
     * [#3922](https://github.com/pmd/pmd/pull/3922):   \[core] Better error reporting for the ruleset parser
