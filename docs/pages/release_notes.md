---
title: PMD Release Notes
permalink: pmd_release_notes.html
keywords: changelog, release notes
---

{% if is_release_notes_processor %}
{% comment %}
This allows to use links e.g. [Basic CLI usage]({{ baseurl }}pmd_userdocs_installation.html) that work both
in the release notes on GitHub (as an absolute url) and on the rendered documentation page (as a relative url).
{% endcomment %}
{% capture baseurl %}https://docs.pmd-code.org/pmd-doc-{{ site.pmd.version }}/{% endcapture %}
{% else %}
{% assign baseurl = "" %}
{% endif %}

## {{ site.pmd.date | date: "%d-%B-%Y" }} - {{ site.pmd.version }}

The PMD team is pleased to announce PMD {{ site.pmd.version }}.

This is a {{ site.pmd.release_type }} release.

{% tocmaker is_release_notes_processor %}

### 🚀 New and noteworthy

#### ✨ New Rules
* The new java rule {% rule java/codestyle/TypeParameterNamingConventions %} replaces the now deprecated rule
  GenericsNaming. The new rule is configurable and checks for naming conventions of type parameters in
  generic types and methods. It can be configured via a regular expression.  
  By default, this rule uses the standard Java naming convention (single uppercase letter).  
  The rule is referenced in the quickstart.xml ruleset for Java.
* The new apex rule {% rule apex/codestyle/AnnotationsNamingConventions %} enforces that annotations
  are used consistently in PascalCase.  
  The rule is referenced in the quickstart.xml ruleset for Apex.

#### Deprecated Rules
* The java rule {% rule java/codestyle/GenericsNaming %} has been deprecated for removal in favor
  of the new rule {% rule java/codestyle/TypeParameterNamingConventions %}.

### 🐛 Fixed Issues
<<<<<<< HEAD
* java
  * [#5874](https://github.com/pmd/pmd/issues/5874): \[java] Update java regression tests with Java 25 language features
=======
* apex-codestyle
  * [#5650](https://github.com/pmd/pmd/issues/5650): \[apex] New Rule: AnnotationsNamingConventions
>>>>>>> 646315f5
* java-codestyle
  * [#972](https://github.com/pmd/pmd/issues/972): \[java] Improve naming conventions rules

### 🚨 API Changes

### ✨ Merged pull requests
<!-- content will be automatically generated, see /do-release.sh -->
* [#5822](https://github.com/pmd/pmd/pull/5822): Fix #5650: \[apex] New Rule: AnnotationsNamingConventions - [Mitch Spano](https://github.com/mitchspano) (@mitchspano)
* [#5922](https://github.com/pmd/pmd/pull/5922): Fix #972: \[java] Add a new rule TypeParameterNamingConventions - [UncleOwen](https://github.com/UncleOwen) (@UncleOwen)
* [#5932](https://github.com/pmd/pmd/pull/5932): \[ci] Reuse GitHub Pre-Releases - [Andreas Dangel](https://github.com/adangel) (@adangel)

### 📦 Dependency updates
<!-- content will be automatically generated, see /do-release.sh -->

### 📈 Stats
<!-- content will be automatically generated, see /do-release.sh -->

{% endtocmaker %}
<|MERGE_RESOLUTION|>--- conflicted
+++ resolved
@@ -39,13 +39,10 @@
   of the new rule {% rule java/codestyle/TypeParameterNamingConventions %}.
 
 ### 🐛 Fixed Issues
-<<<<<<< HEAD
+* apex-codestyle
+  * [#5650](https://github.com/pmd/pmd/issues/5650): \[apex] New Rule: AnnotationsNamingConventions
 * java
   * [#5874](https://github.com/pmd/pmd/issues/5874): \[java] Update java regression tests with Java 25 language features
-=======
-* apex-codestyle
-  * [#5650](https://github.com/pmd/pmd/issues/5650): \[apex] New Rule: AnnotationsNamingConventions
->>>>>>> 646315f5
 * java-codestyle
   * [#972](https://github.com/pmd/pmd/issues/972): \[java] Improve naming conventions rules
 
