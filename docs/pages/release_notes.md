--- conflicted
+++ resolved
@@ -310,13 +310,10 @@
   * [#3751](https://github.com/pmd/pmd/issues/3751): \[java] Rename some node types
   * [#4628](https://github.com/pmd/pmd/pull/4628):   \[java] Support loading classes from java runtime images
   * [#4753](https://github.com/pmd/pmd/issues/4753): \[java] PMD crashes while using generics and wildcards
-<<<<<<< HEAD
   * [#4794](https://github.com/pmd/pmd/issues/4794): \[java] Support JDK 22
-=======
 * java-bestpractices
   * [#4603](https://github.com/pmd/pmd/issues/4603): \[java] UnusedAssignment false positive in record compact constructor
   * [#4625](https://github.com/pmd/pmd/issues/4625): \[java] UnusedPrivateMethod false positive: Autoboxing into Number
->>>>>>> 04c2c010
 * java-codestyle
   * [#2847](https://github.com/pmd/pmd/issues/2847): \[java] New Rule: Use Explicit Types
   * [#4239](https://github.com/pmd/pmd/issues/4239): \[java] UnnecessaryLocalBeforeReturn - false positive with catch clause
