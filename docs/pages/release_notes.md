---
title: PMD Release Notes
permalink: pmd_release_notes.html
keywords: changelog, release notes
---

## {{ site.pmd.date | date: "%d-%B-%Y" }} - {{ site.pmd.version }}

The PMD team is pleased to announce PMD {{ site.pmd.version }}.

This is a {{ site.pmd.release_type }} release.

{% tocmaker is_release_notes_processor %}

### 🚀 New and noteworthy

### 🌟 New and changed rules

#### New Rules

* The new Apex rule {% apex/performance/AvoidNonRestrictiveQueries %} finds SOQL and SOSL queries without a where
  or limit statement. This can quickly cause governor limit exceptions.

#### Changed rules
* {%rule apex/codestyle/ClassNamingConvention %}: Two new properties to configure different patterns
  for inner classes and interfaces: `innerClassPattern` and `innerInterfacePattern`.

### 🐛 Fixed Issues
<<<<<<< HEAD
* apex
  * [#635](https://github.com/pmd/pmd/issues/635): \[apex] New Rule: Avoid soql/sosl queries without a where clause or limit statement
  * [#4800](https://github.com/pmd/pmd/issues/4800): \[apex] ClassNamingConvention: Support naming convention for *inner* classes
* plsql
  * [#5086](https://github.com/pmd/pmd/pull/5086): \[plsql] Fixed issue with missing optional table alias in MERGE usage
  * [#5087](https://github.com/pmd/pmd/pull/5087): \[plsql] Add support for SQL_MACRO
  * [#5088](https://github.com/pmd/pmd/pull/5088): \[plsql] Add support for 'DEFAULT' clause on the arguments of some oracle functions
=======
* apex-bestpractices
  * [#5095](https://github.com/pmd/pmd/issues/5095): \[apex] ApexUnitTestShouldNotUseSeeAllDataTrue false negative due to casing (regression in PMD 7)
>>>>>>> 68300298

### 🚨 API Changes

### ✨ External Contributions
* [#5048](https://github.com/pmd/pmd/pull/5048): \[apex] Added Inner Classes to Apex Class Naming Conventions Rule - [Justin Stroud](https://github.com/justinstroudbah) (@justinstroudbah / @sgnl-labs)
* [#5086](https://github.com/pmd/pmd/pull/5086): \[plsql] Fixed issue with missing optional table alias in MERGE usage - [Arjen Duursma](https://github.com/duursma) (@duursma)
* [#5087](https://github.com/pmd/pmd/pull/5087): \[plsql] Add support for SQL_MACRO - [Arjen Duursma](https://github.com/duursma) (@duursma)
* [#5088](https://github.com/pmd/pmd/pull/5088): \[plsql] Add support for 'DEFAULT' clause on the arguments of some oracle functions - [Arjen Duursma](https://github.com/duursma) (@duursma)
* [#5107](https://github.com/pmd/pmd/pull/5107): \[doc] Update maven.md - Typo fixed for maven target - [karthikaiyasamy](https://github.com/karthikaiyasamy) (@karthikaiyasamy)

{% endtocmaker %}
<|MERGE_RESOLUTION|>--- conflicted
+++ resolved
@@ -26,18 +26,16 @@
   for inner classes and interfaces: `innerClassPattern` and `innerInterfacePattern`.
 
 ### 🐛 Fixed Issues
-<<<<<<< HEAD
-* apex
+* apex-bestpractices
+  * [#5095](https://github.com/pmd/pmd/issues/5095): \[apex] ApexUnitTestShouldNotUseSeeAllDataTrue false negative due to casing (regression in PMD 7)
+* apex-codestyle
+  * [#4800](https://github.com/pmd/pmd/issues/4800): \[apex] ClassNamingConvention: Support naming convention for *inner* classes
+* apex-performance
   * [#635](https://github.com/pmd/pmd/issues/635): \[apex] New Rule: Avoid soql/sosl queries without a where clause or limit statement
-  * [#4800](https://github.com/pmd/pmd/issues/4800): \[apex] ClassNamingConvention: Support naming convention for *inner* classes
 * plsql
   * [#5086](https://github.com/pmd/pmd/pull/5086): \[plsql] Fixed issue with missing optional table alias in MERGE usage
   * [#5087](https://github.com/pmd/pmd/pull/5087): \[plsql] Add support for SQL_MACRO
   * [#5088](https://github.com/pmd/pmd/pull/5088): \[plsql] Add support for 'DEFAULT' clause on the arguments of some oracle functions
-=======
-* apex-bestpractices
-  * [#5095](https://github.com/pmd/pmd/issues/5095): \[apex] ApexUnitTestShouldNotUseSeeAllDataTrue false negative due to casing (regression in PMD 7)
->>>>>>> 68300298
 
 ### 🚨 API Changes
 
