---
title: PMD Release Notes
permalink: pmd_release_notes.html
keywords: changelog, release notes
---

{% if is_release_notes_processor %}
{% comment %}
This allows to use links e.g. [Basic CLI usage]({{ baseurl }}pmd_userdocs_installation.html) that work both
in the release notes on GitHub (as an absolute url) and on the rendered documentation page (as a relative url).
{% endcomment %}
{% capture baseurl %}https://docs.pmd-code.org/pmd-doc-{{ site.pmd.version }}/{% endcapture %}
{% else %}
{% assign baseurl = "" %}
{% endif %}

## {{ site.pmd.date | date: "%d-%B-%Y" }} - {{ site.pmd.version }}

The PMD team is pleased to announce PMD {{ site.pmd.version }}.

This is a {{ site.pmd.release_type }} release.

{% tocmaker is_release_notes_processor %}

### 🚀️ New and noteworthy

### 🌟️ New and Changed Rules
#### New Rules
* The new Apex rule {%rule apex/bestpractices/AvoidFutureAnnotation %} finds usages of the `@Future`
  annotation. It is a legacy way to execute asynchronous Apex code. New code should implement
  the `Queueable` interface instead.
* The new Java rule {%rule java/bestpractices/EnumComparison %} finds usages of `equals()` on
  enum constants or values. Enums should be compared directly with `==` instead of `equals()` which
  has some advantages (e.g. static type checking at compile time).
* The new Apex rule {% rule apex/design/NcssCount %} replaces the four rules "ExcessiveClassLength",
  "NcssConstructorCount", "NcssMethodCount", and "NcssTypeCount". The new rule uses the metrics framework
  to achieve the same. It has two properties, to define the report level for method and class sizes separately.
  Constructors and methods are considered the same.  
  The rule has been added to the quickstart ruleset.  
  Note: The new metric is implemented more correct than in the old rules. E.g. it considers now also
  switch statements and correctly counts if-statements only once and ignores method calls that are
  part of an expression and not a statement on their own. This leads to different numbers. Keep in mind,
  that NCSS counts statements and not lines of code. Statements that are split on multiple lines are
  still counted as one.
* The new PL/SQL rule {% rule plsql/design/NcssCount %} replaces the rules "ExcessiveMethodLength",
  "ExcessiveObjectLength", "ExcessivePackageBodyLength", "ExcessivePackageSpecificationLength",
  "ExcessiveTypeLength", "NcssMethodCount" and "NcssObjectCount". The new rule uses the metrics framework
  to achieve the same. It has two properties, to define the report level for method and object sizes separately.  
  Note: the new metric is implemented more correct than in the old rules, so that the actual numbers of
  the NCSS metric from the old rules might be different from the new rule "NcssCount". Statements that are
  split on multiple lines are still counted as one.

#### Deprecated Rules
* The Apex rule {% rule apex/design/ExcessiveClassLength %} has been deprecated. Use {%rule apex/design/NcssCount %} to
  find big classes or create a custom XPath based rule using
  `//ApexFile[UserClass][@EndLine - @BeginLine > 1000]`.
* The Apex rules {% rule apex/design/NcssConstructorCount %}, {%rule apex/design/NcssMethodCount %}, and
  {% rule apex/design/NcssTypeCount %} have been deprecated in favor or the new rule {%rule apex/design/NcssCount %}.
* The PL/SQL rule {% rule plsql/design/ExcessiveMethodLength %} has been deprecated. Use {% rule plsql/design/NcssCount %}
  instead or create a custom XPath based rule using
  `//(MethodDeclaration|ProgramUnit|TriggerTimingPointSection|TriggerUnit|TypeMethod)[@EndLine - @BeginLine > 100]`.
* The PL/SQL rule {% rule plsql/design/ExcessiveObjectLength %} has been deprecated. Use {% rule plsql/design/NcssCount %}
  instead or create a custom XPath based rule using
  `//(PackageBody|PackageSpecification|ProgramUnit|TriggerUnit|TypeSpecification)[@EndLine - @BeginLine > 1000]`.
* The PL/SQL rule {% rule plsql/design/ExcessivePackageBodyLength %} has been deprecated. Use {% rule plsql/design/NcssCount %}
  instead or create a custom XPath based rule using
  `//PackageBody[@EndLine - @BeginLine > 1000]`.
* The PL/SQL rule {% rule plsql/design/ExcessivePackageSpecificationLength %} has been deprecated. Use {% rule plsql/design/NcssCount %}
  instead or create a custom XPath based rule using
  `//PackageSpecification[@EndLine - @BeginLine > 1000]`.
* The PL/SQL rule {% rule plsql/design/ExcessiveTypeLength %} has been deprecated. Use {% rule plsql/design/NcssCount %}
  instead or create a custom XPath based rule using
  `//TypeSpecification[@EndLine - @BeginLine > 1000]`.
* The PL/SQL rules {% rule plsql/design/NcssMethodCount %} and {% rule plsql/design/NcssObjectCount %} have been
  deprecated in favor of the new rule {% rule plsql/design/NcssCount %}.

### 🐛️ Fixed Issues
<<<<<<< HEAD
* core
    * [#4767](https://github.com/pmd/pmd/issues/4767): \[core] Deprecate old symboltable API
* apex-bestpractices
    * [#6203](https://github.com/pmd/pmd/issues/6203): \[apex] New Rule: Avoid Future Annotation
* apex-design
    * [#2128](https://github.com/pmd/pmd/issues/2128): \[apex] Merge NCSS count rules for Apex
* java
    * [#5689](https://github.com/pmd/pmd/issues/5689): \[java] Members of record should be in scope in record header
* java-bestpractices
    * [#6188](https://github.com/pmd/pmd/issues/6188): \[java] UnitTestShouldIncludeAssert false positive when TestNG @<!-- -->Test.expectedException present
    * [#6193](https://github.com/pmd/pmd/issues/6193): \[java] New Rule: Always compare enum values with ==
* java-codestyle
    * [#6053](https://github.com/pmd/pmd/issues/6053): \[java] ModifierOrder false-positives with type annotations and type parameters (typeAnnotations = anywhere)
* java-errorprone
    * [#4742](https://github.com/pmd/pmd/issues/4742): \[java] EmptyFinalizer should not trigger if finalize method is final and class is not
    * [#6072](https://github.com/pmd/pmd/issues/6072): \[java] OverrideBothEqualsAndHashCodeOnComparable should not be required for record classes
    * [#6092](https://github.com/pmd/pmd/issues/6092): \[java] AssignmentInOperand false positive in 7.17.0 for case blocks in switch statements
    * [#6096](https://github.com/pmd/pmd/issues/6096): \[java] OverrideBothEqualsAndHashCodeOnComparable on class with lombok.EqualsAndHashCode annotation
    * [#6199](https://github.com/pmd/pmd/issues/6199): \[java] AssignmentInOperand: description of property allowIncrementDecrement is unclear
* java-performance
    * [#4577](https://github.com/pmd/pmd/issues/4577): \[java] UseArraysAsList with condition in loop
    * [#5071](https://github.com/pmd/pmd/issues/5071): \[java] UseArraysAsList should not warn when elements are skipped in array
* plsql-design
    * [#4326](https://github.com/pmd/pmd/issues/4326): \[plsql] Merge NCSS count rules for PL/SQL
* maintenance
    * [#5701](https://github.com/pmd/pmd/issues/5701): \[core] net.sourceforge.pmd.cpd.SourceManager has public methods
=======
* java-bestpractices
    * [#5820](https://github.com/pmd/pmd/issues/5820): \[java] GuardLogStatement recognizes that a string is a compile-time constant expression only if at first position
>>>>>>> 36a7fa8d

### 🚨️ API Changes

#### Deprecations
* core
    * {%jdoc_package core::lang.symboltable %}: All classes in this package are deprecated.
      The symbol table and type resolution implementation for Java has been rewritten from scratch
      for PMD 7.0.0. This package is the remains of the old symbol table API, that is only used by
      PL/SQL. For PMD 8.0.0 all these classes will be removed from pmd-core.
* apex
    * {% jdoc apex::lang.apex.rule.design.ExcessiveClassLengthRule %}
    * {% jdoc apex::lang.apex.rule.design.NcssConstructorCountRule %}
    * {% jdoc apex::lang.apex.rule.design.NcssMethodCountRule %}
    * {% jdoc apex::lang.apex.rule.design.NcssTypeCountRule %}
    * {% jdoc apex::lang.apex.ast.ASTStatement %}: This AST node is not used and doesn't appear in the tree.
    * {% jdoc !ac!apex::lang.apex.ast.ApexVisitor#visit(apex::lang.apex.ast.ASTStatement,P) %}
* plsql
    * {% jdoc plsql::lang.plsql.rule.design.ExcessiveMethodLengthRule %}
    * {% jdoc plsql::lang.plsql.rule.design.ExcessiveObjectLengthRule %}
    * {% jdoc plsql::lang.plsql.rule.design.ExcessivePackageBodyLengthRule %}
    * {% jdoc plsql::lang.plsql.rule.design.ExcessivePackageSpecificationLengthRule %}
    * {% jdoc plsql::lang.plsql.rule.design.ExcessiveTypeLengthRule %}
    * {% jdoc plsql::lang.plsql.rule.design.NcssMethodCountRule %}
    * {% jdoc plsql::lang.plsql.rule.design.NcssObjectCountRule %}

### ✨️ Merged pull requests
<!-- content will be automatically generated, see /do-release.sh -->
<<<<<<< HEAD
* [#6081](https://github.com/pmd/pmd/pull/6081): \[java] Fix #6072: OverrideBothEqualsAndHashCodeOnComparable should not be required for record classes - [UncleOwen](https://github.com/UncleOwen) (@UncleOwen)
* [#6192](https://github.com/pmd/pmd/pull/6192): \[java] Fix #6053: ModifierOrder - consider type params - [Andreas Dangel](https://github.com/adangel) (@adangel)
* [#6194](https://github.com/pmd/pmd/pull/6194): chore: always place type annotations on the type - [Andreas Dangel](https://github.com/adangel) (@adangel)
* [#6195](https://github.com/pmd/pmd/pull/6195): chore: always compare enums with == - [Andreas Dangel](https://github.com/adangel) (@adangel)
* [#6196](https://github.com/pmd/pmd/pull/6196): \[java] New Rule: EnumComparison - [Andreas Dangel](https://github.com/adangel) (@adangel)
* [#6198](https://github.com/pmd/pmd/pull/6198): \[apex] New rule NcssCount to replace old Ncss*Count rules - [Andreas Dangel](https://github.com/adangel) (@adangel)
* [#6201](https://github.com/pmd/pmd/pull/6201): \[java] Fix #6199: AssignmentInOperandRule: Update description of allowIncrementDecrement property - [Lukas Gräf](https://github.com/lukasgraef) (@lukasgraef)
* [#6202](https://github.com/pmd/pmd/pull/6202): \[java] Fix #6188: UnitTestsShouldIncludeAssert - FP when TestNG @<!-- -->Test.expectedException is present - [Lukas Gräf](https://github.com/lukasgraef) (@lukasgraef)
* [#6204](https://github.com/pmd/pmd/pull/6204): \[apex] Add rule to limit usage of @<!-- -->Future annotation - [Mitch Spano](https://github.com/mitchspano) (@mitchspano)
* [#6217](https://github.com/pmd/pmd/pull/6217): \[doc] Add Blue Cave to known tools using PMD - [Jude Pereira](https://github.com/judepereira) (@judepereira)
* [#6214](https://github.com/pmd/pmd/pull/6214): \[plsql] New rule NcssCount to replace old Ncss*Count rules - [Andreas Dangel](https://github.com/adangel) (@adangel)
* [#6227](https://github.com/pmd/pmd/pull/6227): \[java] UseArraysAsList: check increment - [Andreas Dangel](https://github.com/adangel) (@adangel)
* [#6228](https://github.com/pmd/pmd/pull/6228): \[java] UseArraysAsList: skip when if-statements - [Andreas Dangel](https://github.com/adangel) (@adangel)
* [#6229](https://github.com/pmd/pmd/pull/6229): chore: remove public methods from SourceManager - [Andreas Dangel](https://github.com/adangel) (@adangel)
* [#6238](https://github.com/pmd/pmd/pull/6238): \[java] Fix #6096: Detect Lombok generated equals/hashCode in Comparable - [Marcel](https://github.com/mrclmh) (@mrclmh)
* [#6249](https://github.com/pmd/pmd/pull/6249): \[core] Deprecate old symboltable API - [Andreas Dangel](https://github.com/adangel) (@adangel)
* [#6250](https://github.com/pmd/pmd/pull/6250): chore: fail build for compiler warnings - [Andreas Dangel](https://github.com/adangel) (@adangel)
* [#6251](https://github.com/pmd/pmd/pull/6251): \[java] Fix #6092: AssignmentInOperand false positive in 7.17.0 for case statements - [Marcel](https://github.com/mrclmh) (@mrclmh)
* [#6255](https://github.com/pmd/pmd/pull/6255): \[java] Fix #4742: EmptyFinalizer should not trigger if finalize method is final and class is not - [Marcel](https://github.com/mrclmh) (@mrclmh)
* [#6259](https://github.com/pmd/pmd/pull/6259): \[java] Fix #5689: Issue with scoping of record members - [Clément Fournier](https://github.com/oowekyala) (@oowekyala)
=======
* [#6258](https://github.com/pmd/pmd/pull/6258): \[java] Fix #5820: GuardLogStatement recognizes that a string is a compile-time constant expression only if at first position - [Marcel](https://github.com/mrclmh) (@mrclmh)
>>>>>>> 36a7fa8d

### 📦️ Dependency updates
<!-- content will be automatically generated, see /do-release.sh -->

### 📈️ Stats
<!-- content will be automatically generated, see /do-release.sh -->

{% endtocmaker %}
<|MERGE_RESOLUTION|>--- conflicted
+++ resolved
@@ -75,7 +75,6 @@
   deprecated in favor of the new rule {% rule plsql/design/NcssCount %}.
 
 ### 🐛️ Fixed Issues
-<<<<<<< HEAD
 * core
     * [#4767](https://github.com/pmd/pmd/issues/4767): \[core] Deprecate old symboltable API
 * apex-bestpractices
@@ -85,6 +84,7 @@
 * java
     * [#5689](https://github.com/pmd/pmd/issues/5689): \[java] Members of record should be in scope in record header
 * java-bestpractices
+    * [#5820](https://github.com/pmd/pmd/issues/5820): \[java] GuardLogStatement recognizes that a string is a compile-time constant expression only if at first position
     * [#6188](https://github.com/pmd/pmd/issues/6188): \[java] UnitTestShouldIncludeAssert false positive when TestNG @<!-- -->Test.expectedException present
     * [#6193](https://github.com/pmd/pmd/issues/6193): \[java] New Rule: Always compare enum values with ==
 * java-codestyle
@@ -102,10 +102,6 @@
     * [#4326](https://github.com/pmd/pmd/issues/4326): \[plsql] Merge NCSS count rules for PL/SQL
 * maintenance
     * [#5701](https://github.com/pmd/pmd/issues/5701): \[core] net.sourceforge.pmd.cpd.SourceManager has public methods
-=======
-* java-bestpractices
-    * [#5820](https://github.com/pmd/pmd/issues/5820): \[java] GuardLogStatement recognizes that a string is a compile-time constant expression only if at first position
->>>>>>> 36a7fa8d
 
 ### 🚨️ API Changes
 
@@ -133,7 +129,6 @@
 
 ### ✨️ Merged pull requests
 <!-- content will be automatically generated, see /do-release.sh -->
-<<<<<<< HEAD
 * [#6081](https://github.com/pmd/pmd/pull/6081): \[java] Fix #6072: OverrideBothEqualsAndHashCodeOnComparable should not be required for record classes - [UncleOwen](https://github.com/UncleOwen) (@UncleOwen)
 * [#6192](https://github.com/pmd/pmd/pull/6192): \[java] Fix #6053: ModifierOrder - consider type params - [Andreas Dangel](https://github.com/adangel) (@adangel)
 * [#6194](https://github.com/pmd/pmd/pull/6194): chore: always place type annotations on the type - [Andreas Dangel](https://github.com/adangel) (@adangel)
@@ -153,10 +148,8 @@
 * [#6250](https://github.com/pmd/pmd/pull/6250): chore: fail build for compiler warnings - [Andreas Dangel](https://github.com/adangel) (@adangel)
 * [#6251](https://github.com/pmd/pmd/pull/6251): \[java] Fix #6092: AssignmentInOperand false positive in 7.17.0 for case statements - [Marcel](https://github.com/mrclmh) (@mrclmh)
 * [#6255](https://github.com/pmd/pmd/pull/6255): \[java] Fix #4742: EmptyFinalizer should not trigger if finalize method is final and class is not - [Marcel](https://github.com/mrclmh) (@mrclmh)
+* [#6258](https://github.com/pmd/pmd/pull/6258): \[java] Fix #5820: GuardLogStatement recognizes that a string is a compile-time constant expression only if at first position - [Marcel](https://github.com/mrclmh) (@mrclmh)
 * [#6259](https://github.com/pmd/pmd/pull/6259): \[java] Fix #5689: Issue with scoping of record members - [Clément Fournier](https://github.com/oowekyala) (@oowekyala)
-=======
-* [#6258](https://github.com/pmd/pmd/pull/6258): \[java] Fix #5820: GuardLogStatement recognizes that a string is a compile-time constant expression only if at first position - [Marcel](https://github.com/mrclmh) (@mrclmh)
->>>>>>> 36a7fa8d
 
 ### 📦️ Dependency updates
 <!-- content will be automatically generated, see /do-release.sh -->
