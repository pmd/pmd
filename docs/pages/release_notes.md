--- conflicted
+++ resolved
@@ -40,15 +40,10 @@
 #### New Rules
 * The new Java rule {%rule java/multithreading/AvoidSynchronizedStatement %} finds synchronization blocks that
   could cause performance issues with virtual threads due to pinning.
-
-### 🌟 New and changed rules
-#### New Rules
-
 * The new JavaScript rule {%rule ecmascript/performance/AvoidConsoleStatements %} finds any function calls
   on the Console API (e.g. `console.log`). Using these in production code might negatively impact performance.
 
 ### 🐛 Fixed Issues
-<<<<<<< HEAD
 * apex-performance
   * [#5139](https://github.com/pmd/pmd/issues/5139): \[apex] OperationWithHighCostInLoop: false negative for triggers
 * java
@@ -66,14 +61,12 @@
   * [#5162](https://github.com/pmd/pmd/issues/5162): \[java] SingularField: False-positive when preceded by synchronized block
 * java-multithreading
   * [#5175](https://github.com/pmd/pmd/issues/5175): \[java] Update AvoidSynchronizedAtMethodLevel message to mention ReentrantLock, new rule AvoidSynchronizedStatement
+* javascript-performance
+  * [#5105](https://github.com/pmd/pmd/issues/5105): \[javascript] Prohibit any console methods
 * plsql
   * [#5125](https://github.com/pmd/pmd/pull/5125): \[plsql] Improve merge statement (order of merge insert/update flexible, allow prefixes in column names)
 * plsql-bestpractices
   * [#5132](https://github.com/pmd/pmd/issues/5132): \[plsql] TomKytesDespair: XPathException for more complex exception handler
-=======
-* javascript-performance
-  * [#5105](https://github.com/pmd/pmd/issues/5105): \[javascript] Prohibit any console methods
->>>>>>> f7b5398a
 
 ### 🚨 API Changes
 #### Deprecations
