---
title: PMD Release Notes
permalink: pmd_release_notes.html
keywords: changelog, release notes
---

<!-- NOTE: THESE RELEASE NOTES ARE THOSE FROM MASTER -->
<!-- They were copied to avoid merge conflicts when merging back master -->
<!-- the 7_0_0_release_notes.md is the page to be used when adding new 7.0.0 changes -->


## {{ site.pmd.date }} - {{ site.pmd.version }}

The PMD team is pleased to announce PMD {{ site.pmd.version }}.

This is a {{ site.pmd.release_type }} release.

{% tocmaker is_release_notes_processor %}

### New and noteworthy

<<<<<<< HEAD
#### Java 18 Support

This release of PMD brings support for Java 18. There are no new standard language features.

PMD also supports [JEP 420: Pattern Matching for switch (Second Preview)](https://openjdk.java.net/jeps/420) as a
preview language feature. In order to analyze a project with PMD that uses these language features,
you'll need to enable it via the environment variable `PMD_JAVA_OPTS` and select the new language
version `18-preview`:

    export PMD_JAVA_OPTS=--enable-preview
    ./run.sh pmd -language java -version 18-preview ...

Note: Support for Java 16 preview language features have been removed. The version "16-preview" is no longer available.
=======
#### Better XML XPath support

The new rule class {% jdoc xml::lang.xml.rule.DomXPathRule %} is intended to replace
usage of the `XPathRule` for XML rules. This rule executes the XPath query in a different
way, which sticks to the XPath specification. This means the expression is interpreted
the same way in PMD as in all other XPath development tools that stick to the standard.
You can for instance test the expression in an online XPath editor.

Prefer using this class to define XPath rules: replace the value of the `class`
attribute with `net.sourceforge.pmd.lang.xml.rule.DomXPathRule` like so:
```xml
<rule name="MyXPathRule"
      language="xml"
      message="A message"
      class="net.sourceforge.pmd.lang.xml.rule.DomXPathRule">

      <properties>
        <property name="xpath">
            <value><![CDATA[
            /a/b/c[@attr = "5"]
            ]]></value>
        </property>
        <!-- Note: the property "version" is ignored, remove it. The query is XPath 2. -->
      </properties>
</rule>
```

The rule is more powerful than `XPathRule`, as it can now handle XML namespaces,
comments and processing instructions. Please refer to the Javadoc of {% jdoc xml::lang.xml.rule.DomXPathRule %}
for information about the differences with `XPathRule` and examples.

`XPathRule` is still perfectly supported for all other languages, including Apex and Java.

#### New XPath functions

The new XPath functions `pmd:startLine`, `pmd:endLine`, `pmd:startColumn`,
and `pmd:endColumn` are now available in XPath rules for all languages. They
replace the node attributes `@BeginLine`, `@EndLine` and such. These attributes
will be deprecated in a future release.

Please refer to [the documentation](https://pmd.github.io/latest/pmd_userdocs_extending_writing_xpath_rules.html#pmd-extension-functions) of these functions for more information, including usage samples.

Note that the function `pmd:endColumn` returns an exclusive index, while the
attribute `@EndColumn` is inclusive. This is for forward compatibility with PMD 7,
which uses exclusive end indices.
>>>>>>> 2c80e34e

#### New programmatic API

This release introduces a new programmatic API to replace the inflexible {% jdoc core::PMD %} class.
Programmatic execution of PMD should now be done with a {% jdoc core::PMDConfiguration %}
and a {% jdoc core::PmdAnalysis %}, for instance:

```java
PMDConfiguration config = new PMDConfiguration();
config.setDefaultLanguageVersion(LanguageRegistry.findLanguageByTerseName("java").getVersion("11"));
config.setInputPaths("src/main/java");
config.prependAuxClasspath("target/classes");
config.setMinimumPriority(RulePriority.HIGH);
config.addRuleSet("rulesets/java/quickstart.xml");
config.setReportFormat("xml");
config.setReportFile("target/pmd-report.xml");

try (PmdAnalysis pmd = PmdAnalysis.create(config)) {
    // note: don't use `config` once a PmdAnalysis has been created.
    // optional: add more rulesets
    pmd.addRuleSet(pmd.newRuleSetLoader().loadFromResource("custom-ruleset.xml"));
    // optional: add more files
    pmd.files().addFile(Paths.get("src", "main", "more-java", "ExtraSource.java"));
    // optional: add more renderers
    pmd.addRenderer(renderer);

    // or just call PMD
    pmd.performAnalysis();
}
```

The `PMD` class still supports methods related to CLI execution: `runPmd` and `main`.
All other members are now deprecated for removal.
The CLI itself remains compatible, if you run PMD via command-line, no action is required on your part.

### Fixed Issues

*   apex
    *   [#3817](https://github.com/pmd/pmd/pull/3817): \[apex] Add designer bindings to display main attributes
*   apex-performance
    *   [#3773](https://github.com/pmd/pmd/pull/3773): \[apex] EagerlyLoadedDescribeSObjectResult false positives with SObjectField.getDescribe()
*   core
    *   [#3299](https://github.com/pmd/pmd/issues/3299): \[core] Deprecate system properties of PMDCommandLineInterface
<<<<<<< HEAD
*   java
    *   [#3809](https://github.com/pmd/pmd/issues/3809): \[java] Support JDK 18
=======
*   doc
    *   [#2504](https://github.com/pmd/pmd/issues/2504): \[doc] Improve "Edit me on github" button
    *   [#3812](https://github.com/pmd/pmd/issues/3812): \[doc] Documentation website table of contents broken on pages with many subheadings
*   xml
    *   [#2766](https://github.com/pmd/pmd/issues/2766): \[xml] XMLNS prefix is not pre-declared in xpath query
    *   [#3863](https://github.com/pmd/pmd/issues/3863): \[xml] Make XPath rules work exactly as in the XPath spec
>>>>>>> 2c80e34e

### API Changes

#### Deprecated API

* Several members of {% jdoc core::PMD %} have been newly deprecated, including:
  - `PMD#EOL`: use `System#lineSeparator()`
  - `PMD#SUPPRESS_MARKER`: use {% jdoc core::PMDConfiguration#DEFAULT_SUPPRESS_MARKER %}
  - `PMD#processFiles`: use the [new programmatic API](#new-programmatic-api)
  - `PMD#getApplicableFiles`: is internal
* {% jdoc !!core::PMDConfiguration#prependClasspath(java.lang.String) %} is deprecated
  in favour of {% jdoc core::PMDConfiguration#prependAuxClasspath(java.lang.String) %}.
* {% jdoc !!core::PMDConfiguration#setRuleSets(java.lang.String) %} and
  {% jdoc core::PMDConfiguration#getRuleSets() %} are deprecated. Use instead
  {% jdoc core::PMDConfiguration#setRuleSets(java.util.List) %},
  {% jdoc core::PMDConfiguration#addRuleSet(java.lang.String) %},
  and {% jdoc core::PMDConfiguration#getRuleSetPaths() %}.
* Several members of {% jdoc test::cli.BaseCLITest %} have been deprecated with replacements.
* Several members of {% jdoc core::cli.PMDCommandLineInterface %} have been explicitly deprecated.
  The whole class however was deprecated long ago already with 6.30.0. It is internal API and should
  not be used.

* In modelica, the rule classes {% jdoc modelica::lang.modelica.rule.AmbiguousResolutionRule %}
  and {% jdoc modelica::lang.modelica.rule.ConnectUsingNonConnector %} have been deprecated,
  since they didn't comply to the usual rule class naming conventions yet.
  The replacements are in the subpackage `bestpractices`.

#### Experimental APIs

*   Together with the [new programmatic API](#new-programmatic-api) the interface
    {% jdoc core::lang.document.TextFile %} has been added as *experimental*. It intends
    to replace {% jdoc core::util.datasource.DataSource %} and {% jdoc core::cpd.SourceCode %} in the long term.
    
    This interface will change in PMD 7 to support read/write operations
    and other things. You don't need to use it in PMD 6, as {% jdoc core::lang.document.FileCollector %}
    decouples you from this. A file collector is available through {% jdoc !!core::PmdAnalysis#files() %}.


### External Contributions

*   [#3773](https://github.com/pmd/pmd/pull/3773): \[apex] EagerlyLoadedDescribeSObjectResult false positives with SObjectField.getDescribe() - [@filiprafalowicz](https://github.com/filiprafalowicz)
*   [#3811](https://github.com/pmd/pmd/pull/3811): \[doc] Improve "Edit me on github" button - [@btjiong](https://github.com/btjiong)
*   [#3836](https://github.com/pmd/pmd/pull/3836): \[doc] Make TOC scrollable when too many subheadings - [@JerritEic](https://github.com/JerritEic)

{% endtocmaker %}
<|MERGE_RESOLUTION|>--- conflicted
+++ resolved
@@ -19,7 +19,6 @@
 
 ### New and noteworthy
 
-<<<<<<< HEAD
 #### Java 18 Support
 
 This release of PMD brings support for Java 18. There are no new standard language features.
@@ -33,7 +32,7 @@
     ./run.sh pmd -language java -version 18-preview ...
 
 Note: Support for Java 16 preview language features have been removed. The version "16-preview" is no longer available.
-=======
+
 #### Better XML XPath support
 
 The new rule class {% jdoc xml::lang.xml.rule.DomXPathRule %} is intended to replace
@@ -79,7 +78,6 @@
 Note that the function `pmd:endColumn` returns an exclusive index, while the
 attribute `@EndColumn` is inclusive. This is for forward compatibility with PMD 7,
 which uses exclusive end indices.
->>>>>>> 2c80e34e
 
 #### New programmatic API
 
@@ -123,17 +121,14 @@
     *   [#3773](https://github.com/pmd/pmd/pull/3773): \[apex] EagerlyLoadedDescribeSObjectResult false positives with SObjectField.getDescribe()
 *   core
     *   [#3299](https://github.com/pmd/pmd/issues/3299): \[core] Deprecate system properties of PMDCommandLineInterface
-<<<<<<< HEAD
-*   java
-    *   [#3809](https://github.com/pmd/pmd/issues/3809): \[java] Support JDK 18
-=======
 *   doc
     *   [#2504](https://github.com/pmd/pmd/issues/2504): \[doc] Improve "Edit me on github" button
     *   [#3812](https://github.com/pmd/pmd/issues/3812): \[doc] Documentation website table of contents broken on pages with many subheadings
+*   java
+    *   [#3809](https://github.com/pmd/pmd/issues/3809): \[java] Support JDK 18
 *   xml
     *   [#2766](https://github.com/pmd/pmd/issues/2766): \[xml] XMLNS prefix is not pre-declared in xpath query
     *   [#3863](https://github.com/pmd/pmd/issues/3863): \[xml] Make XPath rules work exactly as in the XPath spec
->>>>>>> 2c80e34e
 
 ### API Changes
 
