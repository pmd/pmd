---
title: PMD Release Notes
permalink: pmd_release_notes.html
keywords: changelog, release notes
---

{% if is_release_notes_processor %}
{% capture baseurl %}https://docs.pmd-code.org/pmd-doc-{{ site.pmd.version }}/{% endcapture %}
{% else %}
{% assign baseurl = "" %}
{% endif %}

## {{ site.pmd.date }} - {{ site.pmd.version }}

We're excited to bring you the next major version of PMD!

Since this is a big release, we provide here only a concise version of the release notes. We prepared a separate
page with the full [Detailed Release Notes for PMD 7.0.0]({{ baseurl }}pmd_release_notes_pmd7.html).

<div style="border: 1px solid; border-radius: .25rem; padding: .75rem 1.25rem;" role="alert">
<strong>ℹ️ Release Candidates</strong>
<p>PMD 7.0.0 is finally almost ready. In order to gather feedback, we are going to ship a couple of release candidates.
These are officially available on GitHub and Maven Central and can be used as usual (e.g. as a dependency).
We encourage you to try out the new features, but keep in mind that we may introduce API breaking changes between
the release candidates. It should be stable enough if you don't use custom rules.</p>

<p>We have still some tasks planned for the next release candidates.
You can see the progress in <a href="https://github.com/pmd/pmd/issues/3898">PMD 7 Tracking Issue #3898</a>.</p>

<p>If you find any problem or difficulty while updating from PMD 6, please provide feedback via our
<a href="https://github.com/pmd/pmd/issues/new/choose">issue tracker</a>. That way we can improve the experience
for all.</p>
</div>

{% tocmaker is_release_notes_processor %}

### Changes since 7.0.0-rc3

This section lists the most important changes from the last release candidate.
The remaining section describes the complete release notes for 7.0.0.

#### New and noteworthy

##### Java 21 Support

This release of PMD brings support for Java 21. There are the following new standard language features,
that are supported now:

* [JEP 440: Record Patterns](https://openjdk.org/jeps/440)
* [JEP 441: Pattern Matching for switch](https://openjdk.org/jeps/441)

PMD also supports the following preview language features:

* [JEP 430: String Templates (Preview)](https://openjdk.org/jeps/430)
* [JEP 443: Unnamed Patterns and Variables (Preview)](https://openjdk.org/jeps/443)
* [JEP 445: Unnamed Classes and Instance Main Methods (Preview)](https://openjdk.org/jeps/445)

In order to analyze a project with PMD that uses these language features,
you'll need to enable it via the environment variable `PMD_JAVA_OPTS` and select the new language
version `21-preview`:

    export PMD_JAVA_OPTS=--enable-preview
    pmd check --use-version java-21-preview ...

Note: Support for Java 19 preview language features have been removed. The version "19-preview" is no longer available.

#### Fixed issues

* miscellaneous
  * [#4582](https://github.com/pmd/pmd/issues/4582): \[dist] Download link broken
* core
  * [#1204](https://github.com/pmd/pmd/issues/1204): \[core] Allow numeric properties in XML to be within an unbounded range
  * [#3919](https://github.com/pmd/pmd/issues/3919): \[core] Merge CPD and PMD language
  * [#4204](https://github.com/pmd/pmd/issues/4204): \[core] Provide a CpdAnalysis class as a programmatic entry point into CPD
  * [#4301](https://github.com/pmd/pmd/issues/4301): \[core] Remove deprecated property concrete classes
  * [#4302](https://github.com/pmd/pmd/issues/4302): \[core] Migrate Property Framework API to Java 8
  * [#4323](https://github.com/pmd/pmd/issues/4323): \[core] Refactor CPD integration
  * [#4397](https://github.com/pmd/pmd/pull/4397):   \[core] Refactor CPD
  * [#4621](https://github.com/pmd/pmd/issues/4621): \[core] Make `ClasspathClassLoader::getResource` child first
* cli
  * [#4423](https://github.com/pmd/pmd/pull/4423):   \[cli] Fix NPE when only `--file-list` is specified
* doc
  * [#4294](https://github.com/pmd/pmd/issues/4294): \[doc] Migration Guide for upgrading PMD 6 ➡️ 7
  * [#4303](https://github.com/pmd/pmd/issues/4303): \[doc] Document new property framework
  * [#4521](https://github.com/pmd/pmd/issues/4521): \[doc] Website is not mobile friendly
* apex-design
  * [#4596](https://github.com/pmd/pmd/issues/4596): \[apex] ExcessivePublicCount ignores properties
* apex-security
  * [#4646](https://github.com/pmd/pmd/issues/4646): \[apex] ApexSOQLInjection does not recognise SObjectType or SObjectField as safe variable types
* java
  * [#4401](https://github.com/pmd/pmd/issues/4401): \[java] PMD 7 fails to build under Java 19
  * [#4583](https://github.com/pmd/pmd/issues/4583): \[java] Support JDK 21 (LTS)
* java-bestpractices
  * [#4634](https://github.com/pmd/pmd/issues/4634): \[java] JUnit4TestShouldUseTestAnnotation false positive with TestNG

#### API Changes

<<<<<<< HEAD
##### Java

* Support for Java 19 preview language features have been removed. The version "19-preview" is no longer available.

##### Deprecated API

* The method {%jdoc !!java::lang.java.ast.ASTPattern#getParenthesisDepth() %} has been deprecated and will be removed.
  It was introduced for supporting parenthesized patterns, but that was removed with Java 21. It is only used when
  parsing code as java-19-preview.

##### Experimental APIs

* To support the Java preview language features "String Templates" and "Unnamed Patterns and Variables", the following
  AST nodes have been introduced as experimental:
  * {% jdoc java::lang.java.ast.ASTTemplateExpression %}
  * {% jdoc java::lang.java.ast.ASTTemplate %}
  * {% jdoc java::lang.java.ast.ASTTemplateFragment %}
  * {% jdoc java::lang.java.ast.ASTUnnamedPattern %}
* The AST nodes for supporting "Record Patterns" and "Pattern Matching for switch" are not experimental anymore:
  * {% jdoc java::lang.jast.ast.ASTRecordPattern %}
  * {% jdoc java::lang.jast.ast.ASTPatternList %} (Note: it was renamed from `ASTComponentPatternList`)
  * {% jdoc java::lang.jast.ast. %} (Note: it was renamed from `ASTSwitchGuard`)
=======
**Rule properties**

* The old deprecated classes like `IntProperty` and `StringProperty` have been removed. Please use
  {% jdoc core::properties.PropertyFactory %} to create properties.
* All properties which accept multiple values now use a comma (`,`) as a delimiter. The previous default was a
  pipe character (`|`). The delimiter is not configurable anymore. If needed, the comma can be escaped
  with a backslash.
* The `min` and `max` attributes in property definitions in the XML are now optional and can appear separately
  or be omitted.

**New Programmatic API for CPD**

See [Detailed Release Notes for PMD 7]({{ baseurl }}pmd_release_notes_pmd7.html#new-programmatic-api-for-cpd)
and [PR #4397](https://github.com/pmd/pmd/pull/4397) for details.

**Removed classes and methods**

The following previously deprecated classes have been removed:

* pmd-core
  * `net.sourceforge.pmd.cpd.AbstractTokenizer` ➡️ use {%jdoc core::cpd.AnyTokenizer %} instead
  * `net.sourceforge.pmd.cpd.CPD` ➡️ use {% jdoc cli::cli.PmdCli %} from `pmd-cli` module for CLI support or use
    {%jdoc core::cpd.CpdAnalysis %} for programmatic API
  * `net.sourceforge.pmd.cpd.GridBagHelper` (now package private)
  * `net.sourceforge.pmd.cpd.TokenEntry.State`
  * `net.sourceforge.pmd.lang.document.CpdCompat`
  * `net.sourceforge.pmd.properties.BooleanMultiProperty`
  * `net.sourceforge.pmd.properties.BooleanProperty`
  * `net.sourceforge.pmd.properties.CharacterMultiProperty`
  * `net.sourceforge.pmd.properties.CharacterProperty`
  * `net.sourceforge.pmd.properties.DoubleMultiProperty`
  * `net.sourceforge.pmd.properties.DoubleProperty`
  * `net.sourceforge.pmd.properties.EnumeratedMultiProperty`
  * `net.sourceforge.pmd.properties.EnumeratedProperty`
  * `net.sourceforge.pmd.properties.EnumeratedPropertyDescriptor`
  * `net.sourceforge.pmd.properties.FileProperty` (note: without replacement)
  * `net.sourceforge.pmd.properties.FloatMultiProperty`
  * `net.sourceforge.pmd.properties.FloatProperty`
  * `net.sourceforge.pmd.properties.IntegerMultiProperty`
  * `net.sourceforge.pmd.properties.IntegerProperty`
  * `net.sourceforge.pmd.properties.LongMultiProperty`
  * `net.sourceforge.pmd.properties.LongProperty`
  * `net.sourceforge.pmd.properties.MultiValuePropertyDescriptor`
  * `net.sourceforge.pmd.properties.NumericPropertyDescriptor`
  * `net.sourceforge.pmd.properties.PropertyDescriptorField`
  * `net.sourceforge.pmd.properties.RegexProperty`
  * `net.sourceforge.pmd.properties.SingleValuePropertyDescriptor`
  * `net.sourceforge.pmd.properties.StringMultiProperty`
  * `net.sourceforge.pmd.properties.StringProperty`
  * `net.sourceforge.pmd.properties.ValueParser`
  * `net.sourceforge.pmd.properties.ValueParserConstants`
  * `net.sourceforge.pmd.properties.builders.MultiNumericPropertyBuilder`
  * `net.sourceforge.pmd.properties.builders.MultiPackagedPropertyBuilder`
  * `net.sourceforge.pmd.properties.builders.MultiValuePropertyBuilder`
  * `net.sourceforge.pmd.properties.builders.PropertyDescriptorBuilder`
  * `net.sourceforge.pmd.properties.builders.PropertyDescriptorBuilderConversionWrapper`
  * `net.sourceforge.pmd.properties.builders.PropertyDescriptorExternalBuilder`
  * `net.sourceforge.pmd.properties.builders.SingleNumericPropertyBuilder`
  * `net.sourceforge.pmd.properties.builders.SinglePackagedPropertyBuilder`
  * `net.sourceforge.pmd.properties.builders.SingleValuePropertyBuilder`
  * `net.sourceforge.pmd.properties.modules.EnumeratedPropertyModule`
  * `net.sourceforge.pmd.properties.modules.NumericPropertyModule`

The following previously deprecated methods have been removed:

* pmd-core
  * `net.sourceforge.pmd.properties.PropertyBuilder.GenericCollectionPropertyBuilder#delim(char)`
  * `net.sourceforge.pmd.properties.PropertySource#setProperty(...)`
  * `net.sourceforge.pmd.properties.PropertyTypeId#factoryFor(...)`
  * `net.sourceforge.pmd.properties.PropertyTypeId#typeIdFor(...)`
  * `net.sourceforge.pmd.properties.PropertyDescriptor`: removed methods errorFor, type, isMultiValue,
     uiOrder, compareTo, isDefinedExternally, valueFrom, asDelimitedString

The following methods have been removed:

* pmd-core
  * {%jdoc core::cpd.CPDConfiguration %}
    * `#sourceCodeFor(File)`, `#postConstruct()`, `#tokenizer()`, `#filenameFilter()` removed
  * {%jdoc core::cpd.Mark %}
    * `#getSourceSlice()`, `#setLineCount(int)`, `#getLineCount()`, `#setSourceCode(SourceCode)` removed
    * `#getBeginColumn()`, `#getBeginLine()`, `#getEndLine()`, `#getEndColumn()` removed
      ➡️ use {%jdoc core::cpd.Mark#getLocation() %} instead
  * {%jdoc core::cpd.Match %}
    * `#LABEL_COMPARATOR` removed
    * `#setMarkSet(...)`, `#setLabel(...)`, `#getLabel()`, `#addTokenEntry(...)` removed
    * `#getSourceCodeSlice()` removed
      ➡️ use {%jdoc !!core::cpd.CPDReport#getSourceCodeSlice(net.sourceforge.pmd.cpd.Mark) %} instead
  * {%jdoc core::cpd.TokenEntry %}
    * `#getEOF()`, `#clearImages()`, `#getIdentifier()`, `#getIndex()`, `#setHashCode(int)` removed
    * `#EOF` removed ➡️ use {%jdoc core::cpd.TokenEntry#isEof() %} instead
  * {%jdoc core::lang.ast.Parser.ParserTask %}
    * `#getFileDisplayName()` removed ➡️ use {%jdoc core::lang.ast.Parser.ParserTask#getFileId() %} instead
      (`getFileId().getAbsolutePath()`)

The following classes have been removed:

* pmd-core
  * `net.sourceforge.pmd.cpd.AbstractLanguage`
  * `net.sourceforge.pmd.cpd.AnyLanguage`
  * `net.sourceforge.pmd.cpd.Language`
  * `net.sourceforge.pmd.cpd.LanguageFactory`
  * `net.sourceforge.pmd.cpd.MatchAlgorithm` (now package private)
  * `net.sourceforge.pmd.cpd.MatchCollector` (now package private)
  * `net.sourceforge.pmd.cpd.SourceCode` (and all inner classes like `FileCodeLoader`, ...)
  * `net.sourceforge.pmd.cpd.token.TokenFilter`

**Moved packages**

* pmd-core
  * {%jdoc core::net.sourceforge.pmd.properties.NumericConstraints %} (old package: `net.sourceforge.pmd.properties.constraints.NumericConstraints`)
  * {%jdoc core::net.sourceforge.pmd.properties.PropertyConstraint %} (old package: `net.sourceforge.pmd.properties.constraints.PropertyConstraint`)
    * not experimental anymore
  * {%jdoc ant::ant.ReportException %} (old package: `net.sourceforge.pmd.cpd`, moved to module `pmd-ant`)
    * it is now a RuntimeException
  * {%jdoc core::cpd.CPDReportRenderer %} (old package: `net.sourceforge.pmd.cpd.renderer`)
  * {%jdoc core::cpd.impl.AntlrTokenFilter %} (old package: `net.sourceforge.pmd.cpd.token`)
  * {%jdoc core::cpd.impl.BaseTokenFilter %} (old package: `net.sourceforge.pmd.cpd.token.internal`)
  * {%jdoc core::cpd.impl.JavaCCTokenFilter %} (old package: `net.sourceforge.pmd.cpd.token`)

**Changed types and other changes**

* pmd-core
  * {%jdoc core::net.sourceforge.pmd.properties.PropertyDescriptor %} is now a class (was an interface)
    and it is not comparable anymore.
  * {%jdoc !!core::AbstractConfiguration#setSourceEncoding(java.nio.charset.Charset) %}
    * previously this method took a simple String for the encoding.
  * {%jdoc core::PmdConfiguration %} and {%jdoc core::cpd.CPDConfiguration %}
    * many getters and setters have been moved to the parent class {%jdoc core::AbstractConfiguration %}
  * {%jdoc !!core::cpd.CPDListener#addedFile(int) %}
    * no `File` parameter anymore
  * {%jdoc !!core::cpd.CPDReport#getNumberOfTokensPerFile() %} returns a `Map` of `FileId,Integer` instead of `String`
  * {%jdoc !!core::cpd.CPDReport#filterMatches(java.util.function.Predicate) %} now takes a `java.util.function.Predicate`
    as parameter
  * {%jdoc core::cpd.Tokenizer %}
    * constants are now {%jdoc core::properties.PropertyDescriptor %} instead of `String`,
      to be used as language properties
    * {%jdoc core::cpd.Tokenizer#tokenize(net.sourceforge.pmd.lang.document.TextDocument, net.sourceforge.pmd.cpd.TokenFactory) %}
      changed parameters. Now takes a {%jdoc core::lang.document.TextDocument %} and a {%jdoc core::cpd.TokenFactory %}
      (instead of `SourceCode` and `Tokens`)
  * {% jdoc core::lang.Language %}
    * method `#createProcessor(LanguagePropertyBundle)` moved to {%jdoc core::lang.PmdCapableLanguage %}
  * {% jdoc !!core::util.StringUtil#linesWithTrimIndent(net.sourceforge.pmd.lang.document.Chars) %} now takes a `Chars`
    instead of a `String`.
* All language modules (like pmd-apex, pmd-cpp, ...)
  * consistent package naming: `net.sourceforge.pmd.lang.<langId>.cpd`
  * adapted to use {% jdoc core::cpd.CpdCapableLanguage %}
  * consistent static method `#getInstance()`
  * removed constants like `ID`, `TERSE_NAME` or `NAME`. Use `getInstance().getName()` etc. instead

**Internal APIs**

* {% jdoc core::cpd.Tokens %}
* {% jdoc core::net.sourceforge.pmd.properties.PropertyTypeId %}

**Deprecations**

* {% jdoc !!core::lang.Language#getTerseName() %} ➡️ use {% jdoc core::lang.Language#getId() %} instead
>>>>>>> 347d5992

#### External Contributions
* [#4528](https://github.com/pmd/pmd/pull/4528): \[apex] Update to apexlink - [Kevin Jones](https://github.com/nawforce) (@nawforce)
* [#4637](https://github.com/pmd/pmd/pull/4637): \[java] fix #4634 - JUnit4TestShouldUseTestAnnotation false positive with TestNG - [Krystian Dabrowski](https://github.com/krdabrowski) (@krdabrowski)
* [#4649](https://github.com/pmd/pmd/pull/4649): \[apex] Add SObjectType and SObjectField to list of injectable SOQL variable types - [Richard Corfield](https://github.com/rcorfieldffdc) (@rcorfieldffdc)
* [#4651](https://github.com/pmd/pmd/pull/4651): \[doc] Add "Tencent Cloud Code Analysis" in Tools / Integrations - [yale](https://github.com/cyw3) (@cyw3)
* [#4664](https://github.com/pmd/pmd/pull/4664): \[cli] CPD: Fix NPE when only `--file-list` is specified - [Wener](https://github.com/wener-tiobe) (@wener-tiobe)
* [#4665](https://github.com/pmd/pmd/pull/4665): \[java] Doc: Fix references AutoClosable -> AutoCloseable - [Andrey Bozhko](https://github.com/AndreyBozhko) (@AndreyBozhko)

### 🚀 Major Features and Enhancements

#### New official logo

The new official logo of PMD:

![New PMD Logo]({{ baseurl }}images/logo/pmd-logo-300px.png)

#### Revamped Java module

* Java grammar substantially refactored - more correct regarding the Java Language Specification (JLS)
* Built-in rules have been upgraded for the changed AST
* Rewritten type resolution framework and symbol table correctly implements the JLS
* AST exposes more semantic information (method calls, field accesses)

For more information, see the [Detailed Release Notes for PMD 7]({{ baseurl }}pmd_release_notes_pmd7.html#revamped-java).

Contributors: [Clément Fournier](https://github.com/oowekyala) (@oowekyala),
[Andreas Dangel](https://github.com/adangel) (@adangel),
[Juan Martín Sotuyo Dodero](https://github.com/jsotuyod) (@jsotuyod)

#### Revamped Command Line Interface

* unified and consistent Command Line Interface for both Linux/Unix and Windows across our different utilities
* single script `pmd` (`pmd.bat` for Windows) to launch the different utilities:
    * `pmd check` to run PMD rules and analyze a project
    * `pmd cpd` to run CPD (copy paste detector)
    * `pmd designer` to run the PMD Rule Designer
* progress bar support for `pmd check`
* shell completion

![Demo]({{ baseurl }}images/userdocs/pmd-demo.gif)

For more information, see the [Detailed Release Notes for PMD 7]({{ baseurl }}pmd_release_notes_pmd7.html).

Contributors: [Juan Martín Sotuyo Dodero](https://github.com/jsotuyod) (@jsotuyod)

#### Full Antlr support

* [Antlr](https://www.antlr.org/) based grammars can now be used to build full-fledged PMD rules.
* Previously, Antlr grammar could only be used for CPD
* New supported languages: Swift and Kotlin

For more information, see the [Detailed Release Notes for PMD 7]({{ baseurl }}pmd_release_notes_pmd7.html).

Contributors: [Lucas Soncini](https://github.com/lsoncini) (@lsoncini),
[Matías Fraga](https://github.com/matifraga) (@matifraga),
[Tomás De Lucca](https://github.com/tomidelucca) (@tomidelucca)

#### Updated PMD Designer

This PMD release ships a new version of the pmd-designer.
For the changes, see [PMD Designer Changelog](https://github.com/pmd/pmd-designer/releases/tag/7.0.0-rc1).

#### New CPD report format cpdhtml-v2.xslt

Thanks to @mohan-chinnappan-n a new CPD report format has been added which features a data table.
It uses an XSLT stylesheet to convert CPD's XML format into HTML.

See [the example report]({{ baseurl }}report-examples/cpdhtml-v2.html).

### 🎉 Language Related Changes

Note that this is just a concise listing of the highlight.
For more information on the languages, see the [Detailed Release Notes for PMD 7]({{ baseurl }}pmd_release_notes_pmd7.html).

#### New: Swift support

* use PMD to analyze Swift code with PMD rules
* initially 4 built-in rules

Contributors: [Lucas Soncini](https://github.com/lsoncini) (@lsoncini),
[Matías Fraga](https://github.com/matifraga) (@matifraga),
[Tomás De Lucca](https://github.com/tomidelucca) (@tomidelucca)

#### New: Kotlin support (experimental)

* use PMD to analyze Kotlin code with PMD rules
* Support for Kotlin 1.8 grammar
* initially 2 built-in rules

#### New: CPD support for TypeScript

Thanks to a contribution, CPD now supports the TypeScript language. It is shipped
with the rest of the JavaScript support in the module `pmd-javascript`.

Contributors: [Paul Guyot](https://github.com/pguyot) (@pguyot)

#### New: CPD support for Julia

Thanks to a contribution, CPD now supports the Julia language. It is shipped
in the new module `pmd-julia`.

Contributors: [Wener](https://github.com/wener-tiobe) (@wener-tiobe)

#### New: CPD support for Coco

Thanks to a contribution, CPD now supports Coco, a modern programming language
designed specifically for building event-driven software. It is shipped in the new
module `pmd-coco`.

Contributors: [Wener](https://github.com/wener-tiobe) (@wener-tiobe)

#### New: Java 21 Support

This release of PMD brings support for Java 21. There are the following new standard language features,
that are supported now:

* [JEP 440: Record Patterns](https://openjdk.org/jeps/440)
* [JEP 441: Pattern Matching for switch](https://openjdk.org/jeps/441)

PMD also supports the following preview language features:

* [JEP 430: String Templates (Preview)](https://openjdk.org/jeps/430)
* [JEP 443: Unnamed Patterns and Variables (Preview)](https://openjdk.org/jeps/443)
* [JEP 445: Unnamed Classes and Instance Main Methods (Preview)](https://openjdk.org/jeps/445)

In order to analyze a project with PMD that uses these language features,
you'll need to enable it via the environment variable `PMD_JAVA_OPTS` and select the new language
version `21-preview`:

    export PMD_JAVA_OPTS=--enable-preview
    pmd check --use-version java-21-preview ...

Note: Support for Java 19 preview language features have been removed. The version "19-preview" is no longer available.

#### Changed: JavaScript support

* latest version supports ES6 and also some new constructs (see [Rhino](https://github.com/mozilla/rhino)])
* comments are retained

#### Changed: Language versions

* more predefined language versions for each supported language
* can be used to limit rule execution for specific versions only with `minimumLanguageVersion` and
  `maximumLanguageVersion` attributes.

#### Changed: CPP can now ignore identifiers in sequences (CPD)

* new command line option for CPD: `--ignore-sequences`.
* This option is used for CPP only: with the already existing option `--ignore-literal-sequences`, only
  literals were ignored. The new option additional ignores identifiers as well in sequences.
* See [PR #4470](https://github.com/pmd/pmd/pull/4470) for details.


#### Changed: Rule properties

* The old deprecated classes like `IntProperty` and `StringProperty` have been removed. Please use
  {% jdoc core::properties.PropertyFactory %} to create properties.
* All properties which accept multiple values now use a comma (`,`) as a delimiter. The previous default was a
  pipe character (`|`). The delimiter is not configurable anymore. If needed, the comma can be escaped
  with a backslash.
* The `min` and `max` attributes in property definitions in the XML are now optional and can appear separately
  or be omitted.

### 🌟 New and changed rules

#### New Rules

**Apex**
* {% rule apex/design/UnusedMethod %} finds unused methods in your code.

**Java**
* {% rule java/codestyle/UnnecessaryBoxing %} reports boxing and unboxing conversions that may be made implicit.

**Kotlin**
* {% rule kotlin/bestpractices/FunctionNameTooShort %}
* {% rule kotlin/errorprone/OverrideBothEqualsAndHashcode %}

**Swift**
* {% rule swift/bestpractices/ProhibitedInterfaceBuilder %}
* {% rule swift/bestpractices/UnavailableFunction %}
* {% rule swift/errorprone/ForceCast %}
* {% rule swift/errorprone/ForceTry %}

#### Changed Rules

**General changes**

* All statistical rules (like ExcessiveClassLength, ExcessiveParameterList) have been simplified and unified.
  The properties `topscore` and `sigma` have been removed. The property `minimum` is still there, however the type is not
  a decimal number anymore but has been changed to an integer. This affects rules in the languages Apex, Java, PLSQL
  and Velocity Template Language (vm):
    * Apex: {% rule apex/design/ExcessiveClassLength %}, {% rule apex/design/ExcessiveParameterList %},
      {% rule apex/design/ExcessivePublicCount %}, {% rule apex/design/NcssConstructorCount %},
      {% rule apex/design/NcssMethodCount %}, {% rule apex/design/NcssTypeCount %}
    * Java: {% rule java/design/ExcessiveImports %}, {% rule java/design/ExcessiveParameterList %},
      {% rule java/design/ExcessivePublicCount %}, {% rule java/design/SwitchDensity %}
    * PLSQL: {% rule plsql/design/ExcessiveMethodLength %}, {% rule plsql/design/ExcessiveObjectLength %},
      {% rule plsql/design/ExcessivePackageBodyLength %}, {% rule plsql/design/ExcessivePackageSpecificationLength %},
      {% rule plsql/design/ExcessiveParameterList %}, {% rule plsql/design/ExcessiveTypeLength %},
      {% rule plsql/design/NcssMethodCount %}, {% rule plsql/design/NcssObjectCount %},
      {% rule plsql/design/NPathComplexity %}
    * VM: {% rule vm/design/ExcessiveTemplateLength %}

* The general property `violationSuppressXPath` which is available for all rules to
  [suppress warnings]({{ baseurl }}pmd_userdocs_suppressing_warnings.html) now uses XPath version 3.1 by default.
  This version of the XPath language is mostly identical to XPath 2.0. In PMD 6, XPath 1.0 has been used.
  If you upgrade from PMD 6, you need to verify your `violationSuppressXPath` properties.

**Apex General changes**

* The properties `cc_categories`, `cc_remediation_points_multiplier`, `cc_block_highlighting` have been removed
  from all rules. These properties have been deprecated since PMD 6.13.0.
  See [issue #1648](https://github.com/pmd/pmd/issues/1648) for more details.

**Java General changes**

* Violations reported on methods or classes previously reported the line range of the entire method
  or class. With PMD 7.0.0, the reported location is now just the identifier of the method or class.
  This affects various rules, e.g. {% rule java/design/CognitiveComplexity %}.

  The report location is controlled by the overrides of the method {% jdoc core::lang.ast.Node#getReportLocation() %}
  in different node types.

  See [issue #4439](https://github.com/pmd/pmd/issues/4439) and [issue #730](https://github.com/pmd/pmd/issues/730)
  for more details.

**Java Best Practices**

* {% rule java/bestpractices/ArrayIsStoredDirectly %}: Violations are now reported on the assignment and not
  anymore on the formal parameter. The reported line numbers will probably move.
* {% rule java/bestpractices/AvoidReassigningLoopVariables %}: This rule might not report anymore all
  reassignments of the control variable in for-loops when the property `forReassign` is set to `skip`.
  See [issue #4500](https://github.com/pmd/pmd/issues/4500) for more details.
* {% rule java/bestpractices/LooseCoupling %}: The rule has a new property to allow some types to be coupled
  to (`allowedTypes`).
* {% rule java/bestpractices/UnusedLocalVariable %}: This rule has some important false-negatives fixed
  and finds many more cases now. For details see issues [#2130](https://github.com/pmd/pmd/issues/2130),
  [#4516](https://github.com/pmd/pmd/issues/4516), and [#4517](https://github.com/pmd/pmd/issues/4517).

**Java Codestyle**

* {% rule java/codestyle/MethodNamingConventions %}: The property `checkNativeMethods` has been removed. The
  property was deprecated since PMD 6.3.0. Use the property `nativePattern` to control whether native methods
  should be considered or not.
* {% rule java/codestyle/ShortVariable %}: This rule now also reports short enum constant names.
* {% rule java/codestyle/UseDiamondOperator %}: The property `java7Compatibility` has been removed. The rule now
  handles Java 7 properly without a property.
* {% rule java/codestyle/UnnecessaryFullyQualifiedName %}: The rule has two new properties,
  to selectively disable reporting on static field and method qualifiers. The rule also has been improved
  to be more precise.
* {% rule java/codestyle/UselessParentheses %}: The rule has two new properties which control how strict
  the rule should be applied. With `ignoreClarifying` (default: true) parentheses that are strictly speaking
  not necessary are allowed, if they separate expressions of different precedence.
  The other property `ignoreBalancing` (default: true) is similar, in that it allows parentheses that help
  reading and understanding the expressions.

**Java Design**

* {% rule java/design/CyclomaticComplexity %}: The property `reportLevel` has been removed. The property was
  deprecated since PMD 6.0.0. The report level can now be configured separated for classes and methods using
  `classReportLevel` and `methodReportLevel` instead.
* {% rule java/design/ImmutableField %}: The property `ignoredAnnotations` has been removed. The property was
  deprecated since PMD 6.52.0.
* {% rule java/design/LawOfDemeter %}: The rule has a new property `trustRadius`. This defines the maximum degree
  of trusted data. The default of 1 is the most restrictive.
* {% rule java/design/NPathComplexity %}: The property `minimum` has been removed. It was deprecated since PMD 6.0.0.
  Use the property `reportLevel` instead.
* {% rule java/design/SingularField %}: The properties `checkInnerClasses` and `disallowNotAssignment` have been removed.
  The rule is now more precise and will check these cases properly.
* {% rule java/design/UseUtilityClass %}: The property `ignoredAnnotations` has been removed.

**Java Documentation**

* {% rule java/documentation/CommentContent %}: The properties `caseSensitive` and `disallowedTerms` are removed. The
  new property `forbiddenRegex` can be used now to define the disallowed terms with a single regular
  expression.
* {% rule java/documentation/CommentRequired %}:
    * Overridden methods are now detected even without the `@Override`
      annotation. This is relevant for the property `methodWithOverrideCommentRequirement`.
      See also [pull request #3757](https://github.com/pmd/pmd/pull/3757).
    * Elements in annotation types are now detected as well. This might lead to an increased number of violations
      for missing public method comments.
* {% rule java/documentation/CommentSize %}: When determining the line-length of a comment, the leading comment
  prefix markers (e.g. `*` or `//`) are ignored and don't add up to the line-length.
  See also [pull request #4369](https://github.com/pmd/pmd/pull/4369).

**Java Error Prone**

* {% rule java/errorprone/AvoidDuplicateLiterals %}: The property `exceptionfile` has been removed. The property was
  deprecated since PMD 6.10.0. Use the property `exceptionList` instead.
* {% rule java/errorprone/DontImportSun %}: `sun.misc.Signal` is not special-cased anymore.
* {% rule java/errorprone/EmptyCatchBlock %}: `CloneNotSupportedException` and `InterruptedException` are not
  special-cased anymore. Rename the exception parameter to `ignored` to ignore them.
* {% rule java/errorprone/ImplicitSwitchFallThrough %}: Violations are now reported on the case statements
  rather than on the switch statements. This is more accurate but might result in more violations now.

#### Removed Rules

Many rules, that were previously deprecated have been finally removed.
See [Detailed Release Notes for PMD 7]({{ baseurl }}pmd_release_notes_pmd7.html) for the complete list.

### 🚨 API

The API of PMD has been growing over the years and needed some cleanup. The goal is, to
have a clear separation between a well-defined API and the implementation, which is internal.
This should help us in future development.

Also, there are some improvement and changes in different areas. For the detailed description
of the changes listed here, see [Detailed Release Notes for PMD 7]({{ baseurl }}pmd_release_notes_pmd7.html).

* Miscellaneous smaller changes and cleanups
* XPath 3.1 support for XPath-based rules
* Node stream API for AST traversal
* Metrics framework
* Testing framework
* Language Lifecycle and Language Properties
* Rule Properties
* New Programmatic API for CPD

### 💥 Compatibility and migration notes
See [Detailed Release Notes for PMD 7]({{ baseurl }}pmd_release_notes_pmd7.html).

### 🐛 Fixed Issues

* miscellaneous
    * [#881](https://github.com/pmd/pmd/issues/881):   \[all] Breaking API changes for 7.0.0
    * [#896](https://github.com/pmd/pmd/issues/896):   \[all] Use slf4j
    * [#1431](https://github.com/pmd/pmd/pull/1431):   \[ui] Remove old GUI applications (designerold, bgastviewer)
    * [#1451](https://github.com/pmd/pmd/issues/1451): \[core] RulesetFactoryCompatibility stores the whole ruleset file in memory as a string
    * [#2496](https://github.com/pmd/pmd/issues/2496): Update PMD 7 Logo on landing page
    * [#2497](https://github.com/pmd/pmd/issues/2497): PMD 7 Logo page
    * [#2498](https://github.com/pmd/pmd/issues/2498): Update PMD 7 Logo in documentation
    * [#3797](https://github.com/pmd/pmd/issues/3797): \[all] Use JUnit5
    * [#4462](https://github.com/pmd/pmd/issues/4462): Provide Software Bill of Materials (SBOM)
    * [#4460](https://github.com/pmd/pmd/pull/4460):   Fix assembly-plugin warnings
    * [#4582](https://github.com/pmd/pmd/issues/4582): \[dist] Download link broken
* ant
    * [#4080](https://github.com/pmd/pmd/issues/4080): \[ant] Split off Ant integration into a new submodule
* core
    * [#880](https://github.com/pmd/pmd/issues/880):   \[core] Make visitors generic
    * [#1204](https://github.com/pmd/pmd/issues/1204): \[core] Allow numeric properties in XML to be within an unbounded range
    * [#1622](https://github.com/pmd/pmd/pull/1622):   \[core] NodeStream API
    * [#1687](https://github.com/pmd/pmd/issues/1687): \[core] Deprecate and Remove XPath 1.0 support
    * [#1785](https://github.com/pmd/pmd/issues/1785): \[core] Allow abstract node types to be valid rulechain visits
    * [#1825](https://github.com/pmd/pmd/pull/1825):   \[core] Support NoAttribute for XPath
    * [#2038](https://github.com/pmd/pmd/issues/2038): \[core] Remove DCD
    * [#2218](https://github.com/pmd/pmd/issues/2218): \[core] `isFindBoundary` should not be an attribute
    * [#2234](https://github.com/pmd/pmd/issues/2234): \[core] Consolidate PMD CLI into a single command
    * [#2239](https://github.com/pmd/pmd/issues/2239): \[core] Merging Javacc build scripts
    * [#2500](https://github.com/pmd/pmd/issues/2500): \[core] Clarify API for ANTLR based languages
    * [#2518](https://github.com/pmd/pmd/issues/2518): \[core] Language properties
    * [#2602](https://github.com/pmd/pmd/issues/2602): \[core] Remove ParserOptions
    * [#2614](https://github.com/pmd/pmd/pull/2614):   \[core] Upgrade Saxon, add XPath 3.1, remove Jaxen
    * [#2696](https://github.com/pmd/pmd/pull/2696):   \[core] Remove DFA
    * [#2821](https://github.com/pmd/pmd/issues/2821): \[core] Rule processing error filenames are missing paths
    * [#2873](https://github.com/pmd/pmd/issues/2873): \[core] Utility classes in pmd 7
    * [#2885](https://github.com/pmd/pmd/issues/2885): \[core] Error recovery mode
    * [#3203](https://github.com/pmd/pmd/issues/3203): \[core] Replace RuleViolationFactory implementations with ViolationDecorator
    * [#3692](https://github.com/pmd/pmd/pull/3692):   \[core] Analysis listeners
    * [#3782](https://github.com/pmd/pmd/issues/3782): \[core] Language lifecycle
    * [#3815](https://github.com/pmd/pmd/issues/3815): \[core] Update Saxon HE to 10.7
    * [#3893](https://github.com/pmd/pmd/pull/3893):   \[core] Text documents
    * [#3902](https://github.com/pmd/pmd/issues/3902): \[core] Violation decorators
    * [#3918](https://github.com/pmd/pmd/issues/3918): \[core] Make LanguageRegistry non static
    * [#3919](https://github.com/pmd/pmd/issues/3919): \[core] Merge CPD and PMD language
    * [#3922](https://github.com/pmd/pmd/pull/3922):   \[core] Better error reporting for the ruleset parser
    * [#4035](https://github.com/pmd/pmd/issues/4035): \[core] ConcurrentModificationException in DefaultRuleViolationFactory
    * [#4120](https://github.com/pmd/pmd/issues/4120): \[core] Explicitly name all language versions
    * [#4204](https://github.com/pmd/pmd/issues/4204): \[core] Provide a CpdAnalysis class as a programmatic entry point into CPD
    * [#4301](https://github.com/pmd/pmd/issues/4301): \[core] Remove deprecated property concrete classes
    * [#4302](https://github.com/pmd/pmd/issues/4302): \[core] Migrate Property Framework API to Java 8
    * [#4323](https://github.com/pmd/pmd/issues/4323): \[core] Refactor CPD integration
    * [#4353](https://github.com/pmd/pmd/pull/4353):   \[core] Micro optimizations for Node API
    * [#4365](https://github.com/pmd/pmd/pull/4365):   \[core] Improve benchmarking
    * [#4397](https://github.com/pmd/pmd/pull/4397):   \[core] Refactor CPD
    * [#4420](https://github.com/pmd/pmd/pull/4420):   \[core] Remove PMD.EOL
    * [#4425](https://github.com/pmd/pmd/pull/4425):   \[core] Replace TextFile::pathId
    * [#4454](https://github.com/pmd/pmd/issues/4454): \[core] "Unknown option: '-min'" but is referenced in documentation
    * [#4621](https://github.com/pmd/pmd/issues/4621): \[core] Make `ClasspathClassLoader::getResource` child first
* cli
    * [#2234](https://github.com/pmd/pmd/issues/2234): \[core] Consolidate PMD CLI into a single command
    * [#3828](https://github.com/pmd/pmd/issues/3828): \[core] Progress reporting
    * [#4079](https://github.com/pmd/pmd/issues/4079): \[cli] Split off CLI implementation into a pmd-cli submodule
    * [#4423](https://github.com/pmd/pmd/pull/4423):   \[cli] Fix NPE when only `--file-list` is specified
    * [#4482](https://github.com/pmd/pmd/issues/4482): \[cli] pmd.bat can only be executed once
    * [#4484](https://github.com/pmd/pmd/issues/4484): \[cli] ast-dump with no properties produce an NPE
* doc
    * [#2501](https://github.com/pmd/pmd/issues/2501): \[doc] Verify ANTLR Documentation
    * [#4294](https://github.com/pmd/pmd/issues/4294): \[doc] Migration Guide for upgrading PMD 6 ➡️ 7
    * [#4303](https://github.com/pmd/pmd/issues/4303): \[doc] Document new property framework
    * [#4438](https://github.com/pmd/pmd/issues/4438): \[doc] Documentation links in VS Code are outdated
    * [#4521](https://github.com/pmd/pmd/issues/4521): \[doc] Website is not mobile friendly
* testing
    * [#2435](https://github.com/pmd/pmd/issues/2435): \[test] Remove duplicated Dummy language module
    * [#4234](https://github.com/pmd/pmd/issues/4234): \[test] Tests that change the logging level do not work

Language specific fixes:

* apex
    * [#1937](https://github.com/pmd/pmd/issues/1937): \[apex] Apex should only have a single RootNode
    * [#1648](https://github.com/pmd/pmd/issues/1648): \[apex,vf] Remove CodeClimate dependency
    * [#1750](https://github.com/pmd/pmd/pull/1750):   \[apex] Remove apex statistical rules
    * [#2836](https://github.com/pmd/pmd/pull/2836):   \[apex] Remove Apex ProjectMirror
    * [#4427](https://github.com/pmd/pmd/issues/4427): \[apex] ApexBadCrypto test failing to detect inline code
* apex-design
    * [#2667](https://github.com/pmd/pmd/issues/2667): \[apex] Integrate nawforce/ApexLink to build robust Unused rule
    * [#4509](https://github.com/pmd/pmd/issues/4509): \[apex] ExcessivePublicCount doesn't consider inner classes correctly
    * [#4596](https://github.com/pmd/pmd/issues/4596): \[apex] ExcessivePublicCount ignores properties
* apex-security
    * [#4646](https://github.com/pmd/pmd/issues/4646): \[apex] ApexSOQLInjection does not recognise SObjectType or SObjectField as safe variable types
* java
    * [#520](https://github.com/pmd/pmd/issues/520):   \[java] Allow `@SuppressWarnings` with constants instead of literals
    * [#864](https://github.com/pmd/pmd/issues/864):   \[java] Similar/duplicated implementations for determining FQCN
    * [#905](https://github.com/pmd/pmd/issues/905):   \[java] Add new node for anonymous class declaration
    * [#910](https://github.com/pmd/pmd/issues/910):   \[java] AST inconsistency between primitive and reference type arrays
    * [#997](https://github.com/pmd/pmd/issues/997):   \[java] Java8 parsing corner case with annotated array types
    * [#998](https://github.com/pmd/pmd/issues/998):   \[java] AST inconsistencies around FormalParameter
    * [#1019](https://github.com/pmd/pmd/issues/1019): \[java] Breaking Java Grammar changes for PMD 7.0.0
    * [#1124](https://github.com/pmd/pmd/issues/1124): \[java] ImmutableList implementation in the qname codebase
    * [#1128](https://github.com/pmd/pmd/issues/1128): \[java] Improve ASTLocalVariableDeclaration
    * [#1150](https://github.com/pmd/pmd/issues/1150): \[java] ClassOrInterfaceType AST improvements
    * [#1207](https://github.com/pmd/pmd/issues/1207): \[java] Resolve explicit types using FQCNs, without hitting the classloader
    * [#1367](https://github.com/pmd/pmd/issues/1367): \[java] Parsing error on annotated inner class
    * [#1661](https://github.com/pmd/pmd/issues/1661): \[java] About operator nodes
    * [#2366](https://github.com/pmd/pmd/pull/2366):   \[java] Remove qualified names
    * [#2819](https://github.com/pmd/pmd/issues/2819): \[java] GLB bugs in pmd 7
    * [#3642](https://github.com/pmd/pmd/issues/3642): \[java] Parse error on rare extra dimensions on method return type on annotation methods
    * [#3763](https://github.com/pmd/pmd/issues/3763): \[java] Ambiguous reference error in valid code
    * [#3749](https://github.com/pmd/pmd/issues/3749): \[java] Improve `isOverridden` in ASTMethodDeclaration
    * [#3750](https://github.com/pmd/pmd/issues/3750): \[java] Make symbol table support instanceof pattern bindings
    * [#3752](https://github.com/pmd/pmd/issues/3752): \[java] Expose annotations in symbol API
    * [#4237](https://github.com/pmd/pmd/pull/4237):   \[java] Cleanup handling of Java comments
    * [#4317](https://github.com/pmd/pmd/issues/4317): \[java] Some AST nodes should not be TypeNodes
    * [#4359](https://github.com/pmd/pmd/issues/4359): \[java] Type resolution fails with NPE when the scope is not a type declaration
    * [#4367](https://github.com/pmd/pmd/issues/4367): \[java] Move testrule TypeResTest into internal
    * [#4383](https://github.com/pmd/pmd/issues/4383): \[java] IllegalStateException: Object is not an array type!
    * [#4401](https://github.com/pmd/pmd/issues/4401): \[java] PMD 7 fails to build under Java 19
    * [#4405](https://github.com/pmd/pmd/issues/4405): \[java] Processing error with ArrayIndexOutOfBoundsException
    * [#4583](https://github.com/pmd/pmd/issues/4583): \[java] Support JDK 21 (LTS)
* java-bestpractices
    * [#342](https://github.com/pmd/pmd/issues/342):   \[java] AccessorMethodGeneration: Name clash with another public field not properly handled
    * [#755](https://github.com/pmd/pmd/issues/755):   \[java] AccessorClassGeneration false positive for private constructors
    * [#770](https://github.com/pmd/pmd/issues/770):   \[java] UnusedPrivateMethod yields false positive for counter-variant arguments
    * [#807](https://github.com/pmd/pmd/issues/807):   \[java] AccessorMethodGeneration false positive with overloads
    * [#833](https://github.com/pmd/pmd/issues/833):   \[java] ForLoopCanBeForeach should consider iterating on this
    * [#1189](https://github.com/pmd/pmd/issues/1189): \[java] UnusedPrivateMethod false positive from inner class via external class
    * [#1205](https://github.com/pmd/pmd/issues/1205): \[java] Improve ConstantsInInterface message to mention alternatives
    * [#1212](https://github.com/pmd/pmd/issues/1212): \[java] Don't raise JUnitTestContainsTooManyAsserts on JUnit 5's assertAll
    * [#1422](https://github.com/pmd/pmd/issues/1422): \[java] JUnitTestsShouldIncludeAssert false positive with inherited @<!-- -->Rule field
    * [#1455](https://github.com/pmd/pmd/issues/1455): \[java] JUnitTestsShouldIncludeAssert: False positives for assert methods named "check" and "verify"
    * [#1563](https://github.com/pmd/pmd/issues/1563): \[java] ForLoopCanBeForeach false positive with method call using index variable
    * [#1565](https://github.com/pmd/pmd/issues/1565): \[java] JUnitAssertionsShouldIncludeMessage false positive with AssertJ
    * [#1747](https://github.com/pmd/pmd/issues/1747): \[java] PreserveStackTrace false-positive
    * [#1969](https://github.com/pmd/pmd/issues/1969): \[java] MissingOverride false-positive triggered by package-private method overwritten in another package by extending class
    * [#1998](https://github.com/pmd/pmd/issues/1998): \[java] AccessorClassGeneration false-negative: subclass calls private constructor
    * [#2130](https://github.com/pmd/pmd/issues/2130): \[java] UnusedLocalVariable: false-negative with array
    * [#2147](https://github.com/pmd/pmd/issues/2147): \[java] JUnitTestsShouldIncludeAssert - false positives with lambdas and static methods
    * [#2464](https://github.com/pmd/pmd/issues/2464): \[java] LooseCoupling must ignore class literals: ArrayList.class
    * [#2542](https://github.com/pmd/pmd/issues/2542): \[java] UseCollectionIsEmpty can not detect the case `foo.bar().size()`
    * [#2650](https://github.com/pmd/pmd/issues/2650): \[java] UseTryWithResources false positive when AutoCloseable helper used
    * [#2796](https://github.com/pmd/pmd/issues/2796): \[java] UnusedAssignment false positive with call chains
    * [#2797](https://github.com/pmd/pmd/issues/2797): \[java] MissingOverride long-standing issues
    * [#2806](https://github.com/pmd/pmd/issues/2806): \[java] SwitchStmtsShouldHaveDefault false-positive with Java 14 switch non-fallthrough branches
    * [#2822](https://github.com/pmd/pmd/issues/2822): \[java] LooseCoupling rule: Extend to cover user defined implementations and interfaces
    * [#2843](https://github.com/pmd/pmd/pull/2843):   \[java] Fix UnusedAssignment FP with field accesses
    * [#2882](https://github.com/pmd/pmd/issues/2882): \[java] UseTryWithResources - false negative for explicit close
    * [#2883](https://github.com/pmd/pmd/issues/2883): \[java] JUnitAssertionsShouldIncludeMessage false positive with method call
    * [#2890](https://github.com/pmd/pmd/issues/2890): \[java] UnusedPrivateMethod false positive with generics
    * [#2946](https://github.com/pmd/pmd/issues/2946): \[java] SwitchStmtsShouldHaveDefault false positive on enum inside enums
    * [#3672](https://github.com/pmd/pmd/pull/3672):   \[java] LooseCoupling - fix false positive with generics
    * [#3675](https://github.com/pmd/pmd/pull/3675):   \[java] MissingOverride - fix false positive with mixing type vars
    * [#3858](https://github.com/pmd/pmd/issues/3858): \[java] UseCollectionIsEmpty should infer local variable type from method invocation
    * [#4433](https://github.com/pmd/pmd/issues/4433): \[java] \[7.0-rc1] ReplaceHashtableWithMap on java.util.Properties
    * [#4492](https://github.com/pmd/pmd/issues/4492): \[java] GuardLogStatement gives false positive when argument is a Java method reference
    * [#4503](https://github.com/pmd/pmd/issues/4503): \[java] JUnitTestsShouldIncludeAssert: false negative with TestNG
    * [#4516](https://github.com/pmd/pmd/issues/4516): \[java] UnusedLocalVariable: false-negative with try-with-resources
    * [#4517](https://github.com/pmd/pmd/issues/4517): \[java] UnusedLocalVariable: false-negative with compound assignments
    * [#4518](https://github.com/pmd/pmd/issues/4518): \[java] UnusedLocalVariable: false-positive with multiple for-loop indices
    * [#4634](https://github.com/pmd/pmd/issues/4634): \[java] JUnit4TestShouldUseTestAnnotation false positive with TestNG
* java-codestyle
    * [#1208](https://github.com/pmd/pmd/issues/1208): \[java] PrematureDeclaration rule false-positive on variable declared to measure time
    * [#1429](https://github.com/pmd/pmd/issues/1429): \[java] PrematureDeclaration as result of method call (false positive)
    * [#1480](https://github.com/pmd/pmd/issues/1480): \[java] IdenticalCatchBranches false positive with return expressions
    * [#1673](https://github.com/pmd/pmd/issues/1673): \[java] UselessParentheses false positive with conditional operator
    * [#1790](https://github.com/pmd/pmd/issues/1790): \[java] UnnecessaryFullyQualifiedName false positive with enum constant
    * [#1918](https://github.com/pmd/pmd/issues/1918): \[java] UselessParentheses false positive with boolean operators
    * [#2134](https://github.com/pmd/pmd/issues/2134): \[java] PreserveStackTrace not handling `Throwable.addSuppressed(...)`
    * [#2299](https://github.com/pmd/pmd/issues/2299): \[java] UnnecessaryFullyQualifiedName false positive with similar package name
    * [#2391](https://github.com/pmd/pmd/issues/2391): \[java] UseDiamondOperator FP when expected type and constructed type have a different parameterization
    * [#2528](https://github.com/pmd/pmd/issues/2528): \[java] MethodNamingConventions - JUnit 5 method naming not support ParameterizedTest
    * [#2739](https://github.com/pmd/pmd/issues/2739): \[java] UselessParentheses false positive for string concatenation
    * [#2748](https://github.com/pmd/pmd/issues/2748): \[java] UnnecessaryCast false positive with unchecked cast
    * [#2973](https://github.com/pmd/pmd/issues/2973): \[java] New rule: UnnecessaryBoxing
    * [#3195](https://github.com/pmd/pmd/pull/3195):   \[java] Improve rule UnnecessaryReturn to detect more cases
    * [#3218](https://github.com/pmd/pmd/pull/3218):   \[java] Generalize UnnecessaryCast to flag all unnecessary casts
    * [#3221](https://github.com/pmd/pmd/issues/3221): \[java] PrematureDeclaration false positive for unused variables
    * [#3238](https://github.com/pmd/pmd/issues/3238): \[java] Improve ExprContext, fix FNs of UnnecessaryCast
    * [#3500](https://github.com/pmd/pmd/pull/3500):   \[java] UnnecessaryBoxing - check for Integer.valueOf(String) calls
    * [#4268](https://github.com/pmd/pmd/issues/4268): \[java] CommentDefaultAccessModifier: false positive with TestNG annotations
    * [#4273](https://github.com/pmd/pmd/issues/4273): \[java] CommentDefaultAccessModifier ignoredAnnotations should include "org.junit.jupiter.api.extension.RegisterExtension" by default
    * [#4357](https://github.com/pmd/pmd/pull/4357):   \[java] Fix IllegalStateException in UseDiamondOperator rule
    * [#4432](https://github.com/pmd/pmd/issues/4432): \[java] \[7.0-rc1] UnnecessaryImport - Unused static import is being used
    * [#4455](https://github.com/pmd/pmd/issues/4455): \[java] FieldNamingConventions: false positive with lombok's @<!-- -->UtilityClass
    * [#4487](https://github.com/pmd/pmd/issues/4487): \[java] UnnecessaryConstructor: false-positive with @<!-- -->Inject and @<!-- -->Autowired
    * [#4511](https://github.com/pmd/pmd/issues/4511): \[java] LocalVariableCouldBeFinal shouldn't report unused variables
    * [#4512](https://github.com/pmd/pmd/issues/4512): \[java] MethodArgumentCouldBeFinal shouldn't report unused parameters
    * [#4557](https://github.com/pmd/pmd/issues/4557): \[java] UnnecessaryImport FP with static imports of overloaded methods
* java-design
    * [#1014](https://github.com/pmd/pmd/issues/1014): \[java] LawOfDemeter: False positive with lambda expression
    * [#1605](https://github.com/pmd/pmd/issues/1605): \[java] LawOfDemeter: False positive for standard UTF-8 charset name
    * [#2160](https://github.com/pmd/pmd/issues/2160): \[java] Issues with Law of Demeter
    * [#2175](https://github.com/pmd/pmd/issues/2175): \[java] LawOfDemeter: False positive for chained methods with generic method call
    * [#2179](https://github.com/pmd/pmd/issues/2179): \[java] LawOfDemeter: False positive with static property access - should treat class-level property as global object, not dot-accessed property
    * [#2180](https://github.com/pmd/pmd/issues/2180): \[java] LawOfDemeter: False positive with Thread and ThreadLocalRandom
    * [#2182](https://github.com/pmd/pmd/issues/2182): \[java] LawOfDemeter: False positive with package-private access
    * [#2188](https://github.com/pmd/pmd/issues/2188): \[java] LawOfDemeter: False positive with fields assigned to local vars
    * [#2536](https://github.com/pmd/pmd/issues/2536): \[java] ClassWithOnlyPrivateConstructorsShouldBeFinal can't detect inner class
    * [#3668](https://github.com/pmd/pmd/pull/3668):   \[java] ClassWithOnlyPrivateConstructorsShouldBeFinal - fix FP with inner private classes
    * [#3754](https://github.com/pmd/pmd/issues/3754): \[java] SingularField false positive with read in while condition
    * [#3786](https://github.com/pmd/pmd/issues/3786): \[java] SimplifyBooleanReturns should consider operator precedence
    * [#3840](https://github.com/pmd/pmd/issues/3840): \[java] LawOfDemeter disallows method call on locally created object
    * [#4238](https://github.com/pmd/pmd/pull/4238):   \[java] Make LawOfDemeter not use the rulechain
    * [#4254](https://github.com/pmd/pmd/issues/4254): \[java] ImmutableField - false positive with Lombok @<!-- -->Setter
    * [#4434](https://github.com/pmd/pmd/issues/4434): \[java] \[7.0-rc1] ExceptionAsFlowControl when simply propagating
    * [#4456](https://github.com/pmd/pmd/issues/4456): \[java] FinalFieldCouldBeStatic: false positive with lombok's @<!-- -->UtilityClass
    * [#4477](https://github.com/pmd/pmd/issues/4477): \[java] SignatureDeclareThrowsException: false-positive with TestNG annotations
    * [#4490](https://github.com/pmd/pmd/issues/4490): \[java] ImmutableField - false negative with Lombok @<!-- -->Getter
    * [#4549](https://github.com/pmd/pmd/pull/4549):   \[java] Make LawOfDemeter results deterministic
* java-documentation
    * [#4369](https://github.com/pmd/pmd/pull/4369):   \[java] Improve CommentSize
    * [#4416](https://github.com/pmd/pmd/pull/4416):   \[java] Fix reported line number in CommentContentRule
* java-errorprone
    * [#659](https://github.com/pmd/pmd/issues/659):   \[java] MissingBreakInSwitch - last default case does not contain a break
    * [#1005](https://github.com/pmd/pmd/issues/1005): \[java] CloneMethodMustImplementCloneable triggers for interfaces
    * [#1669](https://github.com/pmd/pmd/issues/1669): \[java] NullAssignment - FP with ternay and null as constructor argument
    * [#1899](https://github.com/pmd/pmd/issues/1899): \[java] Recognize @<!-- -->SuppressWanings("fallthrough") for MissingBreakInSwitch
    * [#2320](https://github.com/pmd/pmd/issues/2320): \[java] NullAssignment - FP with ternary and null as method argument
    * [#2532](https://github.com/pmd/pmd/issues/2532): \[java] AvoidDecimalLiteralsInBigDecimalConstructor can not detect the case `new BigDecimal(Expression)`
    * [#2579](https://github.com/pmd/pmd/issues/2579): \[java] MissingBreakInSwitch detects the lack of break in the last case
    * [#2880](https://github.com/pmd/pmd/issues/2880): \[java] CompareObjectsWithEquals - false negative with type res
    * [#2893](https://github.com/pmd/pmd/issues/2893): \[java] Remove special cases from rule EmptyCatchBlock
    * [#2894](https://github.com/pmd/pmd/issues/2894): \[java] Improve MissingBreakInSwitch
    * [#3071](https://github.com/pmd/pmd/issues/3071): \[java] BrokenNullCheck FP with PMD 6.30.0
    * [#3087](https://github.com/pmd/pmd/issues/3087): \[java] UnnecessaryBooleanAssertion overlaps with SimplifiableTestAssertion
    * [#3100](https://github.com/pmd/pmd/issues/3100): \[java] UseCorrectExceptionLogging FP in 6.31.0
    * [#3173](https://github.com/pmd/pmd/issues/3173): \[java] UseProperClassLoader false positive
    * [#3351](https://github.com/pmd/pmd/issues/3351): \[java] ConstructorCallsOverridableMethod ignores abstract methods
    * [#3400](https://github.com/pmd/pmd/issues/3400): \[java] AvoidUsingOctalValues FN with underscores
    * [#3843](https://github.com/pmd/pmd/issues/3843): \[java] UseEqualsToCompareStrings should consider return type
    * [#4063](https://github.com/pmd/pmd/issues/4063): \[java] AvoidBranchingStatementAsLastInLoop: False-negative about try/finally block
    * [#4356](https://github.com/pmd/pmd/pull/4356):   \[java] Fix NPE in CloseResourceRule
    * [#4449](https://github.com/pmd/pmd/issues/4449): \[java] AvoidAccessibilityAlteration: Possible false positive in AvoidAccessibilityAlteration rule when using Lambda expression
    * [#4457](https://github.com/pmd/pmd/issues/4457): \[java] OverrideBothEqualsAndHashcode: false negative with anonymous classes
    * [#4493](https://github.com/pmd/pmd/issues/4493): \[java] MissingStaticMethodInNonInstantiatableClass: false-positive about @<!-- -->Inject
    * [#4505](https://github.com/pmd/pmd/issues/4505): \[java] ImplicitSwitchFallThrough NPE in PMD 7.0.0-rc1
    * [#4510](https://github.com/pmd/pmd/issues/4510): \[java] ConstructorCallsOverridableMethod: false positive with lombok's @<!-- -->Value
    * [#4513](https://github.com/pmd/pmd/issues/4513): \[java] UselessOperationOnImmutable various false negatives with String
    * [#4514](https://github.com/pmd/pmd/issues/4514): \[java] AvoidLiteralsInIfCondition false positive and negative for String literals when ignoreExpressions=true
    * [#4546](https://github.com/pmd/pmd/issues/4546): \[java] OverrideBothEqualsAndHashCode ignores records
* java-multithreading
    * [#2537](https://github.com/pmd/pmd/issues/2537): \[java] DontCallThreadRun can't detect the case that call run() in `this.run()`
    * [#2538](https://github.com/pmd/pmd/issues/2538): \[java] DontCallThreadRun can't detect the case that call run() in `foo.bar.run()`
    * [#2577](https://github.com/pmd/pmd/issues/2577): \[java] UseNotifyAllInsteadOfNotify falsely detect a special case with argument: `foo.notify(bar)`
    * [#4483](https://github.com/pmd/pmd/issues/4483): \[java] NonThreadSafeSingleton false positive with double-checked locking
* java-performance
    * [#1224](https://github.com/pmd/pmd/issues/1224): \[java] InefficientEmptyStringCheck false negative in anonymous class
    * [#2587](https://github.com/pmd/pmd/issues/2587): \[java] AvoidArrayLoops could also check for list copy through iterated List.add()
    * [#2712](https://github.com/pmd/pmd/issues/2712): \[java] SimplifyStartsWith false-positive with AssertJ
    * [#3486](https://github.com/pmd/pmd/pull/3486):   \[java] InsufficientStringBufferDeclaration: Fix NPE
    * [#3848](https://github.com/pmd/pmd/issues/3848): \[java] StringInstantiation: false negative when using method result
    * [#4070](https://github.com/pmd/pmd/issues/4070): \[java] A false positive about the rule RedundantFieldInitializer
    * [#4458](https://github.com/pmd/pmd/issues/4458): \[java] RedundantFieldInitializer: false positive with lombok's @<!-- -->Value
* kotlin
    * [#419](https://github.com/pmd/pmd/issues/419):   \[kotlin] Add support for Kotlin
    * [#4389](https://github.com/pmd/pmd/pull/4389):   \[kotlin] Update grammar to version 1.8
* swift
    * [#1877](https://github.com/pmd/pmd/pull/1877):   \[swift] Feature/swift rules
    * [#1882](https://github.com/pmd/pmd/pull/1882):   \[swift] UnavailableFunction Swift rule
* xml
    * [#1800](https://github.com/pmd/pmd/pull/1800):   \[xml] Unimplement org.w3c.dom.Node from the XmlNodeWrapper

### ✨ External Contributions

* [#1658](https://github.com/pmd/pmd/pull/1658): \[core] Node support for Antlr-based languages - [Matías Fraga](https://github.com/matifraga) (@matifraga)
* [#1698](https://github.com/pmd/pmd/pull/1698): \[core] [swift] Antlr Base Parser adapter and Swift Implementation - [Lucas Soncini](https://github.com/lsoncini) (@lsoncini)
* [#1774](https://github.com/pmd/pmd/pull/1774): \[core] Antlr visitor rules - [Lucas Soncini](https://github.com/lsoncini) (@lsoncini)
* [#1877](https://github.com/pmd/pmd/pull/1877): \[swift] Feature/swift rules - [Matías Fraga](https://github.com/matifraga) (@matifraga)
* [#1881](https://github.com/pmd/pmd/pull/1881): \[doc] Add ANTLR documentation - [Matías Fraga](https://github.com/matifraga) (@matifraga)
* [#1882](https://github.com/pmd/pmd/pull/1882): \[swift] UnavailableFunction Swift rule - [Tomás de Lucca](https://github.com/tomidelucca) (@tomidelucca)
* [#2830](https://github.com/pmd/pmd/pull/2830): \[apex] Apexlink POC - [Kevin Jones](https://github.com/nawforce) (@nawforce)
* [#3866](https://github.com/pmd/pmd/pull/3866): \[core] Add CLI Progress Bar - [@JerritEic](https://github.com/JerritEic) (@JerritEic)
* [#4402](https://github.com/pmd/pmd/pull/4402): \[javascript] CPD: add support for Typescript using antlr4 grammar - [Paul Guyot](https://github.com/pguyot) (@pguyot)
* [#4403](https://github.com/pmd/pmd/pull/4403): \[julia] CPD: Add support for Julia code duplication  - [Wener](https://github.com/wener-tiobe) (@wener-tiobe)
* [#4412](https://github.com/pmd/pmd/pull/4412): \[doc] Added new error msg to ConstantsInInterface - [David Ljunggren](https://github.com/dague1) (@dague1)
* [#4426](https://github.com/pmd/pmd/pull/4426): \[cpd] New XML to HTML XLST report format for PMD CPD - [mohan-chinnappan-n](https://github.com/mohan-chinnappan-n) (@mohan-chinnappan-n)
* [#4428](https://github.com/pmd/pmd/pull/4428): \[apex] ApexBadCrypto bug fix for #4427 - inline detection of hard coded values - [Steven Stearns](https://github.com/sfdcsteve) (@sfdcsteve)
* [#4431](https://github.com/pmd/pmd/pull/4431): \[coco] CPD: Coco support for code duplication detection - [Wener](https://github.com/wener-tiobe) (@wener-tiobe)
* [#4444](https://github.com/pmd/pmd/pull/4444): \[java] CommentDefaultAccessModifier - ignore org.junit.jupiter.api.extension.RegisterExtension by default - [Nirvik Patel](https://github.com/nirvikpatel) (@nirvikpatel)
* [#4450](https://github.com/pmd/pmd/pull/4450): \[java] Fix #4449 AvoidAccessibilityAlteration: Correctly handle Lambda expressions in PrivilegedAction scenarios - [Seren](https://github.com/mohui1999) (@mohui1999)
* [#4452](https://github.com/pmd/pmd/pull/4452): \[doc] Update PMD_APEX_ROOT_DIRECTORY documentation reference - [nwcm](https://github.com/nwcm) (@nwcm)
* [#4470](https://github.com/pmd/pmd/pull/4470): \[cpp] CPD: Added strings as literal and ignore identifiers in sequences - [Wener](https://github.com/wener-tiobe) (@wener-tiobe)
* [#4474](https://github.com/pmd/pmd/pull/4474): \[java] ImmutableField: False positive with lombok (fixes #4254) - [Pim van der Loos](https://github.com/PimvanderLoos) (@PimvanderLoos)
* [#4488](https://github.com/pmd/pmd/pull/4488): \[java] Fix #4477: A false-positive about SignatureDeclareThrowsException - [AnnaDev](https://github.com/LynnBroe) (@LynnBroe)
* [#4494](https://github.com/pmd/pmd/pull/4494): \[java] Fix #4487: A false-positive about UnnecessaryConstructor and @<!-- -->Inject and @<!-- -->Autowired - [AnnaDev](https://github.com/LynnBroe) (@LynnBroe)
* [#4495](https://github.com/pmd/pmd/pull/4495): \[java] Fix #4493: false-positive about MissingStaticMethodInNonInstantiatableClass and @<!-- -->Inject - [AnnaDev](https://github.com/LynnBroe) (@LynnBroe)
* [#4507](https://github.com/pmd/pmd/pull/4507): \[java] Fix #4503: A false negative about JUnitTestsShouldIncludeAssert and testng - [AnnaDev](https://github.com/LynnBroe) (@LynnBroe)
* [#4520](https://github.com/pmd/pmd/pull/4520): \[doc] Fix typo: missing closing quotation mark after CPD-END - [João Dinis Ferreira](https://github.com/joaodinissf) (@joaodinissf)
* [#4528](https://github.com/pmd/pmd/pull/4528): \[apex] Update to apexlink - [Kevin Jones](https://github.com/nawforce) (@nawforce)
* [#4533](https://github.com/pmd/pmd/pull/4533): \[java] Fix #4063: False-negative about try/catch block in Loop - [AnnaDev](https://github.com/LynnBroe) (@LynnBroe)
* [#4536](https://github.com/pmd/pmd/pull/4536): \[java] Fix #4268: CommentDefaultAccessModifier - false positive with TestNG's @<!-- -->Test annotation - [AnnaDev](https://github.com/LynnBroe) (@LynnBroe)
* [#4537](https://github.com/pmd/pmd/pull/4537): \[java] Fix #4455: A false positive about FieldNamingConventions and UtilityClass - [AnnaDev](https://github.com/LynnBroe) (@LynnBroe)
* [#4538](https://github.com/pmd/pmd/pull/4538): \[java] Fix #4456: A false positive about FinalFieldCouldBeStatic and UtilityClass - [AnnaDev](https://github.com/LynnBroe) (@LynnBroe)
* [#4540](https://github.com/pmd/pmd/pull/4540): \[java] Fix #4457: false negative about OverrideBothEqualsAndHashcode - [AnnaDev](https://github.com/LynnBroe) (@LynnBroe)
* [#4541](https://github.com/pmd/pmd/pull/4541): \[java] Fix #4458: A false positive about RedundantFieldInitializer and @<!-- -->Value - [AnnaDev](https://github.com/LynnBroe) (@LynnBroe)
* [#4542](https://github.com/pmd/pmd/pull/4542): \[java] Fix #4510: A false positive about ConstructorCallsOverridableMethod and @<!-- -->Value - [AnnaDev](https://github.com/LynnBroe) (@LynnBroe)
* [#4553](https://github.com/pmd/pmd/pull/4553): \[java] Fix #4492: GuardLogStatement gives false positive when argument is a Java method reference - [Anastasiia Koba](https://github.com/anastasiia-koba) (@anastasiia-koba)
* [#4637](https://github.com/pmd/pmd/pull/4637): \[java] fix #4634 - JUnit4TestShouldUseTestAnnotation false positive with TestNG - [Krystian Dabrowski](https://github.com/krdabrowski) (@krdabrowski)
* [#4649](https://github.com/pmd/pmd/pull/4649): \[apex] Add SObjectType and SObjectField to list of injectable SOQL variable types - [Richard Corfield](https://github.com/rcorfieldffdc) (@rcorfieldffdc)
* [#4651](https://github.com/pmd/pmd/pull/4651): \[doc] Add "Tencent Cloud Code Analysis" in Tools / Integrations - [yale](https://github.com/cyw3) (@cyw3)
* [#4664](https://github.com/pmd/pmd/pull/4664): \[cli] CPD: Fix NPE when only `--file-list` is specified - [Wener](https://github.com/wener-tiobe) (@wener-tiobe)
* [#4665](https://github.com/pmd/pmd/pull/4665): \[java] Doc: Fix references AutoClosable -> AutoCloseable - [Andrey Bozhko](https://github.com/AndreyBozhko) (@AndreyBozhko)

### 📈 Stats
* 4694 commits
* 617 closed tickets & PRs
* Days since last release: 30

{% endtocmaker %}<|MERGE_RESOLUTION|>--- conflicted
+++ resolved
@@ -95,31 +95,11 @@
 
 #### API Changes
 
-<<<<<<< HEAD
-##### Java
+##### pmd-java
 
 * Support for Java 19 preview language features have been removed. The version "19-preview" is no longer available.
 
-##### Deprecated API
-
-* The method {%jdoc !!java::lang.java.ast.ASTPattern#getParenthesisDepth() %} has been deprecated and will be removed.
-  It was introduced for supporting parenthesized patterns, but that was removed with Java 21. It is only used when
-  parsing code as java-19-preview.
-
-##### Experimental APIs
-
-* To support the Java preview language features "String Templates" and "Unnamed Patterns and Variables", the following
-  AST nodes have been introduced as experimental:
-  * {% jdoc java::lang.java.ast.ASTTemplateExpression %}
-  * {% jdoc java::lang.java.ast.ASTTemplate %}
-  * {% jdoc java::lang.java.ast.ASTTemplateFragment %}
-  * {% jdoc java::lang.java.ast.ASTUnnamedPattern %}
-* The AST nodes for supporting "Record Patterns" and "Pattern Matching for switch" are not experimental anymore:
-  * {% jdoc java::lang.jast.ast.ASTRecordPattern %}
-  * {% jdoc java::lang.jast.ast.ASTPatternList %} (Note: it was renamed from `ASTComponentPatternList`)
-  * {% jdoc java::lang.jast.ast. %} (Note: it was renamed from `ASTSwitchGuard`)
-=======
-**Rule properties**
+##### Rule properties
 
 * The old deprecated classes like `IntProperty` and `StringProperty` have been removed. Please use
   {% jdoc core::properties.PropertyFactory %} to create properties.
@@ -129,12 +109,12 @@
 * The `min` and `max` attributes in property definitions in the XML are now optional and can appear separately
   or be omitted.
 
-**New Programmatic API for CPD**
+##### New Programmatic API for CPD
 
 See [Detailed Release Notes for PMD 7]({{ baseurl }}pmd_release_notes_pmd7.html#new-programmatic-api-for-cpd)
 and [PR #4397](https://github.com/pmd/pmd/pull/4397) for details.
 
-**Removed classes and methods**
+##### Removed classes and methods
 
 The following previously deprecated classes have been removed:
 
@@ -225,7 +205,7 @@
   * `net.sourceforge.pmd.cpd.SourceCode` (and all inner classes like `FileCodeLoader`, ...)
   * `net.sourceforge.pmd.cpd.token.TokenFilter`
 
-**Moved packages**
+##### Moved packages
 
 * pmd-core
   * {%jdoc core::net.sourceforge.pmd.properties.NumericConstraints %} (old package: `net.sourceforge.pmd.properties.constraints.NumericConstraints`)
@@ -238,7 +218,7 @@
   * {%jdoc core::cpd.impl.BaseTokenFilter %} (old package: `net.sourceforge.pmd.cpd.token.internal`)
   * {%jdoc core::cpd.impl.JavaCCTokenFilter %} (old package: `net.sourceforge.pmd.cpd.token`)
 
-**Changed types and other changes**
+##### Changed types and other changes
 
 * pmd-core
   * {%jdoc core::net.sourceforge.pmd.properties.PropertyDescriptor %} is now a class (was an interface)
@@ -268,15 +248,32 @@
   * consistent static method `#getInstance()`
   * removed constants like `ID`, `TERSE_NAME` or `NAME`. Use `getInstance().getName()` etc. instead
 
-**Internal APIs**
+##### Internal APIs
 
 * {% jdoc core::cpd.Tokens %}
 * {% jdoc core::net.sourceforge.pmd.properties.PropertyTypeId %}
 
-**Deprecations**
+##### Deprecated API
 
 * {% jdoc !!core::lang.Language#getTerseName() %} ➡️ use {% jdoc core::lang.Language#getId() %} instead
->>>>>>> 347d5992
+
+* The method {%jdoc !!java::lang.java.ast.ASTPattern#getParenthesisDepth() %} has been deprecated and will be removed.
+  It was introduced for supporting parenthesized patterns, but that was removed with Java 21. It is only used when
+  parsing code as java-19-preview.
+
+##### Experimental APIs
+
+* To support the Java preview language features "String Templates" and "Unnamed Patterns and Variables", the following
+  AST nodes have been introduced as experimental:
+  * {% jdoc java::lang.java.ast.ASTTemplateExpression %}
+  * {% jdoc java::lang.java.ast.ASTTemplate %}
+  * {% jdoc java::lang.java.ast.ASTTemplateFragment %}
+  * {% jdoc java::lang.java.ast.ASTUnnamedPattern %}
+* The AST nodes for supporting "Record Patterns" and "Pattern Matching for switch" are not experimental anymore:
+  * {% jdoc java::lang.jast.ast.ASTRecordPattern %}
+  * {% jdoc java::lang.jast.ast.ASTPatternList %} (Note: it was renamed from `ASTComponentPatternList`)
+  * {% jdoc java::lang.jast.ast. %} (Note: it was renamed from `ASTSwitchGuard`)
+
 
 #### External Contributions
 * [#4528](https://github.com/pmd/pmd/pull/4528): \[apex] Update to apexlink - [Kevin Jones](https://github.com/nawforce) (@nawforce)
