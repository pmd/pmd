--- conflicted
+++ resolved
@@ -39,7 +39,6 @@
 This section lists the most important changes from the last release candidate.
 The remaining section describe the complete release notes for 7.0.0.
 
-<<<<<<< HEAD
 #### API Changes
 * Moved the two classes {% jdoc core::cpd.impl.AntlrTokenizer %} and {% jdoc core::cpd.impl.JavaCCTokenizer %} from
   `internal` package into package {% jdoc_package core::cpd.impl %}. These two classes are part of the API and
@@ -51,6 +50,10 @@
   in order to have the same meaning as in 6.55.0. That will make it easier if you upgrade from 6.55.0 to 7.0.0.
   However, that means, that you need to change these method calls if you have migrated to 7.0.0-rc1 already.
 
+#### Updated PMD Designer
+This PMD release ships a new version of the pmd-designer.
+For the changes, see [PMD Designer Changelog](https://github.com/pmd/pmd-designer/releases/tag/7.0.0-rc1).
+
 #### Rule Changes
 * {% rule "java/design/ImmutableField" %}: the property `ignoredAnnotations` has been removed. The property was
   deprecated since PMD 6.52.0.
@@ -64,13 +67,6 @@
 * doc
   * [#2501](https://github.com/pmd/pmd/issues/2501): \[doc] Verify ANTLR Documentation
   * [#4438](https://github.com/pmd/pmd/issues/4438): \[doc] Documentation links in VS Code are outdated
-=======
-**Updated PMD Designer**
-This PMD release ships a new version of the pmd-designer.
-For the changes, see [PMD Designer Changelog](https://github.com/pmd/pmd-designer/releases/tag/7.0.0-rc1).
-
-Fixed Issues:
->>>>>>> 9ed9b62a
 * java-codestyle
   * [#4273](https://github.com/pmd/pmd/issues/4273): \[java] CommentDefaultAccessModifier ignoredAnnotations should include "org.junit.jupiter.api.extension.RegisterExtension" by default
   * [#4487](https://github.com/pmd/pmd/issues/4487): \[java] UnnecessaryConstructor: false-positive with @<!-- -->Inject and @<!-- -->Autowired
