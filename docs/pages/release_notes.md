--- conflicted
+++ resolved
@@ -14,7 +14,6 @@
 
 ### New and noteworthy
 
-<<<<<<< HEAD
 #### New rule designer documentation
 
 The documentation for the rule designer is now available on the main PMD documentation page:
@@ -28,7 +27,7 @@
     synchronized, as it can easily be used by multiple threads. Without synchronization the calculated hash could
     be entirely wrong. Instead of declaring this as a field and synchronize access to use it from multiple threads,
     a new instance should be created when needed. This rule is also active when using java's quickstart ruleset.
-=======
+
 #### Modified Rules
 
 *   The Java rule {% rule "java/errorprone/CloseResource" %} (`java-errorprone`) now ignores by default instances
@@ -36,7 +35,6 @@
     arrays, or generating functions, which require no special resource management. However, there are some exceptions:
     The stream returned by `Files::lines(Path)` is backed by a actual file and needs to be closed. These instances
     won't be found by default by the rule anymore.
->>>>>>> 7f7213b8
 
 ### Fixed Issues
 
