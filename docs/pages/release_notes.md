---
title: PMD Release Notes
permalink: pmd_release_notes.html
keywords: changelog, release notes
---

## {{ site.pmd.date }} - {{ site.pmd.version }}

The PMD team is pleased to announce PMD {{ site.pmd.version }}.

This is a {{ site.pmd.release_type }} release.

{% tocmaker is_release_notes_processor %}

### New and noteworthy

#### CPD now supports XML as well

Thanks to [Fernando Cosso](https://github.com/xnYi9wRezm) CPD can now find duplicates in XML files as well.
This is useful to find duplicated sections in XML files.

### Fixed Issues

*   apex-bestpractices
    *   [#2468](https://github.com/pmd/pmd/issues/2468): \[apex] Unused Local Variable fails on blocks
<<<<<<< HEAD
*   core
    *   [#2484](https://github.com/pmd/pmd/issues/2484): \[core] Update maven-enforcer-plugin to require Java 118
=======
*   java-bestpractices
    *   [#2288](https://github.com/pmd/pmd/issues/2288): \[java] JUnitTestsShouldIncludeAssert: Add support for Hamcrest MatcherAssert.assertThat
>>>>>>> a9dda033

### API Changes

### External Contributions

*   [#2446](https://github.com/pmd/pmd/pull/2446): \[core] Update maven-compiler-plugin to 3.8.1 - [Artem Krosheninnikov](https://github.com/KroArtem)
*   [#2448](https://github.com/pmd/pmd/pull/2448): \[java] Operator Wrap check - [Harsh Kukreja](https://github.com/harsh-kukreja)
*   [#2449](https://github.com/pmd/pmd/pull/2449): \[plsql] Additional info in SqlStatement, FormalParameter and FetchStatement - [Grzegorz Sudolski](https://github.com/zgrzyt93)
*   [#2452](https://github.com/pmd/pmd/pull/2452): \[doc] Fix "Making Rulesets" doc sample code indentation - [Artur Dryomov](https://github.com/arturdryomov)
*   [#2457](https://github.com/pmd/pmd/pull/2457): \[xml] Adding XML to CPD supported languages - [Fernando Cosso](https://github.com/xnYi9wRezm)
*   [#2469](https://github.com/pmd/pmd/pull/2469): \[apex] fix false positive unused variable if only a method is called - [Gwilym Kuiper](https://github.com/gwilymatgearset)
*   [#2479](https://github.com/pmd/pmd/pull/2479): \[java] False positive with Hamcrest's assertThat - [andreoss](https://github.com/andreoss)

{% endtocmaker %}
<|MERGE_RESOLUTION|>--- conflicted
+++ resolved
@@ -23,13 +23,10 @@
 
 *   apex-bestpractices
     *   [#2468](https://github.com/pmd/pmd/issues/2468): \[apex] Unused Local Variable fails on blocks
-<<<<<<< HEAD
 *   core
     *   [#2484](https://github.com/pmd/pmd/issues/2484): \[core] Update maven-enforcer-plugin to require Java 118
-=======
 *   java-bestpractices
     *   [#2288](https://github.com/pmd/pmd/issues/2288): \[java] JUnitTestsShouldIncludeAssert: Add support for Hamcrest MatcherAssert.assertThat
->>>>>>> a9dda033
 
 ### API Changes
 
