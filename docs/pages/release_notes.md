--- conflicted
+++ resolved
@@ -37,11 +37,8 @@
 
 ### ✨ Merged pull requests
 <!-- content will be automatically generated, see /do-release.sh -->
-<<<<<<< HEAD
+* [#5733](https://github.com/pmd/pmd/pull/5733): \[css] Add new CPD language - [Thomas Prouvot](https://github.com/tprouvot) (@tprouvot)
 * [#5859](https://github.com/pmd/pmd/pull/5859): Fix #5858: \[java] Fix false positive in FinalFieldCouldBeStatic for array initializers - [Zbynek Konecny](https://github.com/zbynek) (@zbynek)
-=======
-* [#5733](https://github.com/pmd/pmd/pull/5733): \[css] Add new CPD language - [Thomas Prouvot](https://github.com/tprouvot) (@tprouvot)
->>>>>>> bdfbdaf8
 
 ### 📦 Dependency updates
 <!-- content will be automatically generated, see /do-release.sh -->
