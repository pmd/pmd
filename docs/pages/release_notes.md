--- conflicted
+++ resolved
@@ -61,7 +61,6 @@
     non static initializers in anonymous classes anymore. For this use case, there is a new rule now:
     {% rule "java/bestpractices/DoubleBraceInitialization" %} (`java-bestpractices`).
 
-<<<<<<< HEAD
 *   The Java rule {% rule "java/codestyle/CommentDefaultAccessModifier" %) (`java-codestyle`) was enhanced
     in the last version 6.15.0 to check also top-level types by default. This created many new violations.
     Missing the access modifier for top-level types is not so critical, since it only decreases the visibility
@@ -70,14 +69,6 @@
     The default behaviour has been restored. If you want to enable the check for top-level types, you can
     use the new property `checkTopLevelTypes`.
 
-#### Deprecated Rules
-
-*   The Java rule {% rule "java/codestyle/AvoidFinalLocalVariable" %} (`java-codestyle`) has been deprecated
-    and will be removed with PMD 7.0.0. The rule is controversial and also contradicts other existing
-    rules such as {% rule "java/codestyle/LocalVariableCouldBeFinal" %}. If the goal is to avoid defining
-    constants in a scope smaller than the class, then the rule {% rule "java/errorprone/AvoidDuplicateLiterals" %}
-    should be used instead.
-=======
 *   The Java rule {% rule "java/errorprone/CloseResource" %} (`java-errorprone`) now by default searches
     for any unclosed `java.lang.AutoCloseable` resource. This includes now the standard `java.io.*Stream` classes.
     Previously only SQL-related resources were considered by this rule. The types can still be configured
@@ -86,7 +77,13 @@
     In order to restore the old behaviour, just remove the type `java.lang.AutoCloseable` from the `types`
     property and keep the remaining SQL-related classes.
 
->>>>>>> da69dc77
+#### Deprecated Rules
+
+*   The Java rule {% rule "java/codestyle/AvoidFinalLocalVariable" %} (`java-codestyle`) has been deprecated
+    and will be removed with PMD 7.0.0. The rule is controversial and also contradicts other existing
+    rules such as {% rule "java/codestyle/LocalVariableCouldBeFinal" %}. If the goal is to avoid defining
+    constants in a scope smaller than the class, then the rule {% rule "java/errorprone/AvoidDuplicateLiterals" %}
+    should be used instead.
 
 ### Fixed Issues
 
