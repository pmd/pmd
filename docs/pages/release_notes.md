---
title: PMD Release Notes
permalink: pmd_release_notes.html
keywords: changelog, release notes
---

## {{ site.pmd.date }} - {{ site.pmd.version }}

The PMD team is pleased to announce PMD {{ site.pmd.version }}.

This is a {{ site.pmd.release_type }} release.

{% tocmaker is_release_notes_processor %}

### New and noteworthy

#### New rule designer documentation

The documentation for the rule designer is now available on the main PMD documentation page:
[Rule Designer Reference](pmd_userdocs_extending_designer_reference.html). Check it out to learn
about the usage and features of the rule designer.

#### New rules

*   The Java rule {% rule "java/bestpractices/AvoidMessageDigestField" %} (`java-bestpractices`) detects fields
    of the type `java.security.MessageDigest`. Using a message digest instance as a field would need to be
    synchronized, as it can easily be used by multiple threads. Without synchronization the calculated hash could
    be entirely wrong. Instead of declaring this as a field and synchronize access to use it from multiple threads,
    a new instance should be created when needed. This rule is also active when using java's quickstart ruleset.

### Fixed Issues

<<<<<<< HEAD
*   java-bestpractices
    *   [#1862](https://github.com/pmd/pmd/issues/1862): \[java] New rule for MessageDigest.getInstance
=======
*   all
    *   [#1983](https://github.com/pmd/pmd/pull/1983): \[core] Avoid crashes with analysis cache when classpath references non-existing directories
>>>>>>> 5dd890c1
*   java-codestyle
    *   [#1951](https://github.com/pmd/pmd/issues/1951): \[java] UnnecessaryFullyQualifiedName rule triggered when variable name clashes with package name

### API Changes

#### Deprecated APIs

##### For removal

*   The methods {% jdoc java::ast.ASTImportDeclaration#getImportedNameNode() %} and
    {% jdoc java::ast.ASTImportDeclaration#getPackage() %} have been deprecated and
    will be removed with PMD 7.0.0.

### External Contributions

*   [#1971](https://github.com/pmd/pmd/pull/1971): \[java] 1862 - Message Digest should not be used as class field - [AnthonyKot](https://github.com/AnthonyKot)

{% endtocmaker %}
<|MERGE_RESOLUTION|>--- conflicted
+++ resolved
@@ -30,13 +30,10 @@
 
 ### Fixed Issues
 
-<<<<<<< HEAD
+*   all
+    *   [#1983](https://github.com/pmd/pmd/pull/1983): \[core] Avoid crashes with analysis cache when classpath references non-existing directories
 *   java-bestpractices
     *   [#1862](https://github.com/pmd/pmd/issues/1862): \[java] New rule for MessageDigest.getInstance
-=======
-*   all
-    *   [#1983](https://github.com/pmd/pmd/pull/1983): \[core] Avoid crashes with analysis cache when classpath references non-existing directories
->>>>>>> 5dd890c1
 *   java-codestyle
     *   [#1951](https://github.com/pmd/pmd/issues/1951): \[java] UnnecessaryFullyQualifiedName rule triggered when variable name clashes with package name
 
