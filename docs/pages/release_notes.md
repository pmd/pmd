--- conflicted
+++ resolved
@@ -36,9 +36,9 @@
     *   [#2994](https://github.com/pmd/pmd/pull/2994): \[core] Fix code climate severity strings
 *   java-bestpractices
     *   [#575](https://github.com/pmd/pmd/issues/575): \[java] LiteralsFirstInComparisons should consider constant fields
-<<<<<<< HEAD
     *   [#2454](https://github.com/pmd/pmd/issues/2454): \[java] UnusedPrivateMethod violation for disabled class in 6.23.0
     *   [#2833](https://github.com/pmd/pmd/issues/2833): \[java] NPE in UseCollectionIsEmptyRule with enums
+    *   [#2876](https://github.com/pmd/pmd/issues/2876): \[java] UnusedPrivateField cannot override ignored annotations property
 *   java-codestyle
     *   [#2960](https://github.com/pmd/pmd/issues/2960): \[java] Thread issue in MethodNamingConventionsRule
 *   java-errorprone
@@ -47,9 +47,6 @@
     *   [#2979](https://github.com/pmd/pmd/issues/2979): \[java] UseEqualsToCompareStrings: FP with "var" variables
     *   [#3004](https://github.com/pmd/pmd/issues/3004): \[java] UseEqualsToCompareStrings false positive with PMD 6.30.0
     *   [#3062](https://github.com/pmd/pmd/issues/3062): \[java] CloseResource FP with reassigned stream
-=======
-    *   [#2876](https://github.com/pmd/pmd/issues/2876): \[java] UnusedPrivateField cannot override ignored annotations property
->>>>>>> e69af856
 
 ### API Changes
 
