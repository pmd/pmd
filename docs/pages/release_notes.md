---
title: PMD Release Notes
permalink: pmd_release_notes.html
keywords: changelog, release notes
---

## {{ site.pmd.date }} - {{ site.pmd.version }}

The PMD team is pleased to announce PMD {{ site.pmd.version }}.

This is a {{ site.pmd.release_type }} release.

{% tocmaker is_release_notes_processor %}

### New and noteworthy

#### Scala cross compilation

Up until now the PMD Scala module has been compiled against scala 2.13 only by default.
However, this makes it impossible to use pmd as a library in scala projects,
that use scala 2.12, e.g. in sbt plugins. Therefore PMD now provides cross compiled pmd-scala
modules for both versions: **scala 2.12** and **scala 2.13**.

The new modules have new maven artifactIds. The old artifactId `net.sourceforge.pmd:pmd-scala:{{ site.pmd.version }}`
is still available, but is deprecated from now on. It has been demoted to be just a delegation to the new
`pmd-scala_2.13` module and will be removed eventually.

The coordinates for the new modules are:

```
<dependency>
    <groupId>net.sourceforge.pmd</groupId>
    <artifactId>pmd-scala_2.12</artifactId>
    <version>{{ site.pmd.version }}</version>
</dependency>

<dependency>
    <groupId>net.sourceforge.pmd</groupId>
    <artifactId>pmd-scala_2.13</artifactId>
    <version>{{ site.pmd.version }}</version>
</dependency>
```

The command line version of PMD continues to use **scala 2.13**.

#### New Rules

*   The new Java Rule {% rule "java/codestyle/UnnecessaryCast" %} (`java-codestyle`)
    finds casts that are unnecessary while accessing collection elements.

*   The new Java Rule {% rule "java/performance/AvoidCalendarDateCreation" %} (`java-performance`)
    finds usages of `java.util.Calendar` whose purpose is just to get the current date. This
    can be done in a more lightweight way.

#### Modified rules

*   The Java rule {% rule "java/codestyle/UseDiamondOperator" %} (`java-codestyle`) now by default
    finds unnecessary usages of type parameters, which are nested, involve wildcards and are used
    within a ternary operator. These usages are usually only unnecessary with Java8 and later, when
    the type inference in Java has been improved.
    
    In order to avoid false positives when checking Java7 only code, the rule has the new property
    `java7Compatibility`, which is disabled by default. Settings this to "true" retains
    the old rule behaviour.

### Fixed Issues

*   apex-bestpractices
    *   [#2554](https://github.com/pmd/pmd/issues/2554): \[apex] Exception applying rule UnusedLocalVariable on trigger
*   core
    *   [#2599](https://github.com/pmd/pmd/pull/2599): \[core] Fix XPath 2.0 Rule Chain Analyzer with Unions
    *   [#2483](https://github.com/pmd/pmd/issues/2483): \[lang-test] Support cpd tests based on text comparison.
        For details see
        [Testing your implementation](pmd_devdocs_major_adding_new_cpd_language.html#testing-your-implementation)
        in the developer documentation.
*   c#
    *   [#2551](https://github.com/pmd/pmd/issues/2551): \[c#] CPD suppression with comments doesn't work
*   cpp
    *   [#1757](https://github.com/pmd/pmd/issues/1757): \[cpp] Support unicode characters
*   java
    *   [#2549](https://github.com/pmd/pmd/issues/2549): \[java] Auxclasspath in PMD CLI does not support relative file path
*   java-codestyle
    *   [#2545](https://github.com/pmd/pmd/issues/2545): \[java] UseDiamondOperator false negatives
    *   [#2573](https://github.com/pmd/pmd/pull/2573): \[java] DefaultPackage: Allow package default JUnit 5 Test methods
*   java-design
    *   [#2563](https://github.com/pmd/pmd/pull/2563): \[java] UselessOverridingMethod false negative with already public methods
    *   [#2570](https://github.com/pmd/pmd/issues/2570): \[java] NPathComplexity should mention the expected NPath complexity
*   java-errorprone
    *   [#2544](https://github.com/pmd/pmd/issues/2544): \[java] UseProperClassLoader can not detect the case with method call on intermediate variable
*   java-performance
<<<<<<< HEAD
    *   [#2600](https://github.com/pmd/pmd/pull/2600): \[java] UseStringBufferForStringAppends: fix false negative with fields
=======
    *   [#2591](https://github.com/pmd/pmd/pull/2591): \[java] InefficientStringBuffering/AppendCharacterWithChar: Fix false negatives with concats in appends
>>>>>>> 75146a06
*   scala
    *   [#2547](https://github.com/pmd/pmd/pull/2547): \[scala] Add cross compilation for scala 2.12 and 2.13


### API Changes

*   The maven module `net.sourceforge.pmd:pmd-scala` is deprecated. Use `net.sourceforge.pmd:pmd-scala_2.13`
    or `net.sourceforge.pmd:pmd-scala_2.12` instead.

#### Deprecated APIs

*   {% jdoc !!apex::lang.apex.ast.ASTAnnotation#suppresses(core::Rule) %} (Apex)
*   {% jdoc !!core::cpd.TokenEntry#TokenEntry(java.lang.String, java.lang.String, int) %}
*   {% jdoc test::testframework.AbstractTokenizerTest %}. Use CpdTextComparisonTest in module pmd-lang-test instead.
    For details see
    [Testing your implementation](pmd_devdocs_major_adding_new_cpd_language.html#testing-your-implementation)
    in the developer documentation.


*   {% jdoc !!java::lang.java.rule.performance.InefficientStringBufferingRule#isInStringBufferOperation(net.sourceforge.pmd.lang.ast.Node, int, java.lang.String) %}

#### Internal API

*   {% jdoc apex::lang.apex.ApexParser %}
*   {% jdoc apex::lang.apex.ApexHandler %}

### External Contributions

*   [#1932](https://github.com/pmd/pmd/pull/1932): \[java] Added 4 performance rules originating from PMD-jPinpoint-rules - [Jeroen Borgers](https://github.com/jborgers)
*   [#2349](https://github.com/pmd/pmd/pull/2349): \[java] Optimize UnusedPrivateMethodRule - [shilko2013](https://github.com/shilko2013)
*   [#2547](https://github.com/pmd/pmd/pull/2547): \[scala] Add cross compilation for scala 2.12 and 2.13 - [João Ferreira](https://github.com/jtjeferreira)
*   [#2567](https://github.com/pmd/pmd/pull/2567): \[c#] Fix CPD suppression with comments doesn't work - [Lixon Lookose](https://github.com/LixonLookose)
*   [#2573](https://github.com/pmd/pmd/pull/2573): \[java] DefaultPackage: Allow package default JUnit 5 Test methods - [Craig Andrews](https://github.com/candrews)
*   [#2593](https://github.com/pmd/pmd/pull/2593): \[java] NPathComplexity should mention the expected NPath complexity - [Artem Krosheninnikov](https://github.com/KroArtem)

{% endtocmaker %}
<|MERGE_RESOLUTION|>--- conflicted
+++ resolved
@@ -88,11 +88,8 @@
 *   java-errorprone
     *   [#2544](https://github.com/pmd/pmd/issues/2544): \[java] UseProperClassLoader can not detect the case with method call on intermediate variable
 *   java-performance
-<<<<<<< HEAD
+    *   [#2591](https://github.com/pmd/pmd/pull/2591): \[java] InefficientStringBuffering/AppendCharacterWithChar: Fix false negatives with concats in appends
     *   [#2600](https://github.com/pmd/pmd/pull/2600): \[java] UseStringBufferForStringAppends: fix false negative with fields
-=======
-    *   [#2591](https://github.com/pmd/pmd/pull/2591): \[java] InefficientStringBuffering/AppendCharacterWithChar: Fix false negatives with concats in appends
->>>>>>> 75146a06
 *   scala
     *   [#2547](https://github.com/pmd/pmd/pull/2547): \[scala] Add cross compilation for scala 2.12 and 2.13
 
