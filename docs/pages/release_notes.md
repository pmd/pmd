---
title: PMD Release Notes
permalink: pmd_release_notes.html
keywords: changelog, release notes
---

{% if is_release_notes_processor %}
{% capture baseurl %}https://docs.pmd-code.org/pmd-doc-{{ site.pmd.version }}/{% endcapture %}
{% else %}
{% assign baseurl = "" %}
{% endif %}

## {{ site.pmd.date }} - {{ site.pmd.version }}

We're excited to bring you the next major version of PMD!

Since this is a big release, we provide here only a concise version of the release notes. We prepared a separate
page with the full [Detailed Release Notes for PMD 7.0.0]({{ baseurl }}pmd_release_notes_pmd7.html).

<div style="border: 1px solid; border-radius: .25rem; padding: .75rem 1.25rem;" role="alert">
<strong>ℹ️ Release Candidates</strong>
<p>PMD 7.0.0 is finally almost ready. In order to gather feedback, we are going to ship a couple of release candidates.
These are officially available on GitHub and Maven Central and can be used as usual (e.g. as a dependency).
We encourage you to try out the new features, but keep in mind that we may introduce API breaking changes between
the release candidates. It should be stable enough if you don't use custom rules.</p>

<p>We have still some tasks planned for the next release candidates.
You can see the progress in <a href="https://github.com/pmd/pmd/issues/3898">PMD 7 Tracking Issue #3898</a>.</p>

<p>If you find any problem or difficulty while updating from PMD 6, please provide feedback via our
<a href="https://github.com/pmd/pmd/issues/new/choose">issue tracker</a>. That way we can improve the experience
for all.</p>
</div>

{% tocmaker is_release_notes_processor %}

### Changes since 7.0.0-rc4

This section lists the most important changes from the last release candidate.
The remaining section describes the complete release notes for 7.0.0.

#### New and Noteworthy

##### Maven PMD Plugin compatibility with PMD 7

In order to use PMD 7 with [maven-pmd-plugin](https://maven.apache.org/plugins/maven-pmd-plugin/) a new
compatibility module has been created. This allows to use PMD 7 by simply adding one additional dependency:

1. Follow the guide [Upgrading PMD at Runtime](https://maven.apache.org/plugins/maven-pmd-plugin/examples/upgrading-PMD-at-runtime.html)
2. Add additionally the following dependency:

```xml
<dependency>
  <groupId>net.sourceforge.pmd</groupId>
  <artifactId>pmd-compat6</artifactId>
  <version>${pmdVersion}</version>
</dependency>
```

It is important to add this dependency as the **first** in the list, so that maven-pmd-plugin sees the (old)
compatible versions of some classes.

This module is available beginning with version 7.0.0-rc4 and will be there at least for the first
final version PMD 7 (7.0.0). It's not decided yet, whether we will keep updating it, after PMD 7 is finally
released.

Note: This compatibility module only works for the built-in rules, that are still available in PMD 7. E.g. you need
to review your rulesets and look out for deprecated rules and such. See the use case
[I'm using only built-in rules]({{ baseurl }}pmd_userdocs_migrating_to_pmd7.html#im-using-only-built-in-rules)
in the [Migration Guide for PMD 7]({{ baseurl }}pmd_userdocs_migrating_to_pmd7.html).

As PMD 7 revamped the Java module, if you have custom rules, you need to migrate these rules.
See the use case [I'm using custom rules]({{ baseurl }}pmd_userdocs_migrating_to_pmd7.html#im-using-custom-rules)
in the Migration Guide.

#### Rule Changes

**New Rules**

* {% rule apex/performance/OperationWithHighCostInLoop %} finds Schema class methods called in a loop, which is a
  potential performance issue.
* {% rule java/codestyle/UseExplicitTypes %} reports usages of `var` keyword, which was introduced with Java 10.
* {% rule xml/bestpractices/MissingEncoding %} finds XML files without explicit encoding.

#### Fixed issues

* cli
  * [#4594](https://github.com/pmd/pmd/pull/4594):   \[cli] Change completion generation to runtime
  * [#4723](https://github.com/pmd/pmd/issues/4723): \[cli] Launch fails for "bash pmd"
* core
  * [#1027](https://github.com/pmd/pmd/issues/1027): \[core] Apply the new PropertyDescriptor&lt;Pattern&gt; type where applicable
* doc
  * [#3175](https://github.com/pmd/pmd/issues/3175): \[doc] Document language module features
  * [#4659](https://github.com/pmd/pmd/pull/4659):   \[doc] Improve ant documentation
  * [#4669](https://github.com/pmd/pmd/pull/4669):   \[doc] Add bld PMD Extension to Tools / Integrations
* miscellaneous
  * [#4699](https://github.com/pmd/pmd/pull/4699):   Make PMD buildable with java 21
  * [#4586](https://github.com/pmd/pmd/pull/4586):   Use explicit encoding in ruleset xml files
<<<<<<< HEAD
  * [#4736](https://github.com/pmd/pmd/issues/4736): \[ci] Improve build procedure
=======
  * [#4741](https://github.com/pmd/pmd/pull/4741):   Add pmd-compat6 module for maven-pmd-plugin
>>>>>>> 1ac1bde6
* apex-performance
  * [#4675](https://github.com/pmd/pmd/issues/4675): \[apex] New Rule: OperationWithHighCostInLoop
* java-codestyle
  * [#2847](https://github.com/pmd/pmd/issues/2847): \[java] New Rule: Use Explicit Types
  * [#4578](https://github.com/pmd/pmd/issues/4578): \[java] CommentDefaultAccessModifier comment needs to be before annotation if present
  * [#4645](https://github.com/pmd/pmd/issues/4645): \[java] CommentDefaultAccessModifier - False Positive with JUnit5's ParameterizedTest
* java-errorprone
  * [#4719](https://github.com/pmd/pmd/pull/4719):   \[java] UnnecessaryCaseChange: example doc toUpperCase() should compare to a capitalized string
* javascript
  * [#4673](https://github.com/pmd/pmd/pull/4673):   \[javascript] CPD: Added support for decorator notation
* xml-bestpractices
  * [#4592](https://github.com/pmd/pmd/pull/4592):   \[xml] Add MissingEncoding rule

#### API Changes

**Removed classes and methods**

The following previously deprecated classes have been removed:

* pmd-apex
  * {%jdoc apex::lang.apex.ast.ApexNode %} and {% jdoc apex::lang.apex.ast.ASTApexFile %}
    * `#getApexVersion()`: In PMD 6, this method has been deprecated but was defined in the class `ApexRootNode`.
      The version returned is always "Version.CURRENT", as the apex compiler integration
      doesn't use additional information which Apex version actually is used. Therefore, this method can't be
      used to determine the Apex version of the project that is being analyzed.

      If the current version is needed, then `Node.getTextDocument().getLanguageVersion()` can be used. This
      is the version that has been selected via CLI `--use-version` parameter.

#### External Contributions
* [#4640](https://github.com/pmd/pmd/pull/4640): \[cli] Launch script fails if run via "bash pmd" - [Shai Bennathan](https://github.com/shai-bennathan) (@shai-bennathan)
* [#4673](https://github.com/pmd/pmd/pull/4673): \[javascript] CPD: Added support for decorator notation - [Wener](https://github.com/wener-tiobe) (@wener-tiobe)
* [#4677](https://github.com/pmd/pmd/pull/4677): \[apex] Add new rule: OperationWithHighCostInLoop - [Thomas Prouvot](https://github.com/tprouvot) (@tprouvot)
* [#4719](https://github.com/pmd/pmd/pull/4719): \[java] UnnecessaryCaseChange: example doc toUpperCase() should compare to a capitalized string - [ciufudean](https://github.com/ciufudean) (@ciufudean)
* [#4738](https://github.com/pmd/pmd/pull/4738): \[doc] Added reference to the PMD extension for bld - [Erik C. Thauvin](https://github.com/ethauvin) (@ethauvin)

### 🚀 Major Features and Enhancements

#### New official logo

The new official logo of PMD:

![New PMD Logo]({{ baseurl }}images/logo/pmd-logo-300px.png)

#### Revamped Java module

* Java grammar substantially refactored - more correct regarding the Java Language Specification (JLS)
* Built-in rules have been upgraded for the changed AST
* Rewritten type resolution framework and symbol table correctly implements the JLS
* AST exposes more semantic information (method calls, field accesses)

For more information, see the [Detailed Release Notes for PMD 7]({{ baseurl }}pmd_release_notes_pmd7.html#revamped-java).

Contributors: [Clément Fournier](https://github.com/oowekyala) (@oowekyala),
[Andreas Dangel](https://github.com/adangel) (@adangel),
[Juan Martín Sotuyo Dodero](https://github.com/jsotuyod) (@jsotuyod)

#### Revamped Command Line Interface

* unified and consistent Command Line Interface for both Linux/Unix and Windows across our different utilities
* single script `pmd` (`pmd.bat` for Windows) to launch the different utilities:
    * `pmd check` to run PMD rules and analyze a project
    * `pmd cpd` to run CPD (copy paste detector)
    * `pmd designer` to run the PMD Rule Designer
* progress bar support for `pmd check`
* shell completion

![Demo]({{ baseurl }}images/userdocs/pmd-demo.gif)

For more information, see the [Detailed Release Notes for PMD 7]({{ baseurl }}pmd_release_notes_pmd7.html).

Contributors: [Juan Martín Sotuyo Dodero](https://github.com/jsotuyod) (@jsotuyod)

#### Full Antlr support

* [Antlr](https://www.antlr.org/) based grammars can now be used to build full-fledged PMD rules.
* Previously, Antlr grammar could only be used for CPD
* New supported languages: Swift and Kotlin

For more information, see the [Detailed Release Notes for PMD 7]({{ baseurl }}pmd_release_notes_pmd7.html).

Contributors: [Lucas Soncini](https://github.com/lsoncini) (@lsoncini),
[Matías Fraga](https://github.com/matifraga) (@matifraga),
[Tomás De Lucca](https://github.com/tomidelucca) (@tomidelucca)

#### Updated PMD Designer

This PMD release ships a new version of the pmd-designer.
For the changes, see [PMD Designer Changelog](https://github.com/pmd/pmd-designer/releases/tag/7.0.0-rc1).

#### New CPD report format cpdhtml-v2.xslt

Thanks to @mohan-chinnappan-n a new CPD report format has been added which features a data table.
It uses an XSLT stylesheet to convert CPD's XML format into HTML.

See [the example report]({{ baseurl }}report-examples/cpdhtml-v2.html).

### 🎉 Language Related Changes

Note that this is just a concise listing of the highlight.
For more information on the languages, see the [Detailed Release Notes for PMD 7]({{ baseurl }}pmd_release_notes_pmd7.html).

#### New: Swift support

* use PMD to analyze Swift code with PMD rules
* initially 4 built-in rules

Contributors: [Lucas Soncini](https://github.com/lsoncini) (@lsoncini),
[Matías Fraga](https://github.com/matifraga) (@matifraga),
[Tomás De Lucca](https://github.com/tomidelucca) (@tomidelucca)

#### New: Kotlin support (experimental)

* use PMD to analyze Kotlin code with PMD rules
* Support for Kotlin 1.8 grammar
* initially 2 built-in rules

#### New: CPD support for TypeScript

Thanks to a contribution, CPD now supports the TypeScript language. It is shipped
with the rest of the JavaScript support in the module `pmd-javascript`.

Contributors: [Paul Guyot](https://github.com/pguyot) (@pguyot)

#### New: CPD support for Julia

Thanks to a contribution, CPD now supports the Julia language. It is shipped
in the new module `pmd-julia`.

Contributors: [Wener](https://github.com/wener-tiobe) (@wener-tiobe)

#### New: CPD support for Coco

Thanks to a contribution, CPD now supports Coco, a modern programming language
designed specifically for building event-driven software. It is shipped in the new
module `pmd-coco`.

Contributors: [Wener](https://github.com/wener-tiobe) (@wener-tiobe)

#### New: Java 21 Support

This release of PMD brings support for Java 21. There are the following new standard language features,
that are supported now:

* [JEP 440: Record Patterns](https://openjdk.org/jeps/440)
* [JEP 441: Pattern Matching for switch](https://openjdk.org/jeps/441)

PMD also supports the following preview language features:

* [JEP 430: String Templates (Preview)](https://openjdk.org/jeps/430)
* [JEP 443: Unnamed Patterns and Variables (Preview)](https://openjdk.org/jeps/443)
* [JEP 445: Unnamed Classes and Instance Main Methods (Preview)](https://openjdk.org/jeps/445)

In order to analyze a project with PMD that uses these language features,
you'll need to enable it via the environment variable `PMD_JAVA_OPTS` and select the new language
version `21-preview`:

    export PMD_JAVA_OPTS=--enable-preview
    pmd check --use-version java-21-preview ...

Note: Support for Java 19 preview language features have been removed. The version "19-preview" is no longer available.

#### Changed: JavaScript support

* latest version supports ES6 and also some new constructs (see [Rhino](https://github.com/mozilla/rhino)])
* comments are retained

#### Changed: Language versions

* more predefined language versions for each supported language
* can be used to limit rule execution for specific versions only with `minimumLanguageVersion` and
  `maximumLanguageVersion` attributes.

#### Changed: CPP can now ignore identifiers in sequences (CPD)

* new command line option for CPD: `--ignore-sequences`.
* This option is used for CPP only: with the already existing option `--ignore-literal-sequences`, only
  literals were ignored. The new option additional ignores identifiers as well in sequences.
* See [PR #4470](https://github.com/pmd/pmd/pull/4470) for details.

#### Changed: Apex Jorje Updated

With the new version of Apex Jorje, the new language constructs like User Mode Database Operations
can be parsed now. PMD should now be able to parse Apex code up to version 59.0 (Winter '23).

#### Changed: Rule properties

* The old deprecated classes like `IntProperty` and `StringProperty` have been removed. Please use
  {% jdoc core::properties.PropertyFactory %} to create properties.
* All properties which accept multiple values now use a comma (`,`) as a delimiter. The previous default was a
  pipe character (`|`). The delimiter is not configurable anymore. If needed, the comma can be escaped
  with a backslash.
* The `min` and `max` attributes in property definitions in the XML are now optional and can appear separately
  or be omitted.

### 🌟 New and changed rules

#### New Rules

**Apex**
* {% rule apex/design/UnusedMethod %} finds unused methods in your code.
* {% rule apex/performance/OperationWithHighCostInLoop %} finds Schema class methods called in a loop, which is a
  potential performance issue.

**Java**
* {% rule java/codestyle/UnnecessaryBoxing %} reports boxing and unboxing conversions that may be made implicit.
* {% rule java/codestyle/UseExplicitTypes %} reports usages of `var` keyword, which was introduced with Java 10.

**Kotlin**
* {% rule kotlin/bestpractices/FunctionNameTooShort %}
* {% rule kotlin/errorprone/OverrideBothEqualsAndHashcode %}

**Swift**
* {% rule swift/bestpractices/ProhibitedInterfaceBuilder %}
* {% rule swift/bestpractices/UnavailableFunction %}
* {% rule swift/errorprone/ForceCast %}
* {% rule swift/errorprone/ForceTry %}

**XML**
* {% rule xml/bestpractices/MissingEncoding %} finds XML files without explicit encoding.

#### Changed Rules

**General changes**

* All statistical rules (like ExcessiveClassLength, ExcessiveParameterList) have been simplified and unified.
  The properties `topscore` and `sigma` have been removed. The property `minimum` is still there, however the type is not
  a decimal number anymore but has been changed to an integer. This affects rules in the languages Apex, Java, PLSQL
  and Velocity Template Language (vm):
    * Apex: {% rule apex/design/ExcessiveClassLength %}, {% rule apex/design/ExcessiveParameterList %},
      {% rule apex/design/ExcessivePublicCount %}, {% rule apex/design/NcssConstructorCount %},
      {% rule apex/design/NcssMethodCount %}, {% rule apex/design/NcssTypeCount %}
    * Java: {% rule java/design/ExcessiveImports %}, {% rule java/design/ExcessiveParameterList %},
      {% rule java/design/ExcessivePublicCount %}, {% rule java/design/SwitchDensity %}
    * PLSQL: {% rule plsql/design/ExcessiveMethodLength %}, {% rule plsql/design/ExcessiveObjectLength %},
      {% rule plsql/design/ExcessivePackageBodyLength %}, {% rule plsql/design/ExcessivePackageSpecificationLength %},
      {% rule plsql/design/ExcessiveParameterList %}, {% rule plsql/design/ExcessiveTypeLength %},
      {% rule plsql/design/NcssMethodCount %}, {% rule plsql/design/NcssObjectCount %},
      {% rule plsql/design/NPathComplexity %}
    * VM: {% rule vm/design/ExcessiveTemplateLength %}

* The general property `violationSuppressXPath` which is available for all rules to
  [suppress warnings]({{ baseurl }}pmd_userdocs_suppressing_warnings.html) now uses XPath version 3.1 by default.
  This version of the XPath language is mostly identical to XPath 2.0. In PMD 6, XPath 1.0 has been used.
  If you upgrade from PMD 6, you need to verify your `violationSuppressXPath` properties.

**Apex General changes**

* The properties `cc_categories`, `cc_remediation_points_multiplier`, `cc_block_highlighting` have been removed
  from all rules. These properties have been deprecated since PMD 6.13.0.
  See [issue #1648](https://github.com/pmd/pmd/issues/1648) for more details.

**Java General changes**

* Violations reported on methods or classes previously reported the line range of the entire method
  or class. With PMD 7.0.0, the reported location is now just the identifier of the method or class.
  This affects various rules, e.g. {% rule java/design/CognitiveComplexity %}.

  The report location is controlled by the overrides of the method {% jdoc core::lang.ast.Node#getReportLocation() %}
  in different node types.

  See [issue #4439](https://github.com/pmd/pmd/issues/4439) and [issue #730](https://github.com/pmd/pmd/issues/730)
  for more details.

**Java Best Practices**

* {% rule java/bestpractices/ArrayIsStoredDirectly %}: Violations are now reported on the assignment and not
  anymore on the formal parameter. The reported line numbers will probably move.
* {% rule java/bestpractices/AvoidReassigningLoopVariables %}: This rule might not report anymore all
  reassignments of the control variable in for-loops when the property `forReassign` is set to `skip`.
  See [issue #4500](https://github.com/pmd/pmd/issues/4500) for more details.
* {% rule java/bestpractices/LooseCoupling %}: The rule has a new property to allow some types to be coupled
  to (`allowedTypes`).
* {% rule java/bestpractices/UnusedLocalVariable %}: This rule has some important false-negatives fixed
  and finds many more cases now. For details see issues [#2130](https://github.com/pmd/pmd/issues/2130),
  [#4516](https://github.com/pmd/pmd/issues/4516), and [#4517](https://github.com/pmd/pmd/issues/4517).

**Java Codestyle**

* {% rule java/codestyle/MethodNamingConventions %}: The property `checkNativeMethods` has been removed. The
  property was deprecated since PMD 6.3.0. Use the property `nativePattern` to control whether native methods
  should be considered or not.
* {% rule java/codestyle/ShortVariable %}: This rule now also reports short enum constant names.
* {% rule java/codestyle/UseDiamondOperator %}: The property `java7Compatibility` has been removed. The rule now
  handles Java 7 properly without a property.
* {% rule java/codestyle/UnnecessaryFullyQualifiedName %}: The rule has two new properties,
  to selectively disable reporting on static field and method qualifiers. The rule also has been improved
  to be more precise.
* {% rule java/codestyle/UselessParentheses %}: The rule has two new properties which control how strict
  the rule should be applied. With `ignoreClarifying` (default: true) parentheses that are strictly speaking
  not necessary are allowed, if they separate expressions of different precedence.
  The other property `ignoreBalancing` (default: true) is similar, in that it allows parentheses that help
  reading and understanding the expressions.

**Java Design**

* {% rule java/design/CyclomaticComplexity %}: The property `reportLevel` has been removed. The property was
  deprecated since PMD 6.0.0. The report level can now be configured separated for classes and methods using
  `classReportLevel` and `methodReportLevel` instead.
* {% rule java/design/ImmutableField %}: The property `ignoredAnnotations` has been removed. The property was
  deprecated since PMD 6.52.0.
* {% rule java/design/LawOfDemeter %}: The rule has a new property `trustRadius`. This defines the maximum degree
  of trusted data. The default of 1 is the most restrictive.
* {% rule java/design/NPathComplexity %}: The property `minimum` has been removed. It was deprecated since PMD 6.0.0.
  Use the property `reportLevel` instead.
* {% rule java/design/SingularField %}: The properties `checkInnerClasses` and `disallowNotAssignment` have been removed.
  The rule is now more precise and will check these cases properly.
* {% rule java/design/UseUtilityClass %}: The property `ignoredAnnotations` has been removed.

**Java Documentation**

* {% rule java/documentation/CommentContent %}: The properties `caseSensitive` and `disallowedTerms` are removed. The
  new property `forbiddenRegex` can be used now to define the disallowed terms with a single regular
  expression.
* {% rule java/documentation/CommentRequired %}:
    * Overridden methods are now detected even without the `@Override`
      annotation. This is relevant for the property `methodWithOverrideCommentRequirement`.
      See also [pull request #3757](https://github.com/pmd/pmd/pull/3757).
    * Elements in annotation types are now detected as well. This might lead to an increased number of violations
      for missing public method comments.
* {% rule java/documentation/CommentSize %}: When determining the line-length of a comment, the leading comment
  prefix markers (e.g. `*` or `//`) are ignored and don't add up to the line-length.
  See also [pull request #4369](https://github.com/pmd/pmd/pull/4369).

**Java Error Prone**

* {% rule java/errorprone/AvoidDuplicateLiterals %}: The property `exceptionfile` has been removed. The property was
  deprecated since PMD 6.10.0. Use the property `exceptionList` instead.
* {% rule java/errorprone/DontImportSun %}: `sun.misc.Signal` is not special-cased anymore.
* {% rule java/errorprone/EmptyCatchBlock %}: `CloneNotSupportedException` and `InterruptedException` are not
  special-cased anymore. Rename the exception parameter to `ignored` to ignore them.
* {% rule java/errorprone/ImplicitSwitchFallThrough %}: Violations are now reported on the case statements
  rather than on the switch statements. This is more accurate but might result in more violations now.

#### Removed Rules

Many rules, that were previously deprecated have been finally removed.
See [Detailed Release Notes for PMD 7]({{ baseurl }}pmd_release_notes_pmd7.html) for the complete list.

### 🚨 API

The API of PMD has been growing over the years and needed some cleanup. The goal is, to
have a clear separation between a well-defined API and the implementation, which is internal.
This should help us in future development.

Also, there are some improvement and changes in different areas. For the detailed description
of the changes listed here, see [Detailed Release Notes for PMD 7]({{ baseurl }}pmd_release_notes_pmd7.html).

* Miscellaneous smaller changes and cleanups
* XPath 3.1 support for XPath-based rules
* Node stream API for AST traversal
* Metrics framework
* Testing framework
* Language Lifecycle and Language Properties
* Rule Properties
* New Programmatic API for CPD

### 💥 Compatibility and migration notes

A detailed documentation of required changes are available in the
[Migration Guide for PMD 7]({{ baseurl }}pmd_userdocs_migrating_to_pmd7.html).

See also [Detailed Release Notes for PMD 7]({{ baseurl }}pmd_release_notes_pmd7.html).

### 🐛 Fixed Issues

* miscellaneous
    * [#881](https://github.com/pmd/pmd/issues/881):   \[all] Breaking API changes for 7.0.0
    * [#896](https://github.com/pmd/pmd/issues/896):   \[all] Use slf4j
    * [#1431](https://github.com/pmd/pmd/pull/1431):   \[ui] Remove old GUI applications (designerold, bgastviewer)
    * [#1451](https://github.com/pmd/pmd/issues/1451): \[core] RulesetFactoryCompatibility stores the whole ruleset file in memory as a string
    * [#2496](https://github.com/pmd/pmd/issues/2496): Update PMD 7 Logo on landing page
    * [#2497](https://github.com/pmd/pmd/issues/2497): PMD 7 Logo page
    * [#2498](https://github.com/pmd/pmd/issues/2498): Update PMD 7 Logo in documentation
    * [#3797](https://github.com/pmd/pmd/issues/3797): \[all] Use JUnit5
    * [#4462](https://github.com/pmd/pmd/issues/4462): Provide Software Bill of Materials (SBOM)
    * [#4460](https://github.com/pmd/pmd/pull/4460):   Fix assembly-plugin warnings
    * [#4582](https://github.com/pmd/pmd/issues/4582): \[dist] Download link broken
    * [#4586](https://github.com/pmd/pmd/pull/4586):   Use explicit encoding in ruleset xml files
    * [#4691](https://github.com/pmd/pmd/issues/4691): \[CVEs] Critical and High CEVs reported on PMD and PMD dependencies
    * [#4699](https://github.com/pmd/pmd/pull/4699):   Make PMD buildable with java 21
<<<<<<< HEAD
    * [#4736](https://github.com/pmd/pmd/issues/4736): \[ci] Improve build procedure
=======
    * [#4741](https://github.com/pmd/pmd/pull/4741):   Add pmd-compat6 module for maven-pmd-plugin
>>>>>>> 1ac1bde6
* ant
    * [#4080](https://github.com/pmd/pmd/issues/4080): \[ant] Split off Ant integration into a new submodule
* core
    * [#880](https://github.com/pmd/pmd/issues/880):   \[core] Make visitors generic
    * [#1027](https://github.com/pmd/pmd/issues/1027): \[core] Apply the new PropertyDescriptor&lt;Pattern&gt; type where applicable
    * [#1204](https://github.com/pmd/pmd/issues/1204): \[core] Allow numeric properties in XML to be within an unbounded range
    * [#1622](https://github.com/pmd/pmd/pull/1622):   \[core] NodeStream API
    * [#1687](https://github.com/pmd/pmd/issues/1687): \[core] Deprecate and Remove XPath 1.0 support
    * [#1785](https://github.com/pmd/pmd/issues/1785): \[core] Allow abstract node types to be valid rulechain visits
    * [#1825](https://github.com/pmd/pmd/pull/1825):   \[core] Support NoAttribute for XPath
    * [#2038](https://github.com/pmd/pmd/issues/2038): \[core] Remove DCD
    * [#2218](https://github.com/pmd/pmd/issues/2218): \[core] `isFindBoundary` should not be an attribute
    * [#2234](https://github.com/pmd/pmd/issues/2234): \[core] Consolidate PMD CLI into a single command
    * [#2239](https://github.com/pmd/pmd/issues/2239): \[core] Merging Javacc build scripts
    * [#2500](https://github.com/pmd/pmd/issues/2500): \[core] Clarify API for ANTLR based languages
    * [#2518](https://github.com/pmd/pmd/issues/2518): \[core] Language properties
    * [#2602](https://github.com/pmd/pmd/issues/2602): \[core] Remove ParserOptions
    * [#2614](https://github.com/pmd/pmd/pull/2614):   \[core] Upgrade Saxon, add XPath 3.1, remove Jaxen
    * [#2696](https://github.com/pmd/pmd/pull/2696):   \[core] Remove DFA
    * [#2821](https://github.com/pmd/pmd/issues/2821): \[core] Rule processing error filenames are missing paths
    * [#2873](https://github.com/pmd/pmd/issues/2873): \[core] Utility classes in pmd 7
    * [#2885](https://github.com/pmd/pmd/issues/2885): \[core] Error recovery mode
    * [#3203](https://github.com/pmd/pmd/issues/3203): \[core] Replace RuleViolationFactory implementations with ViolationDecorator
    * [#3692](https://github.com/pmd/pmd/pull/3692):   \[core] Analysis listeners
    * [#3782](https://github.com/pmd/pmd/issues/3782): \[core] Language lifecycle
    * [#3815](https://github.com/pmd/pmd/issues/3815): \[core] Update Saxon HE to 10.7
    * [#3893](https://github.com/pmd/pmd/pull/3893):   \[core] Text documents
    * [#3902](https://github.com/pmd/pmd/issues/3902): \[core] Violation decorators
    * [#3918](https://github.com/pmd/pmd/issues/3918): \[core] Make LanguageRegistry non static
    * [#3919](https://github.com/pmd/pmd/issues/3919): \[core] Merge CPD and PMD language
    * [#3922](https://github.com/pmd/pmd/pull/3922):   \[core] Better error reporting for the ruleset parser
    * [#4035](https://github.com/pmd/pmd/issues/4035): \[core] ConcurrentModificationException in DefaultRuleViolationFactory
    * [#4120](https://github.com/pmd/pmd/issues/4120): \[core] Explicitly name all language versions
    * [#4204](https://github.com/pmd/pmd/issues/4204): \[core] Provide a CpdAnalysis class as a programmatic entry point into CPD
    * [#4301](https://github.com/pmd/pmd/issues/4301): \[core] Remove deprecated property concrete classes
    * [#4302](https://github.com/pmd/pmd/issues/4302): \[core] Migrate Property Framework API to Java 8
    * [#4323](https://github.com/pmd/pmd/issues/4323): \[core] Refactor CPD integration
    * [#4353](https://github.com/pmd/pmd/pull/4353):   \[core] Micro optimizations for Node API
    * [#4365](https://github.com/pmd/pmd/pull/4365):   \[core] Improve benchmarking
    * [#4397](https://github.com/pmd/pmd/pull/4397):   \[core] Refactor CPD
    * [#4420](https://github.com/pmd/pmd/pull/4420):   \[core] Remove PMD.EOL
    * [#4425](https://github.com/pmd/pmd/pull/4425):   \[core] Replace TextFile::pathId
    * [#4454](https://github.com/pmd/pmd/issues/4454): \[core] "Unknown option: '-min'" but is referenced in documentation
    * [#4611](https://github.com/pmd/pmd/pull/4611):   \[core] Fix loading language properties from env vars
    * [#4621](https://github.com/pmd/pmd/issues/4621): \[core] Make `ClasspathClassLoader::getResource` child first
* cli
    * [#2234](https://github.com/pmd/pmd/issues/2234): \[core] Consolidate PMD CLI into a single command
    * [#3828](https://github.com/pmd/pmd/issues/3828): \[core] Progress reporting
    * [#4079](https://github.com/pmd/pmd/issues/4079): \[cli] Split off CLI implementation into a pmd-cli submodule
    * [#4423](https://github.com/pmd/pmd/pull/4423):   \[cli] Fix NPE when only `--file-list` is specified
    * [#4482](https://github.com/pmd/pmd/issues/4482): \[cli] pmd.bat can only be executed once
    * [#4484](https://github.com/pmd/pmd/issues/4484): \[cli] ast-dump with no properties produce an NPE
    * [#4594](https://github.com/pmd/pmd/pull/4594):   \[cli] Change completion generation to runtime
    * [#4723](https://github.com/pmd/pmd/issues/4723): \[cli] Launch fails for "bash pmd"
* doc
    * [#2501](https://github.com/pmd/pmd/issues/2501): \[doc] Verify ANTLR Documentation
    * [#3175](https://github.com/pmd/pmd/issues/3175): \[doc] Document language module features
    * [#4294](https://github.com/pmd/pmd/issues/4294): \[doc] Migration Guide for upgrading PMD 6 ➡️ 7
    * [#4303](https://github.com/pmd/pmd/issues/4303): \[doc] Document new property framework
    * [#4438](https://github.com/pmd/pmd/issues/4438): \[doc] Documentation links in VS Code are outdated
    * [#4521](https://github.com/pmd/pmd/issues/4521): \[doc] Website is not mobile friendly
    * [#4659](https://github.com/pmd/pmd/pull/4659):   \[doc] Improve ant documentation
    * [#4669](https://github.com/pmd/pmd/pull/4669):   \[doc] Add bld PMD Extension to Tools / Integrations
* testing
    * [#2435](https://github.com/pmd/pmd/issues/2435): \[test] Remove duplicated Dummy language module
    * [#4234](https://github.com/pmd/pmd/issues/4234): \[test] Tests that change the logging level do not work

Language specific fixes:

* apex
    * [#1937](https://github.com/pmd/pmd/issues/1937): \[apex] Apex should only have a single RootNode
    * [#1648](https://github.com/pmd/pmd/issues/1648): \[apex,vf] Remove CodeClimate dependency
    * [#1750](https://github.com/pmd/pmd/pull/1750):   \[apex] Remove apex statistical rules
    * [#2836](https://github.com/pmd/pmd/pull/2836):   \[apex] Remove Apex ProjectMirror
    * [#3973](https://github.com/pmd/pmd/issues/3973): \[apex] Update parser to support new 'as user' keywords (User Mode for Database Operations)
    * [#4427](https://github.com/pmd/pmd/issues/4427): \[apex] ApexBadCrypto test failing to detect inline code
    * [#4453](https://github.com/pmd/pmd/issues/4453): \[apex] \[7.0-rc1] Exception while initializing Apexlink (Index 34812 out of bounds for length 34812)
* apex-design
    * [#2667](https://github.com/pmd/pmd/issues/2667): \[apex] Integrate nawforce/ApexLink to build robust Unused rule
    * [#4509](https://github.com/pmd/pmd/issues/4509): \[apex] ExcessivePublicCount doesn't consider inner classes correctly
    * [#4596](https://github.com/pmd/pmd/issues/4596): \[apex] ExcessivePublicCount ignores properties
* apex-performance
    * [#4675](https://github.com/pmd/pmd/issues/4675): \[apex] New Rule: OperationWithHighCostInLoop
* apex-security
    * [#4646](https://github.com/pmd/pmd/issues/4646): \[apex] ApexSOQLInjection does not recognise SObjectType or SObjectField as safe variable types
* java
    * [#520](https://github.com/pmd/pmd/issues/520):   \[java] Allow `@SuppressWarnings` with constants instead of literals
    * [#864](https://github.com/pmd/pmd/issues/864):   \[java] Similar/duplicated implementations for determining FQCN
    * [#905](https://github.com/pmd/pmd/issues/905):   \[java] Add new node for anonymous class declaration
    * [#910](https://github.com/pmd/pmd/issues/910):   \[java] AST inconsistency between primitive and reference type arrays
    * [#997](https://github.com/pmd/pmd/issues/997):   \[java] Java8 parsing corner case with annotated array types
    * [#998](https://github.com/pmd/pmd/issues/998):   \[java] AST inconsistencies around FormalParameter
    * [#1019](https://github.com/pmd/pmd/issues/1019): \[java] Breaking Java Grammar changes for PMD 7.0.0
    * [#1124](https://github.com/pmd/pmd/issues/1124): \[java] ImmutableList implementation in the qname codebase
    * [#1128](https://github.com/pmd/pmd/issues/1128): \[java] Improve ASTLocalVariableDeclaration
    * [#1150](https://github.com/pmd/pmd/issues/1150): \[java] ClassOrInterfaceType AST improvements
    * [#1207](https://github.com/pmd/pmd/issues/1207): \[java] Resolve explicit types using FQCNs, without hitting the classloader
    * [#1367](https://github.com/pmd/pmd/issues/1367): \[java] Parsing error on annotated inner class
    * [#1661](https://github.com/pmd/pmd/issues/1661): \[java] About operator nodes
    * [#2366](https://github.com/pmd/pmd/pull/2366):   \[java] Remove qualified names
    * [#2819](https://github.com/pmd/pmd/issues/2819): \[java] GLB bugs in pmd 7
    * [#3642](https://github.com/pmd/pmd/issues/3642): \[java] Parse error on rare extra dimensions on method return type on annotation methods
    * [#3763](https://github.com/pmd/pmd/issues/3763): \[java] Ambiguous reference error in valid code
    * [#3749](https://github.com/pmd/pmd/issues/3749): \[java] Improve `isOverridden` in ASTMethodDeclaration
    * [#3750](https://github.com/pmd/pmd/issues/3750): \[java] Make symbol table support instanceof pattern bindings
    * [#3752](https://github.com/pmd/pmd/issues/3752): \[java] Expose annotations in symbol API
    * [#4237](https://github.com/pmd/pmd/pull/4237):   \[java] Cleanup handling of Java comments
    * [#4317](https://github.com/pmd/pmd/issues/4317): \[java] Some AST nodes should not be TypeNodes
    * [#4359](https://github.com/pmd/pmd/issues/4359): \[java] Type resolution fails with NPE when the scope is not a type declaration
    * [#4367](https://github.com/pmd/pmd/issues/4367): \[java] Move testrule TypeResTest into internal
    * [#4383](https://github.com/pmd/pmd/issues/4383): \[java] IllegalStateException: Object is not an array type!
    * [#4401](https://github.com/pmd/pmd/issues/4401): \[java] PMD 7 fails to build under Java 19
    * [#4405](https://github.com/pmd/pmd/issues/4405): \[java] Processing error with ArrayIndexOutOfBoundsException
    * [#4583](https://github.com/pmd/pmd/issues/4583): \[java] Support JDK 21 (LTS)
* java-bestpractices
    * [#342](https://github.com/pmd/pmd/issues/342):   \[java] AccessorMethodGeneration: Name clash with another public field not properly handled
    * [#755](https://github.com/pmd/pmd/issues/755):   \[java] AccessorClassGeneration false positive for private constructors
    * [#770](https://github.com/pmd/pmd/issues/770):   \[java] UnusedPrivateMethod yields false positive for counter-variant arguments
    * [#807](https://github.com/pmd/pmd/issues/807):   \[java] AccessorMethodGeneration false positive with overloads
    * [#833](https://github.com/pmd/pmd/issues/833):   \[java] ForLoopCanBeForeach should consider iterating on this
    * [#1189](https://github.com/pmd/pmd/issues/1189): \[java] UnusedPrivateMethod false positive from inner class via external class
    * [#1205](https://github.com/pmd/pmd/issues/1205): \[java] Improve ConstantsInInterface message to mention alternatives
    * [#1212](https://github.com/pmd/pmd/issues/1212): \[java] Don't raise JUnitTestContainsTooManyAsserts on JUnit 5's assertAll
    * [#1422](https://github.com/pmd/pmd/issues/1422): \[java] JUnitTestsShouldIncludeAssert false positive with inherited @<!-- -->Rule field
    * [#1455](https://github.com/pmd/pmd/issues/1455): \[java] JUnitTestsShouldIncludeAssert: False positives for assert methods named "check" and "verify"
    * [#1563](https://github.com/pmd/pmd/issues/1563): \[java] ForLoopCanBeForeach false positive with method call using index variable
    * [#1565](https://github.com/pmd/pmd/issues/1565): \[java] JUnitAssertionsShouldIncludeMessage false positive with AssertJ
    * [#1747](https://github.com/pmd/pmd/issues/1747): \[java] PreserveStackTrace false-positive
    * [#1969](https://github.com/pmd/pmd/issues/1969): \[java] MissingOverride false-positive triggered by package-private method overwritten in another package by extending class
    * [#1998](https://github.com/pmd/pmd/issues/1998): \[java] AccessorClassGeneration false-negative: subclass calls private constructor
    * [#2130](https://github.com/pmd/pmd/issues/2130): \[java] UnusedLocalVariable: false-negative with array
    * [#2147](https://github.com/pmd/pmd/issues/2147): \[java] JUnitTestsShouldIncludeAssert - false positives with lambdas and static methods
    * [#2464](https://github.com/pmd/pmd/issues/2464): \[java] LooseCoupling must ignore class literals: ArrayList.class
    * [#2542](https://github.com/pmd/pmd/issues/2542): \[java] UseCollectionIsEmpty can not detect the case `foo.bar().size()`
    * [#2650](https://github.com/pmd/pmd/issues/2650): \[java] UseTryWithResources false positive when AutoCloseable helper used
    * [#2796](https://github.com/pmd/pmd/issues/2796): \[java] UnusedAssignment false positive with call chains
    * [#2797](https://github.com/pmd/pmd/issues/2797): \[java] MissingOverride long-standing issues
    * [#2806](https://github.com/pmd/pmd/issues/2806): \[java] SwitchStmtsShouldHaveDefault false-positive with Java 14 switch non-fallthrough branches
    * [#2822](https://github.com/pmd/pmd/issues/2822): \[java] LooseCoupling rule: Extend to cover user defined implementations and interfaces
    * [#2843](https://github.com/pmd/pmd/pull/2843):   \[java] Fix UnusedAssignment FP with field accesses
    * [#2882](https://github.com/pmd/pmd/issues/2882): \[java] UseTryWithResources - false negative for explicit close
    * [#2883](https://github.com/pmd/pmd/issues/2883): \[java] JUnitAssertionsShouldIncludeMessage false positive with method call
    * [#2890](https://github.com/pmd/pmd/issues/2890): \[java] UnusedPrivateMethod false positive with generics
    * [#2946](https://github.com/pmd/pmd/issues/2946): \[java] SwitchStmtsShouldHaveDefault false positive on enum inside enums
    * [#3672](https://github.com/pmd/pmd/pull/3672):   \[java] LooseCoupling - fix false positive with generics
    * [#3675](https://github.com/pmd/pmd/pull/3675):   \[java] MissingOverride - fix false positive with mixing type vars
    * [#3858](https://github.com/pmd/pmd/issues/3858): \[java] UseCollectionIsEmpty should infer local variable type from method invocation
    * [#4433](https://github.com/pmd/pmd/issues/4433): \[java] \[7.0-rc1] ReplaceHashtableWithMap on java.util.Properties
    * [#4492](https://github.com/pmd/pmd/issues/4492): \[java] GuardLogStatement gives false positive when argument is a Java method reference
    * [#4503](https://github.com/pmd/pmd/issues/4503): \[java] JUnitTestsShouldIncludeAssert: false negative with TestNG
    * [#4516](https://github.com/pmd/pmd/issues/4516): \[java] UnusedLocalVariable: false-negative with try-with-resources
    * [#4517](https://github.com/pmd/pmd/issues/4517): \[java] UnusedLocalVariable: false-negative with compound assignments
    * [#4518](https://github.com/pmd/pmd/issues/4518): \[java] UnusedLocalVariable: false-positive with multiple for-loop indices
    * [#4634](https://github.com/pmd/pmd/issues/4634): \[java] JUnit4TestShouldUseTestAnnotation false positive with TestNG
* java-codestyle
    * [#1208](https://github.com/pmd/pmd/issues/1208): \[java] PrematureDeclaration rule false-positive on variable declared to measure time
    * [#1429](https://github.com/pmd/pmd/issues/1429): \[java] PrematureDeclaration as result of method call (false positive)
    * [#1480](https://github.com/pmd/pmd/issues/1480): \[java] IdenticalCatchBranches false positive with return expressions
    * [#1673](https://github.com/pmd/pmd/issues/1673): \[java] UselessParentheses false positive with conditional operator
    * [#1790](https://github.com/pmd/pmd/issues/1790): \[java] UnnecessaryFullyQualifiedName false positive with enum constant
    * [#1918](https://github.com/pmd/pmd/issues/1918): \[java] UselessParentheses false positive with boolean operators
    * [#2134](https://github.com/pmd/pmd/issues/2134): \[java] PreserveStackTrace not handling `Throwable.addSuppressed(...)`
    * [#2299](https://github.com/pmd/pmd/issues/2299): \[java] UnnecessaryFullyQualifiedName false positive with similar package name
    * [#2391](https://github.com/pmd/pmd/issues/2391): \[java] UseDiamondOperator FP when expected type and constructed type have a different parameterization
    * [#2528](https://github.com/pmd/pmd/issues/2528): \[java] MethodNamingConventions - JUnit 5 method naming not support ParameterizedTest
    * [#2739](https://github.com/pmd/pmd/issues/2739): \[java] UselessParentheses false positive for string concatenation
    * [#2748](https://github.com/pmd/pmd/issues/2748): \[java] UnnecessaryCast false positive with unchecked cast
    * [#2847](https://github.com/pmd/pmd/issues/2847): \[java] New Rule: Use Explicit Types
    * [#2973](https://github.com/pmd/pmd/issues/2973): \[java] New rule: UnnecessaryBoxing
    * [#3195](https://github.com/pmd/pmd/pull/3195):   \[java] Improve rule UnnecessaryReturn to detect more cases
    * [#3218](https://github.com/pmd/pmd/pull/3218):   \[java] Generalize UnnecessaryCast to flag all unnecessary casts
    * [#3221](https://github.com/pmd/pmd/issues/3221): \[java] PrematureDeclaration false positive for unused variables
    * [#3238](https://github.com/pmd/pmd/issues/3238): \[java] Improve ExprContext, fix FNs of UnnecessaryCast
    * [#3500](https://github.com/pmd/pmd/pull/3500):   \[java] UnnecessaryBoxing - check for Integer.valueOf(String) calls
    * [#4268](https://github.com/pmd/pmd/issues/4268): \[java] CommentDefaultAccessModifier: false positive with TestNG annotations
    * [#4273](https://github.com/pmd/pmd/issues/4273): \[java] CommentDefaultAccessModifier ignoredAnnotations should include "org.junit.jupiter.api.extension.RegisterExtension" by default
    * [#4357](https://github.com/pmd/pmd/pull/4357):   \[java] Fix IllegalStateException in UseDiamondOperator rule
    * [#4432](https://github.com/pmd/pmd/issues/4432): \[java] \[7.0-rc1] UnnecessaryImport - Unused static import is being used
    * [#4455](https://github.com/pmd/pmd/issues/4455): \[java] FieldNamingConventions: false positive with lombok's @<!-- -->UtilityClass
    * [#4487](https://github.com/pmd/pmd/issues/4487): \[java] UnnecessaryConstructor: false-positive with @<!-- -->Inject and @<!-- -->Autowired
    * [#4511](https://github.com/pmd/pmd/issues/4511): \[java] LocalVariableCouldBeFinal shouldn't report unused variables
    * [#4512](https://github.com/pmd/pmd/issues/4512): \[java] MethodArgumentCouldBeFinal shouldn't report unused parameters
    * [#4557](https://github.com/pmd/pmd/issues/4557): \[java] UnnecessaryImport FP with static imports of overloaded methods
    * [#4578](https://github.com/pmd/pmd/issues/4578): \[java] CommentDefaultAccessModifier comment needs to be before annotation if present
    * [#4645](https://github.com/pmd/pmd/issues/4645): \[java] CommentDefaultAccessModifier - False Positive with JUnit5's ParameterizedTest
* java-design
    * [#1014](https://github.com/pmd/pmd/issues/1014): \[java] LawOfDemeter: False positive with lambda expression
    * [#1605](https://github.com/pmd/pmd/issues/1605): \[java] LawOfDemeter: False positive for standard UTF-8 charset name
    * [#2160](https://github.com/pmd/pmd/issues/2160): \[java] Issues with Law of Demeter
    * [#2175](https://github.com/pmd/pmd/issues/2175): \[java] LawOfDemeter: False positive for chained methods with generic method call
    * [#2179](https://github.com/pmd/pmd/issues/2179): \[java] LawOfDemeter: False positive with static property access - should treat class-level property as global object, not dot-accessed property
    * [#2180](https://github.com/pmd/pmd/issues/2180): \[java] LawOfDemeter: False positive with Thread and ThreadLocalRandom
    * [#2182](https://github.com/pmd/pmd/issues/2182): \[java] LawOfDemeter: False positive with package-private access
    * [#2188](https://github.com/pmd/pmd/issues/2188): \[java] LawOfDemeter: False positive with fields assigned to local vars
    * [#2536](https://github.com/pmd/pmd/issues/2536): \[java] ClassWithOnlyPrivateConstructorsShouldBeFinal can't detect inner class
    * [#3668](https://github.com/pmd/pmd/pull/3668):   \[java] ClassWithOnlyPrivateConstructorsShouldBeFinal - fix FP with inner private classes
    * [#3754](https://github.com/pmd/pmd/issues/3754): \[java] SingularField false positive with read in while condition
    * [#3786](https://github.com/pmd/pmd/issues/3786): \[java] SimplifyBooleanReturns should consider operator precedence
    * [#3840](https://github.com/pmd/pmd/issues/3840): \[java] LawOfDemeter disallows method call on locally created object
    * [#4238](https://github.com/pmd/pmd/pull/4238):   \[java] Make LawOfDemeter not use the rulechain
    * [#4254](https://github.com/pmd/pmd/issues/4254): \[java] ImmutableField - false positive with Lombok @<!-- -->Setter
    * [#4434](https://github.com/pmd/pmd/issues/4434): \[java] \[7.0-rc1] ExceptionAsFlowControl when simply propagating
    * [#4456](https://github.com/pmd/pmd/issues/4456): \[java] FinalFieldCouldBeStatic: false positive with lombok's @<!-- -->UtilityClass
    * [#4477](https://github.com/pmd/pmd/issues/4477): \[java] SignatureDeclareThrowsException: false-positive with TestNG annotations
    * [#4490](https://github.com/pmd/pmd/issues/4490): \[java] ImmutableField - false negative with Lombok @<!-- -->Getter
    * [#4549](https://github.com/pmd/pmd/pull/4549):   \[java] Make LawOfDemeter results deterministic
* java-documentation
    * [#4369](https://github.com/pmd/pmd/pull/4369):   \[java] Improve CommentSize
    * [#4416](https://github.com/pmd/pmd/pull/4416):   \[java] Fix reported line number in CommentContentRule
* java-errorprone
    * [#659](https://github.com/pmd/pmd/issues/659):   \[java] MissingBreakInSwitch - last default case does not contain a break
    * [#1005](https://github.com/pmd/pmd/issues/1005): \[java] CloneMethodMustImplementCloneable triggers for interfaces
    * [#1669](https://github.com/pmd/pmd/issues/1669): \[java] NullAssignment - FP with ternay and null as constructor argument
    * [#1899](https://github.com/pmd/pmd/issues/1899): \[java] Recognize @<!-- -->SuppressWanings("fallthrough") for MissingBreakInSwitch
    * [#2320](https://github.com/pmd/pmd/issues/2320): \[java] NullAssignment - FP with ternary and null as method argument
    * [#2532](https://github.com/pmd/pmd/issues/2532): \[java] AvoidDecimalLiteralsInBigDecimalConstructor can not detect the case `new BigDecimal(Expression)`
    * [#2579](https://github.com/pmd/pmd/issues/2579): \[java] MissingBreakInSwitch detects the lack of break in the last case
    * [#2880](https://github.com/pmd/pmd/issues/2880): \[java] CompareObjectsWithEquals - false negative with type res
    * [#2893](https://github.com/pmd/pmd/issues/2893): \[java] Remove special cases from rule EmptyCatchBlock
    * [#2894](https://github.com/pmd/pmd/issues/2894): \[java] Improve MissingBreakInSwitch
    * [#3071](https://github.com/pmd/pmd/issues/3071): \[java] BrokenNullCheck FP with PMD 6.30.0
    * [#3087](https://github.com/pmd/pmd/issues/3087): \[java] UnnecessaryBooleanAssertion overlaps with SimplifiableTestAssertion
    * [#3100](https://github.com/pmd/pmd/issues/3100): \[java] UseCorrectExceptionLogging FP in 6.31.0
    * [#3173](https://github.com/pmd/pmd/issues/3173): \[java] UseProperClassLoader false positive
    * [#3351](https://github.com/pmd/pmd/issues/3351): \[java] ConstructorCallsOverridableMethod ignores abstract methods
    * [#3400](https://github.com/pmd/pmd/issues/3400): \[java] AvoidUsingOctalValues FN with underscores
    * [#3843](https://github.com/pmd/pmd/issues/3843): \[java] UseEqualsToCompareStrings should consider return type
    * [#4063](https://github.com/pmd/pmd/issues/4063): \[java] AvoidBranchingStatementAsLastInLoop: False-negative about try/finally block
    * [#4356](https://github.com/pmd/pmd/pull/4356):   \[java] Fix NPE in CloseResourceRule
    * [#4449](https://github.com/pmd/pmd/issues/4449): \[java] AvoidAccessibilityAlteration: Possible false positive in AvoidAccessibilityAlteration rule when using Lambda expression
    * [#4457](https://github.com/pmd/pmd/issues/4457): \[java] OverrideBothEqualsAndHashcode: false negative with anonymous classes
    * [#4493](https://github.com/pmd/pmd/issues/4493): \[java] MissingStaticMethodInNonInstantiatableClass: false-positive about @<!-- -->Inject
    * [#4505](https://github.com/pmd/pmd/issues/4505): \[java] ImplicitSwitchFallThrough NPE in PMD 7.0.0-rc1
    * [#4510](https://github.com/pmd/pmd/issues/4510): \[java] ConstructorCallsOverridableMethod: false positive with lombok's @<!-- -->Value
    * [#4513](https://github.com/pmd/pmd/issues/4513): \[java] UselessOperationOnImmutable various false negatives with String
    * [#4514](https://github.com/pmd/pmd/issues/4514): \[java] AvoidLiteralsInIfCondition false positive and negative for String literals when ignoreExpressions=true
    * [#4546](https://github.com/pmd/pmd/issues/4546): \[java] OverrideBothEqualsAndHashCode ignores records
    * [#4719](https://github.com/pmd/pmd/pull/4719):   \[java] UnnecessaryCaseChange: example doc toUpperCase() should compare to a capitalized string
* java-multithreading
    * [#2537](https://github.com/pmd/pmd/issues/2537): \[java] DontCallThreadRun can't detect the case that call run() in `this.run()`
    * [#2538](https://github.com/pmd/pmd/issues/2538): \[java] DontCallThreadRun can't detect the case that call run() in `foo.bar.run()`
    * [#2577](https://github.com/pmd/pmd/issues/2577): \[java] UseNotifyAllInsteadOfNotify falsely detect a special case with argument: `foo.notify(bar)`
    * [#4483](https://github.com/pmd/pmd/issues/4483): \[java] NonThreadSafeSingleton false positive with double-checked locking
* java-performance
    * [#1224](https://github.com/pmd/pmd/issues/1224): \[java] InefficientEmptyStringCheck false negative in anonymous class
    * [#2587](https://github.com/pmd/pmd/issues/2587): \[java] AvoidArrayLoops could also check for list copy through iterated List.add()
    * [#2712](https://github.com/pmd/pmd/issues/2712): \[java] SimplifyStartsWith false-positive with AssertJ
    * [#3486](https://github.com/pmd/pmd/pull/3486):   \[java] InsufficientStringBufferDeclaration: Fix NPE
    * [#3848](https://github.com/pmd/pmd/issues/3848): \[java] StringInstantiation: false negative when using method result
    * [#4070](https://github.com/pmd/pmd/issues/4070): \[java] A false positive about the rule RedundantFieldInitializer
    * [#4458](https://github.com/pmd/pmd/issues/4458): \[java] RedundantFieldInitializer: false positive with lombok's @<!-- -->Value
* javascript
    * [#4673](https://github.com/pmd/pmd/pull/4673):   \[javascript] CPD: Added support for decorator notation
* kotlin
    * [#419](https://github.com/pmd/pmd/issues/419):   \[kotlin] Add support for Kotlin
    * [#4389](https://github.com/pmd/pmd/pull/4389):   \[kotlin] Update grammar to version 1.8
* swift
    * [#1877](https://github.com/pmd/pmd/pull/1877):   \[swift] Feature/swift rules
    * [#1882](https://github.com/pmd/pmd/pull/1882):   \[swift] UnavailableFunction Swift rule
* xml
    * [#1800](https://github.com/pmd/pmd/pull/1800):   \[xml] Unimplement org.w3c.dom.Node from the XmlNodeWrapper
* xml-bestpractices
    * [#4592](https://github.com/pmd/pmd/pull/4592):   \[xml] Add MissingEncoding rule

### ✨ External Contributions

* [#1658](https://github.com/pmd/pmd/pull/1658): \[core] Node support for Antlr-based languages - [Matías Fraga](https://github.com/matifraga) (@matifraga)
* [#1698](https://github.com/pmd/pmd/pull/1698): \[core] [swift] Antlr Base Parser adapter and Swift Implementation - [Lucas Soncini](https://github.com/lsoncini) (@lsoncini)
* [#1774](https://github.com/pmd/pmd/pull/1774): \[core] Antlr visitor rules - [Lucas Soncini](https://github.com/lsoncini) (@lsoncini)
* [#1877](https://github.com/pmd/pmd/pull/1877): \[swift] Feature/swift rules - [Matías Fraga](https://github.com/matifraga) (@matifraga)
* [#1881](https://github.com/pmd/pmd/pull/1881): \[doc] Add ANTLR documentation - [Matías Fraga](https://github.com/matifraga) (@matifraga)
* [#1882](https://github.com/pmd/pmd/pull/1882): \[swift] UnavailableFunction Swift rule - [Tomás de Lucca](https://github.com/tomidelucca) (@tomidelucca)
* [#2830](https://github.com/pmd/pmd/pull/2830): \[apex] Apexlink POC - [Kevin Jones](https://github.com/nawforce) (@nawforce)
* [#3866](https://github.com/pmd/pmd/pull/3866): \[core] Add CLI Progress Bar - [@JerritEic](https://github.com/JerritEic) (@JerritEic)
* [#4402](https://github.com/pmd/pmd/pull/4402): \[javascript] CPD: add support for Typescript using antlr4 grammar - [Paul Guyot](https://github.com/pguyot) (@pguyot)
* [#4403](https://github.com/pmd/pmd/pull/4403): \[julia] CPD: Add support for Julia code duplication  - [Wener](https://github.com/wener-tiobe) (@wener-tiobe)
* [#4412](https://github.com/pmd/pmd/pull/4412): \[doc] Added new error msg to ConstantsInInterface - [David Ljunggren](https://github.com/dague1) (@dague1)
* [#4426](https://github.com/pmd/pmd/pull/4426): \[cpd] New XML to HTML XLST report format for PMD CPD - [mohan-chinnappan-n](https://github.com/mohan-chinnappan-n) (@mohan-chinnappan-n)
* [#4428](https://github.com/pmd/pmd/pull/4428): \[apex] ApexBadCrypto bug fix for #4427 - inline detection of hard coded values - [Steven Stearns](https://github.com/sfdcsteve) (@sfdcsteve)
* [#4431](https://github.com/pmd/pmd/pull/4431): \[coco] CPD: Coco support for code duplication detection - [Wener](https://github.com/wener-tiobe) (@wener-tiobe)
* [#4444](https://github.com/pmd/pmd/pull/4444): \[java] CommentDefaultAccessModifier - ignore org.junit.jupiter.api.extension.RegisterExtension by default - [Nirvik Patel](https://github.com/nirvikpatel) (@nirvikpatel)
* [#4450](https://github.com/pmd/pmd/pull/4450): \[java] Fix #4449 AvoidAccessibilityAlteration: Correctly handle Lambda expressions in PrivilegedAction scenarios - [Seren](https://github.com/mohui1999) (@mohui1999)
* [#4452](https://github.com/pmd/pmd/pull/4452): \[doc] Update PMD_APEX_ROOT_DIRECTORY documentation reference - [nwcm](https://github.com/nwcm) (@nwcm)
* [#4470](https://github.com/pmd/pmd/pull/4470): \[cpp] CPD: Added strings as literal and ignore identifiers in sequences - [Wener](https://github.com/wener-tiobe) (@wener-tiobe)
* [#4474](https://github.com/pmd/pmd/pull/4474): \[java] ImmutableField: False positive with lombok (fixes #4254) - [Pim van der Loos](https://github.com/PimvanderLoos) (@PimvanderLoos)
* [#4488](https://github.com/pmd/pmd/pull/4488): \[java] Fix #4477: A false-positive about SignatureDeclareThrowsException - [AnnaDev](https://github.com/LynnBroe) (@LynnBroe)
* [#4494](https://github.com/pmd/pmd/pull/4494): \[java] Fix #4487: A false-positive about UnnecessaryConstructor and @<!-- -->Inject and @<!-- -->Autowired - [AnnaDev](https://github.com/LynnBroe) (@LynnBroe)
* [#4495](https://github.com/pmd/pmd/pull/4495): \[java] Fix #4493: false-positive about MissingStaticMethodInNonInstantiatableClass and @<!-- -->Inject - [AnnaDev](https://github.com/LynnBroe) (@LynnBroe)
* [#4507](https://github.com/pmd/pmd/pull/4507): \[java] Fix #4503: A false negative about JUnitTestsShouldIncludeAssert and testng - [AnnaDev](https://github.com/LynnBroe) (@LynnBroe)
* [#4520](https://github.com/pmd/pmd/pull/4520): \[doc] Fix typo: missing closing quotation mark after CPD-END - [João Dinis Ferreira](https://github.com/joaodinissf) (@joaodinissf)
* [#4528](https://github.com/pmd/pmd/pull/4528): \[apex] Update to apexlink - [Kevin Jones](https://github.com/nawforce) (@nawforce)
* [#4533](https://github.com/pmd/pmd/pull/4533): \[java] Fix #4063: False-negative about try/catch block in Loop - [AnnaDev](https://github.com/LynnBroe) (@LynnBroe)
* [#4536](https://github.com/pmd/pmd/pull/4536): \[java] Fix #4268: CommentDefaultAccessModifier - false positive with TestNG's @<!-- -->Test annotation - [AnnaDev](https://github.com/LynnBroe) (@LynnBroe)
* [#4537](https://github.com/pmd/pmd/pull/4537): \[java] Fix #4455: A false positive about FieldNamingConventions and UtilityClass - [AnnaDev](https://github.com/LynnBroe) (@LynnBroe)
* [#4538](https://github.com/pmd/pmd/pull/4538): \[java] Fix #4456: A false positive about FinalFieldCouldBeStatic and UtilityClass - [AnnaDev](https://github.com/LynnBroe) (@LynnBroe)
* [#4540](https://github.com/pmd/pmd/pull/4540): \[java] Fix #4457: false negative about OverrideBothEqualsAndHashcode - [AnnaDev](https://github.com/LynnBroe) (@LynnBroe)
* [#4541](https://github.com/pmd/pmd/pull/4541): \[java] Fix #4458: A false positive about RedundantFieldInitializer and @<!-- -->Value - [AnnaDev](https://github.com/LynnBroe) (@LynnBroe)
* [#4542](https://github.com/pmd/pmd/pull/4542): \[java] Fix #4510: A false positive about ConstructorCallsOverridableMethod and @<!-- -->Value - [AnnaDev](https://github.com/LynnBroe) (@LynnBroe)
* [#4553](https://github.com/pmd/pmd/pull/4553): \[java] Fix #4492: GuardLogStatement gives false positive when argument is a Java method reference - [Anastasiia Koba](https://github.com/anastasiia-koba) (@anastasiia-koba)
* [#4637](https://github.com/pmd/pmd/pull/4637): \[java] fix #4634 - JUnit4TestShouldUseTestAnnotation false positive with TestNG - [Krystian Dabrowski](https://github.com/krdabrowski) (@krdabrowski)
* [#4640](https://github.com/pmd/pmd/pull/4640): \[cli] Launch script fails if run via "bash pmd" - [Shai Bennathan](https://github.com/shai-bennathan) (@shai-bennathan)
* [#4649](https://github.com/pmd/pmd/pull/4649): \[apex] Add SObjectType and SObjectField to list of injectable SOQL variable types - [Richard Corfield](https://github.com/rcorfieldffdc) (@rcorfieldffdc)
* [#4651](https://github.com/pmd/pmd/pull/4651): \[doc] Add "Tencent Cloud Code Analysis" in Tools / Integrations - [yale](https://github.com/cyw3) (@cyw3)
* [#4664](https://github.com/pmd/pmd/pull/4664): \[cli] CPD: Fix NPE when only `--file-list` is specified - [Wener](https://github.com/wener-tiobe) (@wener-tiobe)
* [#4665](https://github.com/pmd/pmd/pull/4665): \[java] Doc: Fix references AutoClosable -> AutoCloseable - [Andrey Bozhko](https://github.com/AndreyBozhko) (@AndreyBozhko)
* [#4673](https://github.com/pmd/pmd/pull/4673): \[javascript] CPD: Added support for decorator notation - [Wener](https://github.com/wener-tiobe) (@wener-tiobe)
* [#4677](https://github.com/pmd/pmd/pull/4677): \[apex] Add new rule: OperationWithHighCostInLoop - [Thomas Prouvot](https://github.com/tprouvot) (@tprouvot)
* [#4719](https://github.com/pmd/pmd/pull/4719): \[java] UnnecessaryCaseChange: example doc toUpperCase() should compare to a capitalized string - [ciufudean](https://github.com/ciufudean) (@ciufudean)
* [#4738](https://github.com/pmd/pmd/pull/4738): \[doc] Added reference to the PMD extension for bld - [Erik C. Thauvin](https://github.com/ethauvin) (@ethauvin)

### 📈 Stats
* 5007 commits
* 658 closed tickets & PRs
* Days since last release: 122

{% endtocmaker %}<|MERGE_RESOLUTION|>--- conflicted
+++ resolved
@@ -96,11 +96,8 @@
 * miscellaneous
   * [#4699](https://github.com/pmd/pmd/pull/4699):   Make PMD buildable with java 21
   * [#4586](https://github.com/pmd/pmd/pull/4586):   Use explicit encoding in ruleset xml files
-<<<<<<< HEAD
   * [#4736](https://github.com/pmd/pmd/issues/4736): \[ci] Improve build procedure
-=======
   * [#4741](https://github.com/pmd/pmd/pull/4741):   Add pmd-compat6 module for maven-pmd-plugin
->>>>>>> 1ac1bde6
 * apex-performance
   * [#4675](https://github.com/pmd/pmd/issues/4675): \[apex] New Rule: OperationWithHighCostInLoop
 * java-codestyle
@@ -482,11 +479,8 @@
     * [#4586](https://github.com/pmd/pmd/pull/4586):   Use explicit encoding in ruleset xml files
     * [#4691](https://github.com/pmd/pmd/issues/4691): \[CVEs] Critical and High CEVs reported on PMD and PMD dependencies
     * [#4699](https://github.com/pmd/pmd/pull/4699):   Make PMD buildable with java 21
-<<<<<<< HEAD
     * [#4736](https://github.com/pmd/pmd/issues/4736): \[ci] Improve build procedure
-=======
     * [#4741](https://github.com/pmd/pmd/pull/4741):   Add pmd-compat6 module for maven-pmd-plugin
->>>>>>> 1ac1bde6
 * ant
     * [#4080](https://github.com/pmd/pmd/issues/4080): \[ant] Split off Ant integration into a new submodule
 * core
