---
title: PMD Release Notes
permalink: pmd_release_notes.html
keywords: changelog, release notes
---

{% if is_release_notes_processor %}
{% capture baseurl %}https://docs.pmd-code.org/pmd-doc-{{ site.pmd.version }}/{% endcapture %}
{% else %}
{% assign baseurl = "" %}
{% endif %}

## {{ site.pmd.date | date: "%d-%B-%Y" }} - {{ site.pmd.version }}

The PMD team is pleased to announce PMD {{ site.pmd.version }}.

This is a {{ site.pmd.release_type }} release.

{% tocmaker is_release_notes_processor %}

### 🚀 New and noteworthy

#### ✨ New Rules
* The new Java rule {%rule java/bestpractices/UseEnumCollections %} reports usages for `HashSet` and `HashMap`
  when the keys are of an enum type. The specialized enum collections are more space- and time-efficient.

#### 💥 pmd-compat6 removed (breaking)

The already deprecated PMD 6 compatibility module (pmd-compat6) has been removed. It was intended to be used with
older versions of the maven-pmd-plugin, but since maven-pmd-plugin 3.22.0, PMD 7 is supported directly and this
module is not needed anymore.

If you currently use this dependency (`net.sourceforge.pmd:pmd-compat6`), remove it and upgrade maven-pmd-plugin
to the latest version (3.23.0 or newer).

See also [Maven PMD Plugin]({{ baseurl }}pmd_userdocs_tools_maven.html).

### 🐛 Fixed Issues
* cli
  * [#2827](https://github.com/pmd/pmd/issues/2827): \[cli] Consider processing errors in exit status
* core
  * [#4992](https://github.com/pmd/pmd/pull/4992): \[core] CPD: Include processing errors in XML report
* apex
  * [#4922](https://github.com/pmd/pmd/issues/4922): \[apex] SOQL syntax error with TYPEOF in sub-query
  * [#5053](https://github.com/pmd/pmd/issues/5053): \[apex] CPD fails to parse string literals with escaped characters
<<<<<<< HEAD
  * [#5055](https://github.com/pmd/pmd/issues/5055): \[apex] SOSL syntax error with WITH USER_MODE or WITH SYSTEM_MODE
* apex-bestpractices
  * [#5000](https://github.com/pmd/pmd/issues/5000): \[apex] UnusedLocalVariable FP with binds in SOSL / SOQL
* java
  * [#5050](https://github.com/pmd/pmd/issues/5050): \[java] Problems with pattern variables in switch branches
=======
* java
  * [#4885](https://github.com/pmd/pmd/issues/4885): \[java] AssertionError: Method should be accessible
>>>>>>> 18c30415
* java-bestpractices
  * [#577](https://github.com/pmd/pmd/issues/577): \[java] New Rule: Check that Map<K,V> is an EnumMap if K is an enum value
  * [#5047](https://github.com/pmd/pmd/issues/5047): \[java] UnusedPrivateMethod FP for Generics & Overloads
* plsql
  * [#1934](https://github.com/pmd/pmd/issues/1934): \[plsql] ParseException with MERGE statement in anonymous block
  * [#2779](https://github.com/pmd/pmd/issues/2779): \[plsql] Error while parsing statement with (Oracle) DML Error Logging
  * [#4270](https://github.com/pmd/pmd/issues/4270): \[plsql] Parsing exception COMPOUND TRIGGER with EXCEPTION handler

### 🚨 API Changes

#### CPD Report Format XML

There are some important changes:

1. The XML format will now use an XSD schema, that is available at <https://pmd.github.io/schema/cpd-report_1_0_0.xsd>.
   This schema defines the valid elements and attributes that one can expect from a CPD report.
2. The root element `pmd-cpd` contains the new attributes `pmdVersion`, `timestamp` and `version`. The latter is
   the schema version and is currently "1.0.0".
3. The CPD XML report will now also contain recoverable errors as additional `<error>` elements.

See [Report formats for CPD](pmd_userdocs_cpd_report_formats.html#xml) for an example.

The XML format should be compatible as only attributes and elements have been added. However, if you parse
the document with a namespace aware parser, you might encounter some issues like no elements being found.
In case the new format doesn't work for you (e.g. namespaces, unexpected error elements), you can
go back using the old format with the renderer "xmlold" ({%jdoc core::cpd.XMLOldRenderer %}). Note, that
this old renderer is deprecated and only there for compatibility reasons. Whatever tooling is used to
read the XML format should be updated.

#### CLI

* New exit code 5 introduced. PMD and CPD will exit now by default with exit code 5, if any recoverable error
  (e.g. parsing exception, lexing exception or rule exception) occurred. PMD will still create a report with
  all detected violations or duplications if recoverable errors occurred. Such errors mean, that the report
  might be incomplete, as either violations or duplications for an entire file or for a specific rule are missing.
  These cases can be considered as false-negatives.

  In any case, the root cause should be investigated. If it's a problem in PMD itself, please create a bug report.

* New CLI parameter `--no-fail-on-error` to ignore such errors and not exit with code 5. By default,
  a build with errors will now fail and with that parameter, the previous behavior can be restored.
  This parameter is available for both PMD and CPD.

* The CLI parameter `--skip-lexical-errors` is deprecated. By default, lexical errors are skipped but the
  build is failed. Use the new parameter `--[no-]fail-on-error` instead to control whether to fail the build or not.

#### Ant

* CPDTask has a new parameter `failOnError`. It controls, whether to fail the build if any recoverable error occurred.
  By default, the build will fail. CPD will still create a report with all detected duplications, but the report might
  be incomplete.
* The parameter `skipLexicalError` in CPDTask is deprecated and ignored. Lexical errors are now always skipped.
  Use the new parameter `failOnError` instead to control whether to fail the build or not.

#### Deprecated API

* pmd-ant
  * {% jdoc !!ant::ant.CPDTask#setSkipLexicalErrors(boolean) %}: Use {% jdoc ant::ant.CPDTask#setFailOnError(boolean) %}
  instead to control, whether to ignore errors or fail the build.
* pmd-core
  * {% jdoc !!core::cpd.CPDConfiguration#isSkipLexicalErrors() %} and {% jdoc core::cpd.CPDConfiguration#setSkipLexicalErrors(boolean) %}:
  Use {%jdoc core::AbstractConfiguration#setFailOnError(boolean) %} to control whether to ignore errors or fail the build.
  * {%jdoc !!core::cpd.XMLOldRenderer %} (the CPD format "xmlold").
* pmd-java
  * {% jdoc !!java::lang.java.ast.ASTResource#getStableName() %} and the corresponding attribute `@StableName`.
  * {%jdoc !!java::lang.java.ast.ASTRecordPattern#getVarId() %} This method was added here by mistake. Record
    patterns don't declare a pattern variable for the whole pattern, but rather for individual record
    components, which can be accessed via {%jdoc java::lang.java.ast.ASTRecordPattern#getComponentPatterns() %}.

#### Breaking changes: pmd-compat6 removed

The already deprecated PMD 6 compatibility module (pmd-compat6) has been removed.
See above for details.

### ✨ External Contributions

{% endtocmaker %}
<|MERGE_RESOLUTION|>--- conflicted
+++ resolved
@@ -43,16 +43,12 @@
 * apex
   * [#4922](https://github.com/pmd/pmd/issues/4922): \[apex] SOQL syntax error with TYPEOF in sub-query
   * [#5053](https://github.com/pmd/pmd/issues/5053): \[apex] CPD fails to parse string literals with escaped characters
-<<<<<<< HEAD
   * [#5055](https://github.com/pmd/pmd/issues/5055): \[apex] SOSL syntax error with WITH USER_MODE or WITH SYSTEM_MODE
 * apex-bestpractices
   * [#5000](https://github.com/pmd/pmd/issues/5000): \[apex] UnusedLocalVariable FP with binds in SOSL / SOQL
 * java
+  * [#4885](https://github.com/pmd/pmd/issues/4885): \[java] AssertionError: Method should be accessible
   * [#5050](https://github.com/pmd/pmd/issues/5050): \[java] Problems with pattern variables in switch branches
-=======
-* java
-  * [#4885](https://github.com/pmd/pmd/issues/4885): \[java] AssertionError: Method should be accessible
->>>>>>> 18c30415
 * java-bestpractices
   * [#577](https://github.com/pmd/pmd/issues/577): \[java] New Rule: Check that Map<K,V> is an EnumMap if K is an enum value
   * [#5047](https://github.com/pmd/pmd/issues/5047): \[java] UnusedPrivateMethod FP for Generics & Overloads
