--- conflicted
+++ resolved
@@ -19,13 +19,10 @@
   when the keys are of an enum type. The specialized enum collections are more space- and time-efficient.
 
 ### 🐛 Fixed Issues
-<<<<<<< HEAD
+* cli
+  * [#2827](https://github.com/pmd/pmd/issues/2827): \[cli] Consider processing errors in exit status
 * core
   * [#4992](https://github.com/pmd/pmd/pull/4992): \[core] CPD: Include processing errors in XML report
-=======
-* cli
-  * [#2827](https://github.com/pmd/pmd/issues/2827): \[cli] Consider processing errors in exit status
->>>>>>> d2850827
 * apex
   * [#4922](https://github.com/pmd/pmd/issues/4922): \[apex] SOQL syntax error with TYPEOF in sub-query
   * [#5053](https://github.com/pmd/pmd/issues/5053): \[apex] CPD fails to parse string literals with escaped characters
@@ -44,7 +41,6 @@
 
 ### 🚨 API Changes
 
-<<<<<<< HEAD
 #### CPD Report Format XML
 
 There are some important changes:
@@ -64,15 +60,6 @@
 this old renderer is deprecated and only there for compatibility reasons. Whatever tooling is used to
 read the XML format should be updated.
 
-#### Deprecated for removal
-
-* core
-  * {%jdoc !!core::cpd.XMLOldRenderer %} (the CPD format "xmlold").
-* pmd-java
-  * {%jdoc !!java::lang.java.ast.ASTRecordPattern#getVarId() %} This method was added here by mistake. Record
-    patterns don't declare a pattern variable for the whole pattern, but rather for individual record
-    components, which can be accessed via {%jdoc java::lang.java.ast.ASTRecordPattern#getComponentPatterns() %}.
-=======
 #### CLI
 
 * New exit code 5 introduced. PMD and CPD will exit now by default with exit code 5, if any recoverable error
@@ -90,7 +77,7 @@
 * The CLI parameter `--skip-lexical-errors` is deprecated. By default, lexical errors are skipped but the
   build is failed. Use the new parameter `--[no-]fail-on-error` instead to control whether to fail the build or not.
 
-##### Ant
+#### Ant
 
 * CPDTask has a new parameter `failOnError`. It controls, whether to fail the build if any recoverable error occurred.
   By default, the build will fail. CPD will still create a report with all detected duplications, but the report might
@@ -106,9 +93,12 @@
 * pmd-core
   * {% jdoc !!core::cpd.CPDConfiguration#isSkipLexicalErrors() %} and {% jdoc core::cpd.CPDConfiguration#setSkipLexicalErrors(boolean) %}:
   Use {%jdoc core::AbstractConfiguration#setFailOnError(boolean) %} to control whether to ignore errors or fail the build.
+  * {%jdoc !!core::cpd.XMLOldRenderer %} (the CPD format "xmlold").
 * pmd-java
   * {% jdoc !!java::lang.java.ast.ASTResource#getStableName() %} and the corresponding attribute `@StableName`.
->>>>>>> d2850827
+  * {%jdoc !!java::lang.java.ast.ASTRecordPattern#getVarId() %} This method was added here by mistake. Record
+    patterns don't declare a pattern variable for the whole pattern, but rather for individual record
+    components, which can be accessed via {%jdoc java::lang.java.ast.ASTRecordPattern#getComponentPatterns() %}.
 
 ### ✨ External Contributions
 
