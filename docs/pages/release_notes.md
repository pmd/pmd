---
title: PMD Release Notes
permalink: pmd_release_notes.html
keywords: changelog, release notes
---

## {{ site.pmd.date }} - {{ site.pmd.version }}

The PMD team is pleased to announce PMD {{ site.pmd.version }}.

This is a {{ site.pmd.release_type }} release.

{% tocmaker is_release_notes_processor %}

### 🚀 New and noteworthy

<<<<<<< HEAD
### 🌟 Rule Changes

Several rules for unit testing have been renamed to better reflect their actual scope. Lots of them were called after JUnit / JUnit 4, even when they applied to JUnit 5 and / or TestNG.

* `java/bestpractices/JUnit4TestShouldUseAfterAnnotation` has been renamed to {% rule java/bestpractices/JUnitTestShouldUseAfterAnnotation %}

* `java/bestpractices/JUnit4TestShouldUseBeforeAnnotation` has been renamed to {% rule java/bestpractices/JUnitTestShouldUseBeforeAnnotation %}

* `java/bestpractices/JUnit4TestShouldUseTestAnnotation` has been renamed to {% rule java/bestpractices/UnitTestShouldUseTestAnnotation %}

* `java/bestpractices/JUnitAssertionsShouldIncludeMessage` has been renamed to {% rule java/bestpractices/UnitTestAssertionsShouldIncludeMessage %}

* `java/bestpractices/JUnitTestContainsTooManyAsserts` has been renamed to {% rule java/bestpractices/UnitTestContainsTooManyAsserts %}

* `java/bestpractices/JUnitTestsShouldIncludeAssert` has been renamed to {% rule java/bestpractices/UnitTestsShouldIncludeAssert %}

Additionaly:

* {%rule java/bestpractices/UnitTestsShouldIncludeAssert %} and {% rule java/bestpractices/UnitTestContainsTooManyAsserts %}
  have a new property named `extraAssertMethodNames`. With this property, you can configure which additional static
  methods should be considered as valid verification methods. This allows to use custom mocking or assertion libraries.

=======
>>>>>>> 8756bf2d
### 🐛 Fixed Issues

* java-bestpractices
  * [#4278](https://github.com/pmd/pmd/issues/4278): \[java] UnusedPrivateMethod FP with Junit 5 @MethodSource and default factory method name
  * [#4975](https://github.com/pmd/pmd/issues/4975): \[java] UnusedPrivateMethod false positive when using @MethodSource on a @Nested test

### 🚨 API Changes

### ✨ External Contributions

{% endtocmaker %}
<|MERGE_RESOLUTION|>--- conflicted
+++ resolved
@@ -14,7 +14,6 @@
 
 ### 🚀 New and noteworthy
 
-<<<<<<< HEAD
 ### 🌟 Rule Changes
 
 Several rules for unit testing have been renamed to better reflect their actual scope. Lots of them were called after JUnit / JUnit 4, even when they applied to JUnit 5 and / or TestNG.
@@ -31,14 +30,6 @@
 
 * `java/bestpractices/JUnitTestsShouldIncludeAssert` has been renamed to {% rule java/bestpractices/UnitTestsShouldIncludeAssert %}
 
-Additionaly:
-
-* {%rule java/bestpractices/UnitTestsShouldIncludeAssert %} and {% rule java/bestpractices/UnitTestContainsTooManyAsserts %}
-  have a new property named `extraAssertMethodNames`. With this property, you can configure which additional static
-  methods should be considered as valid verification methods. This allows to use custom mocking or assertion libraries.
-
-=======
->>>>>>> 8756bf2d
 ### 🐛 Fixed Issues
 
 * java-bestpractices
