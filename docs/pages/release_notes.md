---
title: PMD Release Notes
permalink: pmd_release_notes.html
keywords: changelog, release notes
---

{% if is_release_notes_processor %}
{% comment %}
This allows to use links e.g. [Basic CLI usage]({{ baseurl }}pmd_userdocs_installation.html) that work both
in the release notes on GitHub (as an absolute url) and on the rendered documentation page (as a relative url).
{% endcomment %}
{% capture baseurl %}https://docs.pmd-code.org/pmd-doc-{{ site.pmd.version }}/{% endcapture %}
{% else %}
{% assign baseurl = "" %}
{% endif %}

## {{ site.pmd.date | date: "%d-%B-%Y" }} - {{ site.pmd.version }}

The PMD team is pleased to announce PMD {{ site.pmd.version }}.

This is a {{ site.pmd.release_type }} release.

{% tocmaker is_release_notes_processor %}

### 🚀️ New and noteworthy

### 🐛️ Fixed Issues
* java-bestpractices
<<<<<<< HEAD
  * [#6257](https://github.com/pmd/pmd/issues/6257): \[java] UnusedLocalVariable: False positive with instanceof pattern guard
  * [#6291](https://github.com/pmd/pmd/issues/6291): \[java] EnumComparison: False positive for any object when object.equals(null)
* java-codestyle
  * [#5043](https://github.com/pmd/pmd/issues/5043): \[java] LambdaCanBeMethodReference: False positive on overloaded methods
  * [#6279](https://github.com/pmd/pmd/issues/6279): \[java] EmptyMethodInAbstractClassShouldBeAbstract: False positive for final empty methods
* java-errorprone
  * [#6276](https://github.com/pmd/pmd/issues/6276): \[java] NullAssignment: False positive when assigning null to a final field in a constructor
  * [#6343](https://github.com/pmd/pmd/issues/6343): \[java] MissingStaticMethodInNonInstantiatableClass: False negative when method in nested class returns null
* maintenance
  * [#6230](https://github.com/pmd/pmd/issues/6230): \[core] Single module snapshot build fails
=======
  * [#6028](https://github.com/pmd/pmd/issues/6028): \[java] UnusedPrivateMethod: False positive with raw type for generic method
>>>>>>> 36d255b6

### 🚨️ API Changes

### ✨️ Merged pull requests
<!-- content will be automatically generated, see /do-release.sh -->

### 📦️ Dependency updates
<!-- content will be automatically generated, see /do-release.sh -->

### 📈️ Stats
<!-- content will be automatically generated, see /do-release.sh -->

{% endtocmaker %}
<|MERGE_RESOLUTION|>--- conflicted
+++ resolved
@@ -26,7 +26,7 @@
 
 ### 🐛️ Fixed Issues
 * java-bestpractices
-<<<<<<< HEAD
+  * [#6028](https://github.com/pmd/pmd/issues/6028): \[java] UnusedPrivateMethod: False positive with raw type for generic method
   * [#6257](https://github.com/pmd/pmd/issues/6257): \[java] UnusedLocalVariable: False positive with instanceof pattern guard
   * [#6291](https://github.com/pmd/pmd/issues/6291): \[java] EnumComparison: False positive for any object when object.equals(null)
 * java-codestyle
@@ -37,9 +37,6 @@
   * [#6343](https://github.com/pmd/pmd/issues/6343): \[java] MissingStaticMethodInNonInstantiatableClass: False negative when method in nested class returns null
 * maintenance
   * [#6230](https://github.com/pmd/pmd/issues/6230): \[core] Single module snapshot build fails
-=======
-  * [#6028](https://github.com/pmd/pmd/issues/6028): \[java] UnusedPrivateMethod: False positive with raw type for generic method
->>>>>>> 36d255b6
 
 ### 🚨️ API Changes
 
