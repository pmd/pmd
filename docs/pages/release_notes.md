---
title: PMD Release Notes
permalink: pmd_release_notes.html
keywords: changelog, release notes
---

## {{ site.pmd.date }} - {{ site.pmd.version }}

The PMD team is pleased to announce PMD {{ site.pmd.version }}.

This is a {{ site.pmd.release_type }} release.

{% tocmaker is_release_notes_processor %}

### 🚀 New and noteworthy

#### Collections exposed as XPath attributes

Up to now, all AST node getters would be exposed to XPath, as long as the return type was a primitive (boxed or unboxed), String or Enum. That meant that collections, even of these basic types, were not exposed, so for instance accessing Apex's `ASTUserClass.getInterfaceNames()` to list the interfaces implemented by a class was impossible from XPath, and would require writing a Java rule to check it.

Since this release, PMD will also expose any getter returning a collection of any supported type as a sequence through an XPath attribute. They would require to use apropriate XQuery functions to manipulate the sequence. So for instance, to detect any given `ASTUserClass` in Apex that implements `Queueable`, it is now possible to write:

```xml
/UserClass[@InterfaceNames = 'Queueable']
```

### 🐛 Fixed Issues
* core
  * [#4467](https://github.com/pmd/pmd/issues/4467): \[core] Expose collections from getters as XPath sequence attributes
  * [#4978](https://github.com/pmd/pmd/issues/4978): \[core] Referenced Rulesets do not emit details on validation errors
  * [#4983](https://github.com/pmd/pmd/pull/4983): \[cpd] Fix CPD crashes about unicode escapes
* java
  * [#4912](https://github.com/pmd/pmd/issues/4912): \[java] Unable to parse some Java9+ resource references
  * [#4973](https://github.com/pmd/pmd/pull/4973): \[java] Stop parsing Java for CPD
  * [#4980](https://github.com/pmd/pmd/issues/4980): \[java] Bad intersection, unrelated class types java.lang.Object\[] and java.lang.Number
  * [#4988](https://github.com/pmd/pmd/pull/4988): \[java] Fix impl of ASTVariableId::isResourceDeclaration / VariableId/@<!-- -->ResourceDeclaration
  * [#4990](https://github.com/pmd/pmd/issues/4990): \[java] Add an attribute @<!-- -->PackageQualifier to ASTClassType
  * [#5006](https://github.com/pmd/pmd/issues/5006): \[java] Bad intersection, unrelated class types Child and Parent<? extends Child>
* java-bestpractices
  * [#4278](https://github.com/pmd/pmd/issues/4278): \[java] UnusedPrivateMethod FP with Junit 5 @MethodSource and default factory method name
  * [#4852](https://github.com/pmd/pmd/issues/4852): \[java] ReplaceVectorWithList false-positive (neither Vector nor List usage) 
  * [#4975](https://github.com/pmd/pmd/issues/4975): \[java] UnusedPrivateMethod false positive when using @MethodSource on a @Nested test
  * [#4985](https://github.com/pmd/pmd/issues/4985): \[java] UnusedPrivateMethod false-positive / method reference in combination with custom object
* java-codestyle
  * [#4930](https://github.com/pmd/pmd/issues/4930): \[java] EmptyControlStatement should not allow empty try with concise resources
<<<<<<< HEAD
  * [#4954](https://github.com/pmd/pmd/issues/4954): \[java] LocalVariableNamingConventions should allow unnamed variables by default
  * [#5028](https://github.com/pmd/pmd/issues/5028): \[java] FormalParameterNamingConventions should accept unnamed parameters by default
=======
* java-errorprone
  * [#4042](https://github.com/pmd/pmd/issues/4042): \[java] A false negative about the rule StringBufferInstantiationWithChar
  * [#5007](https://github.com/pmd/pmd/issues/5007): \[java] AvoidUsingOctalValues triggers on non-octal double literals with a leading 0
* java-multithreading
  * [#2368](https://github.com/pmd/pmd/issues/2368): \[java] False positive UnsynchronizedStaticFormatter in static initializer
>>>>>>> 9e72ee26

### 🚨 API Changes

#### Deprecated API

* pmd-java
  * {% jdoc !!java::lang.java.ast.ASTResource#getStableName() %} and the corresponding attribute `@StableName`

### ✨ External Contributions

* [#5020](https://github.com/pmd/pmd/issues/5020): \[java] Fix AvoidUsingOctalValues false-positive - [Gold856](https://github.com/Gold856) (@Gold856)

{% endtocmaker %}
<|MERGE_RESOLUTION|>--- conflicted
+++ resolved
@@ -43,16 +43,13 @@
   * [#4985](https://github.com/pmd/pmd/issues/4985): \[java] UnusedPrivateMethod false-positive / method reference in combination with custom object
 * java-codestyle
   * [#4930](https://github.com/pmd/pmd/issues/4930): \[java] EmptyControlStatement should not allow empty try with concise resources
-<<<<<<< HEAD
   * [#4954](https://github.com/pmd/pmd/issues/4954): \[java] LocalVariableNamingConventions should allow unnamed variables by default
   * [#5028](https://github.com/pmd/pmd/issues/5028): \[java] FormalParameterNamingConventions should accept unnamed parameters by default
-=======
 * java-errorprone
   * [#4042](https://github.com/pmd/pmd/issues/4042): \[java] A false negative about the rule StringBufferInstantiationWithChar
   * [#5007](https://github.com/pmd/pmd/issues/5007): \[java] AvoidUsingOctalValues triggers on non-octal double literals with a leading 0
 * java-multithreading
   * [#2368](https://github.com/pmd/pmd/issues/2368): \[java] False positive UnsynchronizedStaticFormatter in static initializer
->>>>>>> 9e72ee26
 
 ### 🚨 API Changes
 
