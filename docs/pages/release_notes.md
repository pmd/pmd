---
title: PMD Release Notes
permalink: pmd_release_notes.html
keywords: changelog, release notes
---

{% if is_release_notes_processor %}
{% comment %}
This allows to use links e.g. [Basic CLI usage]({{ baseurl }}pmd_userdocs_installation.html) that work both
in the release notes on GitHub (as an absolute url) and on the rendered documentation page (as a relative url).
{% endcomment %}
{% capture baseurl %}https://docs.pmd-code.org/pmd-doc-{{ site.pmd.version }}/{% endcapture %}
{% else %}
{% assign baseurl = "" %}
{% endif %}

## {{ site.pmd.date | date: "%d-%B-%Y" }} - {{ site.pmd.version }}

The PMD team is pleased to announce PMD {{ site.pmd.version }}.

This is a {{ site.pmd.release_type }} release.

{% tocmaker is_release_notes_processor %}

### 🚀️ New and noteworthy

### 🐛️ Fixed Issues
<<<<<<< HEAD
* core
  * [#6330](https://github.com/pmd/pmd/issues/6330): \[core] "Unable to create ValueRepresentation" when using @<!-- -->LiteralText (XPath)
* java-bestpractices
  * [#4282](https://github.com/pmd/pmd/issues/4282): \[java] GuardLogStatement: False positive when guard is not a direct parent
  * [#6028](https://github.com/pmd/pmd/issues/6028): \[java] UnusedPrivateMethod: False positive with raw type for generic method
  * [#6257](https://github.com/pmd/pmd/issues/6257): \[java] UnusedLocalVariable: False positive with instanceof pattern guard
  * [#6291](https://github.com/pmd/pmd/issues/6291): \[java] EnumComparison: False positive for any object when object.equals(null)
* java-codestyle
  * [#5043](https://github.com/pmd/pmd/issues/5043): \[java] LambdaCanBeMethodReference: False positive on overloaded methods
  * [#6237](https://github.com/pmd/pmd/issues/6237): \[java] UnnecessaryCast: ContextedRuntimeException when parsing switch expression with lambdas
  * [#6279](https://github.com/pmd/pmd/issues/6279): \[java] EmptyMethodInAbstractClassShouldBeAbstract: False positive for final empty methods
* java-errorprone
  * [#6276](https://github.com/pmd/pmd/issues/6276): \[java] NullAssignment: False positive when assigning null to a final field in a constructor
  * [#6343](https://github.com/pmd/pmd/issues/6343): \[java] MissingStaticMethodInNonInstantiatableClass: False negative when method in nested class returns null
* maintenance
  * [#6230](https://github.com/pmd/pmd/issues/6230): \[core] Single module snapshot build fails
=======

* java
  * [#6299](https://github.com/pmd/pmd/issues/6299): \[java] Fix grammar of switch label
- java-bestpractices
  - [#6257](https://github.com/pmd/pmd/issues/6257): \[java] UnusedLocalVariable: False positive with instanceof pattern guard
>>>>>>> 2f9a13f8

### 🚨️ API Changes

#### Experimental API
* pmd-java: {%jdoc !!java::lang.java.types.OverloadSelectionResult#hadSeveralApplicableOverloads()%}

### ✨️ Merged pull requests
<!-- content will be automatically generated, see /do-release.sh -->

### 📦️ Dependency updates
<!-- content will be automatically generated, see /do-release.sh -->

### 📈️ Stats
<!-- content will be automatically generated, see /do-release.sh -->

{% endtocmaker %}
<|MERGE_RESOLUTION|>--- conflicted
+++ resolved
@@ -25,9 +25,10 @@
 ### 🚀️ New and noteworthy
 
 ### 🐛️ Fixed Issues
-<<<<<<< HEAD
 * core
   * [#6330](https://github.com/pmd/pmd/issues/6330): \[core] "Unable to create ValueRepresentation" when using @<!-- -->LiteralText (XPath)
+* java
+  * [#6299](https://github.com/pmd/pmd/issues/6299): \[java] Fix grammar of switch label
 * java-bestpractices
   * [#4282](https://github.com/pmd/pmd/issues/4282): \[java] GuardLogStatement: False positive when guard is not a direct parent
   * [#6028](https://github.com/pmd/pmd/issues/6028): \[java] UnusedPrivateMethod: False positive with raw type for generic method
@@ -42,13 +43,6 @@
   * [#6343](https://github.com/pmd/pmd/issues/6343): \[java] MissingStaticMethodInNonInstantiatableClass: False negative when method in nested class returns null
 * maintenance
   * [#6230](https://github.com/pmd/pmd/issues/6230): \[core] Single module snapshot build fails
-=======
-
-* java
-  * [#6299](https://github.com/pmd/pmd/issues/6299): \[java] Fix grammar of switch label
-- java-bestpractices
-  - [#6257](https://github.com/pmd/pmd/issues/6257): \[java] UnusedLocalVariable: False positive with instanceof pattern guard
->>>>>>> 2f9a13f8
 
 ### 🚨️ API Changes
 
