---
title: PMD Release Notes
permalink: pmd_release_notes.html
keywords: changelog, release notes
---

## {{ site.pmd.date | date: "%d-%B-%Y" }} - {{ site.pmd.version }}

The PMD team is pleased to announce PMD {{ site.pmd.version }}.

This is a {{ site.pmd.release_type }} release.

{% tocmaker is_release_notes_processor %}

### 🚀 New and noteworthy

#### ✨ New Rules

* The new Java rule {% rule java/bestpractices/ImplicitFunctionalInterface %} reports functional interfaces that were
  not explicitly declared as such with the annotation `@FunctionalInterface`. If an interface is accidentally a functional
  interface, then it should bear a `@SuppressWarnings("PMD.ImplicitFunctionalInterface")`
  annotation to make this clear.

### 🐛 Fixed Issues
* core
  * [#5593](https://github.com/pmd/pmd/issues/5593): \[core] Make renderers output files in deterministic order even when multithreaded
* apex
  * [#5567](https://github.com/pmd/pmd/issues/5567): \[apex] Provide type information for CastExpression
* java
  * [#5587](https://github.com/pmd/pmd/issues/5587): \[java] Thread deadlock during PMD analysis in ParseLock.getFinalStatus
* java-bestpractices
  * [#2849](https://github.com/pmd/pmd/issues/2849): \[java] New Rule: ImplicitFunctionalInterface
  * [#5369](https://github.com/pmd/pmd/issues/5369): \[java] UnusedPrivateMethod false positives with lombok.val
<<<<<<< HEAD
  * [#5590](https://github.com/pmd/pmd/issues/5590): \[java] LiteralsFirstInComparisonsRule not applied on constant
* plsql
  * [#5521](https://github.com/pmd/pmd/issues/5521): \[plsql] Long parse time and eventually parse error with XMLAGG order by clause
=======
  * [#5592](https://github.com/pmd/pmd/issues/5592): \[java] UnusedAssignment false positive in record compact constructor
>>>>>>> f8ee1a3c

### 🚨 API Changes
#### Deprecations
* java
  * The method {%jdoc java::lang.java.ast.AbstractJavaExpr#buildConstValue() %} is deprecated for removal. It should
    have been package-private from the start. In order to get the (compile time) const value of an expression, use
    {%jdoc java::lang.java.ast.ASTExpression#getConstValue() %} or {%jdoc java::lang.java.ast.ASTExpression#getConstFoldingResult() %}
    instead.
  * For the same reason, the following methods are also deprecated for removal:
    {%jdoc java::lang.java.ast.ASTNumericLiteral#buildConstValue() %} and {%jdoc java::lang.java.ast.ASTStringLiteral#buildConstValue() %}.

- {% jdoc !!java::lang.java.types.JTypeVar#withUpperbound(java::types.JTypeMirror) %} is deprecated. It was previously meant to be used
  internally and not needed anymore.

### ✨ Merged pull requests
<!-- content will be automatically generated, see /do-release.sh -->

### 📦 Dependency updates
<!-- content will be automatically generated, see /do-release.sh -->

### 📈 Stats
<!-- content will be automatically generated, see /do-release.sh -->

{% endtocmaker %}
<|MERGE_RESOLUTION|>--- conflicted
+++ resolved
@@ -31,13 +31,10 @@
 * java-bestpractices
   * [#2849](https://github.com/pmd/pmd/issues/2849): \[java] New Rule: ImplicitFunctionalInterface
   * [#5369](https://github.com/pmd/pmd/issues/5369): \[java] UnusedPrivateMethod false positives with lombok.val
-<<<<<<< HEAD
   * [#5590](https://github.com/pmd/pmd/issues/5590): \[java] LiteralsFirstInComparisonsRule not applied on constant
+  * [#5592](https://github.com/pmd/pmd/issues/5592): \[java] UnusedAssignment false positive in record compact constructor
 * plsql
   * [#5521](https://github.com/pmd/pmd/issues/5521): \[plsql] Long parse time and eventually parse error with XMLAGG order by clause
-=======
-  * [#5592](https://github.com/pmd/pmd/issues/5592): \[java] UnusedAssignment false positive in record compact constructor
->>>>>>> f8ee1a3c
 
 ### 🚨 API Changes
 #### Deprecations
