--- conflicted
+++ resolved
@@ -15,16 +15,13 @@
 ### 🚀 New and noteworthy
 
 ### 🐛 Fixed Issues
-<<<<<<< HEAD
 * cli
   * [#5399](https://github.com/pmd/pmd/issues/5399): \[cli] Windows: PMD fails to start with special characters in path names
   * [#5401](https://github.com/pmd/pmd/issues/5401): \[cli] Windows: Console output doesn't use unicode
+* java
+  * [#5096](https://github.com/pmd/pmd/issues/5096): \[java] StackOverflowError with recursively bound type variable
 * java-bestpractices
   * [#4861](https://github.com/pmd/pmd/issues/4861): \[java] UnusedPrivateMethod - false positive with static methods in core JDK classes
-=======
-* java
-  * [#5096](https://github.com/pmd/pmd/issues/5096): \[java] StackOverflowError with recursively bound type variable
->>>>>>> b5027dd1
 
 ### 🚨 API Changes
 
