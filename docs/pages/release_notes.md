---
title: PMD Release Notes
permalink: pmd_release_notes.html
keywords: changelog, release notes
---

## {{ site.pmd.date }} - {{ site.pmd.version }}

The PMD team is pleased to announce PMD {{ site.pmd.version }}.

This is a {{ site.pmd.release_type }} release.

{% tocmaker is_release_notes_processor %}

### 🚀 New and noteworthy

<<<<<<< HEAD
#### New rules

- The new Java rule {% rule "java/codestyle/LambdaCanBeMethodReference" %} reports lambda expressions that can be replaced with a method reference. Please read the documentation of the rule for more info. 
=======
### 🌟 Rule Changes

* {%rule java/bestpractices/JUnitTestsShouldIncludeAssert %} and {% rule java/bestpractices/JUnitTestContainsTooManyAsserts %}
  have a new property named `extraAssertMethodNames`. With this property, you can configure which additional static
  methods should be considered as valid verification methods. This allows to use custom mocking or assertion libraries.
>>>>>>> 97bd272f

### 🐛 Fixed Issues
* cli
  * [#4791](https://github.com/pmd/pmd/issues/4791): \[cli] Could not find or load main class
* java-bestpractices
  * [#1084](https://github.com/pmd/pmd/issues/1084): \[java] Allow JUnitTestsShouldIncludeAssert to configure verification methods
  * [#4435](https://github.com/pmd/pmd/issues/4435): \[java] \[7.0-rc1] UnusedAssignment for used field
  * [#4569](https://github.com/pmd/pmd/issues/4569): \[java] ForLoopCanBeForeach reports on loop `for (int i = 0; i < list.size(); i += 2)`
  * [#4618](https://github.com/pmd/pmd/issues/4618): \[java] UnusedAssignment false positive with conditional assignments of fields
* java-codestyle
  * [#4881](https://github.com/pmd/pmd/issues/4881): \[java] ClassNamingConventions: interfaces are identified as abstract classes (regression in 7.0.0)
* java-design
  * [#3694](https://github.com/pmd/pmd/issues/3694): \[java] SingularField ignores static variables
  * [#4873](https://github.com/pmd/pmd/issues/4873): \[java] AvoidCatchingGenericException: Can no longer suppress on the exception itself
* java-performance
  * [#3845](https://github.com/pmd/pmd/issues/3845): \[java] InsufficientStringBufferDeclaration should consider literal expression
  * [#4874](https://github.com/pmd/pmd/issues/4874): \[java] StringInstantiation: False-positive when using `new String(charArray)`
  * [#4886](https://github.com/pmd/pmd/issues/4886): \[java] BigIntegerInstantiation: False Positive with Java 17 and BigDecimal.TWO
* pom-errorprone
  * [#4388](https://github.com/pmd/pmd/issues/4388): \[pom] InvalidDependencyTypes doesn't consider dependencies at all

### 🚨 API Changes

#### Deprecated API

- {% jdoc java::lang.java.ast.ASTLambdaExpression#getBlockBody() %} and {% jdoc java::lang.java.ast.ASTLambdaExpression#getExpressionBody() %}

### ✨ External Contributions
* [#4864](https://github.com/pmd/pmd/pull/4864): Fix #1084 \[Java] add extra assert method names to Junit rules - [Erwan Moutymbo](https://github.com/emouty) (@emouty)
* [#4894](https://github.com/pmd/pmd/pull/4894): Fix #4791 Error caused by space in JDK path - [Scrates1](https://github.com/Scrates1) (@Scrates1)

{% endtocmaker %}
<|MERGE_RESOLUTION|>--- conflicted
+++ resolved
@@ -14,19 +14,19 @@
 
 ### 🚀 New and noteworthy
 
-<<<<<<< HEAD
 #### New rules
 
-- The new Java rule {% rule "java/codestyle/LambdaCanBeMethodReference" %} reports lambda expressions that can be replaced with a method reference. Please read the documentation of the rule for more info. 
-=======
+- The new Java rule {% rule "java/codestyle/LambdaCanBeMethodReference" %} reports lambda expressions that can be replaced
+  with a method reference. Please read the documentation of the rule for more info.
+
 ### 🌟 Rule Changes
 
 * {%rule java/bestpractices/JUnitTestsShouldIncludeAssert %} and {% rule java/bestpractices/JUnitTestContainsTooManyAsserts %}
   have a new property named `extraAssertMethodNames`. With this property, you can configure which additional static
   methods should be considered as valid verification methods. This allows to use custom mocking or assertion libraries.
->>>>>>> 97bd272f
 
 ### 🐛 Fixed Issues
+
 * cli
   * [#4791](https://github.com/pmd/pmd/issues/4791): \[cli] Could not find or load main class
 * java-bestpractices
