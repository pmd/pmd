---
title: PMD Release Notes
permalink: pmd_release_notes.html
keywords: changelog, release notes
---

## {{ site.pmd.date | date: "%d-%B-%Y" }} - {{ site.pmd.version }}

The PMD team is pleased to announce PMD {{ site.pmd.version }}.

This is a {{ site.pmd.release_type }} release.

{% tocmaker is_release_notes_processor %}

### 🚀 New and noteworthy

### 🌟 New and changed rules
#### New Rules
* The new Java rule {%rule java/multithreading/AvoidSynchronizedStatement %} finds synchronization blocks that
  could cause performance issues with virtual threads due to pinning.

### 🐛 Fixed Issues
* apex-performance
  * [#5139](https://github.com/pmd/pmd/issues/5139): \[apex] OperationWithHighCostInLoop: false negative for triggers
* java
  * [#5167](https://github.com/pmd/pmd/issues/5167): \[java] java.lang.IllegalArgumentException: \<?\> cannot be a wildcard bound
* java-bestpractices
<<<<<<< HEAD
  * [#3602](https://github.com/pmd/pmd/issues/3602): \[java] GuardLogStatement: False positive when compile-time constant is created from external constants
  * [#4731](https://github.com/pmd/pmd/issues/4731): \[java] GuardLogStatement: Documentation is unclear why getters are flagged
  * [#5145](https://github.com/pmd/pmd/issues/5145): \[java] UnusedPrivateMethod: False positive with method calls inside lambda
  * [#5151](https://github.com/pmd/pmd/issues/5151): \[java] GuardLogStatement: Should not need to guard parameterized log messages where the replacement arg is a constant from another class
  * [#5152](https://github.com/pmd/pmd/issues/5152): \[java] GuardLogStatement: Should not need to guard parameterized log messages where the replacement arg is "this"
  * [#5153](https://github.com/pmd/pmd/issues/5153): \[java] GuardLogStatement: Should not need to guard parameterized log messages where the replacement arg is an array element
* java-multithreading
  * [#5175](https://github.com/pmd/pmd/issues/5175): \[java] Update AvoidSynchronizedAtMethodLevel message to mention ReentrantLock, new rule AvoidSynchronizedStatement
* plsql
  * [#5125](https://github.com/pmd/pmd/pull/5125): \[plsql] Improve merge statement (order of merge insert/update flexible, allow prefixes in column names)
=======
  * [#5145](https://github.com/pmd/pmd/issues/5145): \[java] False positive UnusedPrivateMethod
* java-design
  * [#5162](https://github.com/pmd/pmd/issues/5162): \[java] SingularField: False-positive when preceded by synchronized block
>>>>>>> d7f56478
* plsql-bestpractices
  * [#5132](https://github.com/pmd/pmd/issues/5132): \[plsql] TomKytesDespair: XPathException for more complex exception handler

### 🚨 API Changes
* pmd-jsp
  * {%jdoc jsp::lang.jsp.ast.JspParserImpl %} is deprecated now. It should have been package-private
    because this is an implementation class that should not be used directly.
* pmd-plsql
  * {%jdoc plsql::lang.plsql.ast.PLSQLParserImpl#MergeUpdateClausePrefix() %} is deprecated. This production is
    not used anymore and will be removed. Note: The whole parser implementation class has been deprecated since 7.3.0,
    as it is supposed to be internalized.
* pmd-velocity
  * {%jdoc velocity::lang.velocity.ast.VtlParserImpl %} is deprecated now. It should have been package-private
    because this is an implementation class that should not be used directly.
* pmd-visualforce
  * {%jdoc visualforce::lang.visualforce.ast.VfParserImpl %} is deprecated now. It should have been package-private
    because this is an implementation class that should not be used directly.

### ✨ External Contributions
* [#5125](https://github.com/pmd/pmd/pull/5125): \[plsql] Improve merge statement (order of merge insert/update flexible, allow prefixes in column names) - [Arjen Duursma](https://github.com/duursma) (@duursma)
* [#5175](https://github.com/pmd/pmd/pull/5175): \[java] Update AvoidSynchronizedAtMethodLevel message to mention ReentrantLock, new rule AvoidSynchronizedStatement - [Chas Honton](https://github.com/chonton) (@chonton)

{% endtocmaker %}
<|MERGE_RESOLUTION|>--- conflicted
+++ resolved
@@ -25,22 +25,18 @@
 * java
   * [#5167](https://github.com/pmd/pmd/issues/5167): \[java] java.lang.IllegalArgumentException: \<?\> cannot be a wildcard bound
 * java-bestpractices
-<<<<<<< HEAD
   * [#3602](https://github.com/pmd/pmd/issues/3602): \[java] GuardLogStatement: False positive when compile-time constant is created from external constants
   * [#4731](https://github.com/pmd/pmd/issues/4731): \[java] GuardLogStatement: Documentation is unclear why getters are flagged
   * [#5145](https://github.com/pmd/pmd/issues/5145): \[java] UnusedPrivateMethod: False positive with method calls inside lambda
   * [#5151](https://github.com/pmd/pmd/issues/5151): \[java] GuardLogStatement: Should not need to guard parameterized log messages where the replacement arg is a constant from another class
   * [#5152](https://github.com/pmd/pmd/issues/5152): \[java] GuardLogStatement: Should not need to guard parameterized log messages where the replacement arg is "this"
   * [#5153](https://github.com/pmd/pmd/issues/5153): \[java] GuardLogStatement: Should not need to guard parameterized log messages where the replacement arg is an array element
+* java-design
+  * [#5162](https://github.com/pmd/pmd/issues/5162): \[java] SingularField: False-positive when preceded by synchronized block
 * java-multithreading
   * [#5175](https://github.com/pmd/pmd/issues/5175): \[java] Update AvoidSynchronizedAtMethodLevel message to mention ReentrantLock, new rule AvoidSynchronizedStatement
 * plsql
   * [#5125](https://github.com/pmd/pmd/pull/5125): \[plsql] Improve merge statement (order of merge insert/update flexible, allow prefixes in column names)
-=======
-  * [#5145](https://github.com/pmd/pmd/issues/5145): \[java] False positive UnusedPrivateMethod
-* java-design
-  * [#5162](https://github.com/pmd/pmd/issues/5162): \[java] SingularField: False-positive when preceded by synchronized block
->>>>>>> d7f56478
 * plsql-bestpractices
   * [#5132](https://github.com/pmd/pmd/issues/5132): \[plsql] TomKytesDespair: XPathException for more complex exception handler
 
