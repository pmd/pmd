---
title: PMD Release Notes
permalink: pmd_release_notes.html
keywords: changelog, release notes
---

{% if is_release_notes_processor %}
{% comment %}
This allows to use links e.g. [Basic CLI usage]({{ baseurl }}pmd_userdocs_installation.html) that work both
in the release notes on GitHub (as an absolute url) and on the rendered documentation page (as a relative url).
{% endcomment %}
{% capture baseurl %}https://docs.pmd-code.org/pmd-doc-{{ site.pmd.version }}/{% endcapture %}
{% else %}
{% assign baseurl = "" %}
{% endif %}

## {{ site.pmd.date | date: "%d-%B-%Y" }} - {{ site.pmd.version }}

The PMD team is pleased to announce PMD {{ site.pmd.version }}.

This is a {{ site.pmd.release_type }} release.

{% tocmaker is_release_notes_processor %}

### 🚀️ New and noteworthy

### 🐛️ Fixed Issues
<<<<<<< HEAD
* core
  * [#6330](https://github.com/pmd/pmd/issues/6330): \[core] "Unable to create ValueRepresentation" when using @<!-- -->LiteralText (XPath)
* java-bestpractices
  * [#6028](https://github.com/pmd/pmd/issues/6028): \[java] UnusedPrivateMethod: False positive with raw type for generic method
  * [#6257](https://github.com/pmd/pmd/issues/6257): \[java] UnusedLocalVariable: False positive with instanceof pattern guard
  * [#6291](https://github.com/pmd/pmd/issues/6291): \[java] EnumComparison: False positive for any object when object.equals(null)
* java-codestyle
  * [#5043](https://github.com/pmd/pmd/issues/5043): \[java] LambdaCanBeMethodReference: False positive on overloaded methods
  * [#6279](https://github.com/pmd/pmd/issues/6279): \[java] EmptyMethodInAbstractClassShouldBeAbstract: False positive for final empty methods
* java-errorprone
  * [#6276](https://github.com/pmd/pmd/issues/6276): \[java] NullAssignment: False positive when assigning null to a final field in a constructor
  * [#6343](https://github.com/pmd/pmd/issues/6343): \[java] MissingStaticMethodInNonInstantiatableClass: False negative when method in nested class returns null
* maintenance
  * [#6230](https://github.com/pmd/pmd/issues/6230): \[core] Single module snapshot build fails
=======
* java-codestyle
  * [#6237](https://github.com/pmd/pmd/issues/6237): \[java] UnnecessaryCast: ContextedRuntimeException when parsing switch expression with lambdas
>>>>>>> e53d1c8a

### 🚨️ API Changes

#### Experimental API
* pmd-java: {%jdoc !!java::lang.java.types.OverloadSelectionResult#hadSeveralApplicableOverloads()%}

### ✨️ Merged pull requests
<!-- content will be automatically generated, see /do-release.sh -->

### 📦️ Dependency updates
<!-- content will be automatically generated, see /do-release.sh -->

### 📈️ Stats
<!-- content will be automatically generated, see /do-release.sh -->

{% endtocmaker %}
<|MERGE_RESOLUTION|>--- conflicted
+++ resolved
@@ -25,7 +25,6 @@
 ### 🚀️ New and noteworthy
 
 ### 🐛️ Fixed Issues
-<<<<<<< HEAD
 * core
   * [#6330](https://github.com/pmd/pmd/issues/6330): \[core] "Unable to create ValueRepresentation" when using @<!-- -->LiteralText (XPath)
 * java-bestpractices
@@ -34,16 +33,13 @@
   * [#6291](https://github.com/pmd/pmd/issues/6291): \[java] EnumComparison: False positive for any object when object.equals(null)
 * java-codestyle
   * [#5043](https://github.com/pmd/pmd/issues/5043): \[java] LambdaCanBeMethodReference: False positive on overloaded methods
+  * [#6237](https://github.com/pmd/pmd/issues/6237): \[java] UnnecessaryCast: ContextedRuntimeException when parsing switch expression with lambdas
   * [#6279](https://github.com/pmd/pmd/issues/6279): \[java] EmptyMethodInAbstractClassShouldBeAbstract: False positive for final empty methods
 * java-errorprone
   * [#6276](https://github.com/pmd/pmd/issues/6276): \[java] NullAssignment: False positive when assigning null to a final field in a constructor
   * [#6343](https://github.com/pmd/pmd/issues/6343): \[java] MissingStaticMethodInNonInstantiatableClass: False negative when method in nested class returns null
 * maintenance
   * [#6230](https://github.com/pmd/pmd/issues/6230): \[core] Single module snapshot build fails
-=======
-* java-codestyle
-  * [#6237](https://github.com/pmd/pmd/issues/6237): \[java] UnnecessaryCast: ContextedRuntimeException when parsing switch expression with lambdas
->>>>>>> e53d1c8a
 
 ### 🚨️ API Changes
 
