--- conflicted
+++ resolved
@@ -26,12 +26,9 @@
   * [#5324](https://github.com/pmd/pmd/issues/5324): \[java] Issue with type inference of nested lambdas
   * [#5329](https://github.com/pmd/pmd/issues/5329): \[java] Type inference issue with unknown method ref in call chain
 * java-bestpractices
-<<<<<<< HEAD
   * [#5083](https://github.com/pmd/pmd/issues/5083): \[java] UnusedPrivateMethod false positive when method reference has no target type
+  * [#5097](https://github.com/pmd/pmd/issues/5097): \[java] UnusedPrivateMethod FP with raw type missing from the classpath
   * [#5318](https://github.com/pmd/pmd/issues/5318): \[java] PreserveStackTraceRule: false-positive on Pattern Matching with instanceof
-=======
-  * [#5097](https://github.com/pmd/pmd/issues/5097): \[java] UnusedPrivateMethod FP with raw type missing from the classpath
->>>>>>> ee1ab976
 * java-performance
   * [#5287](https://github.com/pmd/pmd/issues/5287): \[java] TooFewBranchesForSwitch false-positive with switch using list of case constants
   * [#5314](https://github.com/pmd/pmd/issues/5314): \[java] InsufficientStringBufferDeclarationRule: Lack of handling for char type parameters
