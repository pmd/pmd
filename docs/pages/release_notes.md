---
title: PMD Release Notes
permalink: pmd_release_notes.html
keywords: changelog, release notes
---

## {{ site.pmd.date }} - {{ site.pmd.version }}

The PMD team is pleased to announce PMD {{ site.pmd.version }}.

This is a {{ site.pmd.release_type }} release.

{% tocmaker is_release_notes_processor %}

### New and noteworthy

#### New rules

*   The new Java rule {% rule "java/bestpractices/UseStandardCharsets" %} finds usages of `Charset.forName`,
    where `StandardCharsets` can be used instead.
    
    This rule is also part of the Quickstart Ruleset (`rulesets/java/quickstart.xml`) for Java.

### Fixed Issues

<<<<<<< HEAD
*   java-bestpractices
    *   [#3190](https://github.com/pmd/pmd/issues/3190): \[java] Use StandardCharsets instead of Charset.forName
=======
*   java-errorprone
    *   [#2757](https://github.com/pmd/pmd/issues/2757): \[java] CloseResource: support Lombok's @Cleanup annotation
>>>>>>> 872b69d6

### API Changes

### External Contributions

*   [#3193](https://github.com/pmd/pmd/pull/3193): \[java] New rule: UseStandardCharsets - [Andrea Aime](https://github.com/aaime)

{% endtocmaker %}
<|MERGE_RESOLUTION|>--- conflicted
+++ resolved
@@ -23,13 +23,10 @@
 
 ### Fixed Issues
 
-<<<<<<< HEAD
 *   java-bestpractices
     *   [#3190](https://github.com/pmd/pmd/issues/3190): \[java] Use StandardCharsets instead of Charset.forName
-=======
 *   java-errorprone
     *   [#2757](https://github.com/pmd/pmd/issues/2757): \[java] CloseResource: support Lombok's @Cleanup annotation
->>>>>>> 872b69d6
 
 ### API Changes
 
