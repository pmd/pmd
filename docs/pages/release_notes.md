--- conflicted
+++ resolved
@@ -15,53 +15,18 @@
 ### New and noteworthy
 
 ### Fixed Issues
-<<<<<<< HEAD
-=======
-*   all
-    *   [#1284](https://github.com/pmd/pmd/issues/1284): \[doc] Keep record of every currently deprecated API
-    *   [#1318](https://github.com/pmd/pmd/issues/1318): \[test] Kotlin DSL to ease test writing
-    *   [#1328](https://github.com/pmd/pmd/issues/1328): \[ci] Building docs for release fails
-    *   [#1341](https://github.com/pmd/pmd/issues/1341): \[doc] Documentation Error with Regex Properties
-    *   [#1468](https://github.com/pmd/pmd/issues/1468): \[doc] Missing escaping leads to XSS
-    *   [#1471](https://github.com/pmd/pmd/issues/1471): \[core] XMLRenderer: ProcessingErrors from exceptions without a message missing
-*   java
-    *   [#1460](https://github.com/pmd/pmd/issues/1460): \[java] Intermittent PMD failure : PMD processing errors while no violations reported
-*   java-bestpractices
-    *   [#1435](https://github.com/pmd/pmd/issues/1435): \[java] JUnitTestsShouldIncludeAssert: Support AssertJ soft assertions
-*   java-codestyle
-    *   [#1232](https://github.com/pmd/pmd/issues/1232): \[java] Detector for large numbers not separated by _
-    *   [#1372](https://github.com/pmd/pmd/issues/1372): \[java] false positive for UselessQualifiedThis
-    *   [#1440](https://github.com/pmd/pmd/issues/1440): \[java] CommentDefaultAccessModifierRule shows incorrect message
-*   java-design
-    *   [#1151](https://github.com/pmd/pmd/issues/1151): \[java] ImmutableField false positive with multiple constructors
-    *   [#1483](https://github.com/pmd/pmd/issues/1483): \[java] Cyclo metric should count conditions of for statements correctly
-*   java-errorprone
-    *   [#1035](https://github.com/pmd/pmd/issues/1035): \[java] ReturnFromFinallyBlock: False positive on lambda expression in finally block
->>>>>>> 89f23f73
 
 *   java-bestpractices
     *   [#658](https://github.com/pmd/pmd/issues/658): \[java] OneDeclarationPerLine: False positive for loops
+*   java-errorprone
+    *   [#1035](https://github.com/pmd/pmd/issues/1035): \[java] ReturnFromFinallyBlock: False positive on lambda expression in finally block
 
 ### API Changes
 
 ### External Contributions
 
-<<<<<<< HEAD
+*   [#1503](https://github.com/pmd/pmd/pull/1503): \[java] Fix for ReturnFromFinallyBlock false-positives - [RishabhDeep Singh](https://github.com/rishabhdeepsingh)
 *   [#1516](https://github.com/pmd/pmd/pull/1516): \[java] OneDeclarationPerLine: Don't report multiple variables in a for statement. - [Kris Scheibe](https://github.com/kris-scheibe)
 *   [#1521](https://github.com/pmd/pmd/pull/1521): \[java] Upgrade to ASM7 for JDK 11 support - [Mark Pritchard](https://github.com/markpritchard)
-=======
-*   [#1384](https://github.com/pmd/pmd/pull/1384): \[java] New Rule - UseUnderscoresInNumericLiterals - [RajeshR](https://github.com/rajeshggwp)
-*   [#1424](https://github.com/pmd/pmd/pull/1424): \[doc] #1341 Updating Regex Values in default Value Property - [avishvat](https://github.com/vishva007)
-*   [#1428](https://github.com/pmd/pmd/pull/1428): \[core] Upgrading JCommander from 1.48 to 1.72 - [Thunderforge](https://github.com/Thunderforge)
-*   [#1430](https://github.com/pmd/pmd/pull/1430): \[doc] Who really knows regex? - [Dem Pilafian](https://github.com/dpilafian)
-*   [#1434](https://github.com/pmd/pmd/pull/1434): \[java] JUnitTestsShouldIncludeAssert: Recognize AssertJ soft assertions as valid assert statements - [Loïc Ledoyen](https://github.com/ledoyen)
-*   [#1441](https://github.com/pmd/pmd/pull/1441): \[kotlin] [cpd] Added CPD support for Kotlin - [Maikel Steneker](https://github.com/maikelsteneker)
-*   [#1447](https://github.com/pmd/pmd/pull/1447): \[fortran] Use diamond operator in impl - [reudismam](https://github.com/reudismam)
-*   [#1453](https://github.com/pmd/pmd/pull/1453): \[java] Adding the fix for #1440. Showing correct message for CommentDefaultAccessmodifier. - [Rohit Kumar](https://github.com/stationeros)
-*   [#1464](https://github.com/pmd/pmd/pull/1464): \[doc] Fix XSS on documentation web page - [Maxime Robert](https://github.com/marob)
-*   [#1469](https://github.com/pmd/pmd/pull/1469): \[core] Configurable max loops in DAAPathFinder - [Alberto Fernández](https://github.com/albfernandez)
-*   [#1494](https://github.com/pmd/pmd/pull/1494): \[java] 1151: Rephrase ImmutableField documentation in design.xml - [Robbie Martinus](https://github.com/rmartinus)
-*   [#1503](https://github.com/pmd/pmd/pull/1503): \[java] Fix for ReturnFromFinallyBlock false-positives - [RishabhDeep Singh](https://github.com/rishabhdeepsingh)
->>>>>>> 89f23f73
 
 {% endtocmaker %}
