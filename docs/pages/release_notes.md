--- conflicted
+++ resolved
@@ -31,14 +31,11 @@
 ### 🐛 Fixed Issues
 * java
   * [#4532](https://github.com/pmd/pmd/issues/4532): \[java] Rule misnomer for JUnit* rules
-<<<<<<< HEAD
+  * [#5261](https://github.com/pmd/pmd/issues/5261): \[java] Record patterns with empty deconstructor lists lead to NPE
 * java-bestpractices
   * [#4813](https://github.com/pmd/pmd/issues/4813): \[java] SwitchStmtsShouldHaveDefault false positive with pattern matching
-=======
-  * [#5261](https://github.com/pmd/pmd/issues/5261): \[java] Record patterns with empty deconstructor lists lead to NPE
 * java-codestyle
   * [#5253](https://github.com/pmd/pmd/issues/5253): \[java] BooleanGetMethodName: False-negatives with `Boolean` wrapper
->>>>>>> 1517a189
 * java-errorprone
   * [#5067](https://github.com/pmd/pmd/issues/5067): \[java] CloseResource: False positive for FileSystems.getDefault()
 
