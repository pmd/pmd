--- conflicted
+++ resolved
@@ -54,12 +54,9 @@
     *   [#3701](https://github.com/pmd/pmd/issues/3701): \[java] MissingStaticMethodInNonInstantiatableClass false positive with method inner classes
 *   java-performance
     *   [#3492](https://github.com/pmd/pmd/issues/3492): \[java] UselessStringValueOf: False positive when there is no initial String to append to
-<<<<<<< HEAD
+    *   [#3712](https://github.com/pmd/pmd/issues/3712): \[java] InsufficientStringBufferDeclaration false positive with StringBuilder.setLength(0)
 *   javascript
     *   [#3703](https://github.com/pmd/pmd/issues/3703): \[javascript] Error - no Node adapter class registered for XmlPropRef
-=======
-    *   [#3712](https://github.com/pmd/pmd/issues/3712): \[java] InsufficientStringBufferDeclaration false positive with StringBuilder.setLength(0)
->>>>>>> 869419cb
 
 ### API Changes
 
