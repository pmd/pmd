---
title: PMD Release Notes
permalink: pmd_release_notes.html
keywords: changelog, release notes
---

## {{ site.pmd.date | date: "%d-%B-%Y" }} - {{ site.pmd.version }}

The PMD team is pleased to announce PMD {{ site.pmd.version }}.

This is a {{ site.pmd.release_type }} release.

{% tocmaker is_release_notes_processor %}

### 🚀 New and noteworthy

#### CPD can now ignore literals and identifiers in C++ code

When searching for duplicated code in C++ differences in literals or identifiers can be
ignored now (like in Java). This can be enabled via the command line options `--ignore-literal`
and `--ignore-identifiers`.  
See [PR #5040](https://github.com/pmd/pmd/pull/5040) for details.

### 🌟 Rule Changes

<<<<<<< HEAD
#### Changed Rules
* {% rule java/bestpractices/SwitchStmtsShouldHaveDefault %} (Java Best Practices) doesn't report empty switch statements anymore.
  To detect these, use {% rule java/codestyle/EmptyControlStatement %}.
* {% rule java/bestpractices/UnitTestShouldUseAfterAnnotation %} (Java Best Practices) now also considers JUnit 5 and TestNG tests.
* {% rule java/bestpractices/UnitTestShouldUseBeforeAnnotation %} (Java Best Practices) now also considers JUnit 5 and TestNG tests.
* {% rule java/performance/TooFewBranchesForSwitch %} (Java Performance) doesn't report empty switches anymore.
  To detect these, use {% rule java/codestyle/EmptyControlStatement %}.

=======
>>>>>>> 377670f2
#### Renamed Rules
* Several rules for unit testing have been renamed to better reflect their actual scope. Lots of them were called
  after JUnit / JUnit 4, even when they applied to JUnit 5 and / or TestNG.
  * {% rule java/bestpractices/UnitTestAssertionsShouldIncludeMessage %} (Java Best Practices) has been renamed from `JUnitAssertionsShouldIncludeMessage`.
  * {% rule java/bestpractices/UnitTestContainsTooManyAsserts %} (Java Best Practices) has been renamed from `JUnitTestContainsTooManyAsserts`.
  * {% rule java/bestpractices/UnitTestShouldIncludeAssert %} (Java Best Practices) has been renamed from `JUnitTestsShouldIncludeAssert`.
  * {% rule java/bestpractices/UnitTestShouldUseAfterAnnotation %} (Java Best Practices) has been renamed from `JUnit4TestShouldUseAfterAnnotation`.
  * {% rule java/bestpractices/UnitTestShouldUseBeforeAnnotation %} (Java Best Practices) has been renamed from `JUnit4TestShouldUseBeforeAnnotation`.
  * {% rule java/bestpractices/UnitTestShouldUseTestAnnotation %} (Java Best Practices) has been renamed from `JUnit4TestShouldUseTestAnnotation`.
<<<<<<< HEAD
* {% rule java/bestpractices/DefaultLabelNotLastInSwitch %} (Java Best Practices) has been renamed from `DefaultLabelNotLastInSwitch`, as it also
  applies to Switch Expressions.
* {% rule java/performance/TooFewBranchesForSwitch %} (Java Performance) has been renamed from `TooFewBranchesForASwitchStatement`, as it also
  applies to Switch Expressions.
=======
* {% rule java/errorprone/NonCaseLabelInSwitch %} (Java Error Prone) has been renamed from `NonCaseLabelInSwitchStatement` as it also applies
  to Switch Expressions.
>>>>>>> 377670f2

The old rule names still work but are deprecated.

### 🐛 Fixed Issues
* java
  * [#4532](https://github.com/pmd/pmd/issues/4532): \[java] Rule misnomer for JUnit* rules
  * [#5261](https://github.com/pmd/pmd/issues/5261): \[java] Record patterns with empty deconstructor lists lead to NPE
* java-bestpractices
  * [#4813](https://github.com/pmd/pmd/issues/4813): \[java] SwitchStmtsShouldHaveDefault false positive with pattern matching
* java-codestyle
  * [#5253](https://github.com/pmd/pmd/issues/5253): \[java] BooleanGetMethodName: False-negatives with `Boolean` wrapper
* java-design
  * [#5030](https://github.com/pmd/pmd/issues/5030): \[java] SwitchDensity false positive with pattern matching
* java-errorprone
  * [#3362](https://github.com/pmd/pmd/issues/3362): \[java] ImplicitSwitchFallThrough should consider switch expressions
  * [#5067](https://github.com/pmd/pmd/issues/5067): \[java] CloseResource: False positive for FileSystems.getDefault()
<<<<<<< HEAD
* java-performance
  * [#5249](https://github.com/pmd/pmd/issues/5249): \[java] TooFewBranchesForASwitchStatement false positive for Pattern Matching
  * [#5250](https://github.com/pmd/pmd/issues/5250): \[java] TooFewBranchesForASwitchStatement should consider Switch Expressions
=======
  * [#5257](https://github.com/pmd/pmd/issues/5257): \[java] NonCaseLabelInSwitch should consider switch expressions
>>>>>>> 377670f2

### 🚨 API Changes
* java-bestpractices
  * The old rule name `JUnit4TestShouldUseAfterAnnotation` has been deprecated. Use the new name {% rule java/bestpractices/UnitTestShouldUseAfterAnnotation %} instead.
  * The old rule name `JUnit4TestShouldUseBeforeAnnotation` has been deprecated. Use the new name {% rule java/bestpractices/UnitTestShouldUseBeforeAnnotation %} instead.
  * The old rule name `JUnit4TestShouldUseTestAnnotation` has been deprecated. Use the new name {% rule java/bestpractices/UnitTestShouldUseTestAnnotation %} instead.
  * The old rule name `JUnitAssertionsShouldIncludeMessage` has been deprecated. Use the new name {% rule java/bestpractices/UnitTestAssertionsShouldIncludeMessage %} instead.
  * The old rule name `JUnitTestContainsTooManyAsserts` has been deprecated. Use the new name {% rule java/bestpractices/UnitTestContainsTooManyAsserts %} instead.
  * The old rule name `JUnitTestsShouldIncludeAssert` has been deprecated. Use the new name {% rule java/bestpractices/UnitTestShouldIncludeAssert %} instead.
<<<<<<< HEAD
  * The old rule name `DefaultLabelNotLastInSwitch` has been deprecated. Use the new name {% rule java/bestpractices/DefaultLabelNotLastInSwitch %} instead.
* java-performance
  * The old rule name `TooFewBranchesForASwitchStatement` has been deprecated. Use the new name {% rule java/performance/TooFewBranchesForSwitch %} instead.
=======
* java-errorprone
  * The old rule name  `NonCaseLabelInSwitchStatement` has been deprecated. Use the new name {% rule java/errorprone/NonCaseLabelInSwitch %} instead.
>>>>>>> 377670f2

### ✨ Merged pull requests
* [#4965](https://github.com/pmd/pmd/pull/4965): Fix #4532: \[java] Rename JUnit rules with overly restrictive names - [Juan Martín Sotuyo Dodero](https://github.com/jsotuyod) (@jsotuyod)
* [#5040](https://github.com/pmd/pmd/pull/5040): \[cpp] Ignore literals and ignore identifiers capability to C++ CPD - [Jakub Dupak](https://github.com/jdupak) (@jdupak)
* [#5225](https://github.com/pmd/pmd/pull/5225): Fix #5067: \[java] CloseResource: False positive for FileSystems.getDefault() - [Lukas Gräf](https://github.com/lukasgraef) (@lukasgraef)
* [#5241](https://github.com/pmd/pmd/pull/5241): Ignore javacc code in coverage report - [Juan Martín Sotuyo Dodero](https://github.com/jsotuyod) (@jsotuyod)
* [#5245](https://github.com/pmd/pmd/pull/5245): \[java] Improve UnitTestShouldUse{After,Before}Annotation rules to support JUnit5 and TestNG - [Andreas Dangel](https://github.com/adangel) (@adangel)
* [#5247](https://github.com/pmd/pmd/pull/5247): Fix #5030: \[java] SwitchDensity false positive with pattern matching - [Andreas Dangel](https://github.com/adangel) (@adangel)
* [#5248](https://github.com/pmd/pmd/pull/5248): Fix #3362: \[java] ImplicitSwitchFallThrough should consider switch expressions - [Andreas Dangel](https://github.com/adangel) (@adangel)
* [#5251](https://github.com/pmd/pmd/pull/5251): Fix #5249 and #5250: \[java] TooFewBranchesForSwitch ignore pattern matching and support switch expressions - [Andreas Dangel](https://github.com/adangel) (@adangel)
* [#5252](https://github.com/pmd/pmd/pull/5252): Fix #4813: \[java] SwitchStmtsShouldHaveDefault false positive with pattern matching - [Andreas Dangel](https://github.com/adangel) (@adangel)
* [#5255](https://github.com/pmd/pmd/pull/5255): \[java] Rename rule DefaultLabelNotLastInSwitch - [Andreas Dangel](https://github.com/adangel) (@adangel)
* [#5258](https://github.com/pmd/pmd/pull/5258): Ignore generated antlr classes in coverage reports - [Juan Martín Sotuyo Dodero](https://github.com/jsotuyod) (@jsotuyod)
* [#5264](https://github.com/pmd/pmd/pull/5264): Fix #5261: \[java] Fix NPE with empty pattern list - [Clément Fournier](https://github.com/oowekyala) (@oowekyala)
* [#5269](https://github.com/pmd/pmd/pull/5269): Fix #5253: \[java] Support Boolean wrapper class for BooleanGetMethodName rule - [Aryant Tripathi](https://github.com/Aryant-Tripathi) (@Aryant-Tripathi)
* [#5275](https://github.com/pmd/pmd/pull/5275): Use plugin-classpath to simplify javacc-wrapper.xml - [Andreas Dangel](https://github.com/adangel) (@adangel)
* [#5278](https://github.com/pmd/pmd/pull/5278): \[java] CouplingBetweenObjects: improve violation message - [Andreas Dangel](https://github.com/adangel) (@adangel)

{% endtocmaker %}
<|MERGE_RESOLUTION|>--- conflicted
+++ resolved
@@ -23,7 +23,6 @@
 
 ### 🌟 Rule Changes
 
-<<<<<<< HEAD
 #### Changed Rules
 * {% rule java/bestpractices/SwitchStmtsShouldHaveDefault %} (Java Best Practices) doesn't report empty switch statements anymore.
   To detect these, use {% rule java/codestyle/EmptyControlStatement %}.
@@ -32,8 +31,6 @@
 * {% rule java/performance/TooFewBranchesForSwitch %} (Java Performance) doesn't report empty switches anymore.
   To detect these, use {% rule java/codestyle/EmptyControlStatement %}.
 
-=======
->>>>>>> 377670f2
 #### Renamed Rules
 * Several rules for unit testing have been renamed to better reflect their actual scope. Lots of them were called
   after JUnit / JUnit 4, even when they applied to JUnit 5 and / or TestNG.
@@ -43,15 +40,11 @@
   * {% rule java/bestpractices/UnitTestShouldUseAfterAnnotation %} (Java Best Practices) has been renamed from `JUnit4TestShouldUseAfterAnnotation`.
   * {% rule java/bestpractices/UnitTestShouldUseBeforeAnnotation %} (Java Best Practices) has been renamed from `JUnit4TestShouldUseBeforeAnnotation`.
   * {% rule java/bestpractices/UnitTestShouldUseTestAnnotation %} (Java Best Practices) has been renamed from `JUnit4TestShouldUseTestAnnotation`.
-<<<<<<< HEAD
-* {% rule java/bestpractices/DefaultLabelNotLastInSwitch %} (Java Best Practices) has been renamed from `DefaultLabelNotLastInSwitch`, as it also
-  applies to Switch Expressions.
-* {% rule java/performance/TooFewBranchesForSwitch %} (Java Performance) has been renamed from `TooFewBranchesForASwitchStatement`, as it also
-  applies to Switch Expressions.
-=======
-* {% rule java/errorprone/NonCaseLabelInSwitch %} (Java Error Prone) has been renamed from `NonCaseLabelInSwitchStatement` as it also applies
-  to Switch Expressions.
->>>>>>> 377670f2
+* Several rules about switch statements and switch expression have been renamed, as they apply both to Switch Statements
+  and to Switch Expressions:
+  * {% rule java/bestpractices/DefaultLabelNotLastInSwitch %} (Java Best Practices) has been renamed from `DefaultLabelNotLastInSwitch`.
+  * {% rule java/errorprone/NonCaseLabelInSwitch %} (Java Error Prone) has been renamed from `NonCaseLabelInSwitchStatement`.
+  * {% rule java/performance/TooFewBranchesForSwitch %} (Java Performance) has been renamed from `TooFewBranchesForASwitchStatement`.
 
 The old rule names still work but are deprecated.
 
@@ -68,13 +61,10 @@
 * java-errorprone
   * [#3362](https://github.com/pmd/pmd/issues/3362): \[java] ImplicitSwitchFallThrough should consider switch expressions
   * [#5067](https://github.com/pmd/pmd/issues/5067): \[java] CloseResource: False positive for FileSystems.getDefault()
-<<<<<<< HEAD
+  * [#5257](https://github.com/pmd/pmd/issues/5257): \[java] NonCaseLabelInSwitch should consider switch expressions
 * java-performance
   * [#5249](https://github.com/pmd/pmd/issues/5249): \[java] TooFewBranchesForASwitchStatement false positive for Pattern Matching
   * [#5250](https://github.com/pmd/pmd/issues/5250): \[java] TooFewBranchesForASwitchStatement should consider Switch Expressions
-=======
-  * [#5257](https://github.com/pmd/pmd/issues/5257): \[java] NonCaseLabelInSwitch should consider switch expressions
->>>>>>> 377670f2
 
 ### 🚨 API Changes
 * java-bestpractices
@@ -84,14 +74,11 @@
   * The old rule name `JUnitAssertionsShouldIncludeMessage` has been deprecated. Use the new name {% rule java/bestpractices/UnitTestAssertionsShouldIncludeMessage %} instead.
   * The old rule name `JUnitTestContainsTooManyAsserts` has been deprecated. Use the new name {% rule java/bestpractices/UnitTestContainsTooManyAsserts %} instead.
   * The old rule name `JUnitTestsShouldIncludeAssert` has been deprecated. Use the new name {% rule java/bestpractices/UnitTestShouldIncludeAssert %} instead.
-<<<<<<< HEAD
   * The old rule name `DefaultLabelNotLastInSwitch` has been deprecated. Use the new name {% rule java/bestpractices/DefaultLabelNotLastInSwitch %} instead.
+* java-errorprone
+  * The old rule name  `NonCaseLabelInSwitchStatement` has been deprecated. Use the new name {% rule java/errorprone/NonCaseLabelInSwitch %} instead.
 * java-performance
   * The old rule name `TooFewBranchesForASwitchStatement` has been deprecated. Use the new name {% rule java/performance/TooFewBranchesForSwitch %} instead.
-=======
-* java-errorprone
-  * The old rule name  `NonCaseLabelInSwitchStatement` has been deprecated. Use the new name {% rule java/errorprone/NonCaseLabelInSwitch %} instead.
->>>>>>> 377670f2
 
 ### ✨ Merged pull requests
 * [#4965](https://github.com/pmd/pmd/pull/4965): Fix #4532: \[java] Rename JUnit rules with overly restrictive names - [Juan Martín Sotuyo Dodero](https://github.com/jsotuyod) (@jsotuyod)
@@ -104,6 +91,7 @@
 * [#5251](https://github.com/pmd/pmd/pull/5251): Fix #5249 and #5250: \[java] TooFewBranchesForSwitch ignore pattern matching and support switch expressions - [Andreas Dangel](https://github.com/adangel) (@adangel)
 * [#5252](https://github.com/pmd/pmd/pull/5252): Fix #4813: \[java] SwitchStmtsShouldHaveDefault false positive with pattern matching - [Andreas Dangel](https://github.com/adangel) (@adangel)
 * [#5255](https://github.com/pmd/pmd/pull/5255): \[java] Rename rule DefaultLabelNotLastInSwitch - [Andreas Dangel](https://github.com/adangel) (@adangel)
+* [#5256](https://github.com/pmd/pmd/pull/5256): Fix #5257: \[java] NonCaseLabelInSwitch - support switch expressions - [Andreas Dangel](https://github.com/adangel) (@adangel)
 * [#5258](https://github.com/pmd/pmd/pull/5258): Ignore generated antlr classes in coverage reports - [Juan Martín Sotuyo Dodero](https://github.com/jsotuyod) (@jsotuyod)
 * [#5264](https://github.com/pmd/pmd/pull/5264): Fix #5261: \[java] Fix NPE with empty pattern list - [Clément Fournier](https://github.com/oowekyala) (@oowekyala)
 * [#5269](https://github.com/pmd/pmd/pull/5269): Fix #5253: \[java] Support Boolean wrapper class for BooleanGetMethodName rule - [Aryant Tripathi](https://github.com/Aryant-Tripathi) (@Aryant-Tripathi)
