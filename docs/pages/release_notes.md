---
title: PMD Release Notes
permalink: pmd_release_notes.html
keywords: changelog, release notes
---

## {{ site.pmd.date }} - {{ site.pmd.version }}

The PMD team is pleased to announce PMD {{ site.pmd.version }}.

This is a {{ site.pmd.release_type }} release.

{% tocmaker is_release_notes_processor %}

### New and noteworthy

#### Kotlin support for CPD

Thanks to [Maikel Steneker](https://github.com/maikelsteneker), CPD now supports [Kotlin](https://kotlinlang.org/).
This means, you can use CPD to find duplicated code in your Kotlin projects.

#### New Rules

*   The new Java rule {% rule "java/codestyle/UseUnderscoresInNumericLiterals" %} (`java-codestyle`)
    verifies that numeric literals over a given length (4 chars by default, but configurable) are using
    underscores every 3 digits for readability. The rule only applies to Java 7+ codebases.

#### Modified Rules

*   The Java rule {% rule "java/bestpractices/JUnitTestsShouldIncludeAssert" %} (`java-bestpractices`)
    now also detects [Soft Assertions](https://github.com/joel-costigliola/assertj-core).

### Fixed Issues
*   all
    *   [#1284](https://github.com/pmd/pmd/issues/1284): \[doc] Keep record of every currently deprecated API
    *   [#1318](https://github.com/pmd/pmd/issues/1318): \[test] Kotlin DSL to ease test writing
    *   [#1328](https://github.com/pmd/pmd/issues/1328): \[ci] Building docs for release fails
    *   [#1341](https://github.com/pmd/pmd/issues/1341): \[doc] Documentation Error with Regex Properties
<<<<<<< HEAD
    *   [#1468](https://github.com/pmd/pmd/issues/1468): \[doc] Missing escaping leads to XSS
=======
    *   [#1471](https://github.com/pmd/pmd/issues/1471): \[core] XMLRenderer: ProcessingErrors from exceptions without a message missing
>>>>>>> 0feb3977
*   java
    *   [#1460](https://github.com/pmd/pmd/issues/1460): \[java] Intermittent PMD failure : PMD processing errors while no violations reported
*   java-bestpractices
    *   [#1435](https://github.com/pmd/pmd/issues/1435): \[java] JUnitTestsShouldIncludeAssert: Support AssertJ soft assertions
*   java-codestyle
    *   [#1232](https://github.com/pmd/pmd/issues/1232): \[java] Detector for large numbers not separated by _
    *   [#1372](https://github.com/pmd/pmd/issues/1372): \[java] false positive for UselessQualifiedThis
    *   [#1440](https://github.com/pmd/pmd/issues/1440): \[java] CommentDefaultAccessModifierRule shows incorrect message

### API Changes

#### Properties framework

The properties framework is about to get a lifting, and for that reason, the following APIs are
now deprecated until 7.0.0. The proposed changes to the API are described [on the wiki](https://github.com/pmd/pmd/wiki/Property-framework-7-0-0)

* Several classes and interfaces from the properties framework are now deprecated and will be removed with 7.0.0.
  * `MethodProperty`, `FloatProperty`, `FileProperty`, `TypeProperty` and their multi-valued counterparts
    are discontinued for lack of a use-case, and will probably not be replaced with 7.0.0.
    Users of `FloatProperty` should consider using a `DoubleProperty`.
  * `EnumeratedPropertyDescriptor`, `NumericPropertyDescriptor`, `PackagedPropertyDescriptor`, and the related builders
    (in `net.sourceforge.pmd.properties.builders`) will be removed. In the future, these interfaces won't be around
    but their functionality will, under another form. The related methods `PropertyTypeId#isPropertyNumeric` and
    `PropertyTypeId#isPropertyPackaged` are also deprecated.
  * All classes of net.sourceforge.pmd.properties.modules are deprecated and will be removed. They were
    never intended as public api.
  * The classes `PropertyDescriptorField`, `PropertyDescriptorBuilderConversionWrapper`, and the methods
    `PropertyDescriptor#attributeValuesById`, `PropertyDescriptor#isDefinedExternally` and `PropertyTypeId#getFactory` are deprecated with no
    intended replacement. These were used to read and write properties to and from XML, and were never
    intended as public API.
  * The class `ValueParserConstants` and the interface `ValueParser` are deprecated with no intended replacement,
    they were not intended as public API.
  * Methods from `PropertyDescriptor`:
    * `preferredRowCount` is deprecated with no intended replacement. It was never implemented, and does not belong
      in this interface. The methods `uiOrder` and `compareTo` are deprecated for the same reason. These methods mix presentation logic
      with business logic and are not necessary for PropertyDescriptors to work. `PropertyDescriptor` will not
      extend `Comparable<PropertyDescriptor>` anymore come 7.0.0.
    * The method `PropertyDescriptor#propertyErrorFor` is deprecated and will be removed with no intended
      replacement. It's really just a shortcut for `prop.errorFor(rule.getProperty(prop))`.
    * `T valueFrom(String)` and `String asDelimitedString(T)` are deprecated and will be removed. These were
      used to serialize and deserialize properties to/from a string, but 7.0.0 will introduce a more flexible
      XML syntax which will make them obsolete.
    * `isMultiValue` and `type` are deprecated and won't be replaced. The new XML syntax will remove the need
      for a divide between multi- and single-value properties, and will allow arbitrary types to be represented.
      Since arbitrary types may be represented, `type` will become obsolete as it can't represent generic types,
      which will nevertheless be representable with the XML syntax. It was only used for documentation, but a
      new way to document these properties exhaustively will be added with 7.0.0.
    * `errorFor` is deprecated as its return type will be changed to `Optional<String>` with the shift to Java 8.

#### Deprecated APIs

{% jdoc_nspace :xpath core::lang.ast.xpath %}
{% jdoc_nspace :jast java::lang.java.ast %}

*   The implementation of the adapters for the XPath engines Saxon and Jaxen (package {% jdoc_package :xpath %})
    are now deprecated. They'll be moved to an internal package come 7.0.0. Only {% jdoc xpath::Attribute %} remains public API.

*   The interface {% jdoc jast::Dimensionable %} has been deprecated.
    It gets in the way of a grammar change for 7.0.0 and won't be needed anymore (see [#997](https://github.com/pmd/pmd/issues/997)).

*   Several methods from {% jdoc jast::ASTLocalVariableDeclaration %} and {% jdoc jast::ASTFieldDeclaration %} have
    also been deprecated:

    *   {% jdoc jast::ASTFieldDeclaration %} won't be a {% jdoc jast::TypeNode %} come 7.0.0, so
        {% jdoc jast::ASTFieldDeclaration#getType() %} and
        {% jdoc jast::ASTFieldDeclaration#getTypeDefinition() %} are deprecated.

    *   The method `getVariableName` on those two nodes will be removed, too.

    All these are deprecated because those nodes may declare several variables at once, possibly
    with different types (and obviously with different names). They both implement `Iterator<`{% jdoc jast::ASTVariableDeclaratorId %}`>`
    though, so you should iterate on each declared variable. See [#910](https://github.com/pmd/pmd/issues/910).

### External Contributions

*   [#1384](https://github.com/pmd/pmd/pull/1384): \[java] New Rule - UseUnderscoresInNumericLiterals - [RajeshR](https://github.com/rajeshggwp)
*   [#1424](https://github.com/pmd/pmd/pull/1424): \[doc] #1341 Updating Regex Values in default Value Property - [avishvat](https://github.com/vishva007)
*   [#1428](https://github.com/pmd/pmd/pull/1428): \[core] Upgrading JCommander from 1.48 to 1.72 - [Thunderforge](https://github.com/Thunderforge)
*   [#1430](https://github.com/pmd/pmd/pull/1430): \[doc] Who really knows regex? - [Dem Pilafian](https://github.com/dpilafian)
*   [#1434](https://github.com/pmd/pmd/pull/1434): \[java] JUnitTestsShouldIncludeAssert: Recognize AssertJ soft assertions as valid assert statements - [Loïc Ledoyen](https://github.com/ledoyen)
*   [#1441](https://github.com/pmd/pmd/pull/1441): \[kotlin] [cpd] Added CPD support for Kotlin - [Maikel Steneker](https://github.com/maikelsteneker)
*   [#1447](https://github.com/pmd/pmd/pull/1447): \[fortran] Use diamond operator in impl - [reudismam](https://github.com/reudismam)
*   [#1453](https://github.com/pmd/pmd/pull/1453): \[java] Adding the fix for #1440. Showing correct message for CommentDefaultAccessmodifier. - [Rohit Kumar](https://github.com/stationeros)
*   [#1464](https://github.com/pmd/pmd/pull/1464): \[doc] Fix XSS on documentation web page - [Maxime Robert](https://github.com/marob)
*   [#1469](https://github.com/pmd/pmd/pull/1469): \[core] Configurable max loops in DAAPathFinder - [Alberto Fernández](https://github.com/albfernandez)

{% endtocmaker %}

{% unless is_release_notes_processor %}
    {% include note.html content="The release notes of previous versions are available [here](pmd_release_notes_old.html)" %}
{% endunless %}
<|MERGE_RESOLUTION|>--- conflicted
+++ resolved
@@ -36,11 +36,8 @@
     *   [#1318](https://github.com/pmd/pmd/issues/1318): \[test] Kotlin DSL to ease test writing
     *   [#1328](https://github.com/pmd/pmd/issues/1328): \[ci] Building docs for release fails
     *   [#1341](https://github.com/pmd/pmd/issues/1341): \[doc] Documentation Error with Regex Properties
-<<<<<<< HEAD
     *   [#1468](https://github.com/pmd/pmd/issues/1468): \[doc] Missing escaping leads to XSS
-=======
     *   [#1471](https://github.com/pmd/pmd/issues/1471): \[core] XMLRenderer: ProcessingErrors from exceptions without a message missing
->>>>>>> 0feb3977
 *   java
     *   [#1460](https://github.com/pmd/pmd/issues/1460): \[java] Intermittent PMD failure : PMD processing errors while no violations reported
 *   java-bestpractices
