--- conflicted
+++ resolved
@@ -28,11 +28,8 @@
 ### External Contributions
 
 *   [#3367](https://github.com/pmd/pmd/pull/3367): \[apex] Check SOQL CRUD on for loops - [Jonathan Wiesel](https://github.com/jonathanwiesel)
-<<<<<<< HEAD
+*   [#3373](https://github.com/pmd/pmd/pull/3373): \[apex] Add ApexCRUDViolation support for database class, inline no-arg object construction DML and inline list initialization DML - [Jonathan Wiesel](https://github.com/jonathanwiesel)
 *   [#3385](https://github.com/pmd/pmd/pull/3385): \[core] CPD: Optimize --skip-lexical-errors option - [Woongsik Choi](https://github.com/woongsikchoi)
 *   [#3388](https://github.com/pmd/pmd/pull/3388): \[doc] Add Code Inspector in the list of tools - [Julien Delange](https://github.com/juli1)
-=======
-*   [#3373](https://github.com/pmd/pmd/pull/3373): \[apex] Add ApexCRUDViolation support for database class, inline no-arg object construction DML and inline list initialization DML - [Jonathan Wiesel](https://github.com/jonathanwiesel)
->>>>>>> 2ae5f331
 
 {% endtocmaker %}
