--- conflicted
+++ resolved
@@ -16,17 +16,14 @@
 
 ### Fixed Issues
 
-<<<<<<< HEAD
+*   core
+    *   [#3427](https://github.com/pmd/pmd/issues/3427): \[core] Stop printing CLI usage text when exiting due to invalid parameters
 *   java
     *   [#3698](https://github.com/pmd/pmd/issues/3697): \[java] Parsing error with try-with-resources and qualified resource
 *   java-codestyle
     *   [#278](https://github.com/pmd/pmd/issues/278): \[java] ConfusingTernary should treat `!= null` as positive condition
 *   java-performance
     *   [#3374](https://github.com/pmd/pmd/issues/3374): \[java] UseStringBufferForStringAppends: Wrong example in documentation
-=======
-*   core
-    *   [#3427](https://github.com/pmd/pmd/issues/3427): \[core] Stop printing CLI usage text when exiting due to invalid parameters
->>>>>>> 9d2a10e6
 *   misc
     *   [#3759](https://github.com/pmd/pmd/issues/3759): \[lang-test] Upgrade dokka maven plugin to 1.4.32
 
