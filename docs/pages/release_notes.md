--- conflicted
+++ resolved
@@ -32,14 +32,11 @@
 and [CVE-2025-23215](https://www.cve.org/CVERecord?id=CVE-2025-23215).
 
 ### 🐛 Fixed Issues
-<<<<<<< HEAD
 * apex
   * [#5388](https://github.com/pmd/pmd/issues/5388): \[apex] Parse error with time literal in SOQL query
   * [#5456](https://github.com/pmd/pmd/issues/5456): \[apex] Issue with java dependency apex-parser-4.3.1 but apex-parser-4.3.0 works
-=======
 * documentation
   * [#2492](https://github.com/pmd/pmd/issues/2492): \[doc] Promote wiki pages to standard doc pages
->>>>>>> a112829e
 
 ### 🚨 API Changes
 
