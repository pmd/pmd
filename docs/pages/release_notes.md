--- conflicted
+++ resolved
@@ -39,14 +39,6 @@
 This section lists the most important changes from the last release candidate.
 The remaining section describes the complete release notes for 7.0.0.
 
-<<<<<<< HEAD
-Incompatible changes:
-* The asset filenames of PMD on [GitHub Releases](https://github.com/pmd/pmd/releases) are
-  now `pmd-dist-<version>-bin.zip` and `pmd-dist-<version>-src.zip`. Keep that in mind, if you have an automated
-  download script.
-
-Fixed Issues:
-=======
 #### New CPD report format cpdhtml-v2.xslt
 
 Thanks to @mohan-chinnappan-n a new CPD report format has been added which features a data table.
@@ -58,7 +50,6 @@
 
 * java-bestpractices
   * [#4503](https://github.com/pmd/pmd/issues/4503): \[java] JUnitTestsShouldIncludeAssert: false negative with TestNG
->>>>>>> d568ea7e
 * java-codestyle
   * [#4268](https://github.com/pmd/pmd/issues/4268): \[java] CommentDefaultAccessModifier: false positive with TestNG annotations
   * [#4432](https://github.com/pmd/pmd/issues/4432): \[java] \[7.0-rc1] UnnecessaryImport - Unused static import is being used
@@ -76,6 +67,10 @@
     * `net.sourceforge.pmd.cli.PMDCommandLineInterface`
     * `net.sourceforge.pmd.cli.PMDParameters`
     * `net.sourceforge.pmd.cli.PmdParametersParseResult`
+
+* The asset filenames of PMD on [GitHub Releases](https://github.com/pmd/pmd/releases) are
+  now `pmd-dist-<version>-bin.zip` and `pmd-dist-<version>-src.zip`. Keep that in mind, if you have an automated
+  download script.
 
 #### External Contributions
 
