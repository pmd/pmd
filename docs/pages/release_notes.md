--- conflicted
+++ resolved
@@ -459,12 +459,8 @@
     * [#1205](https://github.com/pmd/pmd/issues/1205): \[java] Improve ConstantsInInterface message to mention alternatives
     * [#1212](https://github.com/pmd/pmd/issues/1212): \[java] Don't raise JUnitTestContainsTooManyAsserts on JUnit 5's assertAll
     * [#1422](https://github.com/pmd/pmd/issues/1422): \[java] JUnitTestsShouldIncludeAssert false positive with inherited @<!-- -->Rule field
-<<<<<<< HEAD
+    * [#1455](https://github.com/pmd/pmd/issues/1455): \[java] JUnitTestsShouldIncludeAssert: False positives for assert methods named "check" and "verify"
     * [#1563](https://github.com/pmd/pmd/issues/1563): \[java] ForLoopCanBeForeach false positive with method call using index variable
-=======
-    * [#1455](https://github.com/pmd/pmd/issues/1455): \[java] JUnitTestsShouldIncludeAssert: False positives for assert methods named "check" and "verify"
-    * [#1563](https://github.com/pmd/pmd/issues/1563): \[java] False positive ForLoopCanBeForeach
->>>>>>> 1530ee51
     * [#1565](https://github.com/pmd/pmd/issues/1565): \[java] JUnitAssertionsShouldIncludeMessage false positive with AssertJ
     * [#1747](https://github.com/pmd/pmd/issues/1747): \[java] PreserveStackTrace false-positive
     * [#1969](https://github.com/pmd/pmd/issues/1969): \[java] MissingOverride false-positive triggered by package-private method overwritten in another package by extending class
@@ -485,13 +481,10 @@
     * [#2946](https://github.com/pmd/pmd/issues/2946): \[java] SwitchStmtsShouldHaveDefault false positive on enum inside enums
     * [#3672](https://github.com/pmd/pmd/pull/3672):   \[java] LooseCoupling - fix false positive with generics
     * [#3675](https://github.com/pmd/pmd/pull/3675):   \[java] MissingOverride - fix false positive with mixing type vars
-<<<<<<< HEAD
+    * [#3858](https://github.com/pmd/pmd/issues/3858): \[java] UseCollectionIsEmpty should infer local variable type from method invocation
     * [#4516](https://github.com/pmd/pmd/issues/4516): \[java] UnusedLocalVariable: false-negative with try-with-resources
     * [#4517](https://github.com/pmd/pmd/issues/4517): \[java] UnusedLocalVariable: false-negative with compound assignments
     * [#4518](https://github.com/pmd/pmd/issues/4518): \[java] UnusedLocalVariable: false-positive with multiple for-loop indices
-=======
-    * [#3858](https://github.com/pmd/pmd/issues/3858): \[java] UseCollectionIsEmpty should infer local variable type from method invocation
->>>>>>> 1530ee51
 * java-codestyle
     * [#1208](https://github.com/pmd/pmd/issues/1208): \[java] PrematureDeclaration rule false-positive on variable declared to measure time
     * [#1429](https://github.com/pmd/pmd/issues/1429): \[java] PrematureDeclaration as result of method call (false positive)
