--- conflicted
+++ resolved
@@ -16,11 +16,8 @@
 
 ### Fixed Issues
 * core
-<<<<<<< HEAD
     * [#3999](https://github.com/pmd/pmd/issues/3999): \[cli] All files are analyzed despite parameter `--file-list`
-=======
     * [#4009](https://github.com/pmd/pmd/issues/4009): \[core] Cannot build PMD with Temurin 17
->>>>>>> d5e9cde2
 * java-design
     * [#3981](https://github.com/pmd/pmd/issues/3981): \[java] ImmutableField reports fields annotated with @Value (Spring)
     * [#3998](https://github.com/pmd/pmd/issues/3998): \[java] ImmutableField reports fields annotated with @Captor (Mockito)
@@ -34,10 +31,7 @@
 * [#3985](https://github.com/pmd/pmd/pull/3985): \[java] Fix false negative problem about Enum in AvoidFieldNameMatchingMethodName #3936 - [@Scrsloota](https://github.com/Scrsloota)
 * [#3993](https://github.com/pmd/pmd/pull/3993): \[java] AvoidDuplicateLiterals - Add the method "buz" definition to test cases - [@dalizi007](https://github.com/dalizi007)
 * [#4002](https://github.com/pmd/pmd/pull/4002): \[java] ImmutableField - Ignore fields annotated with @Value (Spring) or @Captor (Mockito) - [@jjlharrison](https://github.com/jjlharrison)
-<<<<<<< HEAD
 * [#4006](https://github.com/pmd/pmd/pull/4006): \[doc] Fix eclipse plugin update site URL - [@shiomiyan](https://github.com/shiomiyan)
-=======
 * [#4010](https://github.com/pmd/pmd/pull/4010): \[core] Bump kotlin to version 1.7.0 - [@maikelsteneker](https://github.com/maikelsteneker)
->>>>>>> d5e9cde2
 
 {% endtocmaker %}
