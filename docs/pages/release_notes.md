---
title: PMD Release Notes
permalink: pmd_release_notes.html
keywords: changelog, release notes
---

{% if is_release_notes_processor %}
{% capture baseurl %}https://docs.pmd-code.org/pmd-doc-{{ site.pmd.version }}/{% endcapture %}
{% else %}
{% assign baseurl = "" %}
{% endif %}

## {{ site.pmd.date }} - {{ site.pmd.version }}

We're excited to bring you the next major version of PMD!

Since this is a big release, we provide here only a concise version of the release notes. We prepared a separate
page with the full [Detailed Release Notes for PMD 7.0.0]({{ baseurl }}pmd_release_notes_pmd7.html).

<div style="border: 1px solid; border-radius: .25rem; padding: .75rem 1.25rem;" role="alert">
<strong>ℹ️ Release Candidates</strong>
<p>PMD 7.0.0 is finally almost ready. In order to gather feedback, we are going to ship a couple of release candidates.
These are officially available on GitHub and Maven Central and can be used as usual (e.g. as a dependency).
We encourage you to try out the new features, but keep in mind that we may introduce API breaking changes between
the release candidates. It should be stable enough if you don't use custom rules.</p>

<p>We have still some tasks planned for the next release candidates.
You can see the progress in <a href="https://github.com/pmd/pmd/issues/3898">PMD 7 Tracking Issue #3898</a>.</p>

<p>If you find any problem or difficulty while updating from PMD 6, please provide feedback via our
<a href="https://github.com/pmd/pmd/issues/new/choose">issue tracker</a>. That way we can improve the experience
for all.</p>
</div>

{% tocmaker is_release_notes_processor %}

### Changes since 7.0.0-rc4

This section lists the most important changes from the last release candidate.
The remaining section describes the complete release notes for 7.0.0.

#### New and Noteworthy

##### Maven PMD Plugin compatibility with PMD 7

In order to use PMD 7 with [maven-pmd-plugin](https://maven.apache.org/plugins/maven-pmd-plugin/) a new
compatibility module has been created. This allows to use PMD 7 by simply adding one additional dependency:

1. Follow the guide [Upgrading PMD at Runtime](https://maven.apache.org/plugins/maven-pmd-plugin/examples/upgrading-PMD-at-runtime.html)
2. Add additionally the following dependency:

```xml
<dependency>
  <groupId>net.sourceforge.pmd</groupId>
  <artifactId>pmd-compat6</artifactId>
  <version>${pmdVersion}</version>
</dependency>
```

It is important to add this dependency as the **first** in the list, so that maven-pmd-plugin sees the (old)
compatible versions of some classes.

This module is available beginning with version 7.0.0-rc4 and will be there at least for the first
final version PMD 7 (7.0.0). It's not decided yet, whether we will keep updating it, after PMD 7 is finally
released.

Note: This compatibility module only works for the built-in rules, that are still available in PMD 7. E.g. you need
to review your rulesets and look out for deprecated rules and such. See the use case
[I'm using only built-in rules]({{ baseurl }}pmd_userdocs_migrating_to_pmd7.html#im-using-only-built-in-rules)
in the [Migration Guide for PMD 7]({{ baseurl }}pmd_userdocs_migrating_to_pmd7.html).

As PMD 7 revamped the Java module, if you have custom rules, you need to migrate these rules.
See the use case [I'm using custom rules]({{ baseurl }}pmd_userdocs_migrating_to_pmd7.html#im-using-custom-rules)
in the Migration Guide.

##### Swift Support

* limited support for Swift 5.9 (Macro Expansions)

##### Groovy Support (CPD)

* We now support parsing all Groovy features from Groovy 3 and 4.
* We now support [suppression](pmd_userdocs_cpd.html#suppression) through `CPD-ON`/`CPD-OFF` comment pairs.
* See [PR #4726](https://github.com/pmd/pmd/pull/4726) for details.

#### Rule Changes

**New Rules**

* {% rule apex/performance/OperationWithHighCostInLoop %} finds Schema class methods called in a loop, which is a
  potential performance issue.
* {% rule java/codestyle/UseExplicitTypes %} reports usages of `var` keyword, which was introduced with Java 10.
* {% rule xml/bestpractices/MissingEncoding %} finds XML files without explicit encoding.

**Changed Rules**

* {% rule java/codestyle/EmptyControlStatement %}: The rule has a new property to allow empty blocks when
  they contain a comment (`allowCommentedBlocks`).

#### Fixed issues

* cli
  * [#4594](https://github.com/pmd/pmd/pull/4594):   \[cli] Change completion generation to runtime
  * [#4685](https://github.com/pmd/pmd/pull/4685):   \[cli] Clarify CPD documentation, fix positional parameter handling
  * [#4723](https://github.com/pmd/pmd/issues/4723): \[cli] Launch fails for "bash pmd"
* core
  * [#1027](https://github.com/pmd/pmd/issues/1027): \[core] Apply the new PropertyDescriptor&lt;Pattern&gt; type where applicable
  * [#4674](https://github.com/pmd/pmd/issues/4674): \[core] WARNING: Illegal reflective access by org.codehaus.groovy.reflection.CachedClass
  * [#4694](https://github.com/pmd/pmd/pull/4694):   \[core] Fix line/col numbers in TokenMgrError
  * [#4717](https://github.com/pmd/pmd/issues/4717): \[core] XSLTRenderer doesn't close report file
  * [#4750](https://github.com/pmd/pmd/pull/4750):   \[core] Fix flaky SummaryHTMLRenderer
  * [#4782](https://github.com/pmd/pmd/pull/4782):   \[core] Avoid using getImage/@<!-- -->Image
* doc
  * [#995](https://github.com/pmd/pmd/issues/995):   \[doc] Document API evolution principles as ADR
  * [#2511](https://github.com/pmd/pmd/issues/2511): \[doc] Review guides for writing java/xpath rules for correctness with PMD 7
  * [#3175](https://github.com/pmd/pmd/issues/3175): \[doc] Document language module features
  * [#4308](https://github.com/pmd/pmd/issues/4308): \[doc] Document XPath API @<!-- ->NoAttribute and @<!-- -->DeprecatedAttribute
  * [#4319](https://github.com/pmd/pmd/issues/4319): \[doc] Document TypeRes API and Symbols API
  * [#4659](https://github.com/pmd/pmd/pull/4659):   \[doc] Improve ant documentation
  * [#4669](https://github.com/pmd/pmd/pull/4669):   \[doc] Add bld PMD Extension to Tools / Integrations
  * [#4676](https://github.com/pmd/pmd/issues/4676): \[doc] Clarify how CPD `--ignore-literals` and `--ignore-identifiers` work
* miscellaneous
  * [#4699](https://github.com/pmd/pmd/pull/4699):   Make PMD buildable with java 21
  * [#4586](https://github.com/pmd/pmd/pull/4586):   Use explicit encoding in ruleset xml files
  * [#4642](https://github.com/pmd/pmd/issues/4642): Update regression tests with Java 21 language features
  * [#4736](https://github.com/pmd/pmd/issues/4736): \[ci] Improve build procedure
  * [#4741](https://github.com/pmd/pmd/pull/4741):   Add pmd-compat6 module for maven-pmd-plugin
  * [#4749](https://github.com/pmd/pmd/pull/4749):   Fixes NoSuchMethodError on processing errors in pmd-compat6
* apex-performance
  * [#4675](https://github.com/pmd/pmd/issues/4675): \[apex] New Rule: OperationWithHighCostInLoop
* groovy
  * [#4726](https://github.com/pmd/pmd/pull/4726):   \[groovy] Support Groovy to 3 and 4 and CPD suppressions
* java
  * [#1307](https://github.com/pmd/pmd/issues/1307): \[java] AccessNode API changes
  * [#3751](https://github.com/pmd/pmd/issues/3751): \[java] Rename some node types
  * [#4628](https://github.com/pmd/pmd/pull/4628):   \[java] Support loading classes from java runtime images
  * [#4753](https://github.com/pmd/pmd/issues/4753): \[java] PMD crashes while using generics and wildcards
* java-codestyle
  * [#2847](https://github.com/pmd/pmd/issues/2847): \[java] New Rule: Use Explicit Types
  * [#4578](https://github.com/pmd/pmd/issues/4578): \[java] CommentDefaultAccessModifier comment needs to be before annotation if present
  * [#4645](https://github.com/pmd/pmd/issues/4645): \[java] CommentDefaultAccessModifier - False Positive with JUnit5's ParameterizedTest
  * [#4754](https://github.com/pmd/pmd/pull/4754):   \[java] EmptyControlStatementRule: Add allowCommentedBlocks property
* java-design
  * [#174](https://github.com/pmd/pmd/issues/174):   \[java] SingularField false positive with switch in method that both assigns and reads field
* java-errorprone
  * [#718](https://github.com/pmd/pmd/issues/718):   \[java] BrokenNullCheck false positive with parameter/field confusion
  * [#1831](https://github.com/pmd/pmd/issues/1831): \[java] DetachedTestCase reports abstract methods
  * [#4719](https://github.com/pmd/pmd/pull/4719):   \[java] UnnecessaryCaseChange: example doc toUpperCase() should compare to a capitalized string
* javascript
  * [#4673](https://github.com/pmd/pmd/pull/4673):   \[javascript] CPD: Added support for decorator notation
* swift
  * [#4697](https://github.com/pmd/pmd/issues/4697): \[swift] Support Swift 5.9 features (mainly macros expansion expressions)
* xml-bestpractices
  * [#4592](https://github.com/pmd/pmd/pull/4592):   \[xml] Add MissingEncoding rule

#### API Changes

<<<<<<< HEAD
**General AST Changes to avoid `@Image`**

See [General AST Changes to avoid @Image]({{ baseurl }}pmd_userdocs_migrating_to_pmd7.html#general-ast-changes-to-avoid-image)
in the migration guide for details.

**Removed classes and methods**
=======
**Removed classes and methods (previously deprecated)**
>>>>>>> 1d95f0f0

The following previously deprecated classes have been removed:

* pmd-apex
  * {%jdoc apex::lang.apex.ast.ApexNode %} and {% jdoc apex::lang.apex.ast.ASTApexFile %}
    * `#getApexVersion()`: In PMD 6, this method has been deprecated but was defined in the class `ApexRootNode`.
      The version returned is always "Version.CURRENT", as the apex compiler integration
      doesn't use additional information which Apex version actually is used. Therefore, this method can't be
      used to determine the Apex version of the project that is being analyzed.

      If the current version is needed, then `Node.getTextDocument().getLanguageVersion()` can be used. This
      is the version that has been selected via CLI `--use-version` parameter.

**Removed classes, interfaces and methods (not previously deprecated)**

* pmd-java
  * The interface `FinalizableNode` (introduced in 7.0.0-rc1) has been removed.
    Its method `isFinal()` has been moved down to the
    nodes where needed, e.g. {% jdoc !!java::lang.java.ast.ASTLocalVariableDeclaration#isFinal() %}.
  * The method `isPackagePrivate()` in {% jdoc java::lang.java.ast.ASTClassDeclaration %} (formerly ASTClassOrInterfaceDeclaration)
    has been removed.
    Use {% jdoc java::lang.java.ast.ModifierOwner#hasVisibility(java::lang.java.ast.ModifierOwner.Visibility) %} instead,
    which can correctly differentiate between local and package private classes.

**Renamed classes, interfaces**

* pmd-java
  * The interface `AccessNode` has been renamed to {% jdoc java::lang.ast.ModifierOwner %}. This is only relevant
    for Java rules, which use that type directly e.g. through downcasting.
    Or when using the XPath function `pmd-java:nodeIs()`.
  * The node `ASTClassOrInterfaceType` has been renamed to {% jdoc java::lang.ast.ASTClassType %}. XPath rules
    need to be adjusted.
  * The node `ASTClassOrInterfaceDeclaration` has been renamed to {% jdoc java::lang.ast.ASTClassDeclaration %}.
    XPath rules need to be adjusted.
  * The interface `ASTAnyTypeDeclaration` has been renamed to {% jdoc java::lang.ast.ASTTypeDeclaration %}.
    This is only relevant for Java rules, which use that type directly, e.g. through downcasting.
    Or when using the XPath function `pmd-java:nodeIs()`.
  * The interface `ASTMethodOrConstructorDeclaration` has been renamed to
    {% jdoc java::lang.ast.ASTExecutableDeclaration %}. This is only relevant for Java rules, which sue that type
    directly, e.g. through downcasting. Or when using the XPath function `pmd-java:nodeIs()`.
  * The node `ASTVariableDeclaratorId` has been renamed to {% jdoc java::lang.ast.ASTVariableId %}. XPath rules
    need to be adjusted.
  * The node `ASTClassOrInterfaceBody` has been renamed to {% jdoc java::lang.ast.ASTClassBody %}. XPath rules
    need to be adjusted.

#### External Contributions
* [#4640](https://github.com/pmd/pmd/pull/4640): \[cli] Launch script fails if run via "bash pmd" - [Shai Bennathan](https://github.com/shai-bennathan) (@shai-bennathan)
* [#4673](https://github.com/pmd/pmd/pull/4673): \[javascript] CPD: Added support for decorator notation - [Wener](https://github.com/wener-tiobe) (@wener-tiobe)
* [#4677](https://github.com/pmd/pmd/pull/4677): \[apex] Add new rule: OperationWithHighCostInLoop - [Thomas Prouvot](https://github.com/tprouvot) (@tprouvot)
* [#4698](https://github.com/pmd/pmd/pull/4698): \[swift] Add macro expansion support for swift 5.9 - [Richard B.](https://github.com/kenji21) (@kenji21)
* [#4706](https://github.com/pmd/pmd/pull/4706): \[java] DetachedTestCase should not report on abstract methods - [Debamoy Datta](https://github.com/Debamoy) (@Debamoy)
* [#4719](https://github.com/pmd/pmd/pull/4719): \[java] UnnecessaryCaseChange: example doc toUpperCase() should compare to a capitalized string - [ciufudean](https://github.com/ciufudean) (@ciufudean)
* [#4738](https://github.com/pmd/pmd/pull/4738): \[doc] Added reference to the PMD extension for bld - [Erik C. Thauvin](https://github.com/ethauvin) (@ethauvin)
* [#4749](https://github.com/pmd/pmd/pull/4749):   Fixes NoSuchMethodError on processing errors in pmd-compat6 - [Andreas Bergander](https://github.com/bergander) (@bergander)
* [#4750](https://github.com/pmd/pmd/pull/4750): \[core] Fix flaky SummaryHTMLRenderer - [219sansim](https://github.com/219sansim) (@219sansim)
* [#4754](https://github.com/pmd/pmd/pull/4754): \[java] EmptyControlStatementRule: Add allowCommentedBlocks property - [Andreas Bergander](https://github.com/bergander) (@bergander)
* [#4759](https://github.com/pmd/pmd/pull/4759): \[java] fix: remove delimiter attribute from ruleset category/java/errorprone.xml - [Marcin Dąbrowski](https://github.com/marcindabrowski) (@marcindabrowski)

### 🚀 Major Features and Enhancements

#### New official logo

The new official logo of PMD:

![New PMD Logo]({{ baseurl }}images/logo/pmd-logo-300px.png)

#### Revamped Java module

* Java grammar substantially refactored - more correct regarding the Java Language Specification (JLS)
* Built-in rules have been upgraded for the changed AST
* Rewritten type resolution framework and symbol table correctly implements the JLS
* AST exposes more semantic information (method calls, field accesses)

For more information, see the [Detailed Release Notes for PMD 7]({{ baseurl }}pmd_release_notes_pmd7.html#revamped-java).

Contributors: [Clément Fournier](https://github.com/oowekyala) (@oowekyala),
[Andreas Dangel](https://github.com/adangel) (@adangel),
[Juan Martín Sotuyo Dodero](https://github.com/jsotuyod) (@jsotuyod)

#### Revamped Command Line Interface

* unified and consistent Command Line Interface for both Linux/Unix and Windows across our different utilities
* single script `pmd` (`pmd.bat` for Windows) to launch the different utilities:
    * `pmd check` to run PMD rules and analyze a project
    * `pmd cpd` to run CPD (copy paste detector)
    * `pmd designer` to run the PMD Rule Designer
* progress bar support for `pmd check`
* shell completion

![Demo]({{ baseurl }}images/userdocs/pmd-demo.gif)

For more information, see the [Detailed Release Notes for PMD 7]({{ baseurl }}pmd_release_notes_pmd7.html).

Contributors: [Juan Martín Sotuyo Dodero](https://github.com/jsotuyod) (@jsotuyod)

#### Full Antlr support

* [Antlr](https://www.antlr.org/) based grammars can now be used to build full-fledged PMD rules.
* Previously, Antlr grammar could only be used for CPD
* New supported languages: Swift and Kotlin

For more information, see the [Detailed Release Notes for PMD 7]({{ baseurl }}pmd_release_notes_pmd7.html).

Contributors: [Lucas Soncini](https://github.com/lsoncini) (@lsoncini),
[Matías Fraga](https://github.com/matifraga) (@matifraga),
[Tomás De Lucca](https://github.com/tomidelucca) (@tomidelucca)

#### Updated PMD Designer

This PMD release ships a new version of the pmd-designer.
For the changes, see [PMD Designer Changelog](https://github.com/pmd/pmd-designer/releases/tag/7.0.0-rc1).

#### New CPD report format cpdhtml-v2.xslt

Thanks to @mohan-chinnappan-n a new CPD report format has been added which features a data table.
It uses an XSLT stylesheet to convert CPD's XML format into HTML.

See [the example report]({{ baseurl }}report-examples/cpdhtml-v2.html).

### 🎉 Language Related Changes

Note that this is just a concise listing of the highlight.
For more information on the languages, see the [Detailed Release Notes for PMD 7]({{ baseurl }}pmd_release_notes_pmd7.html).

#### New: Swift support

* use PMD to analyze Swift code with PMD rules
* limited support for Swift 5.9 (Macro Expansions)
* initially 4 built-in rules

Contributors: [Lucas Soncini](https://github.com/lsoncini) (@lsoncini),
[Matías Fraga](https://github.com/matifraga) (@matifraga),
[Tomás De Lucca](https://github.com/tomidelucca) (@tomidelucca)

#### New: Kotlin support (experimental)

* use PMD to analyze Kotlin code with PMD rules
* Support for Kotlin 1.8 grammar
* initially 2 built-in rules

#### New: CPD support for TypeScript

Thanks to a contribution, CPD now supports the TypeScript language. It is shipped
with the rest of the JavaScript support in the module `pmd-javascript`.

Contributors: [Paul Guyot](https://github.com/pguyot) (@pguyot)

#### New: CPD support for Julia

Thanks to a contribution, CPD now supports the Julia language. It is shipped
in the new module `pmd-julia`.

Contributors: [Wener](https://github.com/wener-tiobe) (@wener-tiobe)

#### New: CPD support for Coco

Thanks to a contribution, CPD now supports Coco, a modern programming language
designed specifically for building event-driven software. It is shipped in the new
module `pmd-coco`.

Contributors: [Wener](https://github.com/wener-tiobe) (@wener-tiobe)

#### New: Java 21 Support

This release of PMD brings support for Java 21. There are the following new standard language features,
that are supported now:

* [JEP 440: Record Patterns](https://openjdk.org/jeps/440)
* [JEP 441: Pattern Matching for switch](https://openjdk.org/jeps/441)

PMD also supports the following preview language features:

* [JEP 430: String Templates (Preview)](https://openjdk.org/jeps/430)
* [JEP 443: Unnamed Patterns and Variables (Preview)](https://openjdk.org/jeps/443)
* [JEP 445: Unnamed Classes and Instance Main Methods (Preview)](https://openjdk.org/jeps/445)

In order to analyze a project with PMD that uses these language features,
you'll need to enable it via the environment variable `PMD_JAVA_OPTS` and select the new language
version `21-preview`:

    export PMD_JAVA_OPTS=--enable-preview
    pmd check --use-version java-21-preview ...

Note: Support for Java 19 preview language features have been removed. The version "19-preview" is no longer available.

#### Changed: JavaScript support

* latest version supports ES6 and also some new constructs (see [Rhino](https://github.com/mozilla/rhino)])
* comments are retained

#### Changed: Language versions

* more predefined language versions for each supported language
* can be used to limit rule execution for specific versions only with `minimumLanguageVersion` and
  `maximumLanguageVersion` attributes.

#### Changed: CPP can now ignore identifiers in sequences (CPD)

* new command line option for CPD: `--ignore-sequences`.
* This option is used for CPP only: with the already existing option `--ignore-literal-sequences`, only
  literals were ignored. The new option additional ignores identifiers as well in sequences.
* See [PR #4470](https://github.com/pmd/pmd/pull/4470) for details.

#### Changed: Apex Jorje Updated

With the new version of Apex Jorje, the new language constructs like User Mode Database Operations
can be parsed now. PMD should now be able to parse Apex code up to version 59.0 (Winter '23).

#### Changed: Groovy Support (CPD)

* We now support parsing all Groovy features from Groovy 3 and 4.
* We now support [suppression](pmd_userdocs_cpd.html#suppression) through `CPD-ON`/`CPD-OFF` comment pairs.
* See [PR #4726](https://github.com/pmd/pmd/pull/4726) for details.

#### Changed: Rule properties

* The old deprecated classes like `IntProperty` and `StringProperty` have been removed. Please use
  {% jdoc core::properties.PropertyFactory %} to create properties.
* All properties which accept multiple values now use a comma (`,`) as a delimiter. The previous default was a
  pipe character (`|`). The delimiter is not configurable anymore. If needed, the comma can be escaped
  with a backslash.
* The `min` and `max` attributes in property definitions in the XML are now optional and can appear separately
  or be omitted.

### 🌟 New and changed rules

#### New Rules

**Apex**
* {% rule apex/design/UnusedMethod %} finds unused methods in your code.
* {% rule apex/performance/OperationWithHighCostInLoop %} finds Schema class methods called in a loop, which is a
  potential performance issue.

**Java**
* {% rule java/codestyle/UnnecessaryBoxing %} reports boxing and unboxing conversions that may be made implicit.
* {% rule java/codestyle/UseExplicitTypes %} reports usages of `var` keyword, which was introduced with Java 10.

**Kotlin**
* {% rule kotlin/bestpractices/FunctionNameTooShort %}
* {% rule kotlin/errorprone/OverrideBothEqualsAndHashcode %}

**Swift**
* {% rule swift/bestpractices/ProhibitedInterfaceBuilder %}
* {% rule swift/bestpractices/UnavailableFunction %}
* {% rule swift/errorprone/ForceCast %}
* {% rule swift/errorprone/ForceTry %}

**XML**
* {% rule xml/bestpractices/MissingEncoding %} finds XML files without explicit encoding.

#### Changed Rules

**General changes**

* All statistical rules (like ExcessiveClassLength, ExcessiveParameterList) have been simplified and unified.
  The properties `topscore` and `sigma` have been removed. The property `minimum` is still there, however the type is not
  a decimal number anymore but has been changed to an integer. This affects rules in the languages Apex, Java, PLSQL
  and Velocity Template Language (vm):
    * Apex: {% rule apex/design/ExcessiveClassLength %}, {% rule apex/design/ExcessiveParameterList %},
      {% rule apex/design/ExcessivePublicCount %}, {% rule apex/design/NcssConstructorCount %},
      {% rule apex/design/NcssMethodCount %}, {% rule apex/design/NcssTypeCount %}
    * Java: {% rule java/design/ExcessiveImports %}, {% rule java/design/ExcessiveParameterList %},
      {% rule java/design/ExcessivePublicCount %}, {% rule java/design/SwitchDensity %}
    * PLSQL: {% rule plsql/design/ExcessiveMethodLength %}, {% rule plsql/design/ExcessiveObjectLength %},
      {% rule plsql/design/ExcessivePackageBodyLength %}, {% rule plsql/design/ExcessivePackageSpecificationLength %},
      {% rule plsql/design/ExcessiveParameterList %}, {% rule plsql/design/ExcessiveTypeLength %},
      {% rule plsql/design/NcssMethodCount %}, {% rule plsql/design/NcssObjectCount %},
      {% rule plsql/design/NPathComplexity %}
    * VM: {% rule vm/design/ExcessiveTemplateLength %}

* The general property `violationSuppressXPath` which is available for all rules to
  [suppress warnings]({{ baseurl }}pmd_userdocs_suppressing_warnings.html) now uses XPath version 3.1 by default.
  This version of the XPath language is mostly identical to XPath 2.0. In PMD 6, XPath 1.0 has been used.
  If you upgrade from PMD 6, you need to verify your `violationSuppressXPath` properties.

**Apex General changes**

* The properties `cc_categories`, `cc_remediation_points_multiplier`, `cc_block_highlighting` have been removed
  from all rules. These properties have been deprecated since PMD 6.13.0.
  See [issue #1648](https://github.com/pmd/pmd/issues/1648) for more details.

**Java General changes**

* Violations reported on methods or classes previously reported the line range of the entire method
  or class. With PMD 7.0.0, the reported location is now just the identifier of the method or class.
  This affects various rules, e.g. {% rule java/design/CognitiveComplexity %}.

  The report location is controlled by the overrides of the method {% jdoc core::lang.ast.Node#getReportLocation() %}
  in different node types.

  See [issue #4439](https://github.com/pmd/pmd/issues/4439) and [issue #730](https://github.com/pmd/pmd/issues/730)
  for more details.

**Java Best Practices**

* {% rule java/bestpractices/ArrayIsStoredDirectly %}: Violations are now reported on the assignment and not
  anymore on the formal parameter. The reported line numbers will probably move.
* {% rule java/bestpractices/AvoidReassigningLoopVariables %}: This rule might not report anymore all
  reassignments of the control variable in for-loops when the property `forReassign` is set to `skip`.
  See [issue #4500](https://github.com/pmd/pmd/issues/4500) for more details.
* {% rule java/bestpractices/LooseCoupling %}: The rule has a new property to allow some types to be coupled
  to (`allowedTypes`).
* {% rule java/bestpractices/UnusedLocalVariable %}: This rule has some important false-negatives fixed
  and finds many more cases now. For details see issues [#2130](https://github.com/pmd/pmd/issues/2130),
  [#4516](https://github.com/pmd/pmd/issues/4516), and [#4517](https://github.com/pmd/pmd/issues/4517).

**Java Codestyle**

* {% rule java/codestyle/MethodNamingConventions %}: The property `checkNativeMethods` has been removed. The
  property was deprecated since PMD 6.3.0. Use the property `nativePattern` to control whether native methods
  should be considered or not.
* {% rule java/codestyle/ShortVariable %}: This rule now also reports short enum constant names.
* {% rule java/codestyle/UseDiamondOperator %}: The property `java7Compatibility` has been removed. The rule now
  handles Java 7 properly without a property.
* {% rule java/codestyle/UnnecessaryFullyQualifiedName %}: The rule has two new properties,
  to selectively disable reporting on static field and method qualifiers. The rule also has been improved
  to be more precise.
* {% rule java/codestyle/UselessParentheses %}: The rule has two new properties which control how strict
  the rule should be applied. With `ignoreClarifying` (default: true) parentheses that are strictly speaking
  not necessary are allowed, if they separate expressions of different precedence.
  The other property `ignoreBalancing` (default: true) is similar, in that it allows parentheses that help
  reading and understanding the expressions.
* {% rule java/codestyle/EmptyControlStatement %}: The rule has a new property to allow empty blocks when
  they contain a comment (`allowCommentedBlocks`).

**Java Design**

* {% rule java/design/CyclomaticComplexity %}: The property `reportLevel` has been removed. The property was
  deprecated since PMD 6.0.0. The report level can now be configured separated for classes and methods using
  `classReportLevel` and `methodReportLevel` instead.
* {% rule java/design/ImmutableField %}: The property `ignoredAnnotations` has been removed. The property was
  deprecated since PMD 6.52.0.
* {% rule java/design/LawOfDemeter %}: The rule has a new property `trustRadius`. This defines the maximum degree
  of trusted data. The default of 1 is the most restrictive.
* {% rule java/design/NPathComplexity %}: The property `minimum` has been removed. It was deprecated since PMD 6.0.0.
  Use the property `reportLevel` instead.
* {% rule java/design/SingularField %}: The properties `checkInnerClasses` and `disallowNotAssignment` have been removed.
  The rule is now more precise and will check these cases properly.
* {% rule java/design/UseUtilityClass %}: The property `ignoredAnnotations` has been removed.

**Java Documentation**

* {% rule java/documentation/CommentContent %}: The properties `caseSensitive` and `disallowedTerms` are removed. The
  new property `forbiddenRegex` can be used now to define the disallowed terms with a single regular
  expression.
* {% rule java/documentation/CommentRequired %}:
    * Overridden methods are now detected even without the `@Override`
      annotation. This is relevant for the property `methodWithOverrideCommentRequirement`.
      See also [pull request #3757](https://github.com/pmd/pmd/pull/3757).
    * Elements in annotation types are now detected as well. This might lead to an increased number of violations
      for missing public method comments.
* {% rule java/documentation/CommentSize %}: When determining the line-length of a comment, the leading comment
  prefix markers (e.g. `*` or `//`) are ignored and don't add up to the line-length.
  See also [pull request #4369](https://github.com/pmd/pmd/pull/4369).

**Java Error Prone**

* {% rule java/errorprone/AvoidDuplicateLiterals %}: The property `exceptionfile` has been removed. The property was
  deprecated since PMD 6.10.0. Use the property `exceptionList` instead.
* {% rule java/errorprone/DontImportSun %}: `sun.misc.Signal` is not special-cased anymore.
* {% rule java/errorprone/EmptyCatchBlock %}: `CloneNotSupportedException` and `InterruptedException` are not
  special-cased anymore. Rename the exception parameter to `ignored` to ignore them.
* {% rule java/errorprone/ImplicitSwitchFallThrough %}: Violations are now reported on the case statements
  rather than on the switch statements. This is more accurate but might result in more violations now.

#### Removed Rules

Many rules, that were previously deprecated have been finally removed.
See [Detailed Release Notes for PMD 7]({{ baseurl }}pmd_release_notes_pmd7.html) for the complete list.

### 🚨 API

The API of PMD has been growing over the years and needed some cleanup. The goal is, to
have a clear separation between a well-defined API and the implementation, which is internal.
This should help us in future development.

Also, there are some improvement and changes in different areas. For the detailed description
of the changes listed here, see [Detailed Release Notes for PMD 7]({{ baseurl }}pmd_release_notes_pmd7.html).

* Miscellaneous smaller changes and cleanups
* XPath 3.1 support for XPath-based rules
* Node stream API for AST traversal
* Metrics framework
* Testing framework
* Language Lifecycle and Language Properties
* Rule Properties
* New Programmatic API for CPD

### 💥 Compatibility and migration notes

A detailed documentation of required changes are available in the
[Migration Guide for PMD 7]({{ baseurl }}pmd_userdocs_migrating_to_pmd7.html).

See also [Detailed Release Notes for PMD 7]({{ baseurl }}pmd_release_notes_pmd7.html).

### 🐛 Fixed Issues

* miscellaneous
    * [#881](https://github.com/pmd/pmd/issues/881):   \[all] Breaking API changes for 7.0.0
    * [#896](https://github.com/pmd/pmd/issues/896):   \[all] Use slf4j
    * [#1431](https://github.com/pmd/pmd/pull/1431):   \[ui] Remove old GUI applications (designerold, bgastviewer)
    * [#1451](https://github.com/pmd/pmd/issues/1451): \[core] RulesetFactoryCompatibility stores the whole ruleset file in memory as a string
    * [#2496](https://github.com/pmd/pmd/issues/2496): Update PMD 7 Logo on landing page
    * [#2497](https://github.com/pmd/pmd/issues/2497): PMD 7 Logo page
    * [#2498](https://github.com/pmd/pmd/issues/2498): Update PMD 7 Logo in documentation
    * [#3797](https://github.com/pmd/pmd/issues/3797): \[all] Use JUnit5
    * [#4462](https://github.com/pmd/pmd/issues/4462): Provide Software Bill of Materials (SBOM)
    * [#4460](https://github.com/pmd/pmd/pull/4460):   Fix assembly-plugin warnings
    * [#4582](https://github.com/pmd/pmd/issues/4582): \[dist] Download link broken
    * [#4586](https://github.com/pmd/pmd/pull/4586):   Use explicit encoding in ruleset xml files
    * [#4642](https://github.com/pmd/pmd/issues/4642): Update regression tests with Java 21 language features
    * [#4691](https://github.com/pmd/pmd/issues/4691): \[CVEs] Critical and High CEVs reported on PMD and PMD dependencies
    * [#4699](https://github.com/pmd/pmd/pull/4699):   Make PMD buildable with java 21
    * [#4736](https://github.com/pmd/pmd/issues/4736): \[ci] Improve build procedure
    * [#4741](https://github.com/pmd/pmd/pull/4741):   Add pmd-compat6 module for maven-pmd-plugin
    * [#4749](https://github.com/pmd/pmd/pull/4749):   Fixes NoSuchMethodError on processing errors in pmd-compat6
* ant
    * [#4080](https://github.com/pmd/pmd/issues/4080): \[ant] Split off Ant integration into a new submodule
* core
    * [#880](https://github.com/pmd/pmd/issues/880):   \[core] Make visitors generic
    * [#1027](https://github.com/pmd/pmd/issues/1027): \[core] Apply the new PropertyDescriptor&lt;Pattern&gt; type where applicable
    * [#1204](https://github.com/pmd/pmd/issues/1204): \[core] Allow numeric properties in XML to be within an unbounded range
    * [#1622](https://github.com/pmd/pmd/pull/1622):   \[core] NodeStream API
    * [#1687](https://github.com/pmd/pmd/issues/1687): \[core] Deprecate and Remove XPath 1.0 support
    * [#1785](https://github.com/pmd/pmd/issues/1785): \[core] Allow abstract node types to be valid rulechain visits
    * [#1825](https://github.com/pmd/pmd/pull/1825):   \[core] Support NoAttribute for XPath
    * [#2038](https://github.com/pmd/pmd/issues/2038): \[core] Remove DCD
    * [#2218](https://github.com/pmd/pmd/issues/2218): \[core] `isFindBoundary` should not be an attribute
    * [#2234](https://github.com/pmd/pmd/issues/2234): \[core] Consolidate PMD CLI into a single command
    * [#2239](https://github.com/pmd/pmd/issues/2239): \[core] Merging Javacc build scripts
    * [#2500](https://github.com/pmd/pmd/issues/2500): \[core] Clarify API for ANTLR based languages
    * [#2518](https://github.com/pmd/pmd/issues/2518): \[core] Language properties
    * [#2602](https://github.com/pmd/pmd/issues/2602): \[core] Remove ParserOptions
    * [#2614](https://github.com/pmd/pmd/pull/2614):   \[core] Upgrade Saxon, add XPath 3.1, remove Jaxen
    * [#2696](https://github.com/pmd/pmd/pull/2696):   \[core] Remove DFA
    * [#2821](https://github.com/pmd/pmd/issues/2821): \[core] Rule processing error filenames are missing paths
    * [#2873](https://github.com/pmd/pmd/issues/2873): \[core] Utility classes in pmd 7
    * [#2885](https://github.com/pmd/pmd/issues/2885): \[core] Error recovery mode
    * [#3203](https://github.com/pmd/pmd/issues/3203): \[core] Replace RuleViolationFactory implementations with ViolationDecorator
    * [#3692](https://github.com/pmd/pmd/pull/3692):   \[core] Analysis listeners
    * [#3782](https://github.com/pmd/pmd/issues/3782): \[core] Language lifecycle
    * [#3815](https://github.com/pmd/pmd/issues/3815): \[core] Update Saxon HE to 10.7
    * [#3893](https://github.com/pmd/pmd/pull/3893):   \[core] Text documents
    * [#3902](https://github.com/pmd/pmd/issues/3902): \[core] Violation decorators
    * [#3918](https://github.com/pmd/pmd/issues/3918): \[core] Make LanguageRegistry non static
    * [#3919](https://github.com/pmd/pmd/issues/3919): \[core] Merge CPD and PMD language
    * [#3922](https://github.com/pmd/pmd/pull/3922):   \[core] Better error reporting for the ruleset parser
    * [#4035](https://github.com/pmd/pmd/issues/4035): \[core] ConcurrentModificationException in DefaultRuleViolationFactory
    * [#4120](https://github.com/pmd/pmd/issues/4120): \[core] Explicitly name all language versions
    * [#4204](https://github.com/pmd/pmd/issues/4204): \[core] Provide a CpdAnalysis class as a programmatic entry point into CPD
    * [#4301](https://github.com/pmd/pmd/issues/4301): \[core] Remove deprecated property concrete classes
    * [#4302](https://github.com/pmd/pmd/issues/4302): \[core] Migrate Property Framework API to Java 8
    * [#4323](https://github.com/pmd/pmd/issues/4323): \[core] Refactor CPD integration
    * [#4353](https://github.com/pmd/pmd/pull/4353):   \[core] Micro optimizations for Node API
    * [#4365](https://github.com/pmd/pmd/pull/4365):   \[core] Improve benchmarking
    * [#4397](https://github.com/pmd/pmd/pull/4397):   \[core] Refactor CPD
    * [#4420](https://github.com/pmd/pmd/pull/4420):   \[core] Remove PMD.EOL
    * [#4425](https://github.com/pmd/pmd/pull/4425):   \[core] Replace TextFile::pathId
    * [#4454](https://github.com/pmd/pmd/issues/4454): \[core] "Unknown option: '-min'" but is referenced in documentation
    * [#4611](https://github.com/pmd/pmd/pull/4611):   \[core] Fix loading language properties from env vars
    * [#4621](https://github.com/pmd/pmd/issues/4621): \[core] Make `ClasspathClassLoader::getResource` child first
    * [#4674](https://github.com/pmd/pmd/issues/4674): \[core] WARNING: Illegal reflective access by org.codehaus.groovy.reflection.CachedClass
    * [#4694](https://github.com/pmd/pmd/pull/4694):   \[core] Fix line/col numbers in TokenMgrError
    * [#4717](https://github.com/pmd/pmd/issues/4717): \[core] XSLTRenderer doesn't close report file
    * [#4750](https://github.com/pmd/pmd/pull/4750):   \[core] Fix flaky SummaryHTMLRenderer
    * [#4782](https://github.com/pmd/pmd/pull/4782):   \[core] Avoid using getImage/@<!-- -->Image
* cli
    * [#2234](https://github.com/pmd/pmd/issues/2234): \[core] Consolidate PMD CLI into a single command
    * [#3828](https://github.com/pmd/pmd/issues/3828): \[core] Progress reporting
    * [#4079](https://github.com/pmd/pmd/issues/4079): \[cli] Split off CLI implementation into a pmd-cli submodule
    * [#4423](https://github.com/pmd/pmd/pull/4423):   \[cli] Fix NPE when only `--file-list` is specified
    * [#4482](https://github.com/pmd/pmd/issues/4482): \[cli] pmd.bat can only be executed once
    * [#4484](https://github.com/pmd/pmd/issues/4484): \[cli] ast-dump with no properties produce an NPE
    * [#4594](https://github.com/pmd/pmd/pull/4594):   \[cli] Change completion generation to runtime
    * [#4685](https://github.com/pmd/pmd/pull/4685):   \[cli] Clarify CPD documentation, fix positional parameter handling
    * [#4723](https://github.com/pmd/pmd/issues/4723): \[cli] Launch fails for "bash pmd"
* doc
    * [#995](https://github.com/pmd/pmd/issues/995):   \[doc] Document API evolution principles as ADR
    * [#2501](https://github.com/pmd/pmd/issues/2501): \[doc] Verify ANTLR Documentation
    * [#2511](https://github.com/pmd/pmd/issues/2511): \[doc] Review guides for writing java/xpath rules for correctness with PMD 7
    * [#3175](https://github.com/pmd/pmd/issues/3175): \[doc] Document language module features
    * [#4294](https://github.com/pmd/pmd/issues/4294): \[doc] Migration Guide for upgrading PMD 6 ➡️ 7
    * [#4303](https://github.com/pmd/pmd/issues/4303): \[doc] Document new property framework
    * [#4308](https://github.com/pmd/pmd/issues/4308): \[doc] Document XPath API @<!-- ->NoAttribute and @<!-- -->DeprecatedAttribute
    * [#4319](https://github.com/pmd/pmd/issues/4319): \[doc] Document TypeRes API and Symbols API
    * [#4438](https://github.com/pmd/pmd/issues/4438): \[doc] Documentation links in VS Code are outdated
    * [#4521](https://github.com/pmd/pmd/issues/4521): \[doc] Website is not mobile friendly
    * [#4676](https://github.com/pmd/pmd/issues/4676): \[doc] Clarify how CPD `--ignore-literals` and `--ignore-identifiers` work
    * [#4659](https://github.com/pmd/pmd/pull/4659):   \[doc] Improve ant documentation
    * [#4669](https://github.com/pmd/pmd/pull/4669):   \[doc] Add bld PMD Extension to Tools / Integrations
* testing
    * [#2435](https://github.com/pmd/pmd/issues/2435): \[test] Remove duplicated Dummy language module
    * [#4234](https://github.com/pmd/pmd/issues/4234): \[test] Tests that change the logging level do not work

Language specific fixes:

* apex
    * [#1937](https://github.com/pmd/pmd/issues/1937): \[apex] Apex should only have a single RootNode
    * [#1648](https://github.com/pmd/pmd/issues/1648): \[apex,vf] Remove CodeClimate dependency
    * [#1750](https://github.com/pmd/pmd/pull/1750):   \[apex] Remove apex statistical rules
    * [#2836](https://github.com/pmd/pmd/pull/2836):   \[apex] Remove Apex ProjectMirror
    * [#3973](https://github.com/pmd/pmd/issues/3973): \[apex] Update parser to support new 'as user' keywords (User Mode for Database Operations)
    * [#4427](https://github.com/pmd/pmd/issues/4427): \[apex] ApexBadCrypto test failing to detect inline code
    * [#4453](https://github.com/pmd/pmd/issues/4453): \[apex] \[7.0-rc1] Exception while initializing Apexlink (Index 34812 out of bounds for length 34812)
* apex-design
    * [#2667](https://github.com/pmd/pmd/issues/2667): \[apex] Integrate nawforce/ApexLink to build robust Unused rule
    * [#4509](https://github.com/pmd/pmd/issues/4509): \[apex] ExcessivePublicCount doesn't consider inner classes correctly
    * [#4596](https://github.com/pmd/pmd/issues/4596): \[apex] ExcessivePublicCount ignores properties
* apex-performance
    * [#4675](https://github.com/pmd/pmd/issues/4675): \[apex] New Rule: OperationWithHighCostInLoop
* apex-security
    * [#4646](https://github.com/pmd/pmd/issues/4646): \[apex] ApexSOQLInjection does not recognise SObjectType or SObjectField as safe variable types
* groovy
    * [#4726](https://github.com/pmd/pmd/pull/4726):   \[groovy] Support Groovy to 3 and 4 and CPD suppressions
* java
    * [#520](https://github.com/pmd/pmd/issues/520):   \[java] Allow `@SuppressWarnings` with constants instead of literals
    * [#864](https://github.com/pmd/pmd/issues/864):   \[java] Similar/duplicated implementations for determining FQCN
    * [#905](https://github.com/pmd/pmd/issues/905):   \[java] Add new node for anonymous class declaration
    * [#910](https://github.com/pmd/pmd/issues/910):   \[java] AST inconsistency between primitive and reference type arrays
    * [#997](https://github.com/pmd/pmd/issues/997):   \[java] Java8 parsing corner case with annotated array types
    * [#998](https://github.com/pmd/pmd/issues/998):   \[java] AST inconsistencies around FormalParameter
    * [#1019](https://github.com/pmd/pmd/issues/1019): \[java] Breaking Java Grammar changes for PMD 7.0.0
    * [#1124](https://github.com/pmd/pmd/issues/1124): \[java] ImmutableList implementation in the qname codebase
    * [#1128](https://github.com/pmd/pmd/issues/1128): \[java] Improve ASTLocalVariableDeclaration
    * [#1150](https://github.com/pmd/pmd/issues/1150): \[java] ClassOrInterfaceType AST improvements
    * [#1207](https://github.com/pmd/pmd/issues/1207): \[java] Resolve explicit types using FQCNs, without hitting the classloader
    * [#1307](https://github.com/pmd/pmd/issues/1307): \[java] AccessNode API changes
    * [#1367](https://github.com/pmd/pmd/issues/1367): \[java] Parsing error on annotated inner class
    * [#1661](https://github.com/pmd/pmd/issues/1661): \[java] About operator nodes
    * [#2366](https://github.com/pmd/pmd/pull/2366):   \[java] Remove qualified names
    * [#2819](https://github.com/pmd/pmd/issues/2819): \[java] GLB bugs in pmd 7
    * [#3642](https://github.com/pmd/pmd/issues/3642): \[java] Parse error on rare extra dimensions on method return type on annotation methods
    * [#3763](https://github.com/pmd/pmd/issues/3763): \[java] Ambiguous reference error in valid code
    * [#3749](https://github.com/pmd/pmd/issues/3749): \[java] Improve `isOverridden` in ASTMethodDeclaration
    * [#3750](https://github.com/pmd/pmd/issues/3750): \[java] Make symbol table support instanceof pattern bindings
    * [#3751](https://github.com/pmd/pmd/issues/3751): \[java] Rename some node types
    * [#3752](https://github.com/pmd/pmd/issues/3752): \[java] Expose annotations in symbol API
    * [#4237](https://github.com/pmd/pmd/pull/4237):   \[java] Cleanup handling of Java comments
    * [#4317](https://github.com/pmd/pmd/issues/4317): \[java] Some AST nodes should not be TypeNodes
    * [#4359](https://github.com/pmd/pmd/issues/4359): \[java] Type resolution fails with NPE when the scope is not a type declaration
    * [#4367](https://github.com/pmd/pmd/issues/4367): \[java] Move testrule TypeResTest into internal
    * [#4383](https://github.com/pmd/pmd/issues/4383): \[java] IllegalStateException: Object is not an array type!
    * [#4401](https://github.com/pmd/pmd/issues/4401): \[java] PMD 7 fails to build under Java 19
    * [#4405](https://github.com/pmd/pmd/issues/4405): \[java] Processing error with ArrayIndexOutOfBoundsException
    * [#4583](https://github.com/pmd/pmd/issues/4583): \[java] Support JDK 21 (LTS)
    * [#4628](https://github.com/pmd/pmd/pull/4628):   \[java] Support loading classes from java runtime images
    * [#4753](https://github.com/pmd/pmd/issues/4753): \[java] PMD crashes while using generics and wildcards
* java-bestpractices
    * [#342](https://github.com/pmd/pmd/issues/342):   \[java] AccessorMethodGeneration: Name clash with another public field not properly handled
    * [#755](https://github.com/pmd/pmd/issues/755):   \[java] AccessorClassGeneration false positive for private constructors
    * [#770](https://github.com/pmd/pmd/issues/770):   \[java] UnusedPrivateMethod yields false positive for counter-variant arguments
    * [#807](https://github.com/pmd/pmd/issues/807):   \[java] AccessorMethodGeneration false positive with overloads
    * [#833](https://github.com/pmd/pmd/issues/833):   \[java] ForLoopCanBeForeach should consider iterating on this
    * [#1189](https://github.com/pmd/pmd/issues/1189): \[java] UnusedPrivateMethod false positive from inner class via external class
    * [#1205](https://github.com/pmd/pmd/issues/1205): \[java] Improve ConstantsInInterface message to mention alternatives
    * [#1212](https://github.com/pmd/pmd/issues/1212): \[java] Don't raise JUnitTestContainsTooManyAsserts on JUnit 5's assertAll
    * [#1422](https://github.com/pmd/pmd/issues/1422): \[java] JUnitTestsShouldIncludeAssert false positive with inherited @<!-- -->Rule field
    * [#1455](https://github.com/pmd/pmd/issues/1455): \[java] JUnitTestsShouldIncludeAssert: False positives for assert methods named "check" and "verify"
    * [#1563](https://github.com/pmd/pmd/issues/1563): \[java] ForLoopCanBeForeach false positive with method call using index variable
    * [#1565](https://github.com/pmd/pmd/issues/1565): \[java] JUnitAssertionsShouldIncludeMessage false positive with AssertJ
    * [#1747](https://github.com/pmd/pmd/issues/1747): \[java] PreserveStackTrace false-positive
    * [#1969](https://github.com/pmd/pmd/issues/1969): \[java] MissingOverride false-positive triggered by package-private method overwritten in another package by extending class
    * [#1998](https://github.com/pmd/pmd/issues/1998): \[java] AccessorClassGeneration false-negative: subclass calls private constructor
    * [#2130](https://github.com/pmd/pmd/issues/2130): \[java] UnusedLocalVariable: false-negative with array
    * [#2147](https://github.com/pmd/pmd/issues/2147): \[java] JUnitTestsShouldIncludeAssert - false positives with lambdas and static methods
    * [#2464](https://github.com/pmd/pmd/issues/2464): \[java] LooseCoupling must ignore class literals: ArrayList.class
    * [#2542](https://github.com/pmd/pmd/issues/2542): \[java] UseCollectionIsEmpty can not detect the case `foo.bar().size()`
    * [#2650](https://github.com/pmd/pmd/issues/2650): \[java] UseTryWithResources false positive when AutoCloseable helper used
    * [#2796](https://github.com/pmd/pmd/issues/2796): \[java] UnusedAssignment false positive with call chains
    * [#2797](https://github.com/pmd/pmd/issues/2797): \[java] MissingOverride long-standing issues
    * [#2806](https://github.com/pmd/pmd/issues/2806): \[java] SwitchStmtsShouldHaveDefault false-positive with Java 14 switch non-fallthrough branches
    * [#2822](https://github.com/pmd/pmd/issues/2822): \[java] LooseCoupling rule: Extend to cover user defined implementations and interfaces
    * [#2843](https://github.com/pmd/pmd/pull/2843):   \[java] Fix UnusedAssignment FP with field accesses
    * [#2882](https://github.com/pmd/pmd/issues/2882): \[java] UseTryWithResources - false negative for explicit close
    * [#2883](https://github.com/pmd/pmd/issues/2883): \[java] JUnitAssertionsShouldIncludeMessage false positive with method call
    * [#2890](https://github.com/pmd/pmd/issues/2890): \[java] UnusedPrivateMethod false positive with generics
    * [#2946](https://github.com/pmd/pmd/issues/2946): \[java] SwitchStmtsShouldHaveDefault false positive on enum inside enums
    * [#3672](https://github.com/pmd/pmd/pull/3672):   \[java] LooseCoupling - fix false positive with generics
    * [#3675](https://github.com/pmd/pmd/pull/3675):   \[java] MissingOverride - fix false positive with mixing type vars
    * [#3858](https://github.com/pmd/pmd/issues/3858): \[java] UseCollectionIsEmpty should infer local variable type from method invocation
    * [#4433](https://github.com/pmd/pmd/issues/4433): \[java] \[7.0-rc1] ReplaceHashtableWithMap on java.util.Properties
    * [#4492](https://github.com/pmd/pmd/issues/4492): \[java] GuardLogStatement gives false positive when argument is a Java method reference
    * [#4503](https://github.com/pmd/pmd/issues/4503): \[java] JUnitTestsShouldIncludeAssert: false negative with TestNG
    * [#4516](https://github.com/pmd/pmd/issues/4516): \[java] UnusedLocalVariable: false-negative with try-with-resources
    * [#4517](https://github.com/pmd/pmd/issues/4517): \[java] UnusedLocalVariable: false-negative with compound assignments
    * [#4518](https://github.com/pmd/pmd/issues/4518): \[java] UnusedLocalVariable: false-positive with multiple for-loop indices
    * [#4634](https://github.com/pmd/pmd/issues/4634): \[java] JUnit4TestShouldUseTestAnnotation false positive with TestNG
* java-codestyle
    * [#1208](https://github.com/pmd/pmd/issues/1208): \[java] PrematureDeclaration rule false-positive on variable declared to measure time
    * [#1429](https://github.com/pmd/pmd/issues/1429): \[java] PrematureDeclaration as result of method call (false positive)
    * [#1480](https://github.com/pmd/pmd/issues/1480): \[java] IdenticalCatchBranches false positive with return expressions
    * [#1673](https://github.com/pmd/pmd/issues/1673): \[java] UselessParentheses false positive with conditional operator
    * [#1790](https://github.com/pmd/pmd/issues/1790): \[java] UnnecessaryFullyQualifiedName false positive with enum constant
    * [#1918](https://github.com/pmd/pmd/issues/1918): \[java] UselessParentheses false positive with boolean operators
    * [#2134](https://github.com/pmd/pmd/issues/2134): \[java] PreserveStackTrace not handling `Throwable.addSuppressed(...)`
    * [#2299](https://github.com/pmd/pmd/issues/2299): \[java] UnnecessaryFullyQualifiedName false positive with similar package name
    * [#2391](https://github.com/pmd/pmd/issues/2391): \[java] UseDiamondOperator FP when expected type and constructed type have a different parameterization
    * [#2528](https://github.com/pmd/pmd/issues/2528): \[java] MethodNamingConventions - JUnit 5 method naming not support ParameterizedTest
    * [#2739](https://github.com/pmd/pmd/issues/2739): \[java] UselessParentheses false positive for string concatenation
    * [#2748](https://github.com/pmd/pmd/issues/2748): \[java] UnnecessaryCast false positive with unchecked cast
    * [#2847](https://github.com/pmd/pmd/issues/2847): \[java] New Rule: Use Explicit Types
    * [#2973](https://github.com/pmd/pmd/issues/2973): \[java] New rule: UnnecessaryBoxing
    * [#3195](https://github.com/pmd/pmd/pull/3195):   \[java] Improve rule UnnecessaryReturn to detect more cases
    * [#3218](https://github.com/pmd/pmd/pull/3218):   \[java] Generalize UnnecessaryCast to flag all unnecessary casts
    * [#3221](https://github.com/pmd/pmd/issues/3221): \[java] PrematureDeclaration false positive for unused variables
    * [#3238](https://github.com/pmd/pmd/issues/3238): \[java] Improve ExprContext, fix FNs of UnnecessaryCast
    * [#3500](https://github.com/pmd/pmd/pull/3500):   \[java] UnnecessaryBoxing - check for Integer.valueOf(String) calls
    * [#4268](https://github.com/pmd/pmd/issues/4268): \[java] CommentDefaultAccessModifier: false positive with TestNG annotations
    * [#4273](https://github.com/pmd/pmd/issues/4273): \[java] CommentDefaultAccessModifier ignoredAnnotations should include "org.junit.jupiter.api.extension.RegisterExtension" by default
    * [#4357](https://github.com/pmd/pmd/pull/4357):   \[java] Fix IllegalStateException in UseDiamondOperator rule
    * [#4432](https://github.com/pmd/pmd/issues/4432): \[java] \[7.0-rc1] UnnecessaryImport - Unused static import is being used
    * [#4455](https://github.com/pmd/pmd/issues/4455): \[java] FieldNamingConventions: false positive with lombok's @<!-- -->UtilityClass
    * [#4487](https://github.com/pmd/pmd/issues/4487): \[java] UnnecessaryConstructor: false-positive with @<!-- -->Inject and @<!-- -->Autowired
    * [#4511](https://github.com/pmd/pmd/issues/4511): \[java] LocalVariableCouldBeFinal shouldn't report unused variables
    * [#4512](https://github.com/pmd/pmd/issues/4512): \[java] MethodArgumentCouldBeFinal shouldn't report unused parameters
    * [#4557](https://github.com/pmd/pmd/issues/4557): \[java] UnnecessaryImport FP with static imports of overloaded methods
    * [#4578](https://github.com/pmd/pmd/issues/4578): \[java] CommentDefaultAccessModifier comment needs to be before annotation if present
    * [#4645](https://github.com/pmd/pmd/issues/4645): \[java] CommentDefaultAccessModifier - False Positive with JUnit5's ParameterizedTest
    * [#4754](https://github.com/pmd/pmd/pull/4754):   \[java] EmptyControlStatementRule: Add allowCommentedBlocks property
* java-design
    * [#174](https://github.com/pmd/pmd/issues/174):   \[java] SingularField false positive with switch in method that both assigns and reads field
    * [#1014](https://github.com/pmd/pmd/issues/1014): \[java] LawOfDemeter: False positive with lambda expression
    * [#1605](https://github.com/pmd/pmd/issues/1605): \[java] LawOfDemeter: False positive for standard UTF-8 charset name
    * [#2160](https://github.com/pmd/pmd/issues/2160): \[java] Issues with Law of Demeter
    * [#2175](https://github.com/pmd/pmd/issues/2175): \[java] LawOfDemeter: False positive for chained methods with generic method call
    * [#2179](https://github.com/pmd/pmd/issues/2179): \[java] LawOfDemeter: False positive with static property access - should treat class-level property as global object, not dot-accessed property
    * [#2180](https://github.com/pmd/pmd/issues/2180): \[java] LawOfDemeter: False positive with Thread and ThreadLocalRandom
    * [#2182](https://github.com/pmd/pmd/issues/2182): \[java] LawOfDemeter: False positive with package-private access
    * [#2188](https://github.com/pmd/pmd/issues/2188): \[java] LawOfDemeter: False positive with fields assigned to local vars
    * [#2536](https://github.com/pmd/pmd/issues/2536): \[java] ClassWithOnlyPrivateConstructorsShouldBeFinal can't detect inner class
    * [#3668](https://github.com/pmd/pmd/pull/3668):   \[java] ClassWithOnlyPrivateConstructorsShouldBeFinal - fix FP with inner private classes
    * [#3754](https://github.com/pmd/pmd/issues/3754): \[java] SingularField false positive with read in while condition
    * [#3786](https://github.com/pmd/pmd/issues/3786): \[java] SimplifyBooleanReturns should consider operator precedence
    * [#3840](https://github.com/pmd/pmd/issues/3840): \[java] LawOfDemeter disallows method call on locally created object
    * [#4238](https://github.com/pmd/pmd/pull/4238):   \[java] Make LawOfDemeter not use the rulechain
    * [#4254](https://github.com/pmd/pmd/issues/4254): \[java] ImmutableField - false positive with Lombok @<!-- -->Setter
    * [#4434](https://github.com/pmd/pmd/issues/4434): \[java] \[7.0-rc1] ExceptionAsFlowControl when simply propagating
    * [#4456](https://github.com/pmd/pmd/issues/4456): \[java] FinalFieldCouldBeStatic: false positive with lombok's @<!-- -->UtilityClass
    * [#4477](https://github.com/pmd/pmd/issues/4477): \[java] SignatureDeclareThrowsException: false-positive with TestNG annotations
    * [#4490](https://github.com/pmd/pmd/issues/4490): \[java] ImmutableField - false negative with Lombok @<!-- -->Getter
    * [#4549](https://github.com/pmd/pmd/pull/4549):   \[java] Make LawOfDemeter results deterministic
* java-documentation
    * [#4369](https://github.com/pmd/pmd/pull/4369):   \[java] Improve CommentSize
    * [#4416](https://github.com/pmd/pmd/pull/4416):   \[java] Fix reported line number in CommentContentRule
* java-errorprone
    * [#659](https://github.com/pmd/pmd/issues/659):   \[java] MissingBreakInSwitch - last default case does not contain a break
    * [#718](https://github.com/pmd/pmd/issues/718):   \[java] BrokenNullCheck false positive with parameter/field confusion
    * [#1005](https://github.com/pmd/pmd/issues/1005): \[java] CloneMethodMustImplementCloneable triggers for interfaces
    * [#1669](https://github.com/pmd/pmd/issues/1669): \[java] NullAssignment - FP with ternay and null as constructor argument
    * [#1831](https://github.com/pmd/pmd/issues/1831): \[java] DetachedTestCase reports abstract methods
    * [#1899](https://github.com/pmd/pmd/issues/1899): \[java] Recognize @<!-- -->SuppressWanings("fallthrough") for MissingBreakInSwitch
    * [#2320](https://github.com/pmd/pmd/issues/2320): \[java] NullAssignment - FP with ternary and null as method argument
    * [#2532](https://github.com/pmd/pmd/issues/2532): \[java] AvoidDecimalLiteralsInBigDecimalConstructor can not detect the case `new BigDecimal(Expression)`
    * [#2579](https://github.com/pmd/pmd/issues/2579): \[java] MissingBreakInSwitch detects the lack of break in the last case
    * [#2880](https://github.com/pmd/pmd/issues/2880): \[java] CompareObjectsWithEquals - false negative with type res
    * [#2893](https://github.com/pmd/pmd/issues/2893): \[java] Remove special cases from rule EmptyCatchBlock
    * [#2894](https://github.com/pmd/pmd/issues/2894): \[java] Improve MissingBreakInSwitch
    * [#3071](https://github.com/pmd/pmd/issues/3071): \[java] BrokenNullCheck FP with PMD 6.30.0
    * [#3087](https://github.com/pmd/pmd/issues/3087): \[java] UnnecessaryBooleanAssertion overlaps with SimplifiableTestAssertion
    * [#3100](https://github.com/pmd/pmd/issues/3100): \[java] UseCorrectExceptionLogging FP in 6.31.0
    * [#3173](https://github.com/pmd/pmd/issues/3173): \[java] UseProperClassLoader false positive
    * [#3351](https://github.com/pmd/pmd/issues/3351): \[java] ConstructorCallsOverridableMethod ignores abstract methods
    * [#3400](https://github.com/pmd/pmd/issues/3400): \[java] AvoidUsingOctalValues FN with underscores
    * [#3843](https://github.com/pmd/pmd/issues/3843): \[java] UseEqualsToCompareStrings should consider return type
    * [#4063](https://github.com/pmd/pmd/issues/4063): \[java] AvoidBranchingStatementAsLastInLoop: False-negative about try/finally block
    * [#4356](https://github.com/pmd/pmd/pull/4356):   \[java] Fix NPE in CloseResourceRule
    * [#4449](https://github.com/pmd/pmd/issues/4449): \[java] AvoidAccessibilityAlteration: Possible false positive in AvoidAccessibilityAlteration rule when using Lambda expression
    * [#4457](https://github.com/pmd/pmd/issues/4457): \[java] OverrideBothEqualsAndHashcode: false negative with anonymous classes
    * [#4493](https://github.com/pmd/pmd/issues/4493): \[java] MissingStaticMethodInNonInstantiatableClass: false-positive about @<!-- -->Inject
    * [#4505](https://github.com/pmd/pmd/issues/4505): \[java] ImplicitSwitchFallThrough NPE in PMD 7.0.0-rc1
    * [#4510](https://github.com/pmd/pmd/issues/4510): \[java] ConstructorCallsOverridableMethod: false positive with lombok's @<!-- -->Value
    * [#4513](https://github.com/pmd/pmd/issues/4513): \[java] UselessOperationOnImmutable various false negatives with String
    * [#4514](https://github.com/pmd/pmd/issues/4514): \[java] AvoidLiteralsInIfCondition false positive and negative for String literals when ignoreExpressions=true
    * [#4546](https://github.com/pmd/pmd/issues/4546): \[java] OverrideBothEqualsAndHashCode ignores records
    * [#4719](https://github.com/pmd/pmd/pull/4719):   \[java] UnnecessaryCaseChange: example doc toUpperCase() should compare to a capitalized string
* java-multithreading
    * [#2537](https://github.com/pmd/pmd/issues/2537): \[java] DontCallThreadRun can't detect the case that call run() in `this.run()`
    * [#2538](https://github.com/pmd/pmd/issues/2538): \[java] DontCallThreadRun can't detect the case that call run() in `foo.bar.run()`
    * [#2577](https://github.com/pmd/pmd/issues/2577): \[java] UseNotifyAllInsteadOfNotify falsely detect a special case with argument: `foo.notify(bar)`
    * [#4483](https://github.com/pmd/pmd/issues/4483): \[java] NonThreadSafeSingleton false positive with double-checked locking
* java-performance
    * [#1224](https://github.com/pmd/pmd/issues/1224): \[java] InefficientEmptyStringCheck false negative in anonymous class
    * [#2587](https://github.com/pmd/pmd/issues/2587): \[java] AvoidArrayLoops could also check for list copy through iterated List.add()
    * [#2712](https://github.com/pmd/pmd/issues/2712): \[java] SimplifyStartsWith false-positive with AssertJ
    * [#3486](https://github.com/pmd/pmd/pull/3486):   \[java] InsufficientStringBufferDeclaration: Fix NPE
    * [#3848](https://github.com/pmd/pmd/issues/3848): \[java] StringInstantiation: false negative when using method result
    * [#4070](https://github.com/pmd/pmd/issues/4070): \[java] A false positive about the rule RedundantFieldInitializer
    * [#4458](https://github.com/pmd/pmd/issues/4458): \[java] RedundantFieldInitializer: false positive with lombok's @<!-- -->Value
* javascript
    * [#4673](https://github.com/pmd/pmd/pull/4673):   \[javascript] CPD: Added support for decorator notation
* kotlin
    * [#419](https://github.com/pmd/pmd/issues/419):   \[kotlin] Add support for Kotlin
    * [#4389](https://github.com/pmd/pmd/pull/4389):   \[kotlin] Update grammar to version 1.8
* swift
    * [#1877](https://github.com/pmd/pmd/pull/1877):   \[swift] Feature/swift rules
    * [#1882](https://github.com/pmd/pmd/pull/1882):   \[swift] UnavailableFunction Swift rule
    * [#4697](https://github.com/pmd/pmd/issues/4697): \[swift] Support Swift 5.9 features (mainly macros expansion expressions)
* xml
    * [#1800](https://github.com/pmd/pmd/pull/1800):   \[xml] Unimplement org.w3c.dom.Node from the XmlNodeWrapper
* xml-bestpractices
    * [#4592](https://github.com/pmd/pmd/pull/4592):   \[xml] Add MissingEncoding rule

### ✨ External Contributions

* [#1658](https://github.com/pmd/pmd/pull/1658): \[core] Node support for Antlr-based languages - [Matías Fraga](https://github.com/matifraga) (@matifraga)
* [#1698](https://github.com/pmd/pmd/pull/1698): \[core] [swift] Antlr Base Parser adapter and Swift Implementation - [Lucas Soncini](https://github.com/lsoncini) (@lsoncini)
* [#1774](https://github.com/pmd/pmd/pull/1774): \[core] Antlr visitor rules - [Lucas Soncini](https://github.com/lsoncini) (@lsoncini)
* [#1877](https://github.com/pmd/pmd/pull/1877): \[swift] Feature/swift rules - [Matías Fraga](https://github.com/matifraga) (@matifraga)
* [#1881](https://github.com/pmd/pmd/pull/1881): \[doc] Add ANTLR documentation - [Matías Fraga](https://github.com/matifraga) (@matifraga)
* [#1882](https://github.com/pmd/pmd/pull/1882): \[swift] UnavailableFunction Swift rule - [Tomás de Lucca](https://github.com/tomidelucca) (@tomidelucca)
* [#2830](https://github.com/pmd/pmd/pull/2830): \[apex] Apexlink POC - [Kevin Jones](https://github.com/nawforce) (@nawforce)
* [#3866](https://github.com/pmd/pmd/pull/3866): \[core] Add CLI Progress Bar - [@JerritEic](https://github.com/JerritEic) (@JerritEic)
* [#4402](https://github.com/pmd/pmd/pull/4402): \[javascript] CPD: add support for Typescript using antlr4 grammar - [Paul Guyot](https://github.com/pguyot) (@pguyot)
* [#4403](https://github.com/pmd/pmd/pull/4403): \[julia] CPD: Add support for Julia code duplication  - [Wener](https://github.com/wener-tiobe) (@wener-tiobe)
* [#4412](https://github.com/pmd/pmd/pull/4412): \[doc] Added new error msg to ConstantsInInterface - [David Ljunggren](https://github.com/dague1) (@dague1)
* [#4426](https://github.com/pmd/pmd/pull/4426): \[cpd] New XML to HTML XLST report format for PMD CPD - [mohan-chinnappan-n](https://github.com/mohan-chinnappan-n) (@mohan-chinnappan-n)
* [#4428](https://github.com/pmd/pmd/pull/4428): \[apex] ApexBadCrypto bug fix for #4427 - inline detection of hard coded values - [Steven Stearns](https://github.com/sfdcsteve) (@sfdcsteve)
* [#4431](https://github.com/pmd/pmd/pull/4431): \[coco] CPD: Coco support for code duplication detection - [Wener](https://github.com/wener-tiobe) (@wener-tiobe)
* [#4444](https://github.com/pmd/pmd/pull/4444): \[java] CommentDefaultAccessModifier - ignore org.junit.jupiter.api.extension.RegisterExtension by default - [Nirvik Patel](https://github.com/nirvikpatel) (@nirvikpatel)
* [#4450](https://github.com/pmd/pmd/pull/4450): \[java] Fix #4449 AvoidAccessibilityAlteration: Correctly handle Lambda expressions in PrivilegedAction scenarios - [Seren](https://github.com/mohui1999) (@mohui1999)
* [#4452](https://github.com/pmd/pmd/pull/4452): \[doc] Update PMD_APEX_ROOT_DIRECTORY documentation reference - [nwcm](https://github.com/nwcm) (@nwcm)
* [#4470](https://github.com/pmd/pmd/pull/4470): \[cpp] CPD: Added strings as literal and ignore identifiers in sequences - [Wener](https://github.com/wener-tiobe) (@wener-tiobe)
* [#4474](https://github.com/pmd/pmd/pull/4474): \[java] ImmutableField: False positive with lombok (fixes #4254) - [Pim van der Loos](https://github.com/PimvanderLoos) (@PimvanderLoos)
* [#4488](https://github.com/pmd/pmd/pull/4488): \[java] Fix #4477: A false-positive about SignatureDeclareThrowsException - [AnnaDev](https://github.com/LynnBroe) (@LynnBroe)
* [#4494](https://github.com/pmd/pmd/pull/4494): \[java] Fix #4487: A false-positive about UnnecessaryConstructor and @<!-- -->Inject and @<!-- -->Autowired - [AnnaDev](https://github.com/LynnBroe) (@LynnBroe)
* [#4495](https://github.com/pmd/pmd/pull/4495): \[java] Fix #4493: false-positive about MissingStaticMethodInNonInstantiatableClass and @<!-- -->Inject - [AnnaDev](https://github.com/LynnBroe) (@LynnBroe)
* [#4507](https://github.com/pmd/pmd/pull/4507): \[java] Fix #4503: A false negative about JUnitTestsShouldIncludeAssert and testng - [AnnaDev](https://github.com/LynnBroe) (@LynnBroe)
* [#4520](https://github.com/pmd/pmd/pull/4520): \[doc] Fix typo: missing closing quotation mark after CPD-END - [João Dinis Ferreira](https://github.com/joaodinissf) (@joaodinissf)
* [#4528](https://github.com/pmd/pmd/pull/4528): \[apex] Update to apexlink - [Kevin Jones](https://github.com/nawforce) (@nawforce)
* [#4533](https://github.com/pmd/pmd/pull/4533): \[java] Fix #4063: False-negative about try/catch block in Loop - [AnnaDev](https://github.com/LynnBroe) (@LynnBroe)
* [#4536](https://github.com/pmd/pmd/pull/4536): \[java] Fix #4268: CommentDefaultAccessModifier - false positive with TestNG's @<!-- -->Test annotation - [AnnaDev](https://github.com/LynnBroe) (@LynnBroe)
* [#4537](https://github.com/pmd/pmd/pull/4537): \[java] Fix #4455: A false positive about FieldNamingConventions and UtilityClass - [AnnaDev](https://github.com/LynnBroe) (@LynnBroe)
* [#4538](https://github.com/pmd/pmd/pull/4538): \[java] Fix #4456: A false positive about FinalFieldCouldBeStatic and UtilityClass - [AnnaDev](https://github.com/LynnBroe) (@LynnBroe)
* [#4540](https://github.com/pmd/pmd/pull/4540): \[java] Fix #4457: false negative about OverrideBothEqualsAndHashcode - [AnnaDev](https://github.com/LynnBroe) (@LynnBroe)
* [#4541](https://github.com/pmd/pmd/pull/4541): \[java] Fix #4458: A false positive about RedundantFieldInitializer and @<!-- -->Value - [AnnaDev](https://github.com/LynnBroe) (@LynnBroe)
* [#4542](https://github.com/pmd/pmd/pull/4542): \[java] Fix #4510: A false positive about ConstructorCallsOverridableMethod and @<!-- -->Value - [AnnaDev](https://github.com/LynnBroe) (@LynnBroe)
* [#4553](https://github.com/pmd/pmd/pull/4553): \[java] Fix #4492: GuardLogStatement gives false positive when argument is a Java method reference - [Anastasiia Koba](https://github.com/anastasiia-koba) (@anastasiia-koba)
* [#4637](https://github.com/pmd/pmd/pull/4637): \[java] fix #4634 - JUnit4TestShouldUseTestAnnotation false positive with TestNG - [Krystian Dabrowski](https://github.com/krdabrowski) (@krdabrowski)
* [#4640](https://github.com/pmd/pmd/pull/4640): \[cli] Launch script fails if run via "bash pmd" - [Shai Bennathan](https://github.com/shai-bennathan) (@shai-bennathan)
* [#4649](https://github.com/pmd/pmd/pull/4649): \[apex] Add SObjectType and SObjectField to list of injectable SOQL variable types - [Richard Corfield](https://github.com/rcorfieldffdc) (@rcorfieldffdc)
* [#4651](https://github.com/pmd/pmd/pull/4651): \[doc] Add "Tencent Cloud Code Analysis" in Tools / Integrations - [yale](https://github.com/cyw3) (@cyw3)
* [#4664](https://github.com/pmd/pmd/pull/4664): \[cli] CPD: Fix NPE when only `--file-list` is specified - [Wener](https://github.com/wener-tiobe) (@wener-tiobe)
* [#4665](https://github.com/pmd/pmd/pull/4665): \[java] Doc: Fix references AutoClosable -> AutoCloseable - [Andrey Bozhko](https://github.com/AndreyBozhko) (@AndreyBozhko)
* [#4673](https://github.com/pmd/pmd/pull/4673): \[javascript] CPD: Added support for decorator notation - [Wener](https://github.com/wener-tiobe) (@wener-tiobe)
* [#4677](https://github.com/pmd/pmd/pull/4677): \[apex] Add new rule: OperationWithHighCostInLoop - [Thomas Prouvot](https://github.com/tprouvot) (@tprouvot)
* [#4698](https://github.com/pmd/pmd/pull/4698): \[swift] Add macro expansion support for swift 5.9 - [Richard B.](https://github.com/kenji21) (@kenji21)
* [#4706](https://github.com/pmd/pmd/pull/4706): \[java] DetachedTestCase should not report on abstract methods - [Debamoy Datta](https://github.com/Debamoy) (@Debamoy)
* [#4719](https://github.com/pmd/pmd/pull/4719): \[java] UnnecessaryCaseChange: example doc toUpperCase() should compare to a capitalized string - [ciufudean](https://github.com/ciufudean) (@ciufudean)
* [#4738](https://github.com/pmd/pmd/pull/4738): \[doc] Added reference to the PMD extension for bld - [Erik C. Thauvin](https://github.com/ethauvin) (@ethauvin)
* [#4749](https://github.com/pmd/pmd/pull/4749):   Fixes NoSuchMethodError on processing errors in pmd-compat6 - [Andreas Bergander](https://github.com/bergander) (@bergander)
* [#4750](https://github.com/pmd/pmd/pull/4750): \[core] Fix flaky SummaryHTMLRenderer - [219sansim](https://github.com/219sansim) (@219sansim)
* [#4754](https://github.com/pmd/pmd/pull/4754): \[java] EmptyControlStatementRule: Add allowCommentedBlocks property - [Andreas Bergander](https://github.com/bergander) (@bergander)
* [#4759](https://github.com/pmd/pmd/pull/4759): \[java] fix: remove delimiter attribute from ruleset category/java/errorprone.xml - [Marcin Dąbrowski](https://github.com/marcindabrowski) (@marcindabrowski)

### 📈 Stats
* 5007 commits
* 658 closed tickets & PRs
* Days since last release: 122

{% endtocmaker %}<|MERGE_RESOLUTION|>--- conflicted
+++ resolved
@@ -155,16 +155,12 @@
 
 #### API Changes
 
-<<<<<<< HEAD
 **General AST Changes to avoid `@Image`**
 
 See [General AST Changes to avoid @Image]({{ baseurl }}pmd_userdocs_migrating_to_pmd7.html#general-ast-changes-to-avoid-image)
 in the migration guide for details.
 
-**Removed classes and methods**
-=======
 **Removed classes and methods (previously deprecated)**
->>>>>>> 1d95f0f0
 
 The following previously deprecated classes have been removed:
 
