---
title: PMD Release Notes
permalink: pmd_release_notes.html
keywords: changelog, release notes
---

## {{ site.pmd.date }} - {{ site.pmd.version }}

The PMD team is pleased to announce PMD {{ site.pmd.version }}.

This is a {{ site.pmd.release_type }} release.

{% tocmaker is_release_notes_processor %}

### New and noteworthy


#### New programmatic API

This release introduces a new programmatic API to replace the inflexible {% jdoc core::PMD %} class.
Programmatic execution of PMD should now be done with a {% jdoc core::PMDConfiguration %}
and a {% jdoc core::PmdAnalysis %}, for instance:
```java
PMDConfiguration config = new PMDConfiguration();
config.setDefaultLanguageVersion(LanguageRegistry.findLanguageVersionByTerseName("java 11"));
config.setInputPaths("src/main/java");
config.prependClasspath("target/classes");
config.setMinimumPriority(RulePriority.HIGH);
config.setRuleSets("rulesets/java/quickstart.xml");
config.setReportFormat("xml");

try (PmdAnalysis pmd = PmdAnalysis.create(config)) {
    pmd.performAnalysis();
}
```

The `PMD` class still supports methods related to CLI execution: `runPmd` and `main`.
All other members are now deprecated for removal.

### Fixed Issues

### API Changes

<<<<<<< HEAD
#### Deprecated API

Some API deprecations were performed in core PMD classes, to improve compatibility with PMD 7.

* {% jdoc core::Report %}: the constructor and other construction methods like addViolation or createReport
* {% jdoc core::RuleContext %}: all constructors, getters and setters. A new set
of stable methods, matching those in PMD 7, was added to replace the `addViolation`
overloads of {% jdoc core::lang.rule.AbstractRule %}. In PMD 7, `RuleContext` will
be the API to report violations, and it can already be used as such in PMD 6.
* Several members of {% jdoc core::PMD %}, including:
  - `PMD#EOL`
  - `PMD#SUPPRESS_MARKER`
  - `PMD#configuration`
  - `PMD#processFiles`
  - `PMD#getApplicableFiles`

#### Source-incompatible changes

* {% jdoc core::PMDConfiguration#prependClasspath(java.lang.String) %} does not throw
a checked `IOException` anymore, but an unchecked `IllegalArgumentException`. This change
is not source-compatible, but should make the API easier to use.

#### Internal API

Those APIs are not intended to be used by clients, and will be hidden or removed with PMD 7.0.0.
You can identify them with the `@InternalApi` annotation. You'll also get a deprecation warning.

- {% jdoc core::RuleSet %}: methods that serve to apply rules, including `apply`, `start`, `end`, `removeDysfunctionalRules`
- {% jdoc !!core::renderers.AbstractAccumulatingRenderer#renderFileReport(Report) %} is internal API
  and should not be overridden in own renderers.

#### Changed API

It is now forbidden to report a violation:
- With a `null` node
- With a `null` message
- With a `null` set of format arguments (prefer a zero-length array)

Note that the message is set from the XML rule declaration, so this is only relevant
if you instantiate rules manually.

{% jdoc core::RuleContext %} now requires setting the current rule before calling
{% jdoc core::Rule#apply(java.util.List, core::RuleContext) %}. This is
done automatically by `RuleSet#apply` and such. Creating and configuring a
`RuleContext` manually is strongly advised against, as the lifecycle of `RuleContext`
will change drastically in PMD 7.

=======
>>>>>>> 691887af
### External Contributions

{% endtocmaker %}
<|MERGE_RESOLUTION|>--- conflicted
+++ resolved
@@ -41,56 +41,14 @@
 
 ### API Changes
 
-<<<<<<< HEAD
 #### Deprecated API
 
-Some API deprecations were performed in core PMD classes, to improve compatibility with PMD 7.
-
-* {% jdoc core::Report %}: the constructor and other construction methods like addViolation or createReport
-* {% jdoc core::RuleContext %}: all constructors, getters and setters. A new set
-of stable methods, matching those in PMD 7, was added to replace the `addViolation`
-overloads of {% jdoc core::lang.rule.AbstractRule %}. In PMD 7, `RuleContext` will
-be the API to report violations, and it can already be used as such in PMD 6.
-* Several members of {% jdoc core::PMD %}, including:
+* Several members of {% jdoc core::PMD %} have been newly deprecated, including:
   - `PMD#EOL`
   - `PMD#SUPPRESS_MARKER`
-  - `PMD#configuration`
   - `PMD#processFiles`
   - `PMD#getApplicableFiles`
 
-#### Source-incompatible changes
-
-* {% jdoc core::PMDConfiguration#prependClasspath(java.lang.String) %} does not throw
-a checked `IOException` anymore, but an unchecked `IllegalArgumentException`. This change
-is not source-compatible, but should make the API easier to use.
-
-#### Internal API
-
-Those APIs are not intended to be used by clients, and will be hidden or removed with PMD 7.0.0.
-You can identify them with the `@InternalApi` annotation. You'll also get a deprecation warning.
-
-- {% jdoc core::RuleSet %}: methods that serve to apply rules, including `apply`, `start`, `end`, `removeDysfunctionalRules`
-- {% jdoc !!core::renderers.AbstractAccumulatingRenderer#renderFileReport(Report) %} is internal API
-  and should not be overridden in own renderers.
-
-#### Changed API
-
-It is now forbidden to report a violation:
-- With a `null` node
-- With a `null` message
-- With a `null` set of format arguments (prefer a zero-length array)
-
-Note that the message is set from the XML rule declaration, so this is only relevant
-if you instantiate rules manually.
-
-{% jdoc core::RuleContext %} now requires setting the current rule before calling
-{% jdoc core::Rule#apply(java.util.List, core::RuleContext) %}. This is
-done automatically by `RuleSet#apply` and such. Creating and configuring a
-`RuleContext` manually is strongly advised against, as the lifecycle of `RuleContext`
-will change drastically in PMD 7.
-
-=======
->>>>>>> 691887af
 ### External Contributions
 
 {% endtocmaker %}
