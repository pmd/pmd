---
title: PMD Release Notes
permalink: pmd_release_notes.html
keywords: changelog, release notes
---

## {{ site.pmd.date | date: "%d-%B-%Y" }} - {{ site.pmd.version }}

The PMD team is pleased to announce PMD {{ site.pmd.version }}.

This is a {{ site.pmd.release_type }} release.

{% tocmaker is_release_notes_processor %}

### 🚀 New and noteworthy

### 🌟 New and changed rules

#### New Rules

* The new Apex rule {% apex/performance/AvoidNonRestrictiveQueries %} finds SOQL and SOSL queries without a where
  or limit statement. This can quickly cause governor limit exceptions.

#### Changed rules
* {%rule apex/codestyle/ClassNamingConvention %}: Two new properties to configure different patterns
  for inner classes and interfaces: `innerClassPattern` and `innerInterfacePattern`.

### 🐛 Fixed Issues
<<<<<<< HEAD
* apex-bestpractices
  * [#5095](https://github.com/pmd/pmd/issues/5095): \[apex] ApexUnitTestShouldNotUseSeeAllDataTrue false negative due to casing (regression in PMD 7)
* apex-codestyle
  * [#4800](https://github.com/pmd/pmd/issues/4800): \[apex] ClassNamingConvention: Support naming convention for *inner* classes
* apex-performance
  * [#635](https://github.com/pmd/pmd/issues/635): \[apex] New Rule: Avoid soql/sosl queries without a where clause or limit statement
* plsql
  * [#5086](https://github.com/pmd/pmd/pull/5086): \[plsql] Fixed issue with missing optional table alias in MERGE usage
  * [#5087](https://github.com/pmd/pmd/pull/5087): \[plsql] Add support for SQL_MACRO
  * [#5088](https://github.com/pmd/pmd/pull/5088): \[plsql] Add support for 'DEFAULT' clause on the arguments of some oracle functions
=======
* apex
  * [#5094](https://github.com/pmd/pmd/issues/5094): \[apex] "No adapter exists for type" error message printed to stdout instead of stderr
>>>>>>> 6714c8be

### 🚨 API Changes

### ✨ External Contributions
* [#5048](https://github.com/pmd/pmd/pull/5048): \[apex] Added Inner Classes to Apex Class Naming Conventions Rule - [Justin Stroud](https://github.com/justinstroudbah) (@justinstroudbah / @sgnl-labs)
* [#5086](https://github.com/pmd/pmd/pull/5086): \[plsql] Fixed issue with missing optional table alias in MERGE usage - [Arjen Duursma](https://github.com/duursma) (@duursma)
* [#5087](https://github.com/pmd/pmd/pull/5087): \[plsql] Add support for SQL_MACRO - [Arjen Duursma](https://github.com/duursma) (@duursma)
* [#5088](https://github.com/pmd/pmd/pull/5088): \[plsql] Add support for 'DEFAULT' clause on the arguments of some oracle functions - [Arjen Duursma](https://github.com/duursma) (@duursma)
* [#5107](https://github.com/pmd/pmd/pull/5107): \[doc] Update maven.md - Typo fixed for maven target - [karthikaiyasamy](https://github.com/karthikaiyasamy) (@karthikaiyasamy)

{% endtocmaker %}
<|MERGE_RESOLUTION|>--- conflicted
+++ resolved
@@ -26,7 +26,8 @@
   for inner classes and interfaces: `innerClassPattern` and `innerInterfacePattern`.
 
 ### 🐛 Fixed Issues
-<<<<<<< HEAD
+* apex
+  * [#5094](https://github.com/pmd/pmd/issues/5094): \[apex] "No adapter exists for type" error message printed to stdout instead of stderr
 * apex-bestpractices
   * [#5095](https://github.com/pmd/pmd/issues/5095): \[apex] ApexUnitTestShouldNotUseSeeAllDataTrue false negative due to casing (regression in PMD 7)
 * apex-codestyle
@@ -37,10 +38,6 @@
   * [#5086](https://github.com/pmd/pmd/pull/5086): \[plsql] Fixed issue with missing optional table alias in MERGE usage
   * [#5087](https://github.com/pmd/pmd/pull/5087): \[plsql] Add support for SQL_MACRO
   * [#5088](https://github.com/pmd/pmd/pull/5088): \[plsql] Add support for 'DEFAULT' clause on the arguments of some oracle functions
-=======
-* apex
-  * [#5094](https://github.com/pmd/pmd/issues/5094): \[apex] "No adapter exists for type" error message printed to stdout instead of stderr
->>>>>>> 6714c8be
 
 ### 🚨 API Changes
 
