--- conflicted
+++ resolved
@@ -17,14 +17,10 @@
 ### 🐛 Fixed Issues
 * apex-performance
   * [#5139](https://github.com/pmd/pmd/issues/5139): \[apex] OperationWithHighCostInLoop not firing in triggers
-<<<<<<< HEAD
-* java-bestpractices
-  * [#3602](https://github.com/pmd/pmd/issues/3602): \[java] GuardLogStatement: False positive when compile-time constant is created from external constants
-=======
 * java
   * [#5167](https://github.com/pmd/pmd/pull/5167): \[java] java.lang.IllegalArgumentException: \<\?\> cannot be a wildcard bound
 * java-bestpractices
->>>>>>> 6f505b96
+  * [#3602](https://github.com/pmd/pmd/issues/3602): \[java] GuardLogStatement: False positive when compile-time constant is created from external constants
   * [#5145](https://github.com/pmd/pmd/issues/5145): \[java] False positive UnusedPrivateMethod
   * [#5151](https://github.com/pmd/pmd/issues/5151): \[java] GuardLogStatement: Should not need to guard parameterized log messages where the replacement arg is a constant from another class
   * [#5152](https://github.com/pmd/pmd/issues/5152): \[java] GuardLogStatement: Should not need to guard parameterized log messages where the replacement arg is "this"
