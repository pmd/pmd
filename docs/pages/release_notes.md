--- conflicted
+++ resolved
@@ -15,15 +15,12 @@
 ### 🚀 New and noteworthy
 
 ### 🐛 Fixed Issues
-<<<<<<< HEAD
-* java-performance
-  * [#5287](https://github.com/pmd/pmd/issues/5287): \[java] TooFewBranchesForSwitch false-positive with switch using list of case constants
-=======
 * ant
   * [#1860](https://github.com/pmd/pmd/issues/1860): \[ant] Reflective access warnings on java > 9 and java < 17
 * java
   * [#5293](https://github.com/pmd/pmd/issues/5293): \[java] Deadlock when executing PMD in multiple threads
->>>>>>> fe88498e
+* java-performance
+  * [#5287](https://github.com/pmd/pmd/issues/5287): \[java] TooFewBranchesForSwitch false-positive with switch using list of case constants
 
 ### 🚨 API Changes
 
