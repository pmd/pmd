--- conflicted
+++ resolved
@@ -47,10 +47,9 @@
      using a regex property. See the rule's documentation for more info about
      configuration and default conventions.
 
-<<<<<<< HEAD
  *  [`MethodNamingConventions`](pmd_rules_java_codestyle.html#methodnamingconventions)
     has been enhanced in the same way.
-=======
+
 #### CPD Suppression
 
 Back in PMD 5.6.0 we introduced the ability to suppress CPD warnings in Java using comments, by
@@ -109,7 +108,6 @@
 *   The new Java rule [`InsecureCryptoIv`](pmd_rules_java_security.html#insecurecryptoiv) (`java-security`)
     detects hard coded initialization vectors used in cryptographic operations. It is recommended to use
     a randomly generated IV.
->>>>>>> 9ee83875
 
 #### Modified Rules
 
@@ -119,14 +117,11 @@
     that are annotated with `javax.inject.Inject`. Additionally, it detects now also unnecessary private constructors
     in enums.
 
-<<<<<<< HEAD
 *   The property `checkNativeMethods` of the Java rule [`MethodNamingConventions`](pmd_rules_java_codestyle.html#methodnamingconventions)
     is now deprecated, as it is now superseded by `nativePattern`. Support for that property will be maintained until
     7.0.0.
 
 
-=======
->>>>>>> 9ee83875
 ### Fixed Issues
 
 *   all
