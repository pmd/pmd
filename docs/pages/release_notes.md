--- conflicted
+++ resolved
@@ -75,13 +75,14 @@
   deprecated in favor of the new rule {% rule plsql/design/NcssCount %}.
 
 ### 🐛️ Fixed Issues
-<<<<<<< HEAD
 * core
     * [#4767](https://github.com/pmd/pmd/issues/4767): \[core] Deprecate old symboltable API
 * apex-bestpractices
     * [#6203](https://github.com/pmd/pmd/issues/6203): \[apex] New Rule: Avoid Future Annotation
 * apex-design
     * [#2128](https://github.com/pmd/pmd/issues/2128): \[apex] Merge NCSS count rules for Apex
+* java
+    * [#5689](https://github.com/pmd/pmd/issues/5689): \[java] Members of record should be in scope in record header
 * java-bestpractices
     * [#6188](https://github.com/pmd/pmd/issues/6188): \[java] UnitTestShouldIncludeAssert false positive when TestNG @<!-- -->Test.expectedException present
     * [#6193](https://github.com/pmd/pmd/issues/6193): \[java] New Rule: Always compare enum values with ==
@@ -99,10 +100,6 @@
     * [#4326](https://github.com/pmd/pmd/issues/4326): \[plsql] Merge NCSS count rules for PL/SQL
 * maintenance
     * [#5701](https://github.com/pmd/pmd/issues/5701): \[core] net.sourceforge.pmd.cpd.SourceManager has public methods
-=======
-* java
-    * [#5689](https://github.com/pmd/pmd/issues/5689): [java] Members of record should be in scope in record header
->>>>>>> d7b3a895
 
 ### 🚨️ API Changes
 
@@ -130,7 +127,6 @@
 
 ### ✨️ Merged pull requests
 <!-- content will be automatically generated, see /do-release.sh -->
-<<<<<<< HEAD
 * [#6081](https://github.com/pmd/pmd/pull/6081): \[java] Fix #6072: OverrideBothEqualsAndHashCodeOnComparable should not be required for record classes - [UncleOwen](https://github.com/UncleOwen) (@UncleOwen)
 * [#6192](https://github.com/pmd/pmd/pull/6192): \[java] Fix #6053: ModifierOrder - consider type params - [Andreas Dangel](https://github.com/adangel) (@adangel)
 * [#6194](https://github.com/pmd/pmd/pull/6194): chore: always place type annotations on the type - [Andreas Dangel](https://github.com/adangel) (@adangel)
@@ -149,9 +145,7 @@
 * [#6249](https://github.com/pmd/pmd/pull/6249): \[core] Deprecate old symboltable API - [Andreas Dangel](https://github.com/adangel) (@adangel)
 * [#6250](https://github.com/pmd/pmd/pull/6250): chore: fail build for compiler warnings - [Andreas Dangel](https://github.com/adangel) (@adangel)
 * [#6251](https://github.com/pmd/pmd/pull/6251): \[java] Fix #6092: AssignmentInOperand false positive in 7.17.0 for case statements - [Marcel](https://github.com/mrclmh) (@mrclmh)
-=======
 * [#6259](https://github.com/pmd/pmd/pull/6259): \[java] Fix #5689: Issue with scoping of record members - [Clément Fournier](https://github.com/oowekyala) (@oowekyala)
->>>>>>> d7b3a895
 
 ### 📦️ Dependency updates
 <!-- content will be automatically generated, see /do-release.sh -->
