--- conflicted
+++ resolved
@@ -35,11 +35,7 @@
 
 ### External Contributions
 
-<<<<<<< HEAD
+*   [#3320](https://github.com/pmd/pmd/pull/3320): \[java] Fix incorrect increment for "else if" branch in Cognitive Complexity docs - [Denis Borovikov](https://github.com/borovikovd)
 *   [#3322](https://github.com/pmd/pmd/pull/3322): \[apex] added rule to detect inaccessible AuraEnabled getters - [Philippe Ozil](https://github.com/pozil)
 
-=======
-*   [#3320](https://github.com/pmd/pmd/pull/3320): \[java] Fix incorrect increment for "else if" branch in Cognitive Complexity docs - [Denis Borovikov](https://github.com/borovikovd)
->>>>>>> acf75c08
-
 {% endtocmaker %}
