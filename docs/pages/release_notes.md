---
title: PMD Release Notes
permalink: pmd_release_notes.html
keywords: changelog, release notes
---

## {{ site.pmd.date | date: "%d-%B-%Y" }} - {{ site.pmd.version }}

The PMD team is pleased to announce PMD {{ site.pmd.version }}.

This is a {{ site.pmd.release_type }} release.

{% tocmaker is_release_notes_processor %}

### 🚀 New and noteworthy

<<<<<<< HEAD
#### New GPG Release Signing Key

Since January 2025, we switched the GPG Key we use for signing releases in Maven Central to be
[A0B5CA1A4E086838](https://keyserver.ubuntu.com/pks/lookup?search=0x2EFA55D0785C31F956F2F87EA0B5CA1A4E086838&fingerprint=on&op=index).
The full fingerprint is `2EFA 55D0 785C 31F9 56F2  F87E A0B5 CA1A 4E08 6838`.

This step was necessary, as the passphrase of the old key has been compromised and therefore the key is not
safe to use anymore. While the key itself is not compromised as far as we know, we still decided to generate a
new key, just to be safe. As until now (January 2025) we are not aware, that the key actually has been misused.
The previous releases of PMD in Maven Central can still be considered untampered, as Maven Central is read-only.

This unexpected issue was discovered while checking [Reproducible Builds](https://reproducible-builds.org/) by a
third party.

The compromised passphrase is tracked as [GHSA-88m4-h43f-wx84](https://github.com/pmd/pmd/security/advisories/GHSA-88m4-h43f-wx84)
and [CVE-2025-23215](https://www.cve.org/CVERecord?id=CVE-2025-23215).

#### Updated PMD Designer

This PMD release ships a new version of the pmd-designer.
For the changes, see [PMD Designer Changelog (7.10.0)](https://github.com/pmd/pmd-designer/releases/tag/7.10.0).

### 🌟 New and changed rules

#### New Rules

* The new Java rule {%rule java/bestpractices/ExhaustiveSwitchHasDefault %} finds switch statements and
  expressions, that cover already all cases but still have a default case. This default case is unnecessary
  and prevents getting compiler errors when e.g. new enum constants are added without extending the switch.

### 🐛 Fixed Issues
* apex
  * [#5388](https://github.com/pmd/pmd/issues/5388): \[apex] Parse error with time literal in SOQL query
  * [#5456](https://github.com/pmd/pmd/issues/5456): \[apex] Issue with java dependency apex-parser-4.3.1 but apex-parser-4.3.0 works
* apex-security
  * [#3158](https://github.com/pmd/pmd/issues/3158): \[apex] ApexSuggestUsingNamedCred false positive with Named Credential merge fields
* documentation
  * [#2492](https://github.com/pmd/pmd/issues/2492): \[doc] Promote wiki pages to standard doc pages
* java-performance
  * [#5311](https://github.com/pmd/pmd/issues/5311): \[java] TooFewBranchesForSwitch false positive for exhaustive switches over enums without default case
=======
### 🚀 New: Java 24 Support
This release of PMD brings support for Java 24. There are no new standard language features,
but a couple of preview language features:

* [JEP 488: Primitive Types in Patterns, instanceof, and switch (Second Preview)](https://openjdk.org/jeps/488)
* [JEP 492: Flexible Constructor Bodies (Third Preview)](https://openjdk.org/jeps/492)
* [JEP 494: Module Import Declarations (Second Preview)](https://openjdk.org/jeps/494)
* [JEP 495: Simple Source Files and Instance Main Methods (Fourth Preview)](https://openjdk.org/jeps/495)

In order to analyze a project with PMD that uses these preview language features,
you'll need to enable it via the environment variable `PMD_JAVA_OPTS` and select the new language
version `24-preview`:

    export PMD_JAVA_OPTS=--enable-preview
    pmd check --use-version java-24-preview ...

Note: Support for Java 22 preview language features have been removed. The version "22-preview"
are no longer available.

### 🐛 Fixed Issues
* java
  * [#5154](https://github.com/pmd/pmd/issues/5154): \[java] Support Java 24
>>>>>>> 06d68104

### 🚨 API Changes

#### Removed Experimental API
* pmd-java
  * `net.sourceforge.pmd.lang.java.ast.ASTTemplate`, `net.sourceforge.pmd.lang.java.ast.ASTTemplateExpression`,
    `net.sourceforge.pmd.lang.java.ast.ASTTemplateFragment`: These nodes were introduced with Java 21 and 22
    Preview to support String Templates. However, the String Template preview feature was not finalized
    and has been removed from Java for now. We now cleaned up the PMD implementation of it.

### ✨ Merged pull requests
<!-- content will be automatically generated, see /do-release.sh -->
* [#5412](https://github.com/pmd/pmd/pull/5412): \[java] Support exhaustive switches - [Andreas Dangel](https://github.com/adangel) (@adangel)
* [#5488](https://github.com/pmd/pmd/pull/5488): \[apex] Fix #3158: Recognize Named Credentials merge fields in ApexSuggestUsingNamedCredRule - [William Brockhus](https://github.com/YodaDaCoda) (@YodaDaCoda)

### 📦 Dependency updates
<!-- content will be automatically generated, see /do-release.sh -->

### 📈 Stats
<!-- content will be automatically generated, see /do-release.sh -->

{% endtocmaker %}
<|MERGE_RESOLUTION|>--- conflicted
+++ resolved
@@ -14,7 +14,25 @@
 
 ### 🚀 New and noteworthy
 
-<<<<<<< HEAD
+#### 🚀 New: Java 24 Support
+This release of PMD brings support for Java 24. There are no new standard language features,
+but a couple of preview language features:
+
+* [JEP 488: Primitive Types in Patterns, instanceof, and switch (Second Preview)](https://openjdk.org/jeps/488)
+* [JEP 492: Flexible Constructor Bodies (Third Preview)](https://openjdk.org/jeps/492)
+* [JEP 494: Module Import Declarations (Second Preview)](https://openjdk.org/jeps/494)
+* [JEP 495: Simple Source Files and Instance Main Methods (Fourth Preview)](https://openjdk.org/jeps/495)
+
+In order to analyze a project with PMD that uses these preview language features,
+you'll need to enable it via the environment variable `PMD_JAVA_OPTS` and select the new language
+version `24-preview`:
+
+    export PMD_JAVA_OPTS=--enable-preview
+    pmd check --use-version java-24-preview ...
+
+Note: Support for Java 22 preview language features have been removed. The version "22-preview"
+are no longer available.
+
 #### New GPG Release Signing Key
 
 Since January 2025, we switched the GPG Key we use for signing releases in Maven Central to be
@@ -53,32 +71,10 @@
   * [#3158](https://github.com/pmd/pmd/issues/3158): \[apex] ApexSuggestUsingNamedCred false positive with Named Credential merge fields
 * documentation
   * [#2492](https://github.com/pmd/pmd/issues/2492): \[doc] Promote wiki pages to standard doc pages
+* java
+  * [#5154](https://github.com/pmd/pmd/issues/5154): \[java] Support Java 24
 * java-performance
   * [#5311](https://github.com/pmd/pmd/issues/5311): \[java] TooFewBranchesForSwitch false positive for exhaustive switches over enums without default case
-=======
-### 🚀 New: Java 24 Support
-This release of PMD brings support for Java 24. There are no new standard language features,
-but a couple of preview language features:
-
-* [JEP 488: Primitive Types in Patterns, instanceof, and switch (Second Preview)](https://openjdk.org/jeps/488)
-* [JEP 492: Flexible Constructor Bodies (Third Preview)](https://openjdk.org/jeps/492)
-* [JEP 494: Module Import Declarations (Second Preview)](https://openjdk.org/jeps/494)
-* [JEP 495: Simple Source Files and Instance Main Methods (Fourth Preview)](https://openjdk.org/jeps/495)
-
-In order to analyze a project with PMD that uses these preview language features,
-you'll need to enable it via the environment variable `PMD_JAVA_OPTS` and select the new language
-version `24-preview`:
-
-    export PMD_JAVA_OPTS=--enable-preview
-    pmd check --use-version java-24-preview ...
-
-Note: Support for Java 22 preview language features have been removed. The version "22-preview"
-are no longer available.
-
-### 🐛 Fixed Issues
-* java
-  * [#5154](https://github.com/pmd/pmd/issues/5154): \[java] Support Java 24
->>>>>>> 06d68104
 
 ### 🚨 API Changes
 
@@ -92,6 +88,7 @@
 ### ✨ Merged pull requests
 <!-- content will be automatically generated, see /do-release.sh -->
 * [#5412](https://github.com/pmd/pmd/pull/5412): \[java] Support exhaustive switches - [Andreas Dangel](https://github.com/adangel) (@adangel)
+* [#5471](https://github.com/pmd/pmd/pull/5471): \[java] Support Java 24 - [Andreas Dangel](https://github.com/adangel) (@adangel)
 * [#5488](https://github.com/pmd/pmd/pull/5488): \[apex] Fix #3158: Recognize Named Credentials merge fields in ApexSuggestUsingNamedCredRule - [William Brockhus](https://github.com/YodaDaCoda) (@YodaDaCoda)
 
 ### 📦 Dependency updates
