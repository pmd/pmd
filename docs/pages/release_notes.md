--- conflicted
+++ resolved
@@ -22,10 +22,6 @@
   JUnit4/5 or TestNG.
 
 ### Fixed Issues
-<<<<<<< HEAD
-* java-errorprone
-    * [#4185](https://github.com/pmd/pmd/issues/4185): \[java] InvalidLogMessageFormat rule produces a NPE
-=======
 * java
     * [#3643](https://github.com/pmd/pmd/issues/3643): \[java] More parser edge cases
     * [#4152](https://github.com/pmd/pmd/issues/4152): \[java] Parse error on array type annotations
@@ -34,7 +30,8 @@
     * [#4201](https://github.com/pmd/pmd/issues/4201): \[java] CommentDefaultAccessModifier should consider lombok's @<!-- -->Value
 * java-design
     * [#4200](https://github.com/pmd/pmd/issues/4200): \[java] ClassWithOnlyPrivateConstructorsShouldBeFinal should consider lombok's @<!-- -->Value
->>>>>>> bdbeef62
+* java-errorprone
+    * [#4185](https://github.com/pmd/pmd/issues/4185): \[java] InvalidLogMessageFormat rule produces a NPE
 
 ### API Changes
 
