--- conflicted
+++ resolved
@@ -211,11 +211,8 @@
   * [#4312](https://github.com/pmd/pmd/issues/4312): \[core] Remove unnecessary property `color` and system property `pmd.color` in `TextColorRenderer`
   * [#4313](https://github.com/pmd/pmd/issues/4313): \[core] Remove support for &lt;lang&gt;-&lt;ruleset&gt; hyphen notation for ruleset references
   * [#4314](https://github.com/pmd/pmd/issues/4314): \[core] Remove ruleset compatibility filter (RuleSetFactoryCompatibility) and CLI option `--no-ruleset-compatibility`
-<<<<<<< HEAD
   * [#4348](https://github.com/pmd/pmd/issues/4348): \[core] Consolidate @<!-- -->InternalApi classes
-=======
   * [#4349](https://github.com/pmd/pmd/issues/4349): \[core] Cleanup remaining experimental and deprecated API
->>>>>>> dbde030d
   * [#4378](https://github.com/pmd/pmd/issues/4378): \[core] Ruleset loading processes commented rules
   * [#4674](https://github.com/pmd/pmd/issues/4674): \[core] WARNING: Illegal reflective access by org.codehaus.groovy.reflection.CachedClass
   * [#4694](https://github.com/pmd/pmd/pull/4694):   \[core] Fix line/col numbers in TokenMgrError
@@ -1192,11 +1189,8 @@
     * [#4313](https://github.com/pmd/pmd/issues/4313): \[core] Remove support for &lt;lang&gt;-&lt;ruleset&gt; hyphen notation for ruleset references
     * [#4314](https://github.com/pmd/pmd/issues/4314): \[core] Remove ruleset compatibility filter (RuleSetFactoryCompatibility) and CLI option `--no-ruleset-compatibility`
     * [#4323](https://github.com/pmd/pmd/issues/4323): \[core] Refactor CPD integration
-<<<<<<< HEAD
     * [#4348](https://github.com/pmd/pmd/issues/4348): \[core] Consolidate @<!-- -->InternalApi classes
-=======
     * [#4349](https://github.com/pmd/pmd/issues/4349): \[core] Cleanup remaining experimental and deprecated API
->>>>>>> dbde030d
     * [#4353](https://github.com/pmd/pmd/pull/4353):   \[core] Micro optimizations for Node API
     * [#4365](https://github.com/pmd/pmd/pull/4365):   \[core] Improve benchmarking
     * [#4397](https://github.com/pmd/pmd/pull/4397):   \[core] Refactor CPD
