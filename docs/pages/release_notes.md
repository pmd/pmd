--- conflicted
+++ resolved
@@ -64,12 +64,12 @@
 ##### Changes to how you define properties
 
 
-* Construction of property descriptors has been possible through builders since 6.0.0. The 7.0.0 API will only allow 
+* Construction of property descriptors has been possible through builders since 6.0.0. The 7.0.0 API will only allow
 construction through builders. The builder hierarchy, currently found in the package {% jdoc_package props::builders %},
 is being replaced by the simpler {% jdoc props::PropertyBuilder %}. Their APIs enjoy a high degree of source compatibility.
 
 * Concrete property classes like {% jdoc props::IntegerProperty %} and {% jdoc props::StringMultiProperty %} will gradually
-all be deprecated until 7.0.0. Their usages should be replaced by direct usage of the {% jdoc props::PropertyDescriptor %} 
+all be deprecated until 7.0.0. Their usages should be replaced by direct usage of the {% jdoc props::PropertyDescriptor %}
 interface, e.g. `PropertyDescriptor<Integer>` or `PropertyDescriptor<List<String>>`.
 
 * Instead of spreading properties across countless classes, the utility class {% jdoc :PF %} will become
@@ -84,7 +84,7 @@
     <!-- TODO complete that as we proceed. -->
 
 
-Here's an example: 
+Here's an example:
 ```java
 // Before 7.0.0, these are equivalent:
 IntegerProperty myProperty = new IntegerProperty("score", "Top score value", 1, 100, 40, 3.0f);
@@ -138,12 +138,12 @@
 
 The following APIs were never intended as public API and will be internalized or removed with 7.0.0.
 
-* All classes from {% jdoc_package props::modules %} are deprecated and will be removed. 
+* All classes from {% jdoc_package props::modules %} are deprecated and will be removed.
 * The classes {% jdoc props::PropertyDescriptorField %}, {% jdoc props::builders.PropertyDescriptorBuilderConversionWrapper %}, and the methods
   {% jdoc !c!:PDr#attributeValuesById %}, {% jdoc !c!:PDr#isDefinedExternally() %} and {% jdoc !c!props::PropertyTypeId#getFactory() %}.
   These were used to read and write properties to and from XML, but were not intended as public API.
 * The class {% jdoc props::ValueParserConstants %} and the interface {% jdoc props::ValueParser %}.
-  
+
 #### Deprecated APIs
 
 {% jdoc_nspace :xpath core::lang.ast.xpath %}
@@ -168,7 +168,6 @@
     with different types (and obviously with different names). They both implement `Iterator<`{% jdoc jast::ASTVariableDeclaratorId %}`>`
     though, so you should iterate on each declared variable. See [#910](https://github.com/pmd/pmd/issues/910).
 
-<<<<<<< HEAD
 *   Visitor decorators are now deprecated and will be removed in PMD 7.0.0. They were originally a way to write
     composable visitors, used in the metrics framework, but they didn't prove cost-effective.
 
@@ -179,7 +178,7 @@
     and will be moved into an internal package with 7.0.0. To implement your own metrics visitors,
     {% jdoc jast::JavaParserVisitorAdapter %} should be directly subclassed.
 
-=======
+
 *   The LanguageModules of several languages, that only support CPD execution, have been deprecated. These languages
     are not fully supported by PMD, so having a language module does not make sense. The functionality of CPD is
     not affected by this change. The following classes have been deprecated and will be removed with PMD 7.0.0:
@@ -203,7 +202,6 @@
     *   {% jdoc ruby::lang.ruby.RubyLanguageModule %}
     *   {% jdoc scala::lang.scala.ScalaLanguageModule %}
     *   {% jdoc swift::lang.swift.SwiftLanguageModule %}
->>>>>>> 9fbcc5e1
 
 ### External Contributions
 
