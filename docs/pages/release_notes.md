--- conflicted
+++ resolved
@@ -31,32 +31,25 @@
   the `Queueable` interface instead.
 
 ### 🐛️ Fixed Issues
-<<<<<<< HEAD
 * apex-bestpractices
     * [#6203](https://github.com/pmd/pmd/issues/6203): \[apex] New Rule: Avoid Future Annotation
 * java-bestpractices
     * [#6188](https://github.com/pmd/pmd/issues/6188): \[java] UnitTestShouldIncludeAssert false positive when TestNG @<!-- -->Test.expectedException present
 * java-errorprone
+    * [#6092](https://github.com/pmd/pmd/issues/6092): \[java] AssignmentInOperand false positive in 7.17.0 for case blocks in switch statements
     * [#6096](https://github.com/pmd/pmd/issues/6096): \[java] OverrideBothEqualsAndHashCodeOnComparable on class with lombok.EqualsAndHashCode annotation
     * [#6199](https://github.com/pmd/pmd/issues/6199): \[java] AssignmentInOperand: description of property allowIncrementDecrement is unclear
-=======
-* java-errorprone
-    * [#6092](https://github.com/pmd/pmd/issues/6092): \[java] AssignmentInOperand false positive in 7.17.0 for case blocks in switch statements
->>>>>>> d74696bc
 
 ### 🚨️ API Changes
 
 ### ✨️ Merged pull requests
 <!-- content will be automatically generated, see /do-release.sh -->
-<<<<<<< HEAD
 * [#6201](https://github.com/pmd/pmd/pull/6201): \[java] Fix #6199: AssignmentInOperandRule: Update description of allowIncrementDecrement property - [Lukas Gräf](https://github.com/lukasgraef) (@lukasgraef)
 * [#6202](https://github.com/pmd/pmd/pull/6202): \[java] Fix #6188: UnitTestsShouldIncludeAssert - FP when TestNG @<!-- -->Test.expectedException is present - [Lukas Gräf](https://github.com/lukasgraef) (@lukasgraef)
 * [#6204](https://github.com/pmd/pmd/pull/6204): \[apex] Add rule to limit usage of @<!-- -->Future annotation - [Mitch Spano](https://github.com/mitchspano) (@mitchspano)
 * [#6217](https://github.com/pmd/pmd/pull/6217): \[doc] Add Blue Cave to known tools using PMD - [Jude Pereira](https://github.com/judepereira) (@judepereira)
 * [#6238](https://github.com/pmd/pmd/pull/6238): \[java] Fix #6096: Detect Lombok generated equals/hashCode in Comparable - [Marcel](https://github.com/mrclmh) (@mrclmh)
-=======
-* [#6251](https://github.com/pmd/pmd/pull/6251): \[java] Fix #6092 AssignmentInOperand false positive in 7.17.0 for case statements - [Marcel](https://github.com/mrclmh) (@mrclmh)
->>>>>>> d74696bc
+* [#6251](https://github.com/pmd/pmd/pull/6251): \[java] Fix #6092: AssignmentInOperand false positive in 7.17.0 for case statements - [Marcel](https://github.com/mrclmh) (@mrclmh)
 
 ### 📦️ Dependency updates
 <!-- content will be automatically generated, see /do-release.sh -->
