---
title: PMD Release Notes
permalink: pmd_release_notes.html
keywords: changelog, release notes
---

{% if is_release_notes_processor %}
{% comment %}
This allows to use links e.g. [Basic CLI usage]({{ baseurl }}pmd_userdocs_installation.html) that work both
in the release notes on GitHub (as an absolute url) and on the rendered documentation page (as a relative url).
{% endcomment %}
{% capture baseurl %}https://docs.pmd-code.org/pmd-doc-{{ site.pmd.version }}/{% endcapture %}
{% else %}
{% assign baseurl = "" %}
{% endif %}

## {{ site.pmd.date | date: "%d-%B-%Y" }} - {{ site.pmd.version }}

The PMD team is pleased to announce PMD {{ site.pmd.version }}.

This is a {{ site.pmd.release_type }} release.

{% tocmaker is_release_notes_processor %}

### 🚀 New and noteworthy

#### New: CPD support for CSS
CPD now supports CSS (Cascading Style Sheets), a language for describing the rendering of structured
documents (such as HTML) on screen, on paper etc.  
It is shipped with the new module `pmd-css`.

#### ✨ New Rules

* Two new rules have been added to Java's Error Prone category: {%rule java/errorprone/ReplaceJavaUtilCalendar %}
  and {%rule java/errorprone/ReplaceJavaUtilDate %}. These rules help to migrate away from old Java APIs around
  `java.util.Calendar` and `java.util.Date`. It is recommended to use the modern `java.time` API instead, which
  is available since Java 8.

### 🐛 Fixed Issues
<<<<<<< HEAD
* java-codestyle
  * [#5892](https://github.com/pmd/pmd/issues/5892): \[java] ShortVariable false positive for java 22 unnamed variable `_`
=======
* core
  * [#5597](https://github.com/pmd/pmd/issues/5597): \[core] POM Incompatibility with Maven 4
>>>>>>> c0075220
* java-design
  * [#5858](https://github.com/pmd/pmd/issues/5858): \[java] FinalFieldCouldBeStatic false positive for array initializers
* java-errorprone
  * [#2862](https://github.com/pmd/pmd/issues/2862): \[java] New Rules: Avoid java.util.Date and Calendar classes

### 🚨 API Changes

### ✨ Merged pull requests
<!-- content will be automatically generated, see /do-release.sh -->
* [#5733](https://github.com/pmd/pmd/pull/5733): \[css] Add new CPD language - [Thomas Prouvot](https://github.com/tprouvot) (@tprouvot)
* [#5859](https://github.com/pmd/pmd/pull/5859): Fix #5858: \[java] Fix false positive in FinalFieldCouldBeStatic for array initializers - [Zbynek Konecny](https://github.com/zbynek) (@zbynek)
<<<<<<< HEAD
* [#5876](https://github.com/pmd/pmd/pull/5876): chore: license header cleanup - [Andreas Dangel](https://github.com/adangel) (@adangel)
* [#5883](https://github.com/pmd/pmd/pull/5883): Fix #2862: \[java] Add rules discouraging the use of java.util.Calendar and java.util.Date - [UncleOwen](https://github.com/UncleOwen) (@UncleOwen)
* [#5914](https://github.com/pmd/pmd/pull/5914): Fix #5892: \[java] ShortVariable FP for java 22 Unnamed Variable - [Lukas Gräf](https://github.com/lukasgraef) (@lukasgraef)
=======
* [#5895](https://github.com/pmd/pmd/pull/5895): Fix #5597: Move dogfood profile to separate settings.xml - [Andreas Dangel](https://github.com/adangel) (@adangel)
>>>>>>> c0075220

### 📦 Dependency updates
<!-- content will be automatically generated, see /do-release.sh -->

### 📈 Stats
<!-- content will be automatically generated, see /do-release.sh -->

{% endtocmaker %}
<|MERGE_RESOLUTION|>--- conflicted
+++ resolved
@@ -37,13 +37,10 @@
   is available since Java 8.
 
 ### 🐛 Fixed Issues
-<<<<<<< HEAD
+* core
+  * [#5597](https://github.com/pmd/pmd/issues/5597): \[core] POM Incompatibility with Maven 4
 * java-codestyle
   * [#5892](https://github.com/pmd/pmd/issues/5892): \[java] ShortVariable false positive for java 22 unnamed variable `_`
-=======
-* core
-  * [#5597](https://github.com/pmd/pmd/issues/5597): \[core] POM Incompatibility with Maven 4
->>>>>>> c0075220
 * java-design
   * [#5858](https://github.com/pmd/pmd/issues/5858): \[java] FinalFieldCouldBeStatic false positive for array initializers
 * java-errorprone
@@ -55,13 +52,10 @@
 <!-- content will be automatically generated, see /do-release.sh -->
 * [#5733](https://github.com/pmd/pmd/pull/5733): \[css] Add new CPD language - [Thomas Prouvot](https://github.com/tprouvot) (@tprouvot)
 * [#5859](https://github.com/pmd/pmd/pull/5859): Fix #5858: \[java] Fix false positive in FinalFieldCouldBeStatic for array initializers - [Zbynek Konecny](https://github.com/zbynek) (@zbynek)
-<<<<<<< HEAD
 * [#5876](https://github.com/pmd/pmd/pull/5876): chore: license header cleanup - [Andreas Dangel](https://github.com/adangel) (@adangel)
 * [#5883](https://github.com/pmd/pmd/pull/5883): Fix #2862: \[java] Add rules discouraging the use of java.util.Calendar and java.util.Date - [UncleOwen](https://github.com/UncleOwen) (@UncleOwen)
+* [#5895](https://github.com/pmd/pmd/pull/5895): Fix #5597: Move dogfood profile to separate settings.xml - [Andreas Dangel](https://github.com/adangel) (@adangel)
 * [#5914](https://github.com/pmd/pmd/pull/5914): Fix #5892: \[java] ShortVariable FP for java 22 Unnamed Variable - [Lukas Gräf](https://github.com/lukasgraef) (@lukasgraef)
-=======
-* [#5895](https://github.com/pmd/pmd/pull/5895): Fix #5597: Move dogfood profile to separate settings.xml - [Andreas Dangel](https://github.com/adangel) (@adangel)
->>>>>>> c0075220
 
 ### 📦 Dependency updates
 <!-- content will be automatically generated, see /do-release.sh -->
