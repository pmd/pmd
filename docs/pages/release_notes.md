---
title: PMD Release Notes
permalink: pmd_release_notes.html
keywords: changelog, release notes
---

## {{ site.pmd.date }} - {{ site.pmd.version }}

The PMD team is pleased to announce PMD {{ site.pmd.version }}.

This is a {{ site.pmd.release_type }} release.

{% tocmaker is_release_notes_processor %}

### New and noteworthy

<<<<<<< HEAD
#### New Rules

*   The new Java rule {% rule "java/bestpractices/AvoidReassigningCatchVariables" %} (`java-bestpractices`) finds
    cases where the variable of the caught exception is reassigned. This practice is surprising and prevents
    further evolution of the code like multi-catch.
=======

#### Deprecated Rules

*   The Java rule {% rule "java/errorprone/DataflowAnomalyAnalysis" %} (`java-errorprone`)
    is deprecated in favour of {% rule "java/bestpractices/UnusedAssignment" %} (`java-bestpractices`),
    which was introduced in PMD 6.26.0.
>>>>>>> dafacf3d

### Fixed Issues

*   core
    *   [#724](https://github.com/pmd/pmd/issues/724): \[core] Avoid parsing rulesets multiple times
    *   [#2653](https://github.com/pmd/pmd/issues/2653): \[lang-test] Upgrade kotlintest to Kotest
*   java-bestpractices
    *   [#2471](https://github.com/pmd/pmd/issues/2471): \[java] New Rule: AvoidReassigningCatchVariables
    *   [#2668](https://github.com/pmd/pmd/issues/2668): \[java] UnusedAssignment false positives
*   java-errorprone
    *   [#2431](https://github.com/pmd/pmd/issues/2431): \[java] InvalidLogMessageFormatRule throws IndexOutOfBoundsException when only logging exception message
    *   [#2439](https://github.com/pmd/pmd/issues/2439): \[java] AvoidCatchingThrowable can not detect the case: catch (java.lang.Throwable t)
*   java-performance
    *   [#2441](https://github.com/pmd/pmd/issues/2441): \[java] RedundantFieldInitializer can not detect a special case for char initialize: `char foo = '\0';`

### API Changes

<<<<<<< HEAD
*   XML rule definition in rulesets: In PMD 7, the `language` attribute will be required on all `rule`
    elements that declare a new rule. Some base rule classes set the language implicitly in their
    constructor, and so this is not required in all cases for the rule to work. But this
    behavior will be discontinued in PMD 7, so missing `language` attributes are now
    reported as a forward compatibility warning.

#### Deprecated API

*   {% jdoc !!core::Rule#getParserOptions() %}
*   {% jdoc !!core::lang.Parser#getParserOptions() %}
*   {% jdoc !!core::lang.AbstractParser %}
*   {% jdoc !!core::RuleContext#removeAttribute(java.lang.String) %}
*   {% jdoc !!core::RuleContext#getAttribute(java.lang.String) %}
*   {% jdoc !!core::RuleContext#setAttribute(java.lang.String, java.lang.Object) %}
*   {% jdoc apex::lang.apex.ApexParserOptions %}
*   {% jdoc !!java::lang.java.ast.ASTThrowStatement#getFirstClassOrInterfaceTypeImage() %}
*   {% jdoc javascript::lang.ecmascript.EcmascriptParserOptions %}
*   {% jdoc javascript::lang.ecmascript.rule.EcmascriptXPathRule %}
*   {% jdoc xml::lang.xml.XmlParserOptions %}
*   {% jdoc xml::lang.xml.rule.XmlXpathRule %}
*   Properties of {% jdoc xml::lang.xml.rule.AbstractXmlRule %}
=======
#### Deprecated API

*   The dataflow codebase is deprecated for removal in PMD 7. This
    includes all code in the following packages, and their subpackages:
    *   {% jdoc_package plsql::lang.plsql.dfa %}
    *   {% jdoc_package java::lang.java.dfa %}
    *   {% jdoc_package core::lang.dfa %}
    and the class {% jdoc plsql::lang.plsql.PLSQLDataFlowHandler %}
>>>>>>> dafacf3d

### External Contributions

*   [#2677](https://github.com/pmd/pmd/pull/2677): \[java] RedundantFieldInitializer can not detect a special case for char initialize: `char foo = '\0';` - [Mykhailo Palahuta](https://github.com/Drofff)
*   [#2678](https://github.com/pmd/pmd/pull/2678): \[java] AvoidCatchingThrowable can not detect the case: catch (java.lang.Throwable t) - [Mykhailo Palahuta](https://github.com/Drofff)
*   [#2679](https://github.com/pmd/pmd/pull/2679): \[java] InvalidLogMessageFormatRule throws IndexOutOfBoundsException when only logging exception message - [Mykhailo Palahuta](https://github.com/Drofff)
*   [#2682](https://github.com/pmd/pmd/pull/2682): \[java] New Rule: AvoidReassigningCatchVariables - [Mykhailo Palahuta](https://github.com/Drofff)


{% endtocmaker %}
<|MERGE_RESOLUTION|>--- conflicted
+++ resolved
@@ -14,20 +14,17 @@
 
 ### New and noteworthy
 
-<<<<<<< HEAD
 #### New Rules
 
 *   The new Java rule {% rule "java/bestpractices/AvoidReassigningCatchVariables" %} (`java-bestpractices`) finds
     cases where the variable of the caught exception is reassigned. This practice is surprising and prevents
     further evolution of the code like multi-catch.
-=======
 
 #### Deprecated Rules
 
 *   The Java rule {% rule "java/errorprone/DataflowAnomalyAnalysis" %} (`java-errorprone`)
     is deprecated in favour of {% rule "java/bestpractices/UnusedAssignment" %} (`java-bestpractices`),
     which was introduced in PMD 6.26.0.
->>>>>>> dafacf3d
 
 ### Fixed Issues
 
@@ -45,7 +42,6 @@
 
 ### API Changes
 
-<<<<<<< HEAD
 *   XML rule definition in rulesets: In PMD 7, the `language` attribute will be required on all `rule`
     elements that declare a new rule. Some base rule classes set the language implicitly in their
     constructor, and so this is not required in all cases for the rule to work. But this
@@ -67,16 +63,12 @@
 *   {% jdoc xml::lang.xml.XmlParserOptions %}
 *   {% jdoc xml::lang.xml.rule.XmlXpathRule %}
 *   Properties of {% jdoc xml::lang.xml.rule.AbstractXmlRule %}
-=======
-#### Deprecated API
-
 *   The dataflow codebase is deprecated for removal in PMD 7. This
     includes all code in the following packages, and their subpackages:
     *   {% jdoc_package plsql::lang.plsql.dfa %}
     *   {% jdoc_package java::lang.java.dfa %}
     *   {% jdoc_package core::lang.dfa %}
-    and the class {% jdoc plsql::lang.plsql.PLSQLDataFlowHandler %}
->>>>>>> dafacf3d
+    *   and the class {% jdoc plsql::lang.plsql.PLSQLDataFlowHandler %}
 
 ### External Contributions
 
