---
title: PMD Release Notes
permalink: pmd_release_notes.html
keywords: changelog, release notes
---

## {{ site.pmd.date }} - {{ site.pmd.version }}

The PMD team is pleased to announce PMD {{ site.pmd.version }}.

This is a {{ site.pmd.release_type }} release.

{% tocmaker is_release_notes_processor %}

### 🚀 New and noteworthy

### ✨ New rules

- The new Java rule {%rule java/bestpractices/UnnecessaryVarargsArrayCreation %} reports explicit array creation
  when a varargs is expected. This is more heavy to read and could be simplified.

### 🌟 Rule Changes

* {%rule java/bestpractices/JUnitTestsShouldIncludeAssert %} and {% rule java/bestpractices/JUnitTestContainsTooManyAsserts %}
  have a new property named `extraAssertMethodNames`. With this property, you can configure which additional static
  methods should be considered as valid verification methods. This allows to use custom mocking or assertion libraries.

### 🐛 Fixed Issues
* core
  * [#494](https://github.com/pmd/pmd/issues/494): \[core] Adopt JApiCmp to enforce control over API changes
<<<<<<< HEAD
  * [#4942](https://github.com/pmd/pmd/issues/4942): \[core] CPD: `--skip-duplicate-files` has no effect (7.0.0 regression)
=======
  * [#4959](https://github.com/pmd/pmd/pull/4959): \[core] Upgrade saxon to 12.4
>>>>>>> 90861df5
* cli
  * [#4791](https://github.com/pmd/pmd/issues/4791): \[cli] Could not find or load main class
  * [#4913](https://github.com/pmd/pmd/issues/4913): \[cli] cpd-gui closes immediately
* doc
  * [#4901](https://github.com/pmd/pmd/issues/4901): \[doc] Improve documentation on usage of violationSuppressXPath
* apex
  * [#4418](https://github.com/pmd/pmd/issues/4418): \[apex] ASTAnnotation.getImage() does not return value as written in the class
* apex-errorprone
  * [#3953](https://github.com/pmd/pmd/issues/3953): \[apex] EmptyCatchBlock false positive with formal (doc) comments
* java
  * [#4899](https://github.com/pmd/pmd/issues/4899): \[java] Parsing failed in ParseLock#doParse() java.io.IOException: Stream closed
  * [#4902](https://github.com/pmd/pmd/issues/4902): \[java] "Bad intersection, unrelated class types" for Constable\[] and Enum\[]
  * [#4947](https://github.com/pmd/pmd/issues/4947): \[java] Broken TextBlock parser
* java-bestpractices
  * [#1084](https://github.com/pmd/pmd/issues/1084): \[java] Allow JUnitTestsShouldIncludeAssert to configure verification methods
  * [#3216](https://github.com/pmd/pmd/issues/3216): \[java] New rule: UnnecessaryVarargsArrayCreation
  * [#4435](https://github.com/pmd/pmd/issues/4435): \[java] \[7.0-rc1] UnusedAssignment for used field
  * [#4569](https://github.com/pmd/pmd/issues/4569): \[java] ForLoopCanBeForeach reports on loop `for (int i = 0; i < list.size(); i += 2)`
  * [#4618](https://github.com/pmd/pmd/issues/4618): \[java] UnusedAssignment false positive with conditional assignments of fields
* java-codestyle
  * [#4602](https://github.com/pmd/pmd/issues/4602): \[java] UnnecessaryImport: false positives with static imports
  * [#4785](https://github.com/pmd/pmd/issues/4785): \[java] False Positive: PMD Incorrectly report violation for UnnecessaryImport
  * [#4779](https://github.com/pmd/pmd/issues/4779): \[java] Examples in documentation of MethodArgumentCanBeFinal do not trigger the rule
  * [#4881](https://github.com/pmd/pmd/issues/4881): \[java] ClassNamingConventions: interfaces are identified as abstract classes (regression in 7.0.0)
* java-design
  * [#2440](https://github.com/pmd/pmd/issues/2440): \[java] FinalFieldCouldBeStatic FN when the right side of the assignment is a constant expression
  * [#3694](https://github.com/pmd/pmd/issues/3694): \[java] SingularField ignores static variables
  * [#4873](https://github.com/pmd/pmd/issues/4873): \[java] AvoidCatchingGenericException: Can no longer suppress on the exception itself
* java-errorprone
  * [#2056](https://github.com/pmd/pmd/issues/2056): \[java] CloseResource false-positive with URLClassLoader in cast expression
  * [#4928](https://github.com/pmd/pmd/issues/4928): \[java] EmptyCatchBlock false negative when allowCommentedBlocks=true
* java-performance
  * [#3845](https://github.com/pmd/pmd/issues/3845): \[java] InsufficientStringBufferDeclaration should consider literal expression
  * [#4874](https://github.com/pmd/pmd/issues/4874): \[java] StringInstantiation: False-positive when using `new String(charArray)`
  * [#4886](https://github.com/pmd/pmd/issues/4886): \[java] BigIntegerInstantiation: False Positive with Java 17 and BigDecimal.TWO
* pom-errorprone
  * [#4388](https://github.com/pmd/pmd/issues/4388): \[pom] InvalidDependencyTypes doesn't consider dependencies at all

### 🚨 API Changes

#### Deprecated methods

* {%jdoc java::lang.java.rule.design.SingularFieldRule#mayBeSingular(java::lang.java.ast.ModifierOwner) %} has been deprecated for
  removal. The method is only useful for the rule itself and shouldn't be used otherwise.

### ✨ External Contributions
* [#4864](https://github.com/pmd/pmd/pull/4864): Fix #1084 \[Java] add extra assert method names to Junit rules - [Erwan Moutymbo](https://github.com/emouty) (@emouty)
* [#4894](https://github.com/pmd/pmd/pull/4894): Fix #4791 Error caused by space in JDK path - [Scrates1](https://github.com/Scrates1) (@Scrates1)

{% endtocmaker %}
<|MERGE_RESOLUTION|>--- conflicted
+++ resolved
@@ -28,11 +28,8 @@
 ### 🐛 Fixed Issues
 * core
   * [#494](https://github.com/pmd/pmd/issues/494): \[core] Adopt JApiCmp to enforce control over API changes
-<<<<<<< HEAD
   * [#4942](https://github.com/pmd/pmd/issues/4942): \[core] CPD: `--skip-duplicate-files` has no effect (7.0.0 regression)
-=======
   * [#4959](https://github.com/pmd/pmd/pull/4959): \[core] Upgrade saxon to 12.4
->>>>>>> 90861df5
 * cli
   * [#4791](https://github.com/pmd/pmd/issues/4791): \[cli] Could not find or load main class
   * [#4913](https://github.com/pmd/pmd/issues/4913): \[cli] cpd-gui closes immediately
