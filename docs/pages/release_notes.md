---
title: PMD Release Notes
permalink: pmd_release_notes.html
keywords: changelog, release notes
---

{% if is_release_notes_processor %}
{% comment %}
This allows to use links e.g. [Basic CLI usage]({{ baseurl }}pmd_userdocs_installation.html) that work both
in the release notes on GitHub (as an absolute url) and on the rendered documentation page (as a relative url).
{% endcomment %}
{% capture baseurl %}https://docs.pmd-code.org/pmd-doc-{{ site.pmd.version }}/{% endcapture %}
{% else %}
{% assign baseurl = "" %}
{% endif %}

## {{ site.pmd.date | date: "%d-%B-%Y" }} - {{ site.pmd.version }}

The PMD team is pleased to announce PMD {{ site.pmd.version }}.

This is a {{ site.pmd.release_type }} release.

{% tocmaker is_release_notes_processor %}

### 🚀️ New and noteworthy

### 🌟️ New and Changed Rules
#### New Rules
<<<<<<< HEAD
* The new Apex rule {%rule apex/bestpractices/AvoidFutureAnnotation %} finds usages of the `@Future`
  annotation. It is a legacy way to execute asynchronous Apex code. New code should implement
  the `Queueable` interface instead.
* The new Java rule {%rule java/bestpractices/EnumComparison %} finds usages of `equals()` on
  enum constants or values. Enums should be compared directly with `==` instead of `equals()` which
  has some advantages (e.g. static type checking at compile time).
* The new Apex rule {% rule apex/design/NcssCount %} replaces the four rules "ExcessiveClassLength",
  "NcssConstructorCount", "NcssMethodCount", and "NcssTypeCount". The new rule uses the metrics framework
  to achieve the same. It has two properties, to define the report level for method and class sizes separately.
  Constructors and methods are considered the same.  
  The rule has been added to the quickstart ruleset.  
  Note: The new metric is implemented more correct than in the old rules. E.g. it considers now also
  switch statements and correctly counts if-statements only once and ignores method calls that are
  part of an expression and not a statement on their own. This leads to different numbers. Keep in mind,
  that NCSS counts statements and not lines of code. Statements that are split on multiple lines are
  still counted as one.

#### Deprecated Rules
* The Apex rule {% rule apex/design/ExcessiveClassLength %} has been deprecated. Use {%rule apex/design/NcssCount %} to
  find big classes or create a custom XPath based rule using
  `//ApexFile[UserClass][@EndLine - @BeginLine > 1000]`.
* The Apex rules {% rule apex/design/NcssConstructorCount %}, {%rule apex/design/NcssMethodCount %}, and
  {% rule apex/design/NcssTypeCount %} have been deprecated in favor or the new rule {%rule apex/design/NcssCount %}.

### 🐛️ Fixed Issues
* apex-bestpractices
    * [#6203](https://github.com/pmd/pmd/issues/6203): \[apex] New Rule: Avoid Future Annotation
* apex-design
    * [#2128](https://github.com/pmd/pmd/issues/2128): \[apex] Merge NCSS count rules for Apex
* java-bestpractices
    * [#6188](https://github.com/pmd/pmd/issues/6188): \[java] UnitTestShouldIncludeAssert false positive when TestNG @<!-- -->Test.expectedException present
    * [#6193](https://github.com/pmd/pmd/issues/6193): \[java] New Rule: Always compare enum values with ==
* java-codestyle
    * [#6053](https://github.com/pmd/pmd/issues/6053): \[java] ModifierOrder false-positives with type annotations and type parameters (typeAnnotations = anywhere)
* java-errorprone
    * [#6072](https://github.com/pmd/pmd/issues/6072): \[java] OverrideBothEqualsAndHashCodeOnComparable should not be required for record classes
    * [#6092](https://github.com/pmd/pmd/issues/6092): \[java] AssignmentInOperand false positive in 7.17.0 for case blocks in switch statements
    * [#6096](https://github.com/pmd/pmd/issues/6096): \[java] OverrideBothEqualsAndHashCodeOnComparable on class with lombok.EqualsAndHashCode annotation
    * [#6199](https://github.com/pmd/pmd/issues/6199): \[java] AssignmentInOperand: description of property allowIncrementDecrement is unclear
=======
* The new PL/SQL rule {% rule plsql/design/NcssCount %} replaces the rules "ExcessiveMethodLength",
  "ExcessiveObjectLength", "ExcessivePackageBodyLength", "ExcessivePackageSpecificationLength",
  "ExcessiveTypeLength", "NcssMethodCount" and "NcssObjectCount". The new rule uses the metrics framework
  to achieve the same. It has two properties, to define the report level for method and object sizes separately.  
  Note: the new metric is implemented more correct than in the old rules, so that the actual numbers of
  the NCSS metric from the old rules might be different from the new rule "NcssCount". Statements that are
  split on multiple lines are still counted as one.

#### Deprecated Rules
* The PL/SQL rule {% rule plsql/design/ExcessiveMethodLength %} has been deprecated. Use {% rule plsql/design/NcssCount %}
  instead or create a custom XPath based rule using
  `//(MethodDeclaration|ProgramUnit|TriggerTimingPointSection|TriggerUnit|TypeMethod)[@EndLine - @BeginLine > 100]`.
* The PL/SQL rule {% rule plsql/design/ExcessiveObjectLength %} has been deprecated. Use {% rule plsql/design/NcssCount %}
  instead or create a custom XPath based rule using
  `//(PackageBody|PackageSpecification|ProgramUnit|TriggerUnit|TypeSpecification)[@EndLine - @BeginLine > 1000]`.
* The PL/SQL rule {% rule plsql/design/ExcessivePackageBodyLength %} has been deprecated. Use {% rule plsql/design/NcssCount %}
  instead or create a custom XPath based rule using
  `//PackageBody[@EndLine - @BeginLine > 1000]`.
* The PL/SQL rule {% rule plsql/design/ExcessivePackageSpecificationLength %} has been deprecated. Use {% rule plsql/design/NcssCount %}
  instead or create a custom XPath based rule using
  `//PackageSpecification[@EndLine - @BeginLine > 1000]`.
* The PL/SQL rule {% rule plsql/design/ExcessiveTypeLength %} has been deprecated. Use {% rule plsql/design/NcssCount %}
  instead or create a custom XPath based rule using
  `//TypeSpecification[@EndLine - @BeginLine > 1000]`.
* The PL/SQL rules {% rule plsql/design/NcssMethodCount %} and {% rule plsql/design/NcssObjectCount %} have been
  deprecated in favor of the new rule {% rule plsql/design/NcssCount %}.

### 🐛️ Fixed Issues
* plsql-design
  * [#4326](https://github.com/pmd/pmd/issues/4326): \[plsql] Merge NCSS count rules for PL/SQL
>>>>>>> 3716da0b

### 🚨️ API Changes

#### Deprecations
<<<<<<< HEAD
* apex
  * {% jdoc apex::lang.apex.rule.design.ExcessiveClassLengthRule %}
  * {% jdoc apex::lang.apex.rule.design.NcssConstructorCountRule %}
  * {% jdoc apex::lang.apex.rule.design.NcssMethodCountRule %}
  * {% jdoc apex::lang.apex.rule.design.NcssTypeCountRule %}
  * {% jdoc apex::lang.apex.ast.ASTStatement %}: This AST node is not used and doesn't appear in the tree.
  * {% jdoc !ac!apex::lang.apex.ast.ApexVisitor#visit(apex::lang.apex.ast.ASTStatement,P) %}

### ✨️ Merged pull requests
<!-- content will be automatically generated, see /do-release.sh -->
* [#6081](https://github.com/pmd/pmd/pull/6081): \[java] Fix #6072: OverrideBothEqualsAndHashCodeOnComparable should not be required for record classes - [UncleOwen](https://github.com/UncleOwen) (@UncleOwen)
* [#6192](https://github.com/pmd/pmd/pull/6192): \[java] Fix #6053: ModifierOrder - consider type params - [Andreas Dangel](https://github.com/adangel) (@adangel)
* [#6194](https://github.com/pmd/pmd/pull/6194): chore: always place type annotations on the type - [Andreas Dangel](https://github.com/adangel) (@adangel)
* [#6195](https://github.com/pmd/pmd/pull/6195): chore: always compare enums with == - [Andreas Dangel](https://github.com/adangel) (@adangel)
* [#6196](https://github.com/pmd/pmd/pull/6196): \[java] New Rule: EnumComparison - [Andreas Dangel](https://github.com/adangel) (@adangel)
* [#6198](https://github.com/pmd/pmd/pull/6198): \[apex] New rule NcssCount to replace old Ncss*Count rules - [Andreas Dangel](https://github.com/adangel) (@adangel)
* [#6201](https://github.com/pmd/pmd/pull/6201): \[java] Fix #6199: AssignmentInOperandRule: Update description of allowIncrementDecrement property - [Lukas Gräf](https://github.com/lukasgraef) (@lukasgraef)
* [#6202](https://github.com/pmd/pmd/pull/6202): \[java] Fix #6188: UnitTestsShouldIncludeAssert - FP when TestNG @<!-- -->Test.expectedException is present - [Lukas Gräf](https://github.com/lukasgraef) (@lukasgraef)
* [#6204](https://github.com/pmd/pmd/pull/6204): \[apex] Add rule to limit usage of @<!-- -->Future annotation - [Mitch Spano](https://github.com/mitchspano) (@mitchspano)
* [#6217](https://github.com/pmd/pmd/pull/6217): \[doc] Add Blue Cave to known tools using PMD - [Jude Pereira](https://github.com/judepereira) (@judepereira)
* [#6238](https://github.com/pmd/pmd/pull/6238): \[java] Fix #6096: Detect Lombok generated equals/hashCode in Comparable - [Marcel](https://github.com/mrclmh) (@mrclmh)
* [#6251](https://github.com/pmd/pmd/pull/6251): \[java] Fix #6092: AssignmentInOperand false positive in 7.17.0 for case statements - [Marcel](https://github.com/mrclmh) (@mrclmh)
=======
* plsql
  * {% jdoc plsql::lang.plsql.rule.design.ExcessiveMethodLengthRule %}
  * {% jdoc plsql::lang.plsql.rule.design.ExcessiveObjectLengthRule %}
  * {% jdoc plsql::lang.plsql.rule.design.ExcessivePackageBodyLengthRule %}
  * {% jdoc plsql::lang.plsql.rule.design.ExcessivePackageSpecificationLengthRule %}
  * {% jdoc plsql::lang.plsql.rule.design.ExcessiveTypeLengthRule %}
  * {% jdoc plsql::lang.plsql.rule.design.NcssMethodCountRule %}
  * {% jdoc plsql::lang.plsql.rule.design.NcssObjectCountRule %}

### ✨️ Merged pull requests
<!-- content will be automatically generated, see /do-release.sh -->
* [#6214](https://github.com/pmd/pmd/pull/6214): \[plsql] New rule NcssCount to replace old Ncss*Count rules - [Andreas Dangel](https://github.com/adangel) (@adangel)
>>>>>>> 3716da0b

### 📦️ Dependency updates
<!-- content will be automatically generated, see /do-release.sh -->

### 📈️ Stats
<!-- content will be automatically generated, see /do-release.sh -->

{% endtocmaker %}
<|MERGE_RESOLUTION|>--- conflicted
+++ resolved
@@ -26,7 +26,6 @@
 
 ### 🌟️ New and Changed Rules
 #### New Rules
-<<<<<<< HEAD
 * The new Apex rule {%rule apex/bestpractices/AvoidFutureAnnotation %} finds usages of the `@Future`
   annotation. It is a legacy way to execute asynchronous Apex code. New code should implement
   the `Queueable` interface instead.
@@ -43,30 +42,6 @@
   part of an expression and not a statement on their own. This leads to different numbers. Keep in mind,
   that NCSS counts statements and not lines of code. Statements that are split on multiple lines are
   still counted as one.
-
-#### Deprecated Rules
-* The Apex rule {% rule apex/design/ExcessiveClassLength %} has been deprecated. Use {%rule apex/design/NcssCount %} to
-  find big classes or create a custom XPath based rule using
-  `//ApexFile[UserClass][@EndLine - @BeginLine > 1000]`.
-* The Apex rules {% rule apex/design/NcssConstructorCount %}, {%rule apex/design/NcssMethodCount %}, and
-  {% rule apex/design/NcssTypeCount %} have been deprecated in favor or the new rule {%rule apex/design/NcssCount %}.
-
-### 🐛️ Fixed Issues
-* apex-bestpractices
-    * [#6203](https://github.com/pmd/pmd/issues/6203): \[apex] New Rule: Avoid Future Annotation
-* apex-design
-    * [#2128](https://github.com/pmd/pmd/issues/2128): \[apex] Merge NCSS count rules for Apex
-* java-bestpractices
-    * [#6188](https://github.com/pmd/pmd/issues/6188): \[java] UnitTestShouldIncludeAssert false positive when TestNG @<!-- -->Test.expectedException present
-    * [#6193](https://github.com/pmd/pmd/issues/6193): \[java] New Rule: Always compare enum values with ==
-* java-codestyle
-    * [#6053](https://github.com/pmd/pmd/issues/6053): \[java] ModifierOrder false-positives with type annotations and type parameters (typeAnnotations = anywhere)
-* java-errorprone
-    * [#6072](https://github.com/pmd/pmd/issues/6072): \[java] OverrideBothEqualsAndHashCodeOnComparable should not be required for record classes
-    * [#6092](https://github.com/pmd/pmd/issues/6092): \[java] AssignmentInOperand false positive in 7.17.0 for case blocks in switch statements
-    * [#6096](https://github.com/pmd/pmd/issues/6096): \[java] OverrideBothEqualsAndHashCodeOnComparable on class with lombok.EqualsAndHashCode annotation
-    * [#6199](https://github.com/pmd/pmd/issues/6199): \[java] AssignmentInOperand: description of property allowIncrementDecrement is unclear
-=======
 * The new PL/SQL rule {% rule plsql/design/NcssCount %} replaces the rules "ExcessiveMethodLength",
   "ExcessiveObjectLength", "ExcessivePackageBodyLength", "ExcessivePackageSpecificationLength",
   "ExcessiveTypeLength", "NcssMethodCount" and "NcssObjectCount". The new rule uses the metrics framework
@@ -76,6 +51,11 @@
   split on multiple lines are still counted as one.
 
 #### Deprecated Rules
+* The Apex rule {% rule apex/design/ExcessiveClassLength %} has been deprecated. Use {%rule apex/design/NcssCount %} to
+  find big classes or create a custom XPath based rule using
+  `//ApexFile[UserClass][@EndLine - @BeginLine > 1000]`.
+* The Apex rules {% rule apex/design/NcssConstructorCount %}, {%rule apex/design/NcssMethodCount %}, and
+  {% rule apex/design/NcssTypeCount %} have been deprecated in favor or the new rule {%rule apex/design/NcssCount %}.
 * The PL/SQL rule {% rule plsql/design/ExcessiveMethodLength %} has been deprecated. Use {% rule plsql/design/NcssCount %}
   instead or create a custom XPath based rule using
   `//(MethodDeclaration|ProgramUnit|TriggerTimingPointSection|TriggerUnit|TypeMethod)[@EndLine - @BeginLine > 100]`.
@@ -95,14 +75,26 @@
   deprecated in favor of the new rule {% rule plsql/design/NcssCount %}.
 
 ### 🐛️ Fixed Issues
+* apex-bestpractices
+    * [#6203](https://github.com/pmd/pmd/issues/6203): \[apex] New Rule: Avoid Future Annotation
+* apex-design
+    * [#2128](https://github.com/pmd/pmd/issues/2128): \[apex] Merge NCSS count rules for Apex
+* java-bestpractices
+    * [#6188](https://github.com/pmd/pmd/issues/6188): \[java] UnitTestShouldIncludeAssert false positive when TestNG @<!-- -->Test.expectedException present
+    * [#6193](https://github.com/pmd/pmd/issues/6193): \[java] New Rule: Always compare enum values with ==
+* java-codestyle
+    * [#6053](https://github.com/pmd/pmd/issues/6053): \[java] ModifierOrder false-positives with type annotations and type parameters (typeAnnotations = anywhere)
+* java-errorprone
+    * [#6072](https://github.com/pmd/pmd/issues/6072): \[java] OverrideBothEqualsAndHashCodeOnComparable should not be required for record classes
+    * [#6092](https://github.com/pmd/pmd/issues/6092): \[java] AssignmentInOperand false positive in 7.17.0 for case blocks in switch statements
+    * [#6096](https://github.com/pmd/pmd/issues/6096): \[java] OverrideBothEqualsAndHashCodeOnComparable on class with lombok.EqualsAndHashCode annotation
+    * [#6199](https://github.com/pmd/pmd/issues/6199): \[java] AssignmentInOperand: description of property allowIncrementDecrement is unclear
 * plsql-design
-  * [#4326](https://github.com/pmd/pmd/issues/4326): \[plsql] Merge NCSS count rules for PL/SQL
->>>>>>> 3716da0b
+    * [#4326](https://github.com/pmd/pmd/issues/4326): \[plsql] Merge NCSS count rules for PL/SQL
 
 ### 🚨️ API Changes
 
 #### Deprecations
-<<<<<<< HEAD
 * apex
   * {% jdoc apex::lang.apex.rule.design.ExcessiveClassLengthRule %}
   * {% jdoc apex::lang.apex.rule.design.NcssConstructorCountRule %}
@@ -110,6 +102,14 @@
   * {% jdoc apex::lang.apex.rule.design.NcssTypeCountRule %}
   * {% jdoc apex::lang.apex.ast.ASTStatement %}: This AST node is not used and doesn't appear in the tree.
   * {% jdoc !ac!apex::lang.apex.ast.ApexVisitor#visit(apex::lang.apex.ast.ASTStatement,P) %}
+* plsql
+    * {% jdoc plsql::lang.plsql.rule.design.ExcessiveMethodLengthRule %}
+    * {% jdoc plsql::lang.plsql.rule.design.ExcessiveObjectLengthRule %}
+    * {% jdoc plsql::lang.plsql.rule.design.ExcessivePackageBodyLengthRule %}
+    * {% jdoc plsql::lang.plsql.rule.design.ExcessivePackageSpecificationLengthRule %}
+    * {% jdoc plsql::lang.plsql.rule.design.ExcessiveTypeLengthRule %}
+    * {% jdoc plsql::lang.plsql.rule.design.NcssMethodCountRule %}
+    * {% jdoc plsql::lang.plsql.rule.design.NcssObjectCountRule %}
 
 ### ✨️ Merged pull requests
 <!-- content will be automatically generated, see /do-release.sh -->
@@ -123,22 +123,9 @@
 * [#6202](https://github.com/pmd/pmd/pull/6202): \[java] Fix #6188: UnitTestsShouldIncludeAssert - FP when TestNG @<!-- -->Test.expectedException is present - [Lukas Gräf](https://github.com/lukasgraef) (@lukasgraef)
 * [#6204](https://github.com/pmd/pmd/pull/6204): \[apex] Add rule to limit usage of @<!-- -->Future annotation - [Mitch Spano](https://github.com/mitchspano) (@mitchspano)
 * [#6217](https://github.com/pmd/pmd/pull/6217): \[doc] Add Blue Cave to known tools using PMD - [Jude Pereira](https://github.com/judepereira) (@judepereira)
+* [#6214](https://github.com/pmd/pmd/pull/6214): \[plsql] New rule NcssCount to replace old Ncss*Count rules - [Andreas Dangel](https://github.com/adangel) (@adangel)
 * [#6238](https://github.com/pmd/pmd/pull/6238): \[java] Fix #6096: Detect Lombok generated equals/hashCode in Comparable - [Marcel](https://github.com/mrclmh) (@mrclmh)
 * [#6251](https://github.com/pmd/pmd/pull/6251): \[java] Fix #6092: AssignmentInOperand false positive in 7.17.0 for case statements - [Marcel](https://github.com/mrclmh) (@mrclmh)
-=======
-* plsql
-  * {% jdoc plsql::lang.plsql.rule.design.ExcessiveMethodLengthRule %}
-  * {% jdoc plsql::lang.plsql.rule.design.ExcessiveObjectLengthRule %}
-  * {% jdoc plsql::lang.plsql.rule.design.ExcessivePackageBodyLengthRule %}
-  * {% jdoc plsql::lang.plsql.rule.design.ExcessivePackageSpecificationLengthRule %}
-  * {% jdoc plsql::lang.plsql.rule.design.ExcessiveTypeLengthRule %}
-  * {% jdoc plsql::lang.plsql.rule.design.NcssMethodCountRule %}
-  * {% jdoc plsql::lang.plsql.rule.design.NcssObjectCountRule %}
-
-### ✨️ Merged pull requests
-<!-- content will be automatically generated, see /do-release.sh -->
-* [#6214](https://github.com/pmd/pmd/pull/6214): \[plsql] New rule NcssCount to replace old Ncss*Count rules - [Andreas Dangel](https://github.com/adangel) (@adangel)
->>>>>>> 3716da0b
 
 ### 📦️ Dependency updates
 <!-- content will be automatically generated, see /do-release.sh -->
