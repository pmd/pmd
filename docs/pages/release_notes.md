--- conflicted
+++ resolved
@@ -16,15 +16,12 @@
 
 ### Fixed Issues
 
-<<<<<<< HEAD
 *   misc
     *   [#3759](https://github.com/pmd/pmd/issues/3759): \[lang-test] Upgrade dokka maven plugin to 1.4.32
+*   java
+    *   [#3698](https://github.com/pmd/pmd/issues/3697): \[java] Parsing error with try-with-resources and qualified resource
 *   java-codestyle
     *   [#278](https://github.com/pmd/pmd/issues/278): \[java] ConfusingTernary should treat `!= null` as positive condition
-=======
-*   java
-    *   [#3698](https://github.com/pmd/pmd/issues/3697): \[java] Parsing error with try-with-resources and qualified resource
->>>>>>> f981445f
 
 ### API Changes
 
