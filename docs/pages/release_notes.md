---
title: PMD Release Notes
permalink: pmd_release_notes.html
keywords: changelog, release notes
---

{% if is_release_notes_processor %}
{% comment %}
This allows to use links e.g. [Basic CLI usage]({{ baseurl }}pmd_userdocs_installation.html) that work both
in the release notes on GitHub (as an absolute url) and on the rendered documentation page (as a relative url).
{% endcomment %}
{% capture baseurl %}https://docs.pmd-code.org/pmd-doc-{{ site.pmd.version }}/{% endcapture %}
{% else %}
{% assign baseurl = "" %}
{% endif %}

## {{ site.pmd.date | date: "%d-%B-%Y" }} - {{ site.pmd.version }}

The PMD team is pleased to announce PMD {{ site.pmd.version }}.

This is a {{ site.pmd.release_type }} release.

{% tocmaker is_release_notes_processor %}

### 🚀️ New and noteworthy

### 🌟️ New and Changed Rules
#### New Rules
* The new Apex rule {%rule apex/bestpractices/AvoidFutureAnnotation %} finds usages of the `@Future`
  annotation. It is a legacy way to execute asynchronous Apex code. New code should implement
  the `Queueable` interface instead.

### 🐛️ Fixed Issues
<<<<<<< HEAD
* apex-bestpractices
  * [#6203](https://github.com/pmd/pmd/issues/6203): \[apex] New Rule: Avoid Future Annotation
=======
* java-errorprone
  * [#6199](https://github.com/pmd/pmd/issues/6199): \[java] AssignmentInOperand: description of property allowIncrementDecrement is unclear
>>>>>>> a798e93d

### 🚨️ API Changes

### ✨️ Merged pull requests
<!-- content will be automatically generated, see /do-release.sh -->
<<<<<<< HEAD
* [#6204](https://github.com/pmd/pmd/pull/6204): \[apex] Add rule to limit usage of @<!-- -->Future annotation - [Mitch Spano](https://github.com/mitchspano) (@mitchspano)
* [#6217](https://github.com/pmd/pmd/pull/6217): \[doc] Add Blue Cave to known tools using PMD - [Jude Pereira](https://github.com/judepereira) (@judepereira)
=======
* [#6201](https://github.com/pmd/pmd/pull/6201): \[java] Fix #6199: AssignmentInOperandRule: Update description of allowIncrementDecrement property - [Lukas Gräf](https://github.com/lukasgraef) (@lukasgraef)
>>>>>>> a798e93d

### 📦️ Dependency updates
<!-- content will be automatically generated, see /do-release.sh -->

### 📈️ Stats
<!-- content will be automatically generated, see /do-release.sh -->

{% endtocmaker %}
<|MERGE_RESOLUTION|>--- conflicted
+++ resolved
@@ -31,24 +31,18 @@
   the `Queueable` interface instead.
 
 ### 🐛️ Fixed Issues
-<<<<<<< HEAD
 * apex-bestpractices
   * [#6203](https://github.com/pmd/pmd/issues/6203): \[apex] New Rule: Avoid Future Annotation
-=======
 * java-errorprone
   * [#6199](https://github.com/pmd/pmd/issues/6199): \[java] AssignmentInOperand: description of property allowIncrementDecrement is unclear
->>>>>>> a798e93d
 
 ### 🚨️ API Changes
 
 ### ✨️ Merged pull requests
 <!-- content will be automatically generated, see /do-release.sh -->
-<<<<<<< HEAD
+* [#6201](https://github.com/pmd/pmd/pull/6201): \[java] Fix #6199: AssignmentInOperandRule: Update description of allowIncrementDecrement property - [Lukas Gräf](https://github.com/lukasgraef) (@lukasgraef)
 * [#6204](https://github.com/pmd/pmd/pull/6204): \[apex] Add rule to limit usage of @<!-- -->Future annotation - [Mitch Spano](https://github.com/mitchspano) (@mitchspano)
 * [#6217](https://github.com/pmd/pmd/pull/6217): \[doc] Add Blue Cave to known tools using PMD - [Jude Pereira](https://github.com/judepereira) (@judepereira)
-=======
-* [#6201](https://github.com/pmd/pmd/pull/6201): \[java] Fix #6199: AssignmentInOperandRule: Update description of allowIncrementDecrement property - [Lukas Gräf](https://github.com/lukasgraef) (@lukasgraef)
->>>>>>> a798e93d
 
 ### 📦️ Dependency updates
 <!-- content will be automatically generated, see /do-release.sh -->
