--- conflicted
+++ resolved
@@ -51,11 +51,8 @@
 ### Fixed Issues
 
 *   core
-<<<<<<< HEAD
+    *   [#1178](https://github.com/pmd/pmd/issues/1178): \[core] "Unsupported build listener" in gradle build
     *   [#1225](https://github.com/pmd/pmd/issues/1225): \[core] Error in sed expression on line 82 of run.sh while detecting installed version of Java
-=======
-    *   [#1178](https://github.com/pmd/pmd/issues/1178): \[core] "Unsupported build listener" in gradle build
->>>>>>> 428d6d2f
 *   doc
     *   [#1215](https://github.com/pmd/pmd/issues/1215): \[doc] TOC links don't work?
 *   java-codestyle
