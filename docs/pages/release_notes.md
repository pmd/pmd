---
title: PMD Release Notes
permalink: pmd_release_notes.html
keywords: changelog, release notes
---

## {{ site.pmd.date }} - {{ site.pmd.version }}

The PMD team is pleased to announce PMD {{ site.pmd.version }}.

This is a {{ site.pmd.release_type }} release.

{% tocmaker is_release_notes_processor %}

### New and noteworthy

#### Full support for Scala

Thanks to [Chris Smith](https://github.com/tophersmith) PMD now fully supports Scala. Now rules for analyzing Scala
code can be developed in addition to the Copy-Pase-Detection (CPD) functionality. There are no rules yet, so
contributions are welcome.

Additionally Scala support has been upgraded from 2.12.4 to 2.13.

#### New rule designer documentation

The documentation for the rule designer is now available on the main PMD documentation page:
[Rule Designer Reference](pmd_userdocs_extending_designer_reference.html). Check it out to learn
about the usage and features of the rule designer.

#### New rules

*   The Java rule {% rule "java/bestpractices/AvoidMessageDigestField" %} (`java-bestpractices`) detects fields
    of the type `java.security.MessageDigest`. Using a message digest instance as a field would need to be
    synchronized, as it can easily be used by multiple threads. Without synchronization the calculated hash could
    be entirely wrong. Instead of declaring this as a field and synchronize access to use it from multiple threads,
    a new instance should be created when needed. This rule is also active when using java's quickstart ruleset.

#### Modified Rules

*   The Java rule {% rule "java/errorprone/CloseResource" %} (`java-errorprone`) now ignores by default instances
    of `java.util.stream.Stream`. These streams are `AutoCloseable`, but most streams are backed by collections,
    arrays, or generating functions, which require no special resource management. However, there are some exceptions:
    The stream returned by `Files::lines(Path)` is backed by a actual file and needs to be closed. These instances
    won't be found by default by the rule anymore.

### Fixed Issues

*   all
    *   [#1465](https://github.com/pmd/pmd/issues/1465): \[core] Stylesheet pmd-report.xslt fails to display filepath if 'java' in path
    *   [#1923](https://github.com/pmd/pmd/issues/1923): \[core] Incremental analysis does not work with shortnames
    *   [#1983](https://github.com/pmd/pmd/pull/1983): \[core] Avoid crashes with analysis cache when classpath references non-existing directories
    *   [#1990](https://github.com/pmd/pmd/pull/1990): \[core] Incremental analysis mixes XPath rule violations
*   java-bestpractices
    *   [#1862](https://github.com/pmd/pmd/issues/1862): \[java] New rule for MessageDigest.getInstance
    *   [#1952](https://github.com/pmd/pmd/issues/1952): \[java] UnusedPrivateField not triggering if @Value annotation present
*   java-codestyle
    *   [#1951](https://github.com/pmd/pmd/issues/1951): \[java] UnnecessaryFullyQualifiedName rule triggered when variable name clashes with package name
<<<<<<< HEAD
*   java-errorprone
    *   [#1922](https://github.com/pmd/pmd/issues/1922): \[java] CloseResource possible false positive with Streams
    *   [#1966](https://github.com/pmd/pmd/issues/1966): \[java] CloseResource false positive if Stream is passed as method parameter
    *   [#1967](https://github.com/pmd/pmd/issues/1967): \[java] CloseResource false positive with late assignment of variable
*   plsql
    *   [#1947](https://github.com/pmd/pmd/issues/1947): \[plsql] ParseError - SELECT with FOR UPDATE OF
=======
*   plsql
    *   [#1935](https://github.com/pmd/pmd/issues/1935): \[plsql] ParseException with SELECT INTO record defined as global variable
    *   [#1948](https://github.com/pmd/pmd/issues/1948): \[plsql] ParseException with INSERT INTO using package global variables
    *   [#1950](https://github.com/pmd/pmd/issues/1950): \[plsql] ParseException with UPDATE and package record variable
>>>>>>> 8124a049

### API Changes

#### Changes to Renderer

*   Each renderer has now a new method {% jdoc !!core::renderers.Renderer#setUseShortNames(List) %} which
    is used for implementing the "shortnames" CLI option. The method is automatically called by PMD, if this
    CLI option is in use. When rendering filenames to the report, the new helper method
    {% jdoc !!core::renderers.AbstractRenderer#determineFileName(String) %} should be used. This will change
    the filename to a short name, if the CLI option "shortnames" is used.
    
    Not adjusting custom renderers will make them render always the full file names and not honoring the
    CLI option "shortnames".

#### Deprecated APIs

##### For removal

*   The methods {% jdoc java::lang.java.ast.ASTImportDeclaration#getImportedNameNode() %} and
    {% jdoc java::lang.java.ast.ASTImportDeclaration#getPackage() %} have been deprecated and
    will be removed with PMD 7.0.0.
*   The method {% jdoc !!core::RuleContext#setSourceCodeFilename(String) %} has been deprecated
    and will be removed. The already existing method {% jdoc !!core::RuleContext#setSourceCodeFile(File) %}
    should be used instead. The method {% jdoc !!core::RuleContext#getSourceCodeFilename() %} still
    exists and returns just the filename without the full path.
*   The method {% jdoc !!core::processor.AbstractPMDProcessor#filenameFrom(DataSource) %} has been
    deprecated. It was used to determine a "short name" of the file being analyzed, so that the report
    can use short names. However, this logic has been moved to the renderers.
*   The method {% jdoc !!core::Report#metrics() %} and {% jdoc core::Report::hasMetrics() %} have
    been deprecated. They were leftovers from a previous deprecation round targeting
    {% jdoc core::lang.rule.stat.StatisticalRule %}.

##### Internal APIs

* The contents of the package {% jdoc_package core::cache %} have been marked `@InternalApi`. That subsystem is very low-level and is not intended for public use. It will be hidden with PMD 7.0.0. 


### External Contributions

<<<<<<< HEAD
*   [#1965](https://github.com/pmd/pmd/pull/1965): \[scala] Use Scalameta for parsing - [Chris Smith](https://github.com/tophersmith)
*   [#1970](https://github.com/pmd/pmd/pull/1970): \[java] DoubleBraceInitialization: Fix example - [Tobias Weimer](https://github.com/tweimer)
*   [#1971](https://github.com/pmd/pmd/pull/1971): \[java] 1862 - Message Digest should not be used as class field - [AnthonyKot](https://github.com/AnthonyKot)
*   [#1972](https://github.com/pmd/pmd/pull/1972): \[plsql] ParseError - SELECT with FOR UPDATE OF - [Piotr Szymanski](https://github.com/szyman23)
*   [#1994](https://github.com/pmd/pmd/pull/1994): \[core] Resolve pmd-report failure when java folder in filepath - [Amish Shah](https://github.com/shahamish150294)
=======
*   [#1974](https://github.com/pmd/pmd/pull/1974): \[plsql] Fixes for referencing record type variables - [Piotr Szymanski](https://github.com/szyman23)
>>>>>>> 8124a049

{% endtocmaker %}
<|MERGE_RESOLUTION|>--- conflicted
+++ resolved
@@ -56,19 +56,15 @@
     *   [#1952](https://github.com/pmd/pmd/issues/1952): \[java] UnusedPrivateField not triggering if @Value annotation present
 *   java-codestyle
     *   [#1951](https://github.com/pmd/pmd/issues/1951): \[java] UnnecessaryFullyQualifiedName rule triggered when variable name clashes with package name
-<<<<<<< HEAD
 *   java-errorprone
     *   [#1922](https://github.com/pmd/pmd/issues/1922): \[java] CloseResource possible false positive with Streams
     *   [#1966](https://github.com/pmd/pmd/issues/1966): \[java] CloseResource false positive if Stream is passed as method parameter
     *   [#1967](https://github.com/pmd/pmd/issues/1967): \[java] CloseResource false positive with late assignment of variable
 *   plsql
+    *   [#1935](https://github.com/pmd/pmd/issues/1935): \[plsql] ParseException with SELECT INTO record defined as global variable
     *   [#1947](https://github.com/pmd/pmd/issues/1947): \[plsql] ParseError - SELECT with FOR UPDATE OF
-=======
-*   plsql
-    *   [#1935](https://github.com/pmd/pmd/issues/1935): \[plsql] ParseException with SELECT INTO record defined as global variable
     *   [#1948](https://github.com/pmd/pmd/issues/1948): \[plsql] ParseException with INSERT INTO using package global variables
     *   [#1950](https://github.com/pmd/pmd/issues/1950): \[plsql] ParseException with UPDATE and package record variable
->>>>>>> 8124a049
 
 ### API Changes
 
@@ -108,14 +104,11 @@
 
 ### External Contributions
 
-<<<<<<< HEAD
 *   [#1965](https://github.com/pmd/pmd/pull/1965): \[scala] Use Scalameta for parsing - [Chris Smith](https://github.com/tophersmith)
 *   [#1970](https://github.com/pmd/pmd/pull/1970): \[java] DoubleBraceInitialization: Fix example - [Tobias Weimer](https://github.com/tweimer)
 *   [#1971](https://github.com/pmd/pmd/pull/1971): \[java] 1862 - Message Digest should not be used as class field - [AnthonyKot](https://github.com/AnthonyKot)
 *   [#1972](https://github.com/pmd/pmd/pull/1972): \[plsql] ParseError - SELECT with FOR UPDATE OF - [Piotr Szymanski](https://github.com/szyman23)
+*   [#1974](https://github.com/pmd/pmd/pull/1974): \[plsql] Fixes for referencing record type variables - [Piotr Szymanski](https://github.com/szyman23)
 *   [#1994](https://github.com/pmd/pmd/pull/1994): \[core] Resolve pmd-report failure when java folder in filepath - [Amish Shah](https://github.com/shahamish150294)
-=======
-*   [#1974](https://github.com/pmd/pmd/pull/1974): \[plsql] Fixes for referencing record type variables - [Piotr Szymanski](https://github.com/szyman23)
->>>>>>> 8124a049
 
 {% endtocmaker %}
