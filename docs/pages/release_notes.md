--- conflicted
+++ resolved
@@ -31,14 +31,11 @@
 ### 🐛 Fixed Issues
 * java
   * [#4532](https://github.com/pmd/pmd/issues/4532): \[java] Rule misnomer for JUnit* rules
-<<<<<<< HEAD
-* java-design
-  * [#5030](https://github.com/pmd/pmd/issues/5030): \[java] SwitchDensity false positive with pattern matching
-=======
   * [#5261](https://github.com/pmd/pmd/issues/5261): \[java] Record patterns with empty deconstructor lists lead to NPE
 * java-codestyle
   * [#5253](https://github.com/pmd/pmd/issues/5253): \[java] BooleanGetMethodName: False-negatives with `Boolean` wrapper
->>>>>>> 656b9052
+* java-design
+  * [#5030](https://github.com/pmd/pmd/issues/5030): \[java] SwitchDensity false positive with pattern matching
 * java-errorprone
   * [#5067](https://github.com/pmd/pmd/issues/5067): \[java] CloseResource: False positive for FileSystems.getDefault()
 
