--- conflicted
+++ resolved
@@ -52,12 +52,8 @@
     *   [#1035](https://github.com/pmd/pmd/issues/1035): \[java] ReturnFromFinallyBlock: False positive on lambda expression in finally block
     *   [#1549](https://github.com/pmd/pmd/issues/1549): \[java] NPE in PMD 6.8.0 InvalidSlf4jMessageFormat
 *   plsql
-<<<<<<< HEAD
     *   [#1507](https://github.com/pmd/pmd/issues/1507): \[plsql] Parse Exception when using '||' operator in where clause
-    *   [#1508](https://github.com/pmd/pmd/issues/1508): \[plsql] Parse Exception when using SELECT COUNT(*)
-=======
     *   [#1508](https://github.com/pmd/pmd/issues/1508): \[plsql] Parse Exception when using SELECT COUNT(\*)
->>>>>>> a58f4668
     *   [#1509](https://github.com/pmd/pmd/issues/1509): \[plsql] Parse Exception with OUTER/INNER Joins
     *   [#1511](https://github.com/pmd/pmd/issues/1511): \[plsql] Parse Exception with IS NOT NULL
 
@@ -72,10 +68,7 @@
 *   [#1521](https://github.com/pmd/pmd/pull/1521): \[java] Upgrade to ASM7 for JDK 11 support - [Mark Pritchard](https://github.com/markpritchard)
 *   [#1530](https://github.com/pmd/pmd/pull/1530): \[java] New rule: AvoidReassigningLoopVariables - [Kris Scheibe](https://github.com/kris-scheibe)
 *   [#1534](https://github.com/pmd/pmd/pull/1534): \[java] This is the change regarding the usediamondoperator #1517 - [hemanshu070](https://github.com/hemanshu070)
-<<<<<<< HEAD
 *   [#1545](https://github.com/pmd/pmd/pull/1545): \[doc] fixing dead links + tool to check for dead links automatically - [Kris Scheibe](https://github.com/kris-scheibe)
-=======
 *   [#1551](https://github.com/pmd/pmd/pull/1551): \[java] InvalidSlf4jMessageFormatRule should not throw NPE for enums - [Robbie Martinus](https://github.com/rmartinus)
->>>>>>> a58f4668
 
 {% endtocmaker %}
