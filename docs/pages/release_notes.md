---
title: PMD Release Notes
permalink: pmd_release_notes.html
keywords: changelog, release notes
---

## {{ site.pmd.date | date: "%d-%B-%Y" }} - {{ site.pmd.version }}

The PMD team is pleased to announce PMD {{ site.pmd.version }}.

This is a {{ site.pmd.release_type }} release.

{% tocmaker is_release_notes_processor %}

### 🚀 New and noteworthy

### 🌟 New and changed rules

#### New Rules
* The new Apex rule {% rule apex/bestpractices/QueueableWithoutFinalizer %} detects when the Queueable interface
  is used but a Finalizer is not attached. Without attaching a Finalizer, there is no way of designing error
  recovery actions should the Queueable action fail.

### 🐛 Fixed Issues
* ant
  * [#1860](https://github.com/pmd/pmd/issues/1860): \[ant] Reflective access warnings on java > 9 and java < 17
* apex
  * [#5302](https://github.com/pmd/pmd/issues/5302): \[apex] New Rule: Queueable Should Attach Finalizer
  * [#5333](https://github.com/pmd/pmd/issues/5333): \[apex] Token recognition errors for string containing unicode escape sequence
* html
  * [#5322](https://github.com/pmd/pmd/issues/5322): \[html] CPD throws exception on when HTML file is missing closing tag
* java
  * [#5293](https://github.com/pmd/pmd/issues/5293): \[java] Deadlock when executing PMD in multiple threads
  * [#5324](https://github.com/pmd/pmd/issues/5324): \[java] Issue with type inference of nested lambdas
  * [#5329](https://github.com/pmd/pmd/issues/5329): \[java] Type inference issue with unknown method ref in call chain
* java-bestpractices
  * [#5083](https://github.com/pmd/pmd/issues/5083): \[java] UnusedPrivateMethod false positive when method reference has no target type
  * [#5097](https://github.com/pmd/pmd/issues/5097): \[java] UnusedPrivateMethod FP with raw type missing from the classpath
  * [#5318](https://github.com/pmd/pmd/issues/5318): \[java] PreserveStackTraceRule: false-positive on Pattern Matching with instanceof
* java-performance
  * [#5287](https://github.com/pmd/pmd/issues/5287): \[java] TooFewBranchesForSwitch false-positive with switch using list of case constants
  * [#5314](https://github.com/pmd/pmd/issues/5314): \[java] InsufficientStringBufferDeclarationRule: Lack of handling for char type parameters

### 🚨 API Changes

#### Deprecations
<<<<<<< HEAD
* pmd-gherkin
  * {%jdoc gherkin::lang.gherkin.ast.GherkinBaseListener %} is deprecated for removal. This class was never intended
    to be generated. It will be removed with no replacement.
  * {%jdoc gherkin::lang.gherkin.ast.GherkinBaseVisitor %} is deprecated for removal. This class was never intended
    to be generated. It will be removed with no replacement.
  * {%jdoc gherkin::lang.gherkin.ast.GherkinListener %} is deprecated for removal. This class was never intended
    to be generated. It will be removed with no replacement.
  * {%jdoc gherkin::lang.gherkin.ast.GherkinParser %} is deprecated for removal. This class was never intended
    to be generated. It will be removed with no replacement.
  * {%jdoc gherkin::lang.gherkin.ast.GherkinVisitor %} is deprecated for removal. This class was never intended
    to be generated. It will be removed with no replacement.
=======
* pmd-julia
  * {%jdoc julia::lang.julia.ast.JuliaBaseListener %} is deprecated for removal. This class was never intended to
    be generated. It will be removed with no replacement.
  * {%jdoc julia::lang.julia.ast.JuliaBaseVisitor %} is deprecated for removal. This class was never intended to
    be generated. It will be removed with no replacement.
  * {%jdoc julia::lang.julia.ast.JuliaListener %} is deprecated for removal. This class was never intended to
    be generated. It will be removed with no replacement.
  * {%jdoc julia::lang.julia.ast.JuliaParser %} is deprecated for removal. This class was never intended to
    be generated. It will be removed with no replacement.
  * {%jdoc julia::lang.julia.ast.JuliaVisitor %} is deprecated for removal. This class was never intended to
    be generated. It will be removed with no replacement.
>>>>>>> 8fdfd369
* pmd-xml
  * {%jdoc xml::lang.xml.antlr4.XMLLexer %} is deprecated for removal. Use {%jdoc !!xml::lang.xml.ast.XMLLexer %}
    instead (note different package `ast` instead of `antlr4`).
* pmd-kotlin
  * {%jdoc kotlin::lang.kotlin.ast.UnicodeClasses %} is deprecated for removal. This class was never intended to
    be generated. It will be removed with no replacement.

### ✨ External Contributions
* [#5284](https://github.com/pmd/pmd/pull/5284): \[apex] Use case-insensitive input stream to avoid choking on Unicode escape sequences - [Willem A. Hajenius](https://github.com/wahajenius) (@wahajenius)
* [#5303](https://github.com/pmd/pmd/pull/5303): \[apex] New Rule: Queueable Should Attach Finalizer - [Mitch Spano](https://github.com/mitchspano) (@mitchspano)

{% endtocmaker %}
<|MERGE_RESOLUTION|>--- conflicted
+++ resolved
@@ -44,7 +44,6 @@
 ### 🚨 API Changes
 
 #### Deprecations
-<<<<<<< HEAD
 * pmd-gherkin
   * {%jdoc gherkin::lang.gherkin.ast.GherkinBaseListener %} is deprecated for removal. This class was never intended
     to be generated. It will be removed with no replacement.
@@ -56,7 +55,6 @@
     to be generated. It will be removed with no replacement.
   * {%jdoc gherkin::lang.gherkin.ast.GherkinVisitor %} is deprecated for removal. This class was never intended
     to be generated. It will be removed with no replacement.
-=======
 * pmd-julia
   * {%jdoc julia::lang.julia.ast.JuliaBaseListener %} is deprecated for removal. This class was never intended to
     be generated. It will be removed with no replacement.
@@ -68,13 +66,12 @@
     be generated. It will be removed with no replacement.
   * {%jdoc julia::lang.julia.ast.JuliaVisitor %} is deprecated for removal. This class was never intended to
     be generated. It will be removed with no replacement.
->>>>>>> 8fdfd369
+* pmd-kotlin
+  * {%jdoc kotlin::lang.kotlin.ast.UnicodeClasses %} is deprecated for removal. This class was never intended to
+    be generated. It will be removed with no replacement.
 * pmd-xml
   * {%jdoc xml::lang.xml.antlr4.XMLLexer %} is deprecated for removal. Use {%jdoc !!xml::lang.xml.ast.XMLLexer %}
     instead (note different package `ast` instead of `antlr4`).
-* pmd-kotlin
-  * {%jdoc kotlin::lang.kotlin.ast.UnicodeClasses %} is deprecated for removal. This class was never intended to
-    be generated. It will be removed with no replacement.
 
 ### ✨ External Contributions
 * [#5284](https://github.com/pmd/pmd/pull/5284): \[apex] Use case-insensitive input stream to avoid choking on Unicode escape sequences - [Willem A. Hajenius](https://github.com/wahajenius) (@wahajenius)
