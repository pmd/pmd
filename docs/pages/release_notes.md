--- conflicted
+++ resolved
@@ -22,12 +22,9 @@
 * java
   * [#5293](https://github.com/pmd/pmd/issues/5293): \[java] Deadlock when executing PMD in multiple threads
   * [#5324](https://github.com/pmd/pmd/issues/5324): \[java] Issue with type inference of nested lambdas
-<<<<<<< HEAD
+  * [#5329](https://github.com/pmd/pmd/issues/5329): \[java] Type inference issue with unknown method ref in call chain
 * java-bestpractices
   * [#4113](https://github.com/pmd/pmd/issues/4113): \[java] JUnitTestsShouldIncludeAssert - false positive with SoftAssertionsExtension
-=======
-  * [#5329](https://github.com/pmd/pmd/issues/5329): \[java] Type inference issue with unknown method ref in call chain
->>>>>>> b050ce35
 
 ### 🚨 API Changes
 
