--- conflicted
+++ resolved
@@ -29,11 +29,8 @@
 *   java-errorprone
     *   [#1035](https://github.com/pmd/pmd/issues/1035): \[java] ReturnFromFinallyBlock: False positive on lambda expression in finally block
 *   plsql
-<<<<<<< HEAD
     *   [#1508](https://github.com/pmd/pmd/issues/1508): \[plsql] Parse Exception when using SELECT COUNT(*)
-=======
     *   [#1509](https://github.com/pmd/pmd/issues/1509): \[plsql] Parse Exception with OUTER/INNER Joins
->>>>>>> 351d0456
 
 ### API Changes
 
