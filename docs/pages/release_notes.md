---
title: PMD Release Notes
permalink: pmd_release_notes.html
keywords: changelog, release notes
---

## {{ site.pmd.date }} - {{ site.pmd.version }}

The PMD team is pleased to announce PMD {{ site.pmd.version }}.

This is a {{ site.pmd.release_type }} release.

{% tocmaker is_release_notes_processor %}

### New and noteworthy

#### Java 16 Support

This release of PMD brings support for Java 16. PMD supports [JEP 394: Pattern Matching for instanceof](https://openjdk.java.net/jeps/394) and [JEP 395: Records](https://openjdk.java.net/jeps/395). Both have been promoted
to be a standard language feature of Java 16.

PMD also supports [JEP 397: Sealed Classes (Second Preview)](https://openjdk.java.net/jeps/397) as a preview
language feature. In order to analyze a project with PMD that uses these language features, you'll need to enable
it via the environment variable `PMD_JAVA_OPTS` and select the new language version `16-preview`:

    export PMD_JAVA_OPTS=--enable-preview
    ./run.sh pmd -language java -version 16-preview ...

Note: Support for Java 14 preview language features have been removed. The version "14-preview" is no longer available.

#### Modified Rules

*   The Apex rule {% rule "apex/documentation/ApexDoc" %} has two new properties: `reportPrivate` and
    `reportProtected`. Previously the rule only considered public and global classes, methods, and
    properties. With these properties, you can verify the existence of ApexDoc comments for private
    and protected methods as well. By default, these properties are disabled to preserve backwards
    compatible behavior.

### Fixed Issues

*   apex-documentation
    *   [#3075](https://github.com/pmd/pmd/issues/3075): \[apex] ApexDoc should support private access modifier
<<<<<<< HEAD
*   java
    *   [#3101](https://github.com/pmd/pmd/issues/3101): \[java] NullPointerException when running PMD under JRE 11
*   java-bestpractices
    *   [#3132](https://github.com/pmd/pmd/issues/3132): \[java] UnusedImports with static imports on subclasses
*   java-errorprone
    *   [#2716](https://github.com/pmd/pmd/issues/2716): \[java] CompareObjectsWithEqualsRule: False positive with Enums
    *   [#3133](https://github.com/pmd/pmd/issues/3133): \[java] InvalidLogMessageFormat FP with StringFormattedMessage and ParameterizedMessage
=======
*   java-errorprone
    *   [#3089](https://github.com/pmd/pmd/issues/3089): \[java] CloseResource rule throws exception on spaces in property types
>>>>>>> 350d00cf
*   plsql
    *   [#3106](https://github.com/pmd/pmd/issues/3106): \[plsql] ParseException while parsing EXECUTE IMMEDIATE 'drop database link ' \|\| linkname;

### API Changes

#### Experimental APIs

*   The experimental class `ASTTypeTestPattern` has been renamed to {% jdoc java::lang.java.ast.ASTTypePattern %}
    in order to align the naming to the JLS.
*   The experimental class `ASTRecordConstructorDeclaration` has been renamed to {% jdoc java::lang.java.ast.ASTCompactConstructorDeclaration %}
    in order to align the naming to the JLS.
*   The AST types and APIs around Pattern Matching and Records are not experimental anymore:
    *   {% jdoc !!java::lang.java.ast.ASTVariableDeclaratorId#isPatternBinding() %}
    *   {% jdoc java::lang.java.ast.ASTPattern %}
    *   {% jdoc java::lang.java.ast.ASTTypePattern %}
    *   {% jdoc java::lang.java.ast.ASTRecordDeclaration %}
    *   {% jdoc java::lang.java.ast.ASTRecordComponentList %}
    *   {% jdoc java::lang.java.ast.ASTRecordComponent %}
    *   {% jdoc java::lang.java.ast.ASTRecordBody %}
    *   {% jdoc java::lang.java.ast.ASTCompactConstructorDeclaration %}

#### Internal API

Those APIs are not intended to be used by clients, and will be hidden or removed with PMD 7.0.0.
You can identify them with the `@InternalApi` annotation. You'll also get a deprecation warning.

*   The protected or public member of the Java rule {% jdoc java::lang.java.rule.bestpractices.AvoidUsingHardCodedIPRule %}
    are deprecated and considered to be internal API. They will be removed with PMD 7.

### External Contributions

*   [#3098](https://github.com/pmd/pmd/pull/3098): \[apex] ApexDoc optionally report private and protected - [Jonathan Wiesel](https://github.com/jonathanwiesel)
*   [#3107](https://github.com/pmd/pmd/pull/3107): \[plsql] Fix ParseException for EXECUTE IMMEDIATE str1\|\|str2; - [hvbtup](https://github.com/hvbtup)
*   [#3125](https://github.com/pmd/pmd/pull/3125): \[doc] Fix sample code indentation in documentation - [Artur Dryomov](https://github.com/arturdryomov)

{% endtocmaker %}
<|MERGE_RESOLUTION|>--- conflicted
+++ resolved
@@ -40,18 +40,14 @@
 
 *   apex-documentation
     *   [#3075](https://github.com/pmd/pmd/issues/3075): \[apex] ApexDoc should support private access modifier
-<<<<<<< HEAD
 *   java
     *   [#3101](https://github.com/pmd/pmd/issues/3101): \[java] NullPointerException when running PMD under JRE 11
 *   java-bestpractices
     *   [#3132](https://github.com/pmd/pmd/issues/3132): \[java] UnusedImports with static imports on subclasses
 *   java-errorprone
     *   [#2716](https://github.com/pmd/pmd/issues/2716): \[java] CompareObjectsWithEqualsRule: False positive with Enums
+    *   [#3089](https://github.com/pmd/pmd/issues/3089): \[java] CloseResource rule throws exception on spaces in property types
     *   [#3133](https://github.com/pmd/pmd/issues/3133): \[java] InvalidLogMessageFormat FP with StringFormattedMessage and ParameterizedMessage
-=======
-*   java-errorprone
-    *   [#3089](https://github.com/pmd/pmd/issues/3089): \[java] CloseResource rule throws exception on spaces in property types
->>>>>>> 350d00cf
 *   plsql
     *   [#3106](https://github.com/pmd/pmd/issues/3106): \[plsql] ParseException while parsing EXECUTE IMMEDIATE 'drop database link ' \|\| linkname;
 
