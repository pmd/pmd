--- conflicted
+++ resolved
@@ -38,7 +38,6 @@
 
 ### 🚨 API Changes
 
-<<<<<<< HEAD
 #### Rule Test Schema
 The rule test schema has been extended to support verifying suppressed violations.
 See [Testing your rules]({{ baseurl }}pmd_userdocs_extending_testing.html) for more information.
@@ -46,10 +45,6 @@
 Also note, the schema [rule-tests.xsd](https://github.com/pmd/pmd/blob/main/pmd-test-schema/src/main/resources/net/sourceforge/pmd/test/schema/rule-tests_1_1_0.xsd)
 is now only in the module "pmd-test-schema". It has been removed from the old location from module "pmd-test".
 
-### ✨ Merged pull requests
-<!-- content will be automatically generated, see /do-release.sh -->
-* [#5806](https://github.com/pmd/pmd/pull/5806): \[test] Verify suppressed violations in rule tests - [Andreas Dangel](https://github.com/adangel) (@adangel)
-=======
 ### 💵 Financial Contributions
 
 Many thanks to our sponsors:
@@ -60,8 +55,8 @@
 <!-- content will be automatically generated, see /do-release.sh -->
 * [#5738](https://github.com/pmd/pmd/pull/5738): chore: Remove unused private methods in test classes - [Pankraz76](https://github.com/Pankraz76) (@Pankraz76)
 * [#5791](https://github.com/pmd/pmd/pull/5791): \[doc] Add a simple check whether generate rule doc pages exist - [Andreas Dangel](https://github.com/adangel) (@adangel)
+* [#5806](https://github.com/pmd/pmd/pull/5806): \[test] Verify suppressed violations in rule tests - [Andreas Dangel](https://github.com/adangel) (@adangel)
 * [#5818](https://github.com/pmd/pmd/pull/5818): Fix #2304: \[java] UnnecessaryImport FP for on-demand imports in JavaDoc - [Lukas Gräf](https://github.com/lukasgraef) (@lukasgraef)
->>>>>>> d931b436
 
 ### 📦 Dependency updates
 <!-- content will be automatically generated, see /do-release.sh -->
