--- conflicted
+++ resolved
@@ -33,13 +33,10 @@
 * apex-errorprone
   * [#3953](https://github.com/pmd/pmd/issues/3953): \[apex] EmptyCatchBlock false positive with formal (doc) comments
 * java
-<<<<<<< HEAD
-  * [#4912](https://github.com/pmd/pmd/issues/4912): \[java] Unable to parse some Java9+ resource references 
-=======
   * [#4899](https://github.com/pmd/pmd/issues/4899): \[java] Parsing failed in ParseLock#doParse() java.io.IOException: Stream closed
   * [#4902](https://github.com/pmd/pmd/issues/4902): \[java] "Bad intersection, unrelated class types" for Constable\[] and Enum\[]
+  * [#4912](https://github.com/pmd/pmd/issues/4912): \[java] Unable to parse some Java9+ resource references 
   * [#4947](https://github.com/pmd/pmd/issues/4947): \[java] Broken TextBlock parser
->>>>>>> 390db62c
 * java-bestpractices
   * [#1084](https://github.com/pmd/pmd/issues/1084): \[java] Allow JUnitTestsShouldIncludeAssert to configure verification methods
   * [#4435](https://github.com/pmd/pmd/issues/4435): \[java] \[7.0-rc1] UnusedAssignment for used field
