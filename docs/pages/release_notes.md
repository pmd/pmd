---
title: PMD Release Notes
permalink: pmd_release_notes.html
keywords: changelog, release notes
---

## {{ site.pmd.date }} - {{ site.pmd.version }}

The PMD team is pleased to announce PMD {{ site.pmd.version }}.

This is a {{ site.pmd.release_type }} release.

{% tocmaker is_release_notes_processor %}

### New and noteworthy

### Fixed Issues

<<<<<<< HEAD
*   java
    *   [#1729](https://github.com/pmd/pmd/issues/1729): \[java] JavaRuleViolation loses information in `className` field when class has package-private access level
=======
*   doc
    *   [#1721](https://github.com/pmd/pmd/issues/1721): \[doc] Documentation provides an invalid property configuration example
*   java-bestpractices
    *   [#1701](https://github.com/pmd/pmd/issues/1701): \[java] UseTryWithResources does not handle multiple argument close methods
    *   [#1720](https://github.com/pmd/pmd/issues/1720): \[java] UnusedImports false positive for Javadoc link with array type
>>>>>>> 52623a7e

### API Changes

### External Contributions

<<<<<<< HEAD
*   [#1745](https://github.com/pmd/pmd/pull/1745): \[doc] Fixed some errors in docs - [0xflotus](https://github.com/0xflotus)
=======
*   [#1697](https://github.com/pmd/pmd/pull/1697): \[doc] Update CPD documentation - [Matías Fraga](https://github.com/matifraga)
*   [#1704](https://github.com/pmd/pmd/pull/1704): \[java] Added AvoidUncheckedExceptionsInSignatures Rule - [Bhanu Prakash Pamidi](https://github.com/pamidi99)
*   [#1706](https://github.com/pmd/pmd/pull/1706): \[java] Add DetachedTestCase rule - [David Burström](https://github.com/davidburstromspotify)
*   [#1709](https://github.com/pmd/pmd/pull/1709): \[java] Detect while loops with literal booleans conditions - [David Burström](https://github.com/davidburstromspotify)
*   [#1717](https://github.com/pmd/pmd/pull/1717): \[java] Fix false positive in useTryWithResources when using a custom close method with multiple arguments - [Rishabh Jain](https://github.com/jainrish)
*   [#1724](https://github.com/pmd/pmd/pull/1724): \[doc] Correct property override example - [Felix W. Dekker](https://github.com/FWDekker)
*   [#1746](https://github.com/pmd/pmd/pull/1746): \[java] Update rule to prevent UnusedImport when using JavaDoc with array type - [itaigilo](https://github.com/itaigilo)
>>>>>>> 52623a7e

{% endtocmaker %}
<|MERGE_RESOLUTION|>--- conflicted
+++ resolved
@@ -16,31 +16,16 @@
 
 ### Fixed Issues
 
-<<<<<<< HEAD
 *   java
     *   [#1729](https://github.com/pmd/pmd/issues/1729): \[java] JavaRuleViolation loses information in `className` field when class has package-private access level
-=======
-*   doc
-    *   [#1721](https://github.com/pmd/pmd/issues/1721): \[doc] Documentation provides an invalid property configuration example
 *   java-bestpractices
-    *   [#1701](https://github.com/pmd/pmd/issues/1701): \[java] UseTryWithResources does not handle multiple argument close methods
     *   [#1720](https://github.com/pmd/pmd/issues/1720): \[java] UnusedImports false positive for Javadoc link with array type
->>>>>>> 52623a7e
 
 ### API Changes
 
 ### External Contributions
 
-<<<<<<< HEAD
 *   [#1745](https://github.com/pmd/pmd/pull/1745): \[doc] Fixed some errors in docs - [0xflotus](https://github.com/0xflotus)
-=======
-*   [#1697](https://github.com/pmd/pmd/pull/1697): \[doc] Update CPD documentation - [Matías Fraga](https://github.com/matifraga)
-*   [#1704](https://github.com/pmd/pmd/pull/1704): \[java] Added AvoidUncheckedExceptionsInSignatures Rule - [Bhanu Prakash Pamidi](https://github.com/pamidi99)
-*   [#1706](https://github.com/pmd/pmd/pull/1706): \[java] Add DetachedTestCase rule - [David Burström](https://github.com/davidburstromspotify)
-*   [#1709](https://github.com/pmd/pmd/pull/1709): \[java] Detect while loops with literal booleans conditions - [David Burström](https://github.com/davidburstromspotify)
-*   [#1717](https://github.com/pmd/pmd/pull/1717): \[java] Fix false positive in useTryWithResources when using a custom close method with multiple arguments - [Rishabh Jain](https://github.com/jainrish)
-*   [#1724](https://github.com/pmd/pmd/pull/1724): \[doc] Correct property override example - [Felix W. Dekker](https://github.com/FWDekker)
 *   [#1746](https://github.com/pmd/pmd/pull/1746): \[java] Update rule to prevent UnusedImport when using JavaDoc with array type - [itaigilo](https://github.com/itaigilo)
->>>>>>> 52623a7e
 
 {% endtocmaker %}
