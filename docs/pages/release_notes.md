--- conflicted
+++ resolved
@@ -16,16 +16,13 @@
 
 ### Fixed Issues
 
-<<<<<<< HEAD
-*   java-errorprone
-    *   [#3146](https://github.com/pmd/pmd/issues/3146): \[java] InvalidLogMessageFormat detection failing when String.format used
-=======
 *   java
     *   [#3117](https://github.com/pmd/pmd/issues/3117): \[java] Infinite loop when parsing invalid code nested in lambdas
     *   [#3145](https://github.com/pmd/pmd/issues/3145): \[java] Parse exception when using "record" as variable name
 *   java-bestpractices
     *   [#3160](https://github.com/pmd/pmd/issues/3160): \[java] MethodReturnsInternalArray does not consider static final fields and fields initialized with empty array
->>>>>>> 1414c83e
+*   java-errorprone
+    *   [#3146](https://github.com/pmd/pmd/issues/3146): \[java] InvalidLogMessageFormat detection failing when String.format used
 
 ### API Changes
 
