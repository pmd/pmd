--- conflicted
+++ resolved
@@ -49,13 +49,10 @@
     *   [#2637](https://github.com/pmd/pmd/issues/2637): \[cpd] Error Loading stylesheet cpdhtml.xslt
     *   [#3323](https://github.com/pmd/pmd/pull/3323): \[core] Adds fullDescription and tags in SARIF report
 *   java-bestpractices
-<<<<<<< HEAD
     *   [#957](https://github.com/pmd/pmd/issues/957): \[java] GuardLogStatement: False positive with compile-time constant arguments
     *   [#3114](https://github.com/pmd/pmd/issues/3114): \[java] UnusedAssignment false positive when reporting unused variables
     *   [#3315](https://github.com/pmd/pmd/issues/3315): \[java] LiteralsFirstInComparisons false positive with two constants
-=======
     *   [#3341](https://github.com/pmd/pmd/issues/3341): \[java] JUnitTestsShouldIncludeAssert should support Junit 5
->>>>>>> 6e9f65ee
 *   java-codestyle
     *   [#3317](https://github.com/pmd/pmd/pull/3317): \[java] Update UnnecessaryImport to recognize usage of imported types in javadoc's `@exception` tag
 *   java-errorprone
