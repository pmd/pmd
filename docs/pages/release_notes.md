--- conflicted
+++ resolved
@@ -59,12 +59,9 @@
     *   [#2895](https://github.com/pmd/pmd/issues/2895): \[java] Improve BadComparison and rename to ComparisonWithNaN
     *   [#3284](https://github.com/pmd/pmd/issues/3284): \[java] InvalidLogMessageFormat may examine the value of a different but identically named String variable
     *   [#3304](https://github.com/pmd/pmd/issues/3304): \[java] NPE in MoreThanOneLoggerRule on a java 16 record
-<<<<<<< HEAD
     *   [#3343](https://github.com/pmd/pmd/pull/3343): \[java] CloneMethodMustImplementCloneable: FN with local classes
-=======
 *   java-performance
     *   [#3344](https://github.com/pmd/pmd/pull/3344): \[java] InefficientEmptyStringCheck FN with trim.length on method call
->>>>>>> 4d3b20a1
 
 ### API Changes
 
