---
title: PMD Release Notes
permalink: pmd_release_notes.html
keywords: changelog, release notes
---

## {{ site.pmd.date }} - {{ site.pmd.version }}

The PMD team is pleased to announce PMD {{ site.pmd.version }}.

This is a {{ site.pmd.release_type }} release.

{% tocmaker is_release_notes_processor %}

### New and noteworthy

#### Scala cross compilation

Up until now the PMD Scala module has been compiled against scala 2.13 only by default.
However, this makes it impossible to use pmd as a library in scala projects,
that use scala 2.12, e.g. in sbt plugins. Therefore PMD now provides cross compiled pmd-scala
modules for both versions: **scala 2.12** and **scala 2.13**.

The new modules have new maven artifactIds. The old artifactId `net.sourceforge.pmd:pmd-scala:{{ site.pmd.version }}`
is still available, but is deprecated from now on. It has been demoted to be just a delegation to the new
`pmd-scala_2.13` module and will be removed eventually.

The coordinates for the new modules are:

```
<dependency>
    <groupId>net.sourceforge.pmd</groupId>
    <artifactId>pmd-scala_2.12</artifactId>
    <version>{{ site.pmd.version }}</version>
</dependency>

<dependency>
    <groupId>net.sourceforge.pmd</groupId>
    <artifactId>pmd-scala_2.13</artifactId>
    <version>{{ site.pmd.version }}</version>
</dependency>
```

The command line version of PMD continues to use **scala 2.13**.

#### New Rules

*   The new Java Rule {% rule "java/codestyle/UnnecessaryCast" %} (`java-codestyle`)
    finds casts that are unnecessary while accessing collection elements.


#### Modified rules

*   The Java rule {% rule "java/codestyle/UseDiamondOperator" %} (`java-codestyle`) now by default
    finds unnecessary usages of type parameters, which are nested, involve wildcards and are used
    within a ternary operator. These usages are usually only unnecessary with Java8 and later, when
    the type inference in Java has been improved.
    
    In order to avoid false positives when checking Java7 only code, the rule has the new property
    `java7Compatibility`, which is disabled by default. Settings this to "true" retains
    the old rule behaviour.


### Fixed Issues

*   apex-bestpractices
    *   [#2554](https://github.com/pmd/pmd/issues/2554): \[apex] Exception applying rule UnusedLocalVariable on trigger
*   core
    *   [#2599](https://github.com/pmd/pmd/pull/2599): \[core] Fix XPath 2.0 Rule Chain Analyzer with Unions
    *   [#2483](https://github.com/pmd/pmd/issues/2483): \[lang-test] Support cpd tests based on text comparison.
        For details see
        [Testing your implementation](pmd_devdocs_major_adding_new_cpd_language.html#testing-your-implementation)
        in the developer documentation.
*   c#
    *   [#2551](https://github.com/pmd/pmd/issues/2551): \[c#] CPD suppression with comments doesn't work
*   cpp
    *   [#1757](https://github.com/pmd/pmd/issues/1757): \[cpp] Support unicode characters
*   java
    *   [#2549](https://github.com/pmd/pmd/issues/2549): \[java] Auxclasspath in PMD CLI does not support relative file path
*   java-codestyle
    *   [#2545](https://github.com/pmd/pmd/issues/2545): \[java] UseDiamondOperator false negatives
    *   [#2573](https://github.com/pmd/pmd/pull/2573): \[java] DefaultPackage: Allow package default JUnit 5 Test methods
*   java-design
    *   [#2563](https://github.com/pmd/pmd/pull/2563): \[java] UselessOverridingMethod false negative with already public methods
<<<<<<< HEAD
*   java-performance
    *   [#2600](https://github.com/pmd/pmd/pull/2600): \[java] UseStringBufferForStringAppends: fix false negative with fields
=======
    *   [#2570](https://github.com/pmd/pmd/issues/2570): \[java] NPathComplexity should mention the expected NPath complexity
*   java-errorprone
    *   [#2544](https://github.com/pmd/pmd/issues/2544): \[java] UseProperClassLoader can not detect the case with method call on intermediate variable
>>>>>>> eed1c6ca
*   scala
    *   [#2547](https://github.com/pmd/pmd/pull/2547): \[scala] Add cross compilation for scala 2.12 and 2.13


### API Changes

*   The maven module `net.sourceforge.pmd:pmd-scala` is deprecated. Use `net.sourceforge.pmd:pmd-scala_2.13`
    or `net.sourceforge.pmd:pmd-scala_2.12` instead.
    
#### Deprecated APIs

*   {% jdoc !!apex::lang.apex.ast.ASTAnnotation#suppresses(core::Rule) %} (Apex)
*   {% jdoc !!core::cpd.TokenEntry#TokenEntry(java.lang.String, java.lang.String, int) %}
*   {% jdoc test::testframework.AbstractTokenizerTest %}. Use CpdTextComparisonTest in module pmd-lang-test instead.
    For details see
    [Testing your implementation](pmd_devdocs_major_adding_new_cpd_language.html#testing-your-implementation)
    in the developer documentation.

### External Contributions

*   [#1932](https://github.com/pmd/pmd/pull/1932): \[java] Added 4 performance rules originating from PMD-jPinpoint-rules - [Jeroen Borgers](https://github.com/jborgers)
*   [#2349](https://github.com/pmd/pmd/pull/2349): \[java] Optimize UnusedPrivateMethodRule - [shilko2013](https://github.com/shilko2013)
*   [#2547](https://github.com/pmd/pmd/pull/2547): \[scala] Add cross compilation for scala 2.12 and 2.13 - [João Ferreira](https://github.com/jtjeferreira)
*   [#2567](https://github.com/pmd/pmd/pull/2567): \[c#] Fix CPD suppression with comments doesn't work - [Lixon Lookose](https://github.com/LixonLookose)
*   [#2573](https://github.com/pmd/pmd/pull/2573): \[java] DefaultPackage: Allow package default JUnit 5 Test methods - [Craig Andrews](https://github.com/candrews)
*   [#2593](https://github.com/pmd/pmd/pull/2593): \[java] NPathComplexity should mention the expected NPath complexity - [Artem Krosheninnikov](https://github.com/KroArtem)

{% endtocmaker %}
<|MERGE_RESOLUTION|>--- conflicted
+++ resolved
@@ -82,14 +82,11 @@
     *   [#2573](https://github.com/pmd/pmd/pull/2573): \[java] DefaultPackage: Allow package default JUnit 5 Test methods
 *   java-design
     *   [#2563](https://github.com/pmd/pmd/pull/2563): \[java] UselessOverridingMethod false negative with already public methods
-<<<<<<< HEAD
-*   java-performance
-    *   [#2600](https://github.com/pmd/pmd/pull/2600): \[java] UseStringBufferForStringAppends: fix false negative with fields
-=======
     *   [#2570](https://github.com/pmd/pmd/issues/2570): \[java] NPathComplexity should mention the expected NPath complexity
 *   java-errorprone
     *   [#2544](https://github.com/pmd/pmd/issues/2544): \[java] UseProperClassLoader can not detect the case with method call on intermediate variable
->>>>>>> eed1c6ca
+*   java-performance
+    *   [#2600](https://github.com/pmd/pmd/pull/2600): \[java] UseStringBufferForStringAppends: fix false negative with fields
 *   scala
     *   [#2547](https://github.com/pmd/pmd/pull/2547): \[scala] Add cross compilation for scala 2.12 and 2.13
 
