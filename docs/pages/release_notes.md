--- conflicted
+++ resolved
@@ -57,16 +57,11 @@
     *   [#2684](https://github.com/pmd/pmd/issues/2684): \[java] UnusedAssignment FP in try/catch
     *   [#2686](https://github.com/pmd/pmd/issues/2686): \[java] UnusedAssignment must not flag abstract method parameters in interfaces and abstract classes
 *   java-errorprone
-<<<<<<< HEAD
-    *   [#2470](https://github.com/pmd/pmd/issues/2470): \[java] CloseResource false positive when resource included in return value
-    *   [#2578](https://github.com/pmd/pmd/issues/2578): \[java] AvoidCallingFinalize detects some false positives
-    *   [#2634](https://github.com/pmd/pmd/issues/2634): \[java] NullPointerException in rule ProperCloneImplementation
-=======
     *   [#2431](https://github.com/pmd/pmd/issues/2431): \[java] InvalidLogMessageFormatRule throws IndexOutOfBoundsException when only logging exception message
     *   [#2439](https://github.com/pmd/pmd/issues/2439): \[java] AvoidCatchingThrowable can not detect the case: catch (java.lang.Throwable t)
+    *   [#2470](https://github.com/pmd/pmd/issues/2470): \[java] CloseResource false positive when resource included in return value
     *   [#2531](https://github.com/pmd/pmd/issues/2531): \[java] UnnecessaryCaseChange can not detect the case like: foo.equals(bar.toLowerCase())
     *   [#2647](https://github.com/pmd/pmd/issues/2647): \[java] Deprecate rule DataFlowAnomalyAnalysis
->>>>>>> 31b82c99
 *   java-performance
     *   [#2441](https://github.com/pmd/pmd/issues/2441): \[java] RedundantFieldInitializer can not detect a special case for char initialize: `char foo = '\0';`
     *   [#2530](https://github.com/pmd/pmd/issues/2530): \[java] StringToString can not detect the case: getStringMethod().toString()
@@ -113,26 +108,16 @@
 *   {% jdoc !!visualforce::lang.vf.VfSimpleCharStream %}
 
 ### External Contributions
-<<<<<<< HEAD
-*   [#2558](https://github.com/pmd/pmd/pull/2558): \[java] Fix issue #1736 and issue #2207 - [Young Chan](https://github.com/YYoungC)
-*   [#2560](https://github.com/pmd/pmd/pull/2560): \[java] Fix false positives of LawOfDemeter: this and cast expressions - [xioayuge](https://github.com/xioayuge)
-*   [#2590](https://github.com/pmd/pmd/pull/2590): Update libraries snyk is referring to as `unsafe` - [Artem Krosheninnikov](https://github.com/KroArtem)
-*   [#2597](https://github.com/pmd/pmd/pull/2597): \[dependencies] Fix issue #2594, update exec-maven-plugin everywhere - [Artem Krosheninnikov](https://github.com/KroArtem)
-*   [#2621](https://github.com/pmd/pmd/pull/2621): \[visualforce] add new safe resource for VfUnescapeEl - [Peter Chittum](https://github.com/pchittum)
-*   [#2640](https://github.com/pmd/pmd/pull/2640): \[java] NullPointerException in rule ProperCloneImplementation - [Mykhailo Palahuta](https://github.com/Drofff)
-*   [#2643](https://github.com/pmd/pmd/pull/2643): \[java] AvoidCallingFinalize detects some false positives (2578) - [Mykhailo Palahuta](https://github.com/Drofff)
-*   [#2671](https://github.com/pmd/pmd/pull/2671): \[java] CloseResource false positive when resource included in return value - [Mykhailo Palahuta](https://github.com/Drofff)
-=======
 
 *   [#2656](https://github.com/pmd/pmd/pull/2656): \[all] Ensure PMD/CPD uses tab width of 1 for tabs consistently - [Maikel Steneker](https://github.com/maikelsteneker)
 *   [#2659](https://github.com/pmd/pmd/pull/2659): \[java] StringToString can not detect the case: getStringMethod().toString() - [Mykhailo Palahuta](https://github.com/Drofff)
 *   [#2662](https://github.com/pmd/pmd/pull/2662): \[java] UnnecessaryCaseChange can not detect the case like: foo.equals(bar.toLowerCase()) - [Mykhailo Palahuta](https://github.com/Drofff)
+*   [#2671](https://github.com/pmd/pmd/pull/2671): \[java] CloseResource false positive when resource included in return value - [Mykhailo Palahuta](https://github.com/Drofff)
 *   [#2674](https://github.com/pmd/pmd/pull/2674): \[java] add lombok.EqualsAndHashCode in AbstractLombokAwareRule - [berkam](https://github.com/berkam)
 *   [#2677](https://github.com/pmd/pmd/pull/2677): \[java] RedundantFieldInitializer can not detect a special case for char initialize: `char foo = '\0';` - [Mykhailo Palahuta](https://github.com/Drofff)
 *   [#2678](https://github.com/pmd/pmd/pull/2678): \[java] AvoidCatchingThrowable can not detect the case: catch (java.lang.Throwable t) - [Mykhailo Palahuta](https://github.com/Drofff)
 *   [#2679](https://github.com/pmd/pmd/pull/2679): \[java] InvalidLogMessageFormatRule throws IndexOutOfBoundsException when only logging exception message - [Mykhailo Palahuta](https://github.com/Drofff)
 *   [#2682](https://github.com/pmd/pmd/pull/2682): \[java] New Rule: AvoidReassigningCatchVariables - [Mykhailo Palahuta](https://github.com/Drofff)
 
->>>>>>> 31b82c99
 
 {% endtocmaker %}
