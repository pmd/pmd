--- conflicted
+++ resolved
@@ -31,12 +31,9 @@
 * java-bestpractices
   * [#2849](https://github.com/pmd/pmd/issues/2849): \[java] New Rule: ImplicitFunctionalInterface
   * [#5369](https://github.com/pmd/pmd/issues/5369): \[java] UnusedPrivateMethod false positives with lombok.val
-<<<<<<< HEAD
+  * [#5590](https://github.com/pmd/pmd/issues/5590): \[java] LiteralsFirstInComparisonsRule not applied on constant
 * plsql
   * [#5521](https://github.com/pmd/pmd/issues/5521): \[plsql] Long parse time and eventually parse error with XMLAGG order by clause
-=======
-  * [#5590](https://github.com/pmd/pmd/issues/5590): \[java] LiteralsFirstInComparisonsRule not applied on constant
->>>>>>> b4225267
 
 ### 🚨 API Changes
 #### Deprecations
