--- conflicted
+++ resolved
@@ -11,12 +11,6 @@
 import net.sourceforge.pmd.cpd.TokenEntry;
 import net.sourceforge.pmd.cpd.Tokenizer;
 import net.sourceforge.pmd.cpd.Tokens;
-<<<<<<< HEAD
-import net.sourceforge.pmd.lang.ast.Parser.ParserTask;
-import net.sourceforge.pmd.lang.ast.SemanticErrorReporter;
-import net.sourceforge.pmd.lang.document.CpdCompat;
-import net.sourceforge.pmd.lang.document.TextDocument;
-=======
 import net.sourceforge.pmd.lang.LanguageProcessor;
 import net.sourceforge.pmd.lang.LanguageProcessorRegistry;
 import net.sourceforge.pmd.lang.ast.Parser.ParserTask;
@@ -24,18 +18,11 @@
 import net.sourceforge.pmd.lang.document.TextDocument;
 import net.sourceforge.pmd.lang.document.TextFile;
 import net.sourceforge.pmd.lang.html.HtmlLanguageModule;
->>>>>>> eee8b95a
 
 public class HtmlTokenizer implements Tokenizer {
 
     @Override
     public void tokenize(SourceCode sourceCode, Tokens tokenEntries) {
-<<<<<<< HEAD
-        try (TextDocument textDoc = TextDocument.create(CpdCompat.cpdCompat(sourceCode))) {
-            ParserTask task = new ParserTask(
-                textDoc,
-                SemanticErrorReporter.noop()// fixme
-=======
         HtmlLanguageModule html = HtmlLanguageModule.getInstance();
 
         try (LanguageProcessor processor = html.createProcessor(html.newPropertyBundle());
@@ -50,7 +37,6 @@
                 textDoc,
                 SemanticErrorReporter.noop(),
                 LanguageProcessorRegistry.singleton(processor)
->>>>>>> eee8b95a
             );
 
             HtmlParser parser = new HtmlParser();
@@ -59,11 +45,8 @@
             traverse(root, tokenEntries);
         } catch (IOException e) {
             throw new UncheckedIOException(e);
-<<<<<<< HEAD
-=======
         } catch (Exception e) {
             throw new RuntimeException(e);
->>>>>>> eee8b95a
         } finally {
             tokenEntries.add(TokenEntry.EOF);
         }
