/*
 * BSD-style license; for more info see http://pmd.sourceforge.net/license.html
 */

package net.sourceforge.pmd.lang.html.ast;

import java.io.IOException;
import java.io.UncheckedIOException;

import net.sourceforge.pmd.cpd.TokenFactory;
import net.sourceforge.pmd.cpd.Tokenizer;
import net.sourceforge.pmd.lang.LanguageProcessor;
import net.sourceforge.pmd.lang.LanguageProcessorRegistry;
import net.sourceforge.pmd.lang.ast.Parser.ParserTask;
import net.sourceforge.pmd.lang.ast.SemanticErrorReporter;
import net.sourceforge.pmd.lang.document.FileId;
import net.sourceforge.pmd.lang.document.TextDocument;
import net.sourceforge.pmd.lang.html.HtmlLanguageModule;

public class HtmlTokenizer implements Tokenizer {

    @Override
    public void tokenize(TextDocument document, TokenFactory tokens) {
        HtmlLanguageModule html = HtmlLanguageModule.getInstance();

<<<<<<< HEAD
        try (LanguageProcessor processor = html.createProcessor(html.newPropertyBundle())) {
=======
        try (LanguageProcessor processor = html.createProcessor(html.newPropertyBundle());
             TextFile tf = TextFile.forCharSeq(
                 sourceCode.getCodeBuffer(),
                 FileId.fromPathLikeString(sourceCode.getFileName()),
                 html.getDefaultVersion()
             );
             TextDocument textDoc = TextDocument.create(tf)) {
>>>>>>> 9eb5ac9a

            ParserTask task = new ParserTask(
                document,
                SemanticErrorReporter.noop(),
                LanguageProcessorRegistry.singleton(processor)
            );

            HtmlParser parser = new HtmlParser();
            ASTHtmlDocument root = parser.parse(task);

            traverse(root, tokens);
        } catch (IOException e) {
            throw new UncheckedIOException(e);
        } catch (Exception e) {
            throw new RuntimeException(e);
        }
    }

    private void traverse(HtmlNode node, TokenFactory tokenEntries) {
        String image = node.getXPathNodeName();

        if (node instanceof ASTHtmlTextNode) {
            image = ((ASTHtmlTextNode) node).getText();
        }

        tokenEntries.recordToken(image, node.getReportLocation());

        for (HtmlNode child : node.children()) {
            traverse(child, tokenEntries);
        }
    }
}<|MERGE_RESOLUTION|>--- conflicted
+++ resolved
@@ -23,17 +23,7 @@
     public void tokenize(TextDocument document, TokenFactory tokens) {
         HtmlLanguageModule html = HtmlLanguageModule.getInstance();
 
-<<<<<<< HEAD
         try (LanguageProcessor processor = html.createProcessor(html.newPropertyBundle())) {
-=======
-        try (LanguageProcessor processor = html.createProcessor(html.newPropertyBundle());
-             TextFile tf = TextFile.forCharSeq(
-                 sourceCode.getCodeBuffer(),
-                 FileId.fromPathLikeString(sourceCode.getFileName()),
-                 html.getDefaultVersion()
-             );
-             TextDocument textDoc = TextDocument.create(tf)) {
->>>>>>> 9eb5ac9a
 
             ParserTask task = new ParserTask(
                 document,
