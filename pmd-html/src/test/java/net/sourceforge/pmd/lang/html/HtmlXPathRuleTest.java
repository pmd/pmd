--- conflicted
+++ resolved
@@ -11,8 +11,6 @@
 
 import net.sourceforge.pmd.Report;
 import net.sourceforge.pmd.RuleViolation;
-<<<<<<< HEAD
-=======
 import net.sourceforge.pmd.lang.LanguageRegistry;
 import net.sourceforge.pmd.lang.LanguageVersion;
 import net.sourceforge.pmd.lang.ast.Node;
@@ -23,7 +21,6 @@
 import net.sourceforge.pmd.lang.html.ast.ASTHtmlDocument;
 import net.sourceforge.pmd.lang.html.ast.ASTHtmlTextNode;
 import net.sourceforge.pmd.lang.html.ast.HtmlParsingHelper;
->>>>>>> 9d1782d9
 import net.sourceforge.pmd.lang.rule.XPathRule;
 import net.sourceforge.pmd.lang.rule.xpath.XPathVersion;
 
@@ -31,17 +28,6 @@
 
     // from https://developer.salesforce.com/docs/component-library/documentation/en/lwc/lwc.js_props_getter
     private static final String LIGHTNING_WEB_COMPONENT = "<!-- helloExpressions.html -->\n"
-<<<<<<< HEAD
-        + "<template>\n"
-        + "    <p>Hello, { greeting}!</p>\n"
-        + "    <lightning-input label=\"Name\" value={ greeting} onchange={handleChange}></lightning-input>"
-        + "    <div class=\"slds-m-around_medium\">\n"
-        + "        <lightning-input name='firstName' label=\"First Name\" onchange={handleChange}></lightning-input>\n"
-        + "        <lightning-input name='lastName' label=\"Last Name\" onchange={handleChange}></lightning-input>\n"
-        + "        <p class=\"slds-m-top_medium\">Uppercased Full Name: {uppercasedFullName}</p>\n"
-        + "    </div>\n"
-        + "</template>";
-=======
             + "<template>\n"
             + "    <p>Hello, { greeting}!</p>\n"
             + "    <lightning-input label=\"Name\" value={ greeting} onchange={handleChange}></lightning-input>\n"
@@ -54,7 +40,6 @@
             + "      <p>Test</p>\n"
             + "    </template>\n"
             + "</template>";
->>>>>>> 9d1782d9
 
     @Test
     public void selectTextNode() {
