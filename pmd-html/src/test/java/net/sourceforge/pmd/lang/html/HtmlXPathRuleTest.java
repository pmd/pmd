/*
 * BSD-style license; for more info see http://pmd.sourceforge.net/license.html
 */

package net.sourceforge.pmd.lang.html;

<<<<<<< HEAD
import static org.junit.jupiter.api.Assertions.assertEquals;

import java.util.ArrayList;
=======

import static org.junit.jupiter.api.Assertions.assertEquals;

>>>>>>> 8bf54b8a
import java.util.List;

import org.junit.jupiter.api.Test;

import net.sourceforge.pmd.Report;
import net.sourceforge.pmd.RuleViolation;
import net.sourceforge.pmd.lang.html.ast.ASTHtmlComment;
import net.sourceforge.pmd.lang.html.ast.ASTHtmlDocument;
import net.sourceforge.pmd.lang.html.ast.ASTHtmlTextNode;
import net.sourceforge.pmd.lang.html.ast.HtmlParsingHelper;
import net.sourceforge.pmd.lang.rule.XPathRule;
import net.sourceforge.pmd.lang.rule.xpath.XPathVersion;

<<<<<<< HEAD
class HtmlXPathRuleTest {
=======
public class HtmlXPathRuleTest {

>>>>>>> 8bf54b8a
    // from https://developer.salesforce.com/docs/component-library/documentation/en/lwc/lwc.js_props_getter
    private static final String LIGHTNING_WEB_COMPONENT = "<!-- helloExpressions.html -->\n"
            + "<template>\n"
            + "    <p>Hello, { greeting}!</p>\n"
            + "    <lightning-input label=\"Name\" value={ greeting} onchange={handleChange}></lightning-input>\n"
            + "    <div class=\"slds-m-around_medium\">\n"
            + "        <lightning-input name='firstName' label=\"First Name\" onchange={ handleChange}></lightning-input>\n"
            + "        <lightning-input name='lastName' label=\"Last Name\" onchange={handleChange}></lightning-input>\n"
            + "        <p class=\"slds-m-top_medium\">Uppercased Full Name: {uppercasedFullName}</p>\n"
            + "    </div>\n"
            + "    <template if:true={visible}>\n"
            + "      <p>Test</p>\n"
            + "    </template>\n"
            + "</template>";

    @Test
    void selectTextNode() {
        // from https://developer.salesforce.com/docs/component-library/documentation/en/lwc/lwc.js_props_getter
        // "Don’t add spaces around the property, for example, { data } is not valid HTML."
        String xpath = "//text()[contains(., '{ ')]";

        List<RuleViolation> violations = runXPath(LIGHTNING_WEB_COMPONENT, xpath);
        assertEquals(1, violations.size());
        assertEquals(3, violations.get(0).getBeginLine());
    }

    @Test
    void selectTextNodeByNodeNameShouldNotWork() {
        String xpath = "//*[local-name() = '#text']";
        List<RuleViolation> violations = runXPath(LIGHTNING_WEB_COMPONENT, xpath);
        assertEquals(0, violations.size());
    }

    @Test
    void verifyTextNodeName() {
        ASTHtmlDocument document = HtmlParsingHelper.DEFAULT.parse("<p>foobar</p>");
        ASTHtmlTextNode textNode = document.getFirstDescendantOfType(ASTHtmlTextNode.class);
        assertEquals("#text", textNode.getXPathNodeName());
    }

    @Test
    void verifyCommentNodeName() {
        ASTHtmlDocument document = HtmlParsingHelper.DEFAULT.parse("<p><!-- a comment --></p>");
        ASTHtmlComment comment = document.getFirstDescendantOfType(ASTHtmlComment.class);
        assertEquals("#comment", comment.getXPathNodeName());
    }

    @Test
    void selectAttributes() {
        // from https://developer.salesforce.com/docs/component-library/documentation/en/lwc/lwc.js_props_getter
        // "Don’t add spaces around the property, for example, { data } is not valid HTML."
        String xpath = "//*[@value = '{']";

        List<RuleViolation> violations = runXPath(LIGHTNING_WEB_COMPONENT, xpath);
        assertEquals(1, violations.size());
        assertEquals(4, violations.get(0).getBeginLine());
    }

    @Test
    void selectAttributesMultiple() {
        // from https://developer.salesforce.com/docs/component-library/documentation/en/lwc/lwc.js_props_getter
        // "Don’t add spaces around the property, for example, { data } is not valid HTML."
        String xpath = "//*[@*[local-name() = ('value', 'onchange')] = '{']";

        List<RuleViolation> violations = runXPath(LIGHTNING_WEB_COMPONENT, xpath);
        assertEquals(2, violations.size());
        assertEquals(4, violations.get(0).getBeginLine());
        assertEquals(6, violations.get(1).getBeginLine());
    }

    @Test
    void selectAttributeByName() {
        String xpath = "//*[@*[local-name() = 'if:true']]";

        List<RuleViolation> violations = runXPath(LIGHTNING_WEB_COMPONENT, xpath);
        assertEquals(1, violations.size());
        assertEquals(10, violations.get(0).getBeginLine());
    }

    private List<RuleViolation> runXPath(String html, String xpath) {
        XPathRule rule = new XPathRule(XPathVersion.DEFAULT, xpath);
        rule.setMessage("test");
        rule.setLanguage(HtmlParsingHelper.DEFAULT.getLanguage());
        Report report = HtmlParsingHelper.DEFAULT.executeRule(rule, html);
        return report.getViolations();
    }
}<|MERGE_RESOLUTION|>--- conflicted
+++ resolved
@@ -4,15 +4,8 @@
 
 package net.sourceforge.pmd.lang.html;
 
-<<<<<<< HEAD
 import static org.junit.jupiter.api.Assertions.assertEquals;
 
-import java.util.ArrayList;
-=======
-
-import static org.junit.jupiter.api.Assertions.assertEquals;
-
->>>>>>> 8bf54b8a
 import java.util.List;
 
 import org.junit.jupiter.api.Test;
@@ -26,12 +19,8 @@
 import net.sourceforge.pmd.lang.rule.XPathRule;
 import net.sourceforge.pmd.lang.rule.xpath.XPathVersion;
 
-<<<<<<< HEAD
 class HtmlXPathRuleTest {
-=======
-public class HtmlXPathRuleTest {
 
->>>>>>> 8bf54b8a
     // from https://developer.salesforce.com/docs/component-library/documentation/en/lwc/lwc.js_props_getter
     private static final String LIGHTNING_WEB_COMPONENT = "<!-- helloExpressions.html -->\n"
             + "<template>\n"
