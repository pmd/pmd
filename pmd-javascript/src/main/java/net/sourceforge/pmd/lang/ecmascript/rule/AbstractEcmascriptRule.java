--- conflicted
+++ resolved
@@ -5,41 +5,13 @@
 package net.sourceforge.pmd.lang.ecmascript.rule;
 
 import net.sourceforge.pmd.RuleContext;
-<<<<<<< HEAD
-import net.sourceforge.pmd.lang.ParserOptions;
 import net.sourceforge.pmd.lang.ast.Node;
-import net.sourceforge.pmd.lang.ecmascript.EcmascriptParserOptions;
-import net.sourceforge.pmd.lang.ecmascript.EcmascriptParserOptions.Version;
-import net.sourceforge.pmd.lang.ecmascript.ast.EcmascriptNode;
-=======
-import net.sourceforge.pmd.lang.ast.Node;
->>>>>>> 32a02cec
 import net.sourceforge.pmd.lang.ecmascript.ast.EcmascriptParserVisitor;
 import net.sourceforge.pmd.lang.rule.AbstractRule;
 
 
 public abstract class AbstractEcmascriptRule extends AbstractRule
-<<<<<<< HEAD
-        implements EcmascriptParserVisitor, ImmutableLanguage {
-
-    private static final PropertyDescriptor<Boolean> RECORDING_COMMENTS_DESCRIPTOR = EcmascriptParserOptions.RECORDING_COMMENTS_DESCRIPTOR;
-    private static final PropertyDescriptor<Boolean> RECORDING_LOCAL_JSDOC_COMMENTS_DESCRIPTOR = EcmascriptParserOptions.RECORDING_LOCAL_JSDOC_COMMENTS_DESCRIPTOR;
-    private static final PropertyDescriptor<Version> RHINO_LANGUAGE_VERSION = EcmascriptParserOptions.RHINO_LANGUAGE_VERSION;
-
-    public AbstractEcmascriptRule() {
-        // Rule-specific parser options are not supported. What do we do?
-        definePropertyDescriptor(RECORDING_COMMENTS_DESCRIPTOR);
-        definePropertyDescriptor(RECORDING_LOCAL_JSDOC_COMMENTS_DESCRIPTOR);
-        definePropertyDescriptor(RHINO_LANGUAGE_VERSION);
-    }
-
-    @Override
-    public ParserOptions getParserOptions() {
-        return new EcmascriptParserOptions(this);
-    }
-=======
         implements EcmascriptParserVisitor {
->>>>>>> 32a02cec
 
     @Override
     public void apply(Node target, RuleContext ctx) {
