--- conflicted
+++ resolved
@@ -17,38 +17,24 @@
 import org.mozilla.javascript.ast.ErrorCollector;
 import org.mozilla.javascript.ast.ParseProblem;
 
-<<<<<<< HEAD
-=======
 import net.sourceforge.pmd.lang.LanguagePropertyBundle;
->>>>>>> eee8b95a
 import net.sourceforge.pmd.lang.ast.AstInfo;
 import net.sourceforge.pmd.lang.ast.FileAnalysisException;
 import net.sourceforge.pmd.lang.ast.ParseException;
 import net.sourceforge.pmd.lang.ast.RootNode;
 
 public final class EcmascriptParser implements net.sourceforge.pmd.lang.ast.Parser {
-<<<<<<< HEAD
-    private final int esVersion;
-
-    public EcmascriptParser(int version) {
-        this.esVersion = version;
-=======
     private final LanguagePropertyBundle properties;
 
     public EcmascriptParser(LanguagePropertyBundle properties) {
         this.properties = properties;
->>>>>>> eee8b95a
     }
 
     private AstRoot parseEcmascript(final String sourceCode, final List<ParseProblem> parseProblems) throws ParseException {
         final CompilerEnvirons compilerEnvirons = new CompilerEnvirons();
         compilerEnvirons.setRecordingComments(true);
         compilerEnvirons.setRecordingLocalJsDocComments(true);
-<<<<<<< HEAD
-        compilerEnvirons.setLanguageVersion(esVersion);
-=======
         compilerEnvirons.setLanguageVersion(Context.VERSION_ES6);
->>>>>>> eee8b95a
         // Scope's don't appear to get set right without this
         compilerEnvirons.setIdeMode(true);
         compilerEnvirons.setWarnTrailingComma(true);
@@ -73,11 +59,7 @@
         final EcmascriptTreeBuilder treeBuilder = new EcmascriptTreeBuilder(parseProblems);
         ASTAstRoot tree = (ASTAstRoot) treeBuilder.build(astRoot);
 
-<<<<<<< HEAD
-        String suppressMarker = task.getCommentMarker();
-=======
         String suppressMarker = properties.getSuppressMarker();
->>>>>>> eee8b95a
         Map<Integer, String> suppressMap = new HashMap<>();
         if (astRoot.getComments() != null) {
             for (Comment comment : astRoot.getComments()) {
@@ -88,11 +70,7 @@
                 }
             }
         }
-<<<<<<< HEAD
-        tree.setAstInfo(new AstInfo<>(task, tree, suppressMap));
-=======
         tree.setAstInfo(new AstInfo<>(task, tree).withSuppressMap(suppressMap));
->>>>>>> eee8b95a
         return tree;
     }
 
