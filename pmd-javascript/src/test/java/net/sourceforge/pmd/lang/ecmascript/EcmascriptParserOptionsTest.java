/**
 * BSD-style license; for more info see http://pmd.sourceforge.net/license.html
 */

package net.sourceforge.pmd.lang.ecmascript;

import static net.sourceforge.pmd.lang.ParserOptionsTest.verifyOptionsEqualsHashcode;
import static net.sourceforge.pmd.util.CollectionUtil.listOf;
import static org.junit.Assert.assertEquals;
import static org.junit.Assert.assertFalse;
import static org.junit.Assert.assertTrue;

import java.util.List;

import org.junit.Test;

import net.sourceforge.pmd.lang.ParserOptions;
import net.sourceforge.pmd.lang.ecmascript.EcmascriptParserOptions.Version;
import net.sourceforge.pmd.lang.ecmascript.rule.AbstractEcmascriptRule;
import net.sourceforge.pmd.properties.PropertyDescriptor;

public class EcmascriptParserOptionsTest {

    @Test
    public void testDefaults() throws Exception {
        EcmascriptParserOptions parserOptions = new EcmascriptParserOptions();
        assertTrue(parserOptions.isRecordingComments());
        assertTrue(parserOptions.isRecordingLocalJsDocComments());
        assertEquals(EcmascriptParserOptions.Version.VERSION_ES6, parserOptions.getRhinoLanguageVersion());

        MyRule rule = new MyRule();
        parserOptions = (EcmascriptParserOptions) rule.getParserOptions();
        assertTrue(parserOptions.isRecordingComments());
        assertTrue(parserOptions.isRecordingLocalJsDocComments());
        assertEquals(EcmascriptParserOptions.Version.VERSION_ES6, parserOptions.getRhinoLanguageVersion());
    }

    @Test
    public void testConstructor() throws Exception {
        MyRule rule = new MyRule();

        rule.setProperty(EcmascriptParserOptions.RECORDING_COMMENTS_DESCRIPTOR, true);
        assertTrue(((EcmascriptParserOptions) rule.getParserOptions()).isRecordingComments());
        rule.setProperty(EcmascriptParserOptions.RECORDING_COMMENTS_DESCRIPTOR, false);
        assertFalse(((EcmascriptParserOptions) rule.getParserOptions()).isRecordingComments());

        rule.setProperty(EcmascriptParserOptions.RECORDING_LOCAL_JSDOC_COMMENTS_DESCRIPTOR, true);
        assertTrue(((EcmascriptParserOptions) rule.getParserOptions()).isRecordingLocalJsDocComments());
        rule.setProperty(EcmascriptParserOptions.RECORDING_LOCAL_JSDOC_COMMENTS_DESCRIPTOR, false);
        assertFalse(((EcmascriptParserOptions) rule.getParserOptions()).isRecordingLocalJsDocComments());

        rule.setProperty(EcmascriptParserOptions.RHINO_LANGUAGE_VERSION, Version.VERSION_DEFAULT);
        assertEquals(EcmascriptParserOptions.Version.VERSION_DEFAULT,
                ((EcmascriptParserOptions) rule.getParserOptions()).getRhinoLanguageVersion());
        rule.setProperty(EcmascriptParserOptions.RHINO_LANGUAGE_VERSION, Version.VERSION_1_8);
        assertEquals(EcmascriptParserOptions.Version.VERSION_1_8,
                ((EcmascriptParserOptions) rule.getParserOptions()).getRhinoLanguageVersion());
    }

    @Test(expected = NullPointerException.class)
    public void testSetters() {
        EcmascriptParserOptions options = new EcmascriptParserOptions();

        options.setSuppressMarker("foo");
        assertEquals("foo", options.getSuppressMarker());
<<<<<<< HEAD
        options.setSuppressMarker(null);
=======
>>>>>>> 649ad997
    }

    @Test
    public void testEqualsHashcode() throws Exception {
        @SuppressWarnings("unchecked")
        List<PropertyDescriptor<Boolean>> properties = listOf(EcmascriptParserOptions.RECORDING_COMMENTS_DESCRIPTOR,
                                                              EcmascriptParserOptions.RECORDING_LOCAL_JSDOC_COMMENTS_DESCRIPTOR);

        for (PropertyDescriptor<Boolean> property : properties) {
            MyRule rule = new MyRule();
            rule.setProperty(property, true);
            ParserOptions options1 = rule.getParserOptions();
            rule.setProperty(property, false);
            ParserOptions options2 = rule.getParserOptions();
            rule.setProperty(property, true);
            ParserOptions options3 = rule.getParserOptions();
            rule.setProperty(property, false);
            ParserOptions options4 = rule.getParserOptions();
            verifyOptionsEqualsHashcode(options1, options2, options3, options4);
        }

        EcmascriptParserOptions options1 = new EcmascriptParserOptions();
        options1.setSuppressMarker("foo");
        EcmascriptParserOptions options2 = new EcmascriptParserOptions();
        options2.setSuppressMarker("bar");
        EcmascriptParserOptions options3 = new EcmascriptParserOptions();
        options3.setSuppressMarker("foo");
        EcmascriptParserOptions options4 = new EcmascriptParserOptions();
        options4.setSuppressMarker("bar");
        verifyOptionsEqualsHashcode(options1, options2, options3, options4);

        options1 = new EcmascriptParserOptions();
        options1.setRhinoLanguageVersion(EcmascriptParserOptions.Version.VERSION_DEFAULT);
        options2 = new EcmascriptParserOptions();
        options2.setRhinoLanguageVersion(EcmascriptParserOptions.Version.VERSION_1_8);
        options3 = new EcmascriptParserOptions();
        options3.setRhinoLanguageVersion(EcmascriptParserOptions.Version.VERSION_DEFAULT);
        options4 = new EcmascriptParserOptions();
        options4.setRhinoLanguageVersion(EcmascriptParserOptions.Version.VERSION_1_8);
        verifyOptionsEqualsHashcode(options1, options2, options3, options4);
    }

    private static final class MyRule extends AbstractEcmascriptRule {
    }
}<|MERGE_RESOLUTION|>--- conflicted
+++ resolved
@@ -63,10 +63,6 @@
 
         options.setSuppressMarker("foo");
         assertEquals("foo", options.getSuppressMarker());
-<<<<<<< HEAD
-        options.setSuppressMarker(null);
-=======
->>>>>>> 649ad997
     }
 
     @Test
