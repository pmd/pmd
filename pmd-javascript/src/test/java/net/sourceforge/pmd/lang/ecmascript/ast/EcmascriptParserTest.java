/**
 * BSD-style license; for more info see http://pmd.sourceforge.net/license.html
 */

package net.sourceforge.pmd.lang.ecmascript.ast;

import static org.junit.jupiter.api.Assertions.assertEquals;
import static org.junit.jupiter.api.Assertions.assertFalse;
import static org.junit.jupiter.api.Assertions.assertNotNull;
import static org.junit.jupiter.api.Assertions.assertTrue;

import java.util.ArrayList;
import java.util.List;

import org.junit.jupiter.api.Test;
import org.junit.jupiter.api.Timeout;
import org.mozilla.javascript.ast.AstRoot;

import net.sourceforge.pmd.Report;
import net.sourceforge.pmd.lang.ast.Node;
import net.sourceforge.pmd.lang.ecmascript.rule.AbstractEcmascriptRule;

class EcmascriptParserTest extends EcmascriptParserTestBase {

    /**
     * https://sourceforge.net/p/pmd/bugs/1043/
     */
    @Test
    void testLineNumbers() {
        final String SOURCE_CODE = "function a() {\n  alert('hello');\n}\n";
        EcmascriptNode<AstRoot> node = js.parse(SOURCE_CODE);
        assertEquals(1, node.getBeginLine());
        assertEquals(1, node.getBeginColumn());
        assertEquals(3, node.getEndLine());
        assertEquals(2, node.getEndColumn());

        Node child = node.firstChild(ASTFunctionNode.class);
        assertEquals(1, child.getBeginLine());
        assertEquals(1, child.getBeginColumn());
        assertEquals(3, child.getEndLine());
        assertEquals(2, child.getEndColumn());

        child = node.descendants(ASTFunctionCall.class).first();
        assertEquals(2, child.getBeginLine());
        assertEquals(3, child.getBeginColumn());
        assertEquals(2, child.getEndLine());
        assertEquals(17, child.getEndColumn());
    }

    /**
     * https://sourceforge.net/p/pmd/bugs/1149/
     */
    @Test
    void testLineNumbersWithinEcmascriptRules() {
        String source =
            "function f(x){\n"
                + "   if (x) {\n"
                + "       return 1;\n"
                + "   } else {\n"
                + "       return 0;\n" + "   }\n"
                + "}";

        class MyEcmascriptRule extends AbstractEcmascriptRule {

            public Object visit(ASTScope node, Object data) {
                asCtx(data).addViolationWithMessage(node, "Scope from " + node.getBeginLine() + " to " + node.getEndLine());
                return super.visit(node, data);
            }
        }

        MyEcmascriptRule rule = new MyEcmascriptRule();
        rule.setLanguage(js.getLanguage());
        Report report = js.executeRule(rule, source);

        assertEquals(2, report.getViolations().size(), "Expecting 2 violations");
        assertEquals("Scope from 2 to 4", report.getViolations().get(0).getDescription());
        assertEquals("Scope from 4 to 6", report.getViolations().get(1).getDescription());
    }

    /**
     * Test bug https://sourceforge.net/p/pmd/bugs/1118/
     */
    @Test
    void testArrayAccess() {
<<<<<<< HEAD
        EcmascriptNode<AstRoot> node = js.parse("function a() { b['a'] = 1; c[1] = 2; fun()[1] = 1; }");
        List<ASTElementGet> arrays = node.findDescendantsOfType(ASTElementGet.class);
        assertEquals("b", ((ASTName) arrays.get(0).getTarget()).getIdentifier());
        assertEquals("a", ((ASTStringLiteral) arrays.get(0).getElement()).getValue());
        assertEquals("c", ((ASTName) arrays.get(1).getTarget()).getIdentifier());
        assertEquals("1", ((ASTNumberLiteral) arrays.get(1).getElement()).getValue());
=======
        EcmascriptNode<AstRoot> node = js.parse("function a() { b['a'] = 1; c[1] = 2; }");
        List<ASTElementGet> arrays = node.descendants(ASTElementGet.class).toList();
        assertEquals("b", arrays.get(0).getTarget().getImage());
        assertEquals("a", arrays.get(0).getElement().getImage());
        assertEquals("c", arrays.get(1).getTarget().getImage());
        assertEquals("1", arrays.get(1).getElement().getImage());
>>>>>>> 1d95f0f0
    }

    /**
     * Test for bug #1136 ECAMScript: NullPointerException in getLeft() and
     * getRight()
     */
    @Test
    void testArrayMethod() {
        EcmascriptNode<AstRoot> rootNode = js.parse(
            "function test(){\n" + "  a();      // OK\n" + "  b.c();    // OK\n" + "  d[0]();   // OK\n"
                + "  e[0].f(); // OK\n" + "  y.z[0](); // FAIL ==> java.lang.NullPointerException\n" + "}");

        List<ASTFunctionCall> calls = rootNode.descendants(ASTFunctionCall.class).toList();
        List<String> results = new ArrayList<>();
        for (ASTFunctionCall f : calls) {
            Node node = f.getTarget();
            results.add(getName(node));
        }
        assertEquals("[a, b.c, d[], e[].f, y.z[]]", results.toString());
    }

    private String getName(Node node) {
        if (node instanceof ASTName) {
            return ((ASTName) node).getIdentifier();
        }
        if (node instanceof ASTPropertyGet) {
            final ASTPropertyGet pgNode = (ASTPropertyGet) node;
            final String leftName = getName(pgNode.getLeft());
            final String rightName = getName(pgNode.getRight());
            return leftName + "." + rightName;
        }
        if (node instanceof ASTElementGet) {
            return getName(((ASTElementGet) node).getTarget()) + "[]";
        }
        return "????";
    }

    /**
     * https://sourceforge.net/p/pmd/bugs/1150/ #1150 "EmptyExpression" for
     * valid statements!
     */
    @Test
    void testCaseAsIdentifier() {
        ASTAstRoot rootNode = js.parse("function f(a){\n" + "    a.case.flag = 1;\n" + "    return;\n" + "}");
        ASTBlock block = rootNode.descendants(ASTBlock.class).first();
        assertFalse(block.getChild(0) instanceof ASTEmptyExpression);
        assertTrue(block.getChild(0) instanceof ASTExpressionStatement);
        assertTrue(block.getChild(0).getChild(0) instanceof ASTAssignment);
    }

    /**
     * https://sourceforge.net/p/pmd/bugs/1045/ #1045 //NOPMD not working (or
     * not implemented) with ECMAscript
     */
    @Test
    void testSuppressionComment() {
        ASTAstRoot root = js.parse("function(x) {\n"
                                       + "x = x; //NOPMD I know what I'm doing\n"
                                       + "}\n");
        assertEquals(" I know what I'm doing", root.getAstInfo().getSuppressionComments().get(2));
        assertEquals(1, root.getAstInfo().getSuppressionComments().size());

        root = js.withSuppressMarker("FOOOO")
                 .parse("function(x) {\n" + "y = y; //NOPMD xyz\n" + "x = x; //FOOOO I know what I'm doing\n" + "}\n");
        assertEquals(" I know what I'm doing", root.getAstInfo().getSuppressionComments().get(3));
        assertEquals(1, root.getAstInfo().getSuppressionComments().size());
    }

    /**
     * #1191 Ecmascript fails to parse "void(0)"
     */
    @Test
    void testVoidKeyword() {
        ASTAstRoot rootNode = js.parse("function f(matchFn, fieldval, n){\n"
                                           + "    return (matchFn)?(matcharray = eval(matchFn+\"('\"+fieldval+\"','\"+n.id+\"')\")):void(0);\n"
                                           + "}\n");
<<<<<<< HEAD
        ASTUnaryExpression unary = rootNode.getFirstDescendantOfType(ASTUnaryExpression.class);
        assertEquals("void", unary.getOperator());
=======
        ASTUnaryExpression unary = rootNode.descendants(ASTUnaryExpression.class).first();
        assertEquals("void", unary.getImage());
>>>>>>> 1d95f0f0
    }

    /**
     * #1192 Ecmascript fails to parse this operator " ^= "
     */
    @Test
    void testXorAssignment() {
        ASTAstRoot rootNode = js.parse("function f() { var x = 2; x ^= 2; x &= 2; x |= 2; "
                                           + "x &&= true; x ||= false; x *= 2; x /= 2; x %= 2; x += 2; x -= 2; "
                                           + "x <<= 2; x >>= 2; x >>>= 2; }");
<<<<<<< HEAD
        ASTAssignment infix = rootNode.getFirstDescendantOfType(ASTAssignment.class);
        assertEquals("^=", infix.getOperator());
=======
        ASTAssignment infix = rootNode.descendants(ASTAssignment.class).first();
        assertEquals("^=", infix.getImage());
>>>>>>> 1d95f0f0
    }

    @Test
    void testUnicodeCjk() {
        // the first is u+4F60
        js.parse("import { Test } from 'test2'\n"
                 + "define('element', class extends Test {\n"
                 + "    <button onClick={this.clickHandler}>你好</button>\n"
                 + "  }\n"
                 + "})");
    }

    /**
     * [javascript] Failing with OutOfMemoryError parsing a Javascript file #2081
     */
    @Test
    @Timeout(5)
    void shouldNotFailWithOutOfMemory() {
        ASTAstRoot rootNode = js.parse("(``\n);");
        assertNotNull(rootNode);
    }
}<|MERGE_RESOLUTION|>--- conflicted
+++ resolved
@@ -82,21 +82,12 @@
      */
     @Test
     void testArrayAccess() {
-<<<<<<< HEAD
-        EcmascriptNode<AstRoot> node = js.parse("function a() { b['a'] = 1; c[1] = 2; fun()[1] = 1; }");
-        List<ASTElementGet> arrays = node.findDescendantsOfType(ASTElementGet.class);
+        EcmascriptNode<AstRoot> node = js.parse("function a() { b['a'] = 1; c[1] = 2; }");
+        List<ASTElementGet> arrays = node.descendants(ASTElementGet.class).toList();
         assertEquals("b", ((ASTName) arrays.get(0).getTarget()).getIdentifier());
         assertEquals("a", ((ASTStringLiteral) arrays.get(0).getElement()).getValue());
         assertEquals("c", ((ASTName) arrays.get(1).getTarget()).getIdentifier());
         assertEquals("1", ((ASTNumberLiteral) arrays.get(1).getElement()).getValue());
-=======
-        EcmascriptNode<AstRoot> node = js.parse("function a() { b['a'] = 1; c[1] = 2; }");
-        List<ASTElementGet> arrays = node.descendants(ASTElementGet.class).toList();
-        assertEquals("b", arrays.get(0).getTarget().getImage());
-        assertEquals("a", arrays.get(0).getElement().getImage());
-        assertEquals("c", arrays.get(1).getTarget().getImage());
-        assertEquals("1", arrays.get(1).getElement().getImage());
->>>>>>> 1d95f0f0
     }
 
     /**
@@ -173,13 +164,8 @@
         ASTAstRoot rootNode = js.parse("function f(matchFn, fieldval, n){\n"
                                            + "    return (matchFn)?(matcharray = eval(matchFn+\"('\"+fieldval+\"','\"+n.id+\"')\")):void(0);\n"
                                            + "}\n");
-<<<<<<< HEAD
-        ASTUnaryExpression unary = rootNode.getFirstDescendantOfType(ASTUnaryExpression.class);
+        ASTUnaryExpression unary = rootNode.descendants(ASTUnaryExpression.class).first();
         assertEquals("void", unary.getOperator());
-=======
-        ASTUnaryExpression unary = rootNode.descendants(ASTUnaryExpression.class).first();
-        assertEquals("void", unary.getImage());
->>>>>>> 1d95f0f0
     }
 
     /**
@@ -190,13 +176,8 @@
         ASTAstRoot rootNode = js.parse("function f() { var x = 2; x ^= 2; x &= 2; x |= 2; "
                                            + "x &&= true; x ||= false; x *= 2; x /= 2; x %= 2; x += 2; x -= 2; "
                                            + "x <<= 2; x >>= 2; x >>>= 2; }");
-<<<<<<< HEAD
-        ASTAssignment infix = rootNode.getFirstDescendantOfType(ASTAssignment.class);
+        ASTAssignment infix = rootNode.descendants(ASTAssignment.class).first();
         assertEquals("^=", infix.getOperator());
-=======
-        ASTAssignment infix = rootNode.descendants(ASTAssignment.class).first();
-        assertEquals("^=", infix.getImage());
->>>>>>> 1d95f0f0
     }
 
     @Test
