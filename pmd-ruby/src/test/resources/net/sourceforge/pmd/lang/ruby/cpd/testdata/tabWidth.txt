    [Image] or [Truncated image[            Bcol      Ecol
L1
    [require]                               1         8
    ["socket"]                              9         17
L3
<<<<<<< HEAD
    [gs]                                    1         3
    [=]                                     4         5
    [tcpserver.open]                        7         21
    [0]                                     22        23
L4
    [addr]                                  1         5
    [=]                                     7         8
    [gs.addr]                               9         16
L5
    [addr.shift]                            1         11
L7
    [true]                                  7         11
L8
    [ns]                                    2         4
    [=]                                     5         6
    [gs.accept]                             7         16
L9
    [print]                                 2         7
    [ns]                                    8         10
    [" is accepted"]                        12        26
L10
    [thread.start]                          2         14
L11
    [s]                                     3         4
    [=]                                     5         6
    [ns]                                    7         9
    [ # save to dynamic variable]           31        57
L12
    [s.gets]                                9         15
L13
    [s.write]                               4         11
    [$_]                                    12        14
L15
    [print]                                 3         8
    [s]                                     9         10
    [" is \t\t           gone\t\t      [    12        35
L19
    [s.close]                               3         10
=======
    [gs]                                    1         2
    [=]                                     4         4
    [TCPServer]                             7         15
    [.]                                     16        16
    [open]                                  17        20
    [(]                                     21        21
    [0]                                     22        22
    [)]                                     23        23
L4
    [addr]                                  1         4
    [=]                                     7         7
    [gs]                                    9         10
    [.]                                     11        11
    [addr]                                  12        15
L5
    [addr]                                  1         4
    [.]                                     5         5
    [shift]                                 6         10
L7
    [while]                                 1         5
    [true]                                  7         10
L8
    [ns]                                    2         3
    [=]                                     5         5
    [gs]                                    7         8
    [.]                                     9         9
    [accept]                                10        15
L9
    [print]                                 2         6
    [(]                                     7         7
    [ns]                                    8         9
    [,]                                     10        10
    [" is accepted"]                        12        25
    [)]                                     26        26
L10
    [Thread]                                2         7
    [.]                                     8         8
    [start]                                 9         13
    [do]                                    15        16
L11
    [s]                                     3         3
    [=]                                     5         5
    [ns]                                    7         8
L12
    [while]                                 3         7
    [s]                                     9         9
    [.]                                     10        10
    [gets]                                  11        14
L13
    [s]                                     4         4
    [.]                                     5         5
    [write]                                 6         10
    [(]                                     11        11
    [$]                                     12        12
    [_]                                     13        13
    [)]                                     14        14
L14
    [end]                                   3         5
L15
    [print]                                 3         7
    [(]                                     8         8
    [s]                                     9         9
    [,]                                     10        10
    [" is \n\t\t           gone\n\t\t  [    12        34
L18
    [)]                                     35        35
L19
    [s]                                     3         3
    [.]                                     4         4
    [close]                                 5         9
L20
    [end]                                   2         4
L21
    [end]                                   1         3
>>>>>>> dacfff1a
EOF<|MERGE_RESOLUTION|>--- conflicted
+++ resolved
@@ -3,119 +3,78 @@
     [require]                               1         8
     ["socket"]                              9         17
 L3
-<<<<<<< HEAD
     [gs]                                    1         3
     [=]                                     4         5
-    [tcpserver.open]                        7         21
+    [TCPServer]                             7         16
+    [.]                                     16        17
+    [open]                                  17        21
+    [(]                                     21        22
     [0]                                     22        23
+    [)]                                     23        24
 L4
     [addr]                                  1         5
     [=]                                     7         8
-    [gs.addr]                               9         16
+    [gs]                                    9         11
+    [.]                                     11        12
+    [addr]                                  12        16
 L5
-    [addr.shift]                            1         11
+    [addr]                                  1         5
+    [.]                                     5         6
+    [shift]                                 6         11
 L7
+    [while]                                 1         6
     [true]                                  7         11
 L8
     [ns]                                    2         4
     [=]                                     5         6
-    [gs.accept]                             7         16
+    [gs]                                    7         9
+    [.]                                     9         10
+    [accept]                                10        16
 L9
     [print]                                 2         7
+    [(]                                     7         8
     [ns]                                    8         10
+    [,]                                     10        11
     [" is accepted"]                        12        26
+    [)]                                     26        27
 L10
-    [thread.start]                          2         14
+    [Thread]                                2         8
+    [.]                                     8         9
+    [start]                                 9         14
+    [do]                                    15        17
 L11
     [s]                                     3         4
     [=]                                     5         6
     [ns]                                    7         9
-    [ # save to dynamic variable]           31        57
 L12
-    [s.gets]                                9         15
+    [while]                                 3         8
+    [s]                                     9         10
+    [.]                                     10        11
+    [gets]                                  11        15
 L13
-    [s.write]                               4         11
-    [$_]                                    12        14
+    [s]                                     4         5
+    [.]                                     5         6
+    [write]                                 6         11
+    [(]                                     11        12
+    [$]                                     12        13
+    [_]                                     13        14
+    [)]                                     14        15
+L14
+    [end]                                   3         6
 L15
     [print]                                 3         8
+    [(]                                     8         9
     [s]                                     9         10
-    [" is \t\t           gone\t\t      [    12        35
+    [,]                                     10        11
+    [" is \n\t\t           gone\n\t\t  [    12        35
+L18
+    [)]                                     35        36
 L19
-    [s.close]                               3         10
-=======
-    [gs]                                    1         2
-    [=]                                     4         4
-    [TCPServer]                             7         15
-    [.]                                     16        16
-    [open]                                  17        20
-    [(]                                     21        21
-    [0]                                     22        22
-    [)]                                     23        23
-L4
-    [addr]                                  1         4
-    [=]                                     7         7
-    [gs]                                    9         10
-    [.]                                     11        11
-    [addr]                                  12        15
-L5
-    [addr]                                  1         4
-    [.]                                     5         5
-    [shift]                                 6         10
-L7
-    [while]                                 1         5
-    [true]                                  7         10
-L8
-    [ns]                                    2         3
-    [=]                                     5         5
-    [gs]                                    7         8
-    [.]                                     9         9
-    [accept]                                10        15
-L9
-    [print]                                 2         6
-    [(]                                     7         7
-    [ns]                                    8         9
-    [,]                                     10        10
-    [" is accepted"]                        12        25
-    [)]                                     26        26
-L10
-    [Thread]                                2         7
-    [.]                                     8         8
-    [start]                                 9         13
-    [do]                                    15        16
-L11
-    [s]                                     3         3
-    [=]                                     5         5
-    [ns]                                    7         8
-L12
-    [while]                                 3         7
-    [s]                                     9         9
-    [.]                                     10        10
-    [gets]                                  11        14
-L13
-    [s]                                     4         4
-    [.]                                     5         5
-    [write]                                 6         10
-    [(]                                     11        11
-    [$]                                     12        12
-    [_]                                     13        13
-    [)]                                     14        14
-L14
-    [end]                                   3         5
-L15
-    [print]                                 3         7
-    [(]                                     8         8
-    [s]                                     9         9
-    [,]                                     10        10
-    [" is \n\t\t           gone\n\t\t  [    12        34
-L18
-    [)]                                     35        35
-L19
-    [s]                                     3         3
-    [.]                                     4         4
-    [close]                                 5         9
+    [s]                                     3         4
+    [.]                                     4         5
+    [close]                                 5         10
 L20
-    [end]                                   2         4
+    [end]                                   2         5
 L21
-    [end]                                   1         3
->>>>>>> dacfff1a
+    [end]                                   1         4
 EOF