--- conflicted
+++ resolved
@@ -3,119 +3,78 @@
     [require]                               1         8
     ["socket"]                              9         17
 L3
-<<<<<<< HEAD
     [gs]                                    1         3
     [=]                                     4         5
-    [tcpserver.open]                        7         21
+    [TCPServer]                             7         16
+    [.]                                     16        17
+    [open]                                  17        21
+    [(]                                     21        22
     [0]                                     22        23
+    [)]                                     23        24
 L4
     [addr]                                  1         5
     [=]                                     7         8
-    [gs.addr]                               9         16
+    [gs]                                    9         11
+    [.]                                     11        12
+    [addr]                                  12        16
 L5
-    [addr.shift]                            1         11
+    [addr]                                  1         5
+    [.]                                     5         6
+    [shift]                                 6         11
 L7
+    [while]                                 1         6
     [true]                                  7         11
 L8
     [ns]                                    3         5
     [=]                                     6         7
-    [gs.accept]                             8         17
+    [gs]                                    8         10
+    [.]                                     10        11
+    [accept]                                11        17
 L9
     [print]                                 3         8
+    [(]                                     8         9
     [ns]                                    9         11
+    [,]                                     11        12
     [" is accepted"]                        13        27
+    [)]                                     27        28
 L10
-    [thread.start]                          3         15
+    [Thread]                                3         9
+    [.]                                     9         10
+    [start]                                 10        15
+    [do]                                    16        18
 L11
     [s]                                     5         6
     [=]                                     7         8
     [ns]                                    9         11
-    [ # save to dynamic variable]           33        59
 L12
-    [s.gets]                                11        17
+    [while]                                 5         10
+    [s]                                     11        12
+    [.]                                     12        13
+    [gets]                                  13        17
 L13
-    [s.write]                               7         14
-    [$_]                                    15        17
+    [s]                                     7         8
+    [.]                                     8         9
+    [write]                                 9         14
+    [(]                                     14        15
+    [$]                                     15        16
+    [_]                                     16        17
+    [)]                                     17        18
+L14
+    [end]                                   5         8
 L15
     [print]                                 5         10
+    [(]                                     10        11
     [s]                                     11        12
-    [" is                gone          [    14        37
+    [,]                                     12        13
+    [" is \n               gone\n      [    14        37
+L18
+    [)]                                     37        38
 L19
-    [s.close]                               5         12
-=======
-    [gs]                                    1         2
-    [=]                                     4         4
-    [TCPServer]                             7         15
-    [.]                                     16        16
-    [open]                                  17        20
-    [(]                                     21        21
-    [0]                                     22        22
-    [)]                                     23        23
-L4
-    [addr]                                  1         4
-    [=]                                     7         7
-    [gs]                                    9         10
-    [.]                                     11        11
-    [addr]                                  12        15
-L5
-    [addr]                                  1         4
-    [.]                                     5         5
-    [shift]                                 6         10
-L7
-    [while]                                 1         5
-    [true]                                  7         10
-L8
-    [ns]                                    3         4
-    [=]                                     6         6
-    [gs]                                    8         9
-    [.]                                     10        10
-    [accept]                                11        16
-L9
-    [print]                                 3         7
-    [(]                                     8         8
-    [ns]                                    9         10
-    [,]                                     11        11
-    [" is accepted"]                        13        26
-    [)]                                     27        27
-L10
-    [Thread]                                3         8
-    [.]                                     9         9
-    [start]                                 10        14
-    [do]                                    16        17
-L11
-    [s]                                     5         5
-    [=]                                     7         7
-    [ns]                                    9         10
-L12
-    [while]                                 5         9
-    [s]                                     11        11
-    [.]                                     12        12
-    [gets]                                  13        16
-L13
-    [s]                                     7         7
-    [.]                                     8         8
-    [write]                                 9         13
-    [(]                                     14        14
-    [$]                                     15        15
-    [_]                                     16        16
-    [)]                                     17        17
-L14
-    [end]                                   5         7
-L15
-    [print]                                 5         9
-    [(]                                     10        10
-    [s]                                     11        11
-    [,]                                     12        12
-    [" is \n               gone\n      [    14        36
-L18
-    [)]                                     37        37
-L19
-    [s]                                     5         5
-    [.]                                     6         6
-    [close]                                 7         11
+    [s]                                     5         6
+    [.]                                     6         7
+    [close]                                 7         12
 L20
-    [end]                                   3         5
+    [end]                                   3         6
 L21
-    [end]                                   1         3
->>>>>>> dacfff1a
+    [end]                                   1         4
 EOF