--- conflicted
+++ resolved
@@ -1,8 +1,4 @@
-<<<<<<< HEAD
-May, 1, 2012 - 5.0.0:
-
-=======
-???? ??, 2012 - 5.1.0:
+???? ??, 2012 - 5.0.1:
 
 Fixed bug  820: False+ AvoidReassigningParameters
 Fixed bug 1008: pmd-5.0.0: ImmutableField false positive on self-inc/dec
@@ -48,7 +44,6 @@
 May, 1, 2012 - 5.0.0:
 
 Fixed bug 3515487: Inconsistent reference to ruleset file in documentation
->>>>>>> 9fcc0a5c
 Fixed bug 3470274: Using Label for lines in XMLRenderer
 Fixed bug 3175710: NPE in InsufficientStringBufferDeclaration
 
