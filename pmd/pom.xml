<?xml version="1.0" encoding="UTF-8"?>
<project xmlns="http://maven.apache.org/POM/4.0.0" xmlns:xsi="http://www.w3.org/2001/XMLSchema-instance"
    xsi:schemaLocation="http://maven.apache.org/POM/4.0.0 http://maven.apache.org/xsd/maven-4.0.0.xsd">
    <modelVersion>4.0.0</modelVersion>
    <groupId>net.sourceforge.pmd</groupId>
    <artifactId>pmd</artifactId>
    <name>PMD</name>
<<<<<<< HEAD
    <version>5.0.1-SNAPSHOT</version>
=======
    <version>5.1.0-SNAPSHOT</version>
>>>>>>> 9fcc0a5c

    <parent>
        <groupId>org.sonatype.oss</groupId>
        <artifactId>oss-parent</artifactId>
        <version>7</version>
    </parent>

    <description>
    <![CDATA[
<p>PMD scans Java source code and looks for potential problems like:</p>
<ul>
  <li>Possible bugs - empty try/catch/finally/switch statements</li>
  <li>Dead code - unused local variables, parameters and private methods</li>
  <li>Suboptimal code - wasteful String/StringBuffer usage</li>
  <li>Overcomplicated expressions - unnecessary if statements, for loops that could be while loops</li>
  <li>Duplicate code - copied/pasted code means copied/pasted bugs</li>
</ul>
<p>You can <b><a href="http://sourceforge.net/project/showfiles.php?group_id=56262">download everything from here</a></b>, and you can get an overview of all the rules at the <a href="rules/index.html">rulesets index</a> page.</p>
<p>PMD is <a href="integrations.html">integrated</a> with JDeveloper, Eclipse, JEdit, JBuilder, BlueJ, CodeGuide, NetBeans/Sun Java Studio Enterprise/Creator, IntelliJ IDEA, TextPad, Maven, Ant, Gel, JCreator, and Emacs.</p>
    ]]>
  </description>
    <url>http://pmd.sourceforge.net/</url>
    <issueManagement>
        <url>http://sourceforge.net/p/pmd/bugs/</url>
    </issueManagement>
    <ciManagement>
        <notifiers>
            <notifier>
                <configuration>
                    <address>tom@infoether.com</address>
                </configuration>
            </notifier>
        </notifiers>
    </ciManagement>
    <inceptionYear>2002</inceptionYear>
    <licenses>
        <license>
            <name>BSD-style</name>
            <url>http://pmd.sourceforge.net/license.html</url>
            <distribution>repo</distribution>
        </license>
    </licenses>
    <mailingLists>
        <mailingList>
            <name>PMD development</name>
            <subscribe>http://lists.sourceforge.net/lists/listinfo/pmd-devel</subscribe>
            <unsubscribe>http://lists.sourceforge.net/lists/listinfo/pmd-devel</unsubscribe>
            <archive>http://sourceforge.net/mailarchive/forum.php?forum=pmd-devel</archive>
        </mailingList>
    </mailingLists>
    <developers>
        <developer>
            <id>tomcopeland</id>
            <name>Tom Copeland</name>
            <email>tom@infoether.com</email>
            <organization>InfoEther</organization>
            <roles>
                <role>Developer</role>
            </roles>
        </developer>
        <developer>
            <id>dpeugh</id>
            <name>David Dixon-Peugh</name>
            <email>ddp@apache.org</email>
            <organization>Lockheed Martin Corporation</organization>
            <roles>
                <role>Developer</role>
            </roles>
        </developer>
        <developer>
            <id>olemartin</id>
            <name>Ole-Martin Mork</name>
            <email>olemartin@users.sourceforge.net</email>
            <organization>Bekk Consulting</organization>
            <roles>
                <role>Developer</role>
            </roles>
        </developer>
        <developer>
            <id>mikkey</id>
            <name>Miguel Griffa</name>
            <email>mikkey@users.sourceforge.net</email>
            <roles>
                <role>Developer</role>
            </roles>
        </developer>
        <developer>
            <id>phherlin</id>
            <name>Philippe Herlin</name>
            <email>phherlin@users.sourceforge.net</email>
            <roles>
                <role>Developer</role>
            </roles>
        </developer>
        <developer>
            <id>jigerjava</id>
            <name>Jiger Patel</name>
            <email>jigerjava@users.sourceforge.net</email>
            <roles>
                <role>Developer</role>
            </roles>
        </developer>
        <developer>
            <id>kubacki</id>
            <name>Radim Kubacki</name>
            <email>kubacki@users.sourceforge.net</email>
            <roles>
                <role>Developer</role>
            </roles>
        </developer>
        <developer>
            <id>tomslot</id>
            <name>Tomasz Slota</name>
            <email>tomslot@users.sourceforge.net</email>
            <roles>
                <role>Developer</role>
            </roles>
        </developer>
        <developer>
            <id>ezust</id>
            <name>Alan Ezust</name>
            <email>ezust@users.sourceforge.net</email>
            <roles>
                <role>Developer</role>
            </roles>
        </developer>
        <developer>
            <id>nascif</id>
            <name>Nascif Abousalh Neto</name>
            <email>nascif@users.sourceforge.net</email>
            <roles>
                <role>Developer</role>
            </roles>
        </developer>
        <developer>
            <id>allancaplan</id>
            <name>Allan Caplan</name>
            <email>allancaplan@users.sourceforge.net</email>
            <roles>
                <role>Developer</role>
            </roles>
        </developer>
        <developer>
            <id>holobender</id>
            <name>Sven Jacob</name>
            <email>holobender@users.sourceforge.net</email>
            <roles>
                <role>Developer</role>
            </roles>
        </developer>
        <developer>
            <id>wfzelle</id>
            <name>Wouter Zelle</name>
            <email>wfzelle@users.sourceforge.net</email>
            <roles>
                <role>Developer</role>
            </roles>
        </developer>
        <developer>
            <id>hooperbloob</id>
            <name>Brian Remedios</name>
            <email>hooperbloob@users.sourceforge.net</email>
            <roles>
                <role>Developer</role>
            </roles>
        </developer>
        <developer>
            <id>xlv</id>
            <name>Xavier Le Vourch</name>
            <email>xlv@users.sourceforge.net</email>
            <roles>
                <role>Developer</role>
            </roles>
        </developer>
        <developer>
            <id>rgustav</id>
            <name>Ryan Gustafson</name>
            <email>rgustav@users.sourceforge.net</email>
            <roles>
                <role>Developer</role>
            </roles>
        </developer>
        <developer>
            <id>bluejohn</id>
            <name>Johan Nagels</name>
            <email>bluejohn@users.sourceforge.net</email>
            <roles>
                <role>Developer</role>
            </roles>
        </developer>
        <developer>
            <id>tkleiber</id>
            <name>Torsten Kleiber</name>
            <email>tkleiber@users.sourceforge.net</email>
            <roles>
                <role>Developer</role>
            </roles>
        </developer>
        <developer>
            <id>rpelisse</id>
            <name>Romain Pelisse</name>
            <email>rpelisse@users.sourceforge.net</email>
            <url>http://belaran.eu/</url>
            <organization>Atos Origin</organization>
            <organizationUrl>https://osc-service.si.fr.atosorigin.com/</organizationUrl>
            <roles>
                <role>Developer</role>
            </roles>
            <timezone>+1</timezone>
            <properties>
                <picUrl>http://belaran.eu/wordpress/wp-content/uploads/2008/05/RomainPELISSE.jpg</picUrl>
            </properties>
        </developer>
        <developer>
            <id>adangel</id>
            <name>Andreas Dangel</name>
            <email>adangel@users.sourceforge.net</email>
            <roles>
                <role>Developer</role>
            </roles>
            <timezone>+1</timezone>
        </developer>
    </developers>
    <scm>
        <connection>scm:git:git://github.com/pmd/pmd.git</connection>
        <developerConnection>scm:git:ssh://git@github.com/pmd/pmd.git</developerConnection>
        <url>https://github.com/pmd/pmd</url>
    </scm>
    <organization>
        <name>InfoEther</name>
        <url>http://pmd.sourceforge.net/</url>
    </organization>
    <properties>
        <javacc.version>4.1</javacc.version>
        <project.build.sourceEncoding>UTF-8</project.build.sourceEncoding>
        <!-- This value actually differs to maven default expectation(src/site/xdoc/)
            as we need to pre process those and we place them instead in target/generated-xdocs/.
            If the xdocs files stay in src/site/xdoc/, mvn tries to copy over the generated
            one, and complains... -->
        <src.xdocs.dir>src/site/xdocs</src.xdocs.dir>
        <pmd.website.baseurl>http://pmd.sourceforge.net/snapshot</pmd.website.baseurl>
    </properties>

    <build>
        <testResources>
            <testResource>
                <directory>${basedir}/src/test/resources</directory>
            </testResource>
            <testResource>
                <directory>${basedir}/src/test/java</directory>
                <includes>
                    <include>**/testdata/*.java</include>
                </includes>
            </testResource>
        </testResources>
<<<<<<< HEAD
=======
        <resources>
            <resource>
                <directory>${basedir}/src/main/resources</directory>
                <filtering>true</filtering>
            </resource>
        </resources>
>>>>>>> 9fcc0a5c
        <extensions>
            <extension>
                <groupId>org.apache.maven.wagon</groupId>
                <artifactId>wagon-ssh</artifactId>
                <version>2.2</version>
            </extension>
        </extensions>
        <plugins>
            <plugin>
                <artifactId>maven-resources-plugin</artifactId>
                <version>2.5</version>
                <configuration>
                    <useDefaultDelimiters>false</useDefaultDelimiters>
                    <delimiters>
                        <delimiter>${*}</delimiter>
                    </delimiters>
                </configuration>
            </plugin>
            <plugin>
                <artifactId>maven-surefire-plugin</artifactId>
                <version>2.12</version>
                <configuration>
                    <forkMode>once</forkMode>
                    <argLine>-Xmx512m -Dfile.encoding=${project.build.sourceEncoding}</argLine>
                </configuration>
            </plugin>
            <plugin>
                <artifactId>maven-compiler-plugin</artifactId>
                <version>2.3.2</version>
                <configuration>
                    <source>1.5</source>
                    <target>1.5</target>
                </configuration>
            </plugin>

            <plugin>
                <groupId>org.codehaus.mojo</groupId>
                <artifactId>build-helper-maven-plugin</artifactId>
                <version>1.7</version>
                <executions>
                    <execution>
                        <id>add-javacc-generated-sources</id>
                        <goals>
                            <goal>add-source</goal>
                        </goals>
                        <configuration>
                            <sources>
                                <source>${project.build.directory}/generated-sources/javacc</source>
                            </sources>
                        </configuration>
                    </execution>
                </executions>
            </plugin>

            <plugin>
                <groupId>org.apache.maven.plugins</groupId>
                <artifactId>maven-antrun-plugin</artifactId>
                <version>1.7</version>
                <inherited>true</inherited>
                <executions>
                    <execution>
                        <id>generate-sources</id>
                        <phase>generate-sources</phase>
                        <configuration>
                            <target>
                                <ant antfile="src/main/ant/alljavacc.xml">
                                    <property name="target"
                                        value="${project.build.directory}/generated-sources/javacc" />
                                    <property name="javacc.jar"
                                        value="${settings.localRepository}/net/java/dev/javacc/javacc/${javacc.version}/javacc-${javacc.version}.jar" />
                                </ant>
                            </target>
                        </configuration>
                        <goals>
                            <goal>run</goal>
                        </goals>
                    </execution>
                    <execution>
                        <id>generate-ruleset-as-xdocs</id>
                        <phase>pre-site</phase>
                        <configuration>
                            <target>
                                <echo>PMD specific tasks: generating xdocs from rulesets</echo>
                                <mkdir
                                    dir="${project.build.directory}/generated-xdocs/" />
                                <copy
                                    toDir="${project.build.directory}/generated-xdocs/"
                                    overwrite="true" verbose="true">
                                    <fileset dir="${src.xdocs.dir}" />
                                    <filterset>
                                        <filter token="VERSION"
                                            value="${project.version}" />
                                    </filterset>
                                </copy>
                            </target>
                        </configuration>
                        <goals>
                            <goal>run</goal>
                        </goals>
                    </execution>
                    <execution>
                        <id>move-index-and-delete-generated-xdocs</id>
                        <phase>site</phase>
                        <configuration>
                            <target>
                                <echo>PMD site specific tasks</echo>
                                <echo>1. Copying missing images to site directory.</echo>
                                <copy
                                    todir="${project.build.directory}/site/images/">
                                    <fileset dir="${src.xdocs.dir}/images/"
                                        includes="**/*.*" />
                                </copy>
                                <echo>2. Adding missing text files to site.</echo>
                                <copy todir="${project.build.directory}/site/">
                                    <fileset dir="${src.xdocs.dir}/"
                                        includes="**/*.txt" />
                                </copy>
                                <echo>3. Deleting useless generated files.</echo>
                                <delete quiet="true">
                                    <fileset dir="${src.xdocs.dir}/rules"
                                        includes="**/*.xml" />
                                    <fileset dir="${src.xdocs.dir}/"
                                        includes="mergedruleset.xml" />
                                    <fileset
                                        dir="${project.build.directory}"
                                        includes="site/mergedruleset.html" />
                                </delete>
                            </target>
                        </configuration>
                        <goals>
                            <goal>run</goal>
                        </goals>
                    </execution>
                    <execution>
                        <id>pmd-clean</id>
                        <phase>clean</phase>
                        <configuration>
                            <target>
                                <echo>PMD specific tasks: cleaning generated xdocs</echo>
                                <delete quiet="true">
                                    <fileset dir="${src.xdocs.dir}/rules"
                                        includes="**/*.xml" />
                                    <fileset dir="${src.xdocs.dir}/"
                                        includes="mergedruleset.xml" />
                                </delete>
                            </target>
                        </configuration>
                        <goals>
                            <goal>run</goal>
                        </goals>
                    </execution>
                </executions>
            </plugin>
            <!-- As Clover can be quite an hassle, know that you can skip 
                it by using the following option when running mvn: $ mvn clean -Dmaven.clover.skip=true 
                site -->
            <plugin>
                <groupId>com.atlassian.maven.plugins</groupId>
                <artifactId>maven-clover2-plugin</artifactId>
                <version>2.5.1</version>
                <configuration>
                    <jdk>1.6</jdk>
                    <licenseLocation>licences/clover2.license</licenseLocation>
                </configuration>
                <executions>
                    <execution>
                        <phase>pre-site</phase>
                        <goals>
                            <goal>instrument</goal>
                        </goals>
                    </execution>
                </executions>
            </plugin>
            <plugin>
                <groupId>org.apache.maven.plugins</groupId>
                <artifactId>maven-site-plugin</artifactId>
                <version>3.0</version>
                <configuration>
                    <xdocDirectory>${project.build.directory}/generated-xdocs</xdocDirectory>
                </configuration>
            </plugin>

            <plugin>
                <artifactId>maven-assembly-plugin</artifactId>
                <version>2.2.1</version>
                <configuration>
                    <appendAssemblyId>false</appendAssemblyId>
                    <archiverConfig>
                        <defaultDirectoryMode>493</defaultDirectoryMode> <!-- 0755 -->
                    </archiverConfig>
                </configuration>
                <executions>
                    <!-- needs to run after the site, as the site documentation 
                        will be included in the zip files -->
                    <execution>
                        <id>build-bin-dist</id>
                        <phase>post-site</phase>
                        <goals>
                            <goal>single</goal>
                        </goals>
                        <configuration>
                            <finalName>${project.artifactId}-bin-${project.version}</finalName>
                            <descriptors>
                                <descriptor>src/main/assembly/bin.xml</descriptor>
                            </descriptors>
                        </configuration>
                    </execution>
                    <execution>
                        <id>build-src-dist</id>
                        <phase>post-site</phase>
                        <goals>
                            <goal>single</goal>
                        </goals>
                        <configuration>
                            <finalName>${project.artifactId}-src-${project.version}</finalName>
                            <descriptors>
                                <descriptor>src/main/assembly/src.xml</descriptor>
                            </descriptors>
                        </configuration>
                    </execution>
                </executions>
            </plugin>
            <plugin>
                <groupId>net.sourceforge.pmd</groupId>
                <artifactId>pmd-build</artifactId>
                <version>0.7</version>
                <executions>
                    <execution>
                        <phase>pre-site</phase>
                        <goals>
                            <goal>pmd-pre-site</goal>
                        </goals>
                    </execution>
                </executions>
            </plugin>
            <plugin>
                <groupId>org.apache.maven.plugins</groupId>
                <artifactId>maven-release-plugin</artifactId>
                <version>2.3.2</version>
                <configuration>
                    <releaseProfiles>pmd-release</releaseProfiles>
                    <pushChanges>false</pushChanges>
                    <localCheckout>true</localCheckout>
                </configuration>
            </plugin>
        </plugins>
        <pluginManagement>
            <plugins>
                <!--This plugin's configuration is used to store Eclipse 
                    m2e settings only. It has no influence on the Maven build itself. -->
                <plugin>
                    <groupId>org.eclipse.m2e</groupId>
                    <artifactId>lifecycle-mapping</artifactId>
                    <version>1.0.0</version>
                    <configuration>
                        <lifecycleMappingMetadata>
                            <pluginExecutions>
                                <pluginExecution>
                                    <pluginExecutionFilter>
                                        <groupId>org.apache.maven.plugins</groupId>
                                        <artifactId>maven-antrun-plugin</artifactId>
                                        <versionRange>[1.7,)</versionRange>
                                        <goals>
                                            <goal>run</goal>
                                        </goals>
                                    </pluginExecutionFilter>
                                    <action>
                                        <execute>
                                            <runOnIncremental>false</runOnIncremental>
                                            <runOnConfiguration>true</runOnConfiguration>
                                        </execute>
                                    </action>
                                </pluginExecution>
                            </pluginExecutions>
                        </lifecycleMappingMetadata>
                    </configuration>
                </plugin>
            </plugins>
        </pluginManagement>
    </build>
    <dependencies>
        <dependency>
            <groupId>org.apache.ant</groupId>
            <artifactId>ant</artifactId>
            <version>1.8.1</version>
        </dependency>
        <dependency>
            <groupId>org.apache.ant</groupId>
            <artifactId>ant-testutil</artifactId>
            <version>1.7.1</version>
        </dependency>
        <dependency>
            <groupId>jaxen</groupId>
            <artifactId>jaxen</artifactId>
            <version>1.1.1</version>
            <exclusions>
                <exclusion>
                    <artifactId>xercesImpl</artifactId>
                    <groupId>xerces</groupId>
                </exclusion>
                <exclusion>
                    <artifactId>xalan</artifactId>
                    <groupId>xalan</groupId>
                </exclusion>
                <exclusion>
                    <artifactId>icu4j</artifactId>
                    <groupId>com.ibm.icu</groupId>
                </exclusion>
            </exclusions>
        </dependency>
        <dependency>
          <groupId>com.beust</groupId>
          <artifactId>jcommander</artifactId>
          <version>1.27</version>
        </dependency>
        <dependency>
            <groupId>asm</groupId>
            <artifactId>asm</artifactId>
            <version>3.2</version>
        </dependency>
        <dependency>
            <groupId>net.sourceforge.saxon</groupId>
            <artifactId>saxon</artifactId>
            <version>9.1.0.8</version>
        </dependency>
        <dependency>
            <groupId>net.sourceforge.saxon</groupId>
            <artifactId>saxon</artifactId>
            <version>9.1.0.8</version>
            <classifier>dom</classifier>
        </dependency>
        <dependency>
            <groupId>org.mozilla</groupId>
            <artifactId>rhino</artifactId>
            <version>1.7R3</version>
        </dependency>
        <dependency>
            <groupId>junit</groupId>
            <artifactId>junit</artifactId>
            <version>4.4</version>
        </dependency>
        <dependency>
            <groupId>xerces</groupId>
            <artifactId>xercesImpl</artifactId>
            <version>2.9.1</version>
            <type>jar</type>
            <scope>runtime</scope>
        </dependency>
        <dependency>
            <groupId>net.java.dev.javacc</groupId>
            <artifactId>javacc</artifactId>
            <version>${javacc.version}</version>
        </dependency>
    </dependencies>

    <reporting>
        <plugins>
            <plugin>
                <groupId>org.apache.maven.plugins</groupId>
                <artifactId>maven-jxr-plugin</artifactId>
                <version>2.3</version>
            </plugin>

            <plugin>
                <groupId>org.apache.maven.plugins</groupId>
                <artifactId>maven-javadoc-plugin</artifactId>
                <version>2.8.1</version>
                <reportSets>
                    <reportSet>
                        <reports>
                            <report>javadoc</report>
                            <!-- FIXME: The following report fails
                            <report>test-javadoc</report>
                            -->
                        </reports>
                    </reportSet>
                </reportSets>
            </plugin>

            <plugin>
                <groupId>org.apache.maven.plugins</groupId>
                <artifactId>maven-pmd-plugin</artifactId>
                <version>2.7.1</version>
                <configuration>
                    <linkXref>true</linkXref>
                    <sourceEncoding>utf-8</sourceEncoding>
                    <minimumTokens>100</minimumTokens>
                    <targetJdk>1.6</targetJdk>
                    <rulesets>
                        <!-- once the pmd plugin is migrated to pmd-5, we
                            should be able to use the current dogfood configuration -->
                        <!-- <ruleset>src/main/resources/rulesets/internal/dogfood.xml</ruleset> -->
                        <ruleset>https://pmd.svn.sourceforge.net/svnroot/pmd/branches/pmd/4.3.x/rulesets/internal/dogfood.xml</ruleset>
                    </rulesets>
                </configuration>
            </plugin>

            <!-- Emma is a test coverage tools to be used instead of clover. 
                As the mvn2 plugin is not released yet, the plugin is commented out, so you 
                build won't fail: You can get an Emma plugin for Maven2 at http://jira.codehaus.org/browse/MOJO-762 
                Download the tarball, extract, cd into dir, run $ mvn install. -->
            <!-- <plugin> <groupId>org.codehaus.mojo</groupId> <artifactId>emma-maven-plugin</artifactId> 
                </plugin> -->

            <plugin>
                <groupId>org.apache.maven.plugins</groupId>
                <artifactId>maven-checkstyle-plugin</artifactId>
                <version>2.9.1</version>
                <configuration>
                    <configLocation>etc/checkstyle-config.xml</configLocation>
                </configuration>
            </plugin>

            <plugin>
                <groupId>org.apache.maven.plugins</groupId>
                <artifactId>maven-project-info-reports-plugin</artifactId>
                <version>2.4</version>
                <reportSets>
                    <reportSet>
                        <reports>
                            <report>summary</report>
                            <report>dependencies</report>
                            <report>project-team</report>
                            <report>mailing-list</report>
                            <report>cim</report>
                            <report>issue-tracking</report>
                            <report>license</report>
                            <report>scm</report>
                        </reports>
                    </reportSet>
                </reportSets>
            </plugin>

            <plugin>
                <groupId>org.apache.maven.plugins</groupId>
                <artifactId>maven-surefire-report-plugin</artifactId>
                <version>2.12</version>
            </plugin>
            <plugin>
                <groupId>com.atlassian.maven.plugins</groupId>
                <artifactId>maven-clover2-plugin</artifactId>
                <version>2.5.1</version>
                <configuration>
                    <licenseLocation>licences/clover2.license</licenseLocation>
                    <reportDescriptor>etc/default-clover-report.xml</reportDescriptor>
                </configuration>
            </plugin>
        </plugins>
    </reporting>

    <profiles>
        <profile>
            <id>pmd-release</id>
            <properties>
                <pmd.website.baseurl>http://pmd.sourceforge.net/pmd-${project.version}</pmd.website.baseurl>
            </properties>
        </profile>
        <profile>
            <id>sf-release</id>
            <distributionManagement>
                <repository>
                    <id>pmd-repo</id>
                    <name>Default Repository</name>
                    <url>scp://shell.sourceforge.net/home/project-web/pmd/htdocs/maven2</url>
                </repository>
                <site>
                    <id>pmd-site</id>
                    <name>Default Site</name>
                    <url>scp://shell.sourceforge.net/home/project-web/pmd/htdocs/pmd-${project.version}</url>
                </site>
            </distributionManagement>
            <properties>
                <pmd.website.baseurl>http://pmd.sourceforge.net/pmd-${project.version}</pmd.website.baseurl>
            </properties>
            <build>
                <plugins>
                    <plugin>
                        <inherited>true</inherited>
                        <groupId>org.apache.maven.plugins</groupId>
                        <artifactId>maven-source-plugin</artifactId>
                        <executions>
                            <execution>
                                <id>attach-sources</id>
                                <goals>
                                    <goal>jar</goal>
                                </goals>
                            </execution>
                        </executions>
                    </plugin>
                    <plugin>
                        <inherited>true</inherited>
                        <groupId>org.apache.maven.plugins</groupId>
                        <artifactId>maven-javadoc-plugin</artifactId>
                        <executions>
                            <execution>
                                <id>attach-javadocs</id>
                                <goals>
                                    <goal>jar</goal>
                                </goals>
                            </execution>
                        </executions>
                    </plugin>
                    <plugin>
                        <inherited>true</inherited>
                        <groupId>org.apache.maven.plugins</groupId>
                        <artifactId>maven-deploy-plugin</artifactId>
                        <configuration>
                            <updateReleaseInfo>true</updateReleaseInfo>
                        </configuration>
                    </plugin>
                </plugins>
            </build>
        </profile>

        <profile>
            <id>sf-snapshot</id>
            <distributionManagement>
                <snapshotRepository>
                    <id>pmd-snapshot-repo</id>
                    <name>Snapshot Repository</name>
                    <url>scp://shell.sourceforge.net/home/project-web/pmd/htdocs/snapshot/maven2</url>
                    <uniqueVersion>true</uniqueVersion>
                </snapshotRepository>
                <site>
                    <id>pmd-snapshot-site</id>
                    <name>Default Site</name>
                    <url>scp://shell.sourceforge.net/home/project-web/pmd/htdocs/snapshot</url>
                </site>
            </distributionManagement>
        </profile>

        <profile>
            <id>reports</id>
            <build>
                <plugins>
                    <plugin>
                        <groupId>org.apache.maven.plugins</groupId>
                        <artifactId>maven-pmd-plugin</artifactId>
                        <version>2.7.1</version>
                        <executions>
                            <execution>
                                <phase>verify</phase>
                                <goals>
                                    <goal>pmd</goal>
                                </goals>
                            </execution>
                        </executions>
                        <configuration>
                            <sourceEncoding>utf-8</sourceEncoding>
                            <minimumTokens>100</minimumTokens>
                            <targetJdk>1.6</targetJdk>
                            <rulesets>
                                <!-- once the pmd plugin is migrated to pmd-5, 
                                    we should be able to use the current dogfood configuration -->
                                <!-- <ruleset>src/main/resources/rulesets/internal/dogfood.xml</ruleset> -->
                                <ruleset>https://pmd.svn.sourceforge.net/svnroot/pmd/branches/pmd/4.3.x/rulesets/internal/dogfood.xml</ruleset>
                            </rulesets>
                        </configuration>
                    </plugin>
                    <plugin>
                        <groupId>org.apache.maven.plugins</groupId>
                        <artifactId>maven-checkstyle-plugin</artifactId>
                        <version>2.9.1</version>
                        <executions>
                            <execution>
                                <phase>verify</phase>
                                <goals>
                                    <goal>checkstyle</goal>
                                </goals>
                            </execution>
                        </executions>
                        <configuration>
                            <configLocation>etc/checkstyle-config.xml</configLocation>
                        </configuration>
                    </plugin>
                </plugins>
            </build>
        </profile>
    </profiles>
</project><|MERGE_RESOLUTION|>--- conflicted
+++ resolved
@@ -5,11 +5,7 @@
     <groupId>net.sourceforge.pmd</groupId>
     <artifactId>pmd</artifactId>
     <name>PMD</name>
-<<<<<<< HEAD
     <version>5.0.1-SNAPSHOT</version>
-=======
-    <version>5.1.0-SNAPSHOT</version>
->>>>>>> 9fcc0a5c
 
     <parent>
         <groupId>org.sonatype.oss</groupId>
@@ -237,6 +233,7 @@
         <connection>scm:git:git://github.com/pmd/pmd.git</connection>
         <developerConnection>scm:git:ssh://git@github.com/pmd/pmd.git</developerConnection>
         <url>https://github.com/pmd/pmd</url>
+        <tag>pmd/5.0.x</tag>
     </scm>
     <organization>
         <name>InfoEther</name>
@@ -265,15 +262,12 @@
                 </includes>
             </testResource>
         </testResources>
-<<<<<<< HEAD
-=======
         <resources>
             <resource>
                 <directory>${basedir}/src/main/resources</directory>
                 <filtering>true</filtering>
             </resource>
         </resources>
->>>>>>> 9fcc0a5c
         <extensions>
             <extension>
                 <groupId>org.apache.maven.wagon</groupId>
