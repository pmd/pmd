--- conflicted
+++ resolved
@@ -15,11 +15,7 @@
         <li>Duplicate code - copied/pasted code means copied/pasted bugs</li>
       </ul>
       
-<<<<<<< HEAD
-      <p>You can <b><a href="http://sourceforge.net/projects/pmd/files/">download everything from here</a></b>, and you can get an overview of all the rules at the <a href="rules/index.html">rulesets index</a> page.</p>
-=======
       <p>You can <b><a href="https://sourceforge.net/projects/pmd/files/">download everything from here</a></b>, and you can get an overview of all the rules at the <a href="rules/index.html">rulesets index</a> page.</p>
->>>>>>> 9fcc0a5c
       <p>PMD is <a href="integrations.html">integrated</a> with JDeveloper, Eclipse, JEdit, JBuilder, BlueJ, CodeGuide, NetBeans/Sun Java Studio Enterprise/Creator, IntelliJ IDEA, TextPad, Maven, Ant, Gel, JCreator, and Emacs.</p>
     
       <h3>Recent releases</h3>
@@ -55,21 +51,6 @@
       <p>The next development version will be PMD 5.1. We will release other 5.0.x versions
       with bug fixes if needed.</p>
       <p>A <a href="http://pmd.sourceforge.net/snapshot">snapshot</a> of the web site for the new version is generated daily by our continuous integration server. Early access versions can also be downloaded from there.</p>
-<<<<<<< HEAD
-=======
-
-
-      <h3>Download (early access)</h3>
-      <p>A new snapshot of the 5.1 release is generated daily using a <a href="http://jenkins-ci.org/">Jenkins</a> continuous integration server.</p>
-      <p>Source and binary packages are available at
-
-      <a href="http://pmd.adabolo.de/job/pmd-trunk/">http://pmd.adabolo.de/job/pmd-trunk/</a>
-      in the artifacts section in the center of the page.</p>
-
-      <p>Maven packages are also generated regularly and uploaded to the <a href="http://pmd.sourceforge.net/snapshot/maven2">snapshot repository</a> and
-      to <a href="https://oss.sonatype.org/content/repositories/snapshots/net/sourceforge/pmd/pmd/">Sonatypes OSS snapshot repository</a>.</p>
-
->>>>>>> 9fcc0a5c
     </section>
   </body>
 </document>