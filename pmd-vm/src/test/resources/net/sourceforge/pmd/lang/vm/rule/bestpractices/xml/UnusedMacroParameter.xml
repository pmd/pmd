--- conflicted
+++ resolved
@@ -13,11 +13,7 @@
         stuff
     #end
 #end
-<<<<<<< HEAD
-     ]]></code>
-=======
         ]]></code>
->>>>>>> 6edd6c3e
         <source-type>vm</source-type>
     </test-code>
 
@@ -30,11 +26,7 @@
         stuff
     #end
 #end
-<<<<<<< HEAD
-     ]]></code>
-=======
         ]]></code>
->>>>>>> 6edd6c3e
         <source-type>vm</source-type>
     </test-code>
 
@@ -45,11 +37,7 @@
 #macro( mymacro $v1 )
     #set($v2 = "${X} $v1 ${X}" )
 #end
-<<<<<<< HEAD
-     ]]></code>
-=======
         ]]></code>
->>>>>>> 6edd6c3e
         <source-type>vm</source-type>
     </test-code>
 
@@ -60,11 +48,7 @@
 #macro( mymacro $v1 )
     #set($v2 = "${X}${v1}${X}" )
 #end
-<<<<<<< HEAD
-     ]]></code>
-=======
         ]]></code>
->>>>>>> 6edd6c3e
         <source-type>vm</source-type>
     </test-code>
 
@@ -75,11 +59,7 @@
 #macro( mymacro $v1 )
     #set($v2 = "${X}$!v1${X}" )
 #end
-<<<<<<< HEAD
-     ]]></code>
-=======
         ]]></code>
->>>>>>> 6edd6c3e
         <source-type>vm</source-type>
     </test-code>
 
@@ -90,11 +70,7 @@
 #macro( mymacro $v1 )
     #set($v2 = "${X}${v1.val}${X}" )
 #end
-<<<<<<< HEAD
-     ]]></code>
-=======
         ]]></code>
->>>>>>> 6edd6c3e
         <source-type>vm</source-type>
     </test-code>
 
@@ -105,11 +81,7 @@
 #macro( mymacro $v1 )
     <div class="c1 $!v1">
 #end
-<<<<<<< HEAD
-     ]]></code>
-=======
         ]]></code>
->>>>>>> 6edd6c3e
         <source-type>vm</source-type>
     </test-code>
 
@@ -118,11 +90,7 @@
         <expected-problems>0</expected-problems>
         <code><![CDATA[
 #macro( mymacro $v1 )$context.getSomething()${v1}#end
-<<<<<<< HEAD
-     ]]></code>
-=======
         ]]></code>
->>>>>>> 6edd6c3e
         <source-type>vm</source-type>
     </test-code>
 </test-data>