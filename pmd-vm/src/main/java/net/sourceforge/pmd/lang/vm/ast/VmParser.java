/*
 * BSD-style license; for more info see http://pmd.sourceforge.net/license.html
 */

package net.sourceforge.pmd.lang.vm.ast;

import org.checkerframework.checker.nullness.qual.Nullable;

import net.sourceforge.pmd.lang.ast.ParseException;
import net.sourceforge.pmd.lang.ast.impl.javacc.CharStream;
import net.sourceforge.pmd.lang.ast.impl.javacc.JavaccToken;
import net.sourceforge.pmd.lang.ast.impl.javacc.JavaccTokenDocument;
import net.sourceforge.pmd.lang.ast.impl.javacc.JavaccTokenDocument.TokenDocumentBehavior;
import net.sourceforge.pmd.lang.ast.impl.javacc.JjtreeParserAdapter;

/**
 * Adapter for the VmParser.
 */
public class VmParser extends JjtreeParserAdapter<ASTTemplate> {

<<<<<<< HEAD
    private static final TokenDocumentBehavior TOKEN_BEHAVIOR = new TokenDocumentBehavior(VmTokenKinds.TOKEN_NAMES) {
=======
    @Override
    protected JavaccTokenDocument newDocumentImpl(TextDocument fullText) {
        return new VmTokenDocument(fullText);
    }

    @Override
    protected ASTTemplate parseImpl(CharStream cs, ParserTask task) throws ParseException {
        return new VmParserImpl(cs).Template().makeTaskInfo(task);
    }


    private static class VmTokenDocument extends JavaccTokenDocument {

        VmTokenDocument(TextDocument fullText) {
            super(fullText);
        }
>>>>>>> 4d5ba298

        @Override
        public JavaccToken createToken(JavaccTokenDocument self, int kind, CharStream cs, @Nullable String image) {
            String realImage = image == null ? cs.getTokenImage() : image;
            if (kind == VmTokenKinds.ESCAPE_DIRECTIVE) {
                realImage = escapedDirective(realImage);
            }

            return super.createToken(self, kind, cs, realImage);
        }

        private String escapedDirective(String strImage) {
            int iLast = strImage.lastIndexOf("\\");
            String strDirective = strImage.substring(iLast + 1);
            return strImage.substring(0, iLast / 2) + strDirective;
        }
    };

    @Override
    protected TokenDocumentBehavior tokenBehavior() {
        return TOKEN_BEHAVIOR;
    }

    @Override
    protected ASTTemplate parseImpl(CharStream cs, ParserTask task) throws ParseException {
        return new VmParserImpl(cs).Template().addTaskInfo(task);
    }


}<|MERGE_RESOLUTION|>--- conflicted
+++ resolved
@@ -18,26 +18,7 @@
  */
 public class VmParser extends JjtreeParserAdapter<ASTTemplate> {
 
-<<<<<<< HEAD
     private static final TokenDocumentBehavior TOKEN_BEHAVIOR = new TokenDocumentBehavior(VmTokenKinds.TOKEN_NAMES) {
-=======
-    @Override
-    protected JavaccTokenDocument newDocumentImpl(TextDocument fullText) {
-        return new VmTokenDocument(fullText);
-    }
-
-    @Override
-    protected ASTTemplate parseImpl(CharStream cs, ParserTask task) throws ParseException {
-        return new VmParserImpl(cs).Template().makeTaskInfo(task);
-    }
-
-
-    private static class VmTokenDocument extends JavaccTokenDocument {
-
-        VmTokenDocument(TextDocument fullText) {
-            super(fullText);
-        }
->>>>>>> 4d5ba298
 
         @Override
         public JavaccToken createToken(JavaccTokenDocument self, int kind, CharStream cs, @Nullable String image) {
@@ -63,7 +44,7 @@
 
     @Override
     protected ASTTemplate parseImpl(CharStream cs, ParserTask task) throws ParseException {
-        return new VmParserImpl(cs).Template().addTaskInfo(task);
+        return new VmParserImpl(cs).Template().makeTaskInfo(task);
     }
 
 
