--- conflicted
+++ resolved
@@ -42,22 +42,9 @@
  * @version $Id: ASTMethod.java 720228 2008-11-24 16:58:33Z nbubna $
  */
 public class ASTMethod extends AbstractVmNode {
-<<<<<<< HEAD
 
     ASTMethod(int id) {
         super(id);
-=======
-    @InternalApi
-    @Deprecated
-    public ASTMethod(final int id) {
-        super(id);
-    }
-
-    @InternalApi
-    @Deprecated
-    public ASTMethod(final VmParser p, final int id) {
-        super(p, id);
->>>>>>> 60ae7a18
     }
 
     @Override
