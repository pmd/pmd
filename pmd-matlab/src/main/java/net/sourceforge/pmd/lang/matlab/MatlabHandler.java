--- conflicted
+++ resolved
@@ -14,12 +14,8 @@
  *
  * @deprecated There is no full PMD support for Matlab.
  */
-<<<<<<< HEAD
+@Deprecated
 public class MatlabHandler extends AbstractCpdLanguageVersionHandler {
-=======
-@Deprecated
-public class MatlabHandler extends AbstractLanguageVersionHandler {
->>>>>>> c47694b9
 
     @Override
     protected String getLanguageName() {
