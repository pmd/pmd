--- conflicted
+++ resolved
@@ -4,17 +4,9 @@
 
 package net.sourceforge.pmd.lang.kotlin;
 
-import static net.sourceforge.pmd.util.CollectionUtil.listOf;
-
-import java.util.List;
-
 import net.sourceforge.pmd.annotation.Experimental;
-<<<<<<< HEAD
 import net.sourceforge.pmd.cpd.Tokenizer;
 import net.sourceforge.pmd.lang.LanguagePropertyBundle;
-=======
-import net.sourceforge.pmd.annotation.InternalApi;
->>>>>>> f2f83576
 import net.sourceforge.pmd.lang.impl.SimpleLanguageModuleBase;
 import net.sourceforge.pmd.lang.kotlin.cpd.KotlinTokenizer;
 
@@ -26,27 +18,23 @@
 @Experimental
 public class KotlinLanguageModule extends SimpleLanguageModuleBase {
 
-    /** The name. */
-    public static final String NAME = "Kotlin";
-    /** The terse name. */
-    public static final String TERSE_NAME = "kotlin";
+    private static final KotlinLanguageModule INSTANCE = new KotlinLanguageModule();
 
-    @InternalApi
-    public static final List<String> EXTENSIONS = listOf("kt", "ktm");
-
-    /**
-     * Create a new instance of Kotlin Language Module.
-     */
     public KotlinLanguageModule() {
-        super(LanguageMetadata.withId(TERSE_NAME).name(NAME)
-                              .extensions(EXTENSIONS)
+        super(LanguageMetadata.withId("kotlin").name("Kotlin")
+                              .extensions("kt", "ktm")
                               .addVersion("1.6")
                               .addDefaultVersion("1.7"),
               new KotlinHandler());
+
     }
 
     @Override
     public Tokenizer createCpdTokenizer(LanguagePropertyBundle bundle) {
         return new KotlinTokenizer();
     }
+
+    public static KotlinLanguageModule getInstance() {
+        return INSTANCE;
+    }
 }