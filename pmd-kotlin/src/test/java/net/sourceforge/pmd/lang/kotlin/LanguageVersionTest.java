--- conflicted
+++ resolved
@@ -13,12 +13,7 @@
 
     static Collection<TestDescriptor> data() {
         return Arrays.asList(
-<<<<<<< HEAD
-            TestDescriptor.defaultVersionIs(KotlinLanguageModule.getInstance(), "1.7")
+            TestDescriptor.defaultVersionIs(KotlinLanguageModule.getInstance(), "1.8")
         );
-=======
-                new TestDescriptor(KotlinLanguageModule.NAME, KotlinLanguageModule.TERSE_NAME, "1.8",
-                    getLanguage(KotlinLanguageModule.NAME).getDefaultVersion()));
->>>>>>> 7a89f550
     }
 }