--- conflicted
+++ resolved
@@ -40,13 +40,10 @@
             <artifactId>pmd-core</artifactId>
         </dependency>
         <dependency>
-<<<<<<< HEAD
-=======
             <groupId>org.antlr</groupId>
             <artifactId>antlr4-runtime</artifactId>
         </dependency>
         <dependency>
->>>>>>> ab0aaadd
             <groupId>commons-io</groupId>
             <artifactId>commons-io</artifactId>
         </dependency>
