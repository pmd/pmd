--- conflicted
+++ resolved
@@ -27,11 +27,8 @@
 
 
 public final class XmlParserImpl {
-<<<<<<< HEAD
-=======
     // never throws on unresolved resource
     private static final EntityResolver SILENT_ENTITY_RESOLVER = (publicId, systemId) -> new InputSource(new ByteArrayInputStream("".getBytes()));
->>>>>>> d877bdb7
 
     private final Map<org.w3c.dom.Node, XmlNode> nodeCache = new HashMap<>();
 
@@ -51,10 +48,7 @@
             dbf.setFeature("http://xml.org/sax/features/external-general-entities", false);
             dbf.setFeature("http://xml.org/sax/features/external-parameter-entities", false);
             DocumentBuilder documentBuilder = dbf.newDocumentBuilder();
-<<<<<<< HEAD
-=======
             documentBuilder.setEntityResolver(SILENT_ENTITY_RESOLVER);
->>>>>>> d877bdb7
             return documentBuilder.parse(new InputSource(new StringReader(xmlData)));
         } catch (ParserConfigurationException | SAXException | IOException e) {
             throw new ParseException(e);
