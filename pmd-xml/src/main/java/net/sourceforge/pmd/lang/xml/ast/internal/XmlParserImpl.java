/*
 * BSD-style license; for more info see http://pmd.sourceforge.net/license.html
 */

package net.sourceforge.pmd.lang.xml.ast.internal;

import java.io.IOException;
import java.io.StringReader;
import java.util.HashMap;
import java.util.Map;
import javax.xml.parsers.DocumentBuilder;
import javax.xml.parsers.DocumentBuilderFactory;
import javax.xml.parsers.ParserConfigurationException;

import org.w3c.dom.Document;
import org.w3c.dom.Node;
import org.xml.sax.InputSource;
import org.xml.sax.SAXException;

import net.sourceforge.pmd.lang.ast.AstInfo;
import net.sourceforge.pmd.lang.ast.ParseException;
import net.sourceforge.pmd.lang.ast.Parser.ParserTask;
import net.sourceforge.pmd.lang.ast.RootNode;
import net.sourceforge.pmd.lang.xml.ast.XmlNode;


public final class XmlParserImpl {

<<<<<<< HEAD
    private final XmlParserOptions parserOptions;
    private final Map<org.w3c.dom.Node, XmlNode> nodeCache = new HashMap<>();


    public XmlParserImpl(XmlParserOptions parserOptions) {
        this.parserOptions = parserOptions;
    }
=======
    private final Map<org.w3c.dom.Node, XmlNode> nodeCache = new HashMap<>();
>>>>>>> 084a8126


    private Document parseDocument(String xmlData) throws ParseException {
        nodeCache.clear();
        try {

            DocumentBuilderFactory dbf = DocumentBuilderFactory.newInstance();
            dbf.setNamespaceAware(true);
            dbf.setValidating(false);
            dbf.setIgnoringComments(false);
            dbf.setIgnoringElementContentWhitespace(false);
            dbf.setExpandEntityReferences(true);
            dbf.setCoalescing(false);
            dbf.setXIncludeAware(false);
            dbf.setFeature("http://xml.org/sax/features/external-general-entities", false);
            dbf.setFeature("http://xml.org/sax/features/external-parameter-entities", false);
            DocumentBuilder documentBuilder = dbf.newDocumentBuilder();
            return documentBuilder.parse(new InputSource(new StringReader(xmlData)));
        } catch (ParserConfigurationException | SAXException | IOException e) {
            throw new ParseException(e);
        }
    }


    public RootXmlNode parse(ParserTask task) {
        String xmlData = task.getSourceText();
        Document document = parseDocument(xmlData);
        RootXmlNode root = new RootXmlNode(this, document, task);
        DOMLineNumbers lineNumbers = new DOMLineNumbers(root, xmlData);
        lineNumbers.determine();
        nodeCache.put(document, root);
        return root;
    }


    /**
     * Gets the wrapper for a DOM node, implementing PMD interfaces.
     *
     * @param domNode The node to wrap
     *
     * @return The wrapper
     */
    XmlNode wrapDomNode(Node domNode) {
        XmlNode wrapper = nodeCache.get(domNode);
        if (wrapper == null) {
            wrapper = new XmlNodeWrapper(this, domNode);
            nodeCache.put(domNode, wrapper);
        }
        return wrapper;
    }


    /**
     * The root should implement {@link RootNode}.
     */
    public static class RootXmlNode extends XmlNodeWrapper implements RootNode {

        private final AstInfo<RootXmlNode> astInfo;

        RootXmlNode(XmlParserImpl parser, Node domNode, ParserTask task) {
            super(parser, domNode);
            this.astInfo = new AstInfo<>(task, this);
        }

        @Override
        public AstInfo<RootXmlNode> getAstInfo() {
            return astInfo;
        }
    }

}<|MERGE_RESOLUTION|>--- conflicted
+++ resolved
@@ -26,17 +26,7 @@
 
 public final class XmlParserImpl {
 
-<<<<<<< HEAD
-    private final XmlParserOptions parserOptions;
     private final Map<org.w3c.dom.Node, XmlNode> nodeCache = new HashMap<>();
-
-
-    public XmlParserImpl(XmlParserOptions parserOptions) {
-        this.parserOptions = parserOptions;
-    }
-=======
-    private final Map<org.w3c.dom.Node, XmlNode> nodeCache = new HashMap<>();
->>>>>>> 084a8126
 
 
     private Document parseDocument(String xmlData) throws ParseException {
