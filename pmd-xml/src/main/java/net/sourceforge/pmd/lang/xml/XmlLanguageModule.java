/**
 * BSD-style license; for more info see http://pmd.sourceforge.net/license.html
 */

package net.sourceforge.pmd.lang.xml;

<<<<<<< HEAD
import net.sourceforge.pmd.cpd.Tokenizer;
import net.sourceforge.pmd.lang.LanguagePropertyBundle;
=======
import static net.sourceforge.pmd.util.CollectionUtil.listOf;

import java.util.List;

import net.sourceforge.pmd.annotation.InternalApi;
>>>>>>> f2f83576
import net.sourceforge.pmd.lang.impl.SimpleLanguageModuleBase;
import net.sourceforge.pmd.lang.xml.cpd.XmlTokenizer;

/**
 * Created by christoferdutz on 20.09.14.
 */
public class XmlLanguageModule extends SimpleLanguageModuleBase {

    public static final String NAME = "XML";
    public static final String TERSE_NAME = "xml";
    @InternalApi
    public static final List<String> EXTENSIONS = listOf("xml");

    public XmlLanguageModule() {
        super(LanguageMetadata.withId(TERSE_NAME).name(NAME)
                              .extensions(EXTENSIONS)
                              .addVersion("1.0")
                              .addDefaultVersion("1.1"),
                new XmlHandler());
    }

    @Override
    public Tokenizer createCpdTokenizer(LanguagePropertyBundle bundle) {
        return new XmlTokenizer();
    }
}<|MERGE_RESOLUTION|>--- conflicted
+++ resolved
@@ -4,16 +4,8 @@
 
 package net.sourceforge.pmd.lang.xml;
 
-<<<<<<< HEAD
 import net.sourceforge.pmd.cpd.Tokenizer;
 import net.sourceforge.pmd.lang.LanguagePropertyBundle;
-=======
-import static net.sourceforge.pmd.util.CollectionUtil.listOf;
-
-import java.util.List;
-
-import net.sourceforge.pmd.annotation.InternalApi;
->>>>>>> f2f83576
 import net.sourceforge.pmd.lang.impl.SimpleLanguageModuleBase;
 import net.sourceforge.pmd.lang.xml.cpd.XmlTokenizer;
 
@@ -24,12 +16,11 @@
 
     public static final String NAME = "XML";
     public static final String TERSE_NAME = "xml";
-    @InternalApi
-    public static final List<String> EXTENSIONS = listOf("xml");
+    private static final XmlLanguageModule INSTANCE = new XmlLanguageModule();
 
     public XmlLanguageModule() {
         super(LanguageMetadata.withId(TERSE_NAME).name(NAME)
-                              .extensions(EXTENSIONS)
+                              .extensions("xml")
                               .addVersion("1.0")
                               .addDefaultVersion("1.1"),
                 new XmlHandler());
@@ -39,4 +30,8 @@
     public Tokenizer createCpdTokenizer(LanguagePropertyBundle bundle) {
         return new XmlTokenizer();
     }
+
+    public static XmlLanguageModule getInstance() {
+        return INSTANCE;
+    }
 }