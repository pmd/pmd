    [Image] or [Truncated image[            Bcol      Ecol
<<<<<<< HEAD
L1
    [class]                                 1         6
    [Foo]                                   7         10
    [{]                                     11        12
L6
    [}]                                     2         3
=======
L3
    [class]                                 1         5
    [Foo]                                   7         9
    [{]                                     11        11
L8
    [}]                                     2         2
>>>>>>> 9158c9f4
EOF<|MERGE_RESOLUTION|>--- conflicted
+++ resolved
@@ -1,17 +1,8 @@
     [Image] or [Truncated image[            Bcol      Ecol
-<<<<<<< HEAD
-L1
+L3
     [class]                                 1         6
     [Foo]                                   7         10
     [{]                                     11        12
-L6
+L8
     [}]                                     2         3
-=======
-L3
-    [class]                                 1         5
-    [Foo]                                   7         9
-    [{]                                     11        11
-L8
-    [}]                                     2         2
->>>>>>> 9158c9f4
 EOF