--- conflicted
+++ resolved
@@ -74,27 +74,15 @@
         ASTAttribute attr = attrsList.get(0);
 
         assertEquals("something", attr.getName(), "Correct attribute name expected!");
-<<<<<<< HEAD
-        assertEquals("#yes#", attr.getFirstDescendantOfType(ASTAttributeValue.class).getValue(), "Correct attribute value expected!");
+        assertEquals("#yes#", attr.descendants(ASTAttributeValue.class).first().getValue(), "Correct attribute value expected!");
 
         attr = attrsList.get(1);
         assertEquals("foo", attr.getName(), "Correct attribute name expected!");
-        assertEquals("CREATE", attr.getFirstDescendantOfType(ASTAttributeValue.class).getValue(), "Correct attribute value expected!");
+        assertEquals("CREATE", attr.descendants(ASTAttributeValue.class).first().getValue(), "Correct attribute value expected!");
 
         attr = attrsList.get(2);
         assertEquals("href", attr.getName(), "Correct attribute name expected!");
-        assertEquals("#", attr.getFirstDescendantOfType(ASTAttributeValue.class).getValue(), "Correct attribute value expected!");
-=======
-        assertEquals("#yes#", attr.descendants(ASTAttributeValue.class).first().getImage(), "Correct attribute value expected!");
-
-        attr = attrsList.get(1);
-        assertEquals("foo", attr.getName(), "Correct attribute name expected!");
-        assertEquals("CREATE", attr.descendants(ASTAttributeValue.class).first().getImage(), "Correct attribute value expected!");
-
-        attr = attrsList.get(2);
-        assertEquals("href", attr.getName(), "Correct attribute name expected!");
-        assertEquals("#", attr.descendants(ASTAttributeValue.class).first().getImage(), "Correct attribute value expected!");
->>>>>>> 1d95f0f0
+        assertEquals("#", attr.descendants(ASTAttributeValue.class).first().getValue(), "Correct attribute value expected!");
     }
 
     /**
@@ -161,13 +149,8 @@
         List<ASTHtmlScript> scripts = jsp.getNodes(ASTHtmlScript.class, TEST_IMPORT_JAVASCRIPT);
         assertEquals(1, scripts.size(), "One script expected!");
         ASTHtmlScript script = scripts.iterator().next();
-<<<<<<< HEAD
-        List<ASTAttributeValue> value = script.findDescendantsOfType(ASTAttributeValue.class);
+        List<ASTAttributeValue> value = script.descendants(ASTAttributeValue.class).toList();
         assertEquals("filename.js", value.get(0).getValue());
-=======
-        List<ASTAttributeValue> value = script.descendants(ASTAttributeValue.class).toList();
-        assertEquals("filename.js", value.get(0).getImage());
->>>>>>> 1d95f0f0
     }
 
     /**
@@ -178,15 +161,9 @@
         List<ASTHtmlScript> scripts = jsp.getNodes(ASTHtmlScript.class, TEST_HTML_SCRIPT_WITH_ATTRIBUTE);
         assertEquals(1, scripts.size(), "One script expected!");
         ASTHtmlScript script = scripts.iterator().next();
-<<<<<<< HEAD
         assertEquals("Script!", script.getContent(), "Correct script content expected!");
-        List<ASTAttributeValue> attrs = script.findDescendantsOfType(ASTAttributeValue.class);
+        List<ASTAttributeValue> attrs = script.descendants(ASTAttributeValue.class).toList();
         assertEquals("text/javascript", attrs.get(0).getValue());
-=======
-        assertEquals("Script!", script.getImage(), "Correct script content expected!");
-        List<ASTAttributeValue> attrs = script.descendants(ASTAttributeValue.class).toList();
-        assertEquals("text/javascript", attrs.get(0).getImage());
->>>>>>> 1d95f0f0
     }
 
     /**
