--- conflicted
+++ resolved
@@ -33,11 +33,7 @@
         for (int ix = 0; ix < count; ix++) {
             String token = st.nextToken();
             if (imports.contains(token)) {
-<<<<<<< HEAD
-                addViolation(data, node, token);
-=======
-                asCtx(data).addViolation(node, node.getImage());
->>>>>>> 1d95f0f0
+                asCtx(data).addViolation(node, token);
             } else {
                 imports.add(token);
             }
