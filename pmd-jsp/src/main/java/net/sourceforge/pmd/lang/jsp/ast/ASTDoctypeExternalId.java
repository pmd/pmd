--- conflicted
+++ resolved
@@ -18,25 +18,10 @@
      */
     private String publicId;
 
-<<<<<<< HEAD
     ASTDoctypeExternalId(int id) {
         super(id);
     }
 
-=======
-    @InternalApi
-    @Deprecated
-    public ASTDoctypeExternalId(int id) {
-        super(id);
-    }
-
-    @InternalApi
-    @Deprecated
-    public ASTDoctypeExternalId(JspParser p, int id) {
-        super(p, id);
-    }
-
->>>>>>> 84ca3c63
     public boolean isHasPublicId() {
         return null != publicId;
     }
