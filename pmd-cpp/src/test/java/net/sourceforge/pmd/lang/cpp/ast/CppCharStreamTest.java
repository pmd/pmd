/*
 * BSD-style license; for more info see http://pmd.sourceforge.net/license.html
 */

package net.sourceforge.pmd.lang.cpp.ast;

import static org.junit.jupiter.api.Assertions.assertEquals;

import java.io.IOException;

<<<<<<< HEAD
import org.junit.jupiter.api.Test;

class CppCharStreamTest {
=======
import org.checkerframework.checker.nullness.qual.NonNull;
import org.junit.Test;

import net.sourceforge.pmd.lang.document.CpdCompat;
import net.sourceforge.pmd.lang.document.TextDocument;
import net.sourceforge.pmd.lang.document.TextFile;

public class CppCharStreamTest {
>>>>>>> 8bf54b8a

    private @NonNull CppCharStream newCharStream(String code) {
        TextDocument tf = TextDocument.readOnlyString(code, TextFile.UNKNOWN_FILENAME, CpdCompat.dummyVersion());
        return CppCharStream.newCppCharStream(tf);
    }

    @Test
<<<<<<< HEAD
    void testContinuationUnix() throws IOException {
        CppCharStream stream = CppCharStream.newCppCharStream(new StringReader("a\\\nb"));
=======
    public void testContinuationUnix() throws IOException {
        CppCharStream stream = newCharStream("a\\\nb");
>>>>>>> 8bf54b8a
        assertStream(stream, "ab");
    }

    @Test
<<<<<<< HEAD
    void testContinuationWindows() throws IOException {
        CppCharStream stream = CppCharStream.newCppCharStream(new StringReader("a\\\r\nb"));
=======
    public void testContinuationWindows() throws IOException {
        // note that the \r is normalized to a \n by the TextFile
        CppCharStream stream = newCharStream("a\\\r\nb");
>>>>>>> 8bf54b8a
        assertStream(stream, "ab");
    }

    @Test
<<<<<<< HEAD
    void testBackup() throws IOException {
        CppCharStream stream = CppCharStream.newCppCharStream(new StringReader("a\\b\\\rc"));
        assertStream(stream, "a\\b\\\rc");
=======
    public void testBackup() throws IOException {
        // note that the \r is normalized to a \n by the TextFile
        CppCharStream stream = newCharStream("a\\b\\qc");
        assertStream(stream, "a\\b\\qc");
>>>>>>> 8bf54b8a
    }

    private void assertStream(CppCharStream stream, String token) throws IOException {
        char c = stream.BeginToken();
        assertEquals(token.charAt(0), c);
        for (int i = 1; i < token.length(); i++) {
            c = stream.readChar();
            assertEquals(token + " char at " + i + ": " + token.charAt(i) + " != " + c, token.charAt(i), c);
        }
        assertEquals(token, stream.GetImage());
        assertEquals(token, new String(stream.GetSuffix(token.length())));
    }
}<|MERGE_RESOLUTION|>--- conflicted
+++ resolved
@@ -8,20 +8,14 @@
 
 import java.io.IOException;
 
-<<<<<<< HEAD
+import org.checkerframework.checker.nullness.qual.NonNull;
 import org.junit.jupiter.api.Test;
-
-class CppCharStreamTest {
-=======
-import org.checkerframework.checker.nullness.qual.NonNull;
-import org.junit.Test;
 
 import net.sourceforge.pmd.lang.document.CpdCompat;
 import net.sourceforge.pmd.lang.document.TextDocument;
 import net.sourceforge.pmd.lang.document.TextFile;
 
-public class CppCharStreamTest {
->>>>>>> 8bf54b8a
+class CppCharStreamTest {
 
     private @NonNull CppCharStream newCharStream(String code) {
         TextDocument tf = TextDocument.readOnlyString(code, TextFile.UNKNOWN_FILENAME, CpdCompat.dummyVersion());
@@ -29,39 +23,23 @@
     }
 
     @Test
-<<<<<<< HEAD
     void testContinuationUnix() throws IOException {
-        CppCharStream stream = CppCharStream.newCppCharStream(new StringReader("a\\\nb"));
-=======
-    public void testContinuationUnix() throws IOException {
         CppCharStream stream = newCharStream("a\\\nb");
->>>>>>> 8bf54b8a
         assertStream(stream, "ab");
     }
 
     @Test
-<<<<<<< HEAD
     void testContinuationWindows() throws IOException {
-        CppCharStream stream = CppCharStream.newCppCharStream(new StringReader("a\\\r\nb"));
-=======
-    public void testContinuationWindows() throws IOException {
         // note that the \r is normalized to a \n by the TextFile
         CppCharStream stream = newCharStream("a\\\r\nb");
->>>>>>> 8bf54b8a
         assertStream(stream, "ab");
     }
 
     @Test
-<<<<<<< HEAD
     void testBackup() throws IOException {
-        CppCharStream stream = CppCharStream.newCppCharStream(new StringReader("a\\b\\\rc"));
-        assertStream(stream, "a\\b\\\rc");
-=======
-    public void testBackup() throws IOException {
         // note that the \r is normalized to a \n by the TextFile
         CppCharStream stream = newCharStream("a\\b\\qc");
         assertStream(stream, "a\\b\\qc");
->>>>>>> 8bf54b8a
     }
 
     private void assertStream(CppCharStream stream, String token) throws IOException {
@@ -69,7 +47,7 @@
         assertEquals(token.charAt(0), c);
         for (int i = 1; i < token.length(); i++) {
             c = stream.readChar();
-            assertEquals(token + " char at " + i + ": " + token.charAt(i) + " != " + c, token.charAt(i), c);
+            assertEquals(token.charAt(i), c, token + " char at " + i + ": " + token.charAt(i) + " != " + c);
         }
         assertEquals(token, stream.GetImage());
         assertEquals(token, new String(stream.GetSuffix(token.length())));
