--- conflicted
+++ resolved
@@ -8,12 +8,8 @@
 
 import java.util.Properties;
 
-<<<<<<< HEAD
+import org.junit.jupiter.api.Disabled;
 import org.junit.jupiter.api.Test;
-=======
-import org.junit.Ignore;
-import org.junit.Test;
->>>>>>> 8bf54b8a
 
 import net.sourceforge.pmd.cpd.test.CpdTextComparisonTest;
 
@@ -88,22 +84,14 @@
     }
 
     @Test
-<<<<<<< HEAD
+    @Disabled
     void testTokenizerWithSkipBlocks() {
-=======
-    @Ignore
-    public void testTokenizerWithSkipBlocks() {
->>>>>>> 8bf54b8a
         doTest("simpleSkipBlocks", "_skipDefault", skipBlocks());
     }
 
     @Test
-<<<<<<< HEAD
+    @Disabled
     void testTokenizerWithSkipBlocksPattern() {
-=======
-    @Ignore
-    public void testTokenizerWithSkipBlocksPattern() {
->>>>>>> 8bf54b8a
         doTest("simpleSkipBlocks", "_skipDebug", skipBlocks("#if debug|#endif"));
     }
 
