/*
 * BSD-style license; for more info see http://pmd.sourceforge.net/license.html
 */

package net.sourceforge.pmd.cpd;

import java.io.IOException;
import java.util.Properties;
import java.util.regex.Pattern;

import net.sourceforge.pmd.cpd.internal.JavaCCTokenizer;
import net.sourceforge.pmd.cpd.token.JavaCCTokenFilter;
import net.sourceforge.pmd.cpd.token.TokenFilter;
import net.sourceforge.pmd.lang.TokenManager;
import net.sourceforge.pmd.lang.ast.impl.javacc.CharStream;
import net.sourceforge.pmd.lang.ast.impl.javacc.JavaccToken;
import net.sourceforge.pmd.lang.ast.impl.javacc.JavaccTokenDocument.TokenDocumentBehavior;
import net.sourceforge.pmd.lang.ast.impl.javacc.io.MalformedSourceException;
import net.sourceforge.pmd.lang.cpp.ast.CppTokenKinds;
import net.sourceforge.pmd.util.document.TextDocument;

/**
 * The C++ tokenizer.
 */
public class CPPTokenizer extends JavaCCTokenizer {

    private boolean skipBlocks;
<<<<<<< HEAD
    private Pattern skipBlocksStart;
    private Pattern skipBlocksEnd;
=======
    private String skipBlocksStart;
    private String skipBlocksEnd;
    private boolean ignoreLiteralSequences = false;
>>>>>>> 50c00f4f

    public CPPTokenizer() {
        setProperties(new Properties()); // set the defaults
    }

    // override to make it visible in tests
    @Override
    protected TokenManager<JavaccToken> getLexerForSource(SourceCode sourceCode) throws IOException {
        return super.getLexerForSource(sourceCode);
    }

    /**
     * Sets the possible options for the C++ tokenizer.
     *
     * @param properties the properties
     * @see #OPTION_SKIP_BLOCKS
     * @see #OPTION_SKIP_BLOCKS_PATTERN
     * @see #OPTION_IGNORE_LITERAL_SEQUENCES
     */
    public void setProperties(Properties properties) {
        skipBlocks = Boolean.parseBoolean(properties.getProperty(OPTION_SKIP_BLOCKS, Boolean.TRUE.toString()));
        if (skipBlocks) {
            String skipBlocksPattern = properties.getProperty(OPTION_SKIP_BLOCKS_PATTERN, DEFAULT_SKIP_BLOCKS_PATTERN);
            String[] split = skipBlocksPattern.split("\\|", 2);
            skipBlocksStart = CppBlockSkipper.compileSkipMarker(split[0]);
            if (split.length == 1) {
                skipBlocksEnd = skipBlocksStart;
            } else {
                skipBlocksEnd = CppBlockSkipper.compileSkipMarker(split[1]);
            }
        }
        ignoreLiteralSequences = Boolean.parseBoolean(properties.getProperty(OPTION_IGNORE_LITERAL_SEQUENCES,
                Boolean.FALSE.toString()));
    }


    @Override
    protected TokenDocumentBehavior tokenBehavior() {
        return new TokenDocumentBehavior(CppTokenKinds.TOKEN_NAMES) {

            @Override
            protected TextDocument translate(TextDocument text) throws MalformedSourceException {
                if (skipBlocks) {
                    text = new CppBlockSkipper(text, skipBlocksStart, skipBlocksEnd).translateDocument();
                }
                return new CppEscapeTranslator(text).translateDocument();
            }
        };
    }

    @Override
    protected TokenManager<JavaccToken> makeLexerImpl(CharStream sourceCode) {
        return CppTokenKinds.newTokenManager(sourceCode);
    }
<<<<<<< HEAD
=======

    @SuppressWarnings("PMD.CloseResource")
    @Override
    protected TokenManager<JavaccToken> getLexerForSource(SourceCode sourceCode) throws IOException {
        Reader reader = IOUtil.skipBOM(new StringReader(maybeSkipBlocks(sourceCode.getCodeBuffer().toString())));
        CharStream charStream = makeCharStream(reader);
        return makeLexerImpl(charStream);
    }

    @Override
    protected TokenFilter<JavaccToken> getTokenFilter(final TokenManager<JavaccToken> tokenManager) {
        return new CppTokenFilter(tokenManager, ignoreLiteralSequences);
    }

    private static class CppTokenFilter extends JavaCCTokenFilter {
        private final boolean ignoreLiteralSequences;
        private JavaccToken discardingLiteralsUntil = null;
        private boolean discardCurrent = false;

        CppTokenFilter(final TokenManager<JavaccToken> tokenManager, final boolean ignoreLiteralSequences) {
            super(tokenManager);
            this.ignoreLiteralSequences = ignoreLiteralSequences;
        }

        @Override
        protected void analyzeTokens(final JavaccToken currentToken, final Iterable<JavaccToken> remainingTokens) {
            discardCurrent = false;
            skipLiteralSequences(currentToken, remainingTokens);
        }

        private void skipLiteralSequences(final JavaccToken currentToken, final Iterable<JavaccToken> remainingTokens) {
            if (ignoreLiteralSequences) {
                final int kind = currentToken.getKind();
                if (isDiscardingLiterals()) {
                    if (currentToken == discardingLiteralsUntil) { // NOPMD - intentional check for reference equality
                        discardingLiteralsUntil = null;
                        discardCurrent = true;
                    }
                } else if (kind == CppTokenKinds.LCURLYBRACE) {
                    final JavaccToken finalToken = findEndOfSequenceOfLiterals(remainingTokens);
                    discardingLiteralsUntil = finalToken;
                }
            }
        }

        private static JavaccToken findEndOfSequenceOfLiterals(final Iterable<JavaccToken> remainingTokens) {
            boolean seenLiteral = false;
            int braceCount = 0;
            for (final JavaccToken token : remainingTokens) {
                switch (token.getKind()) {
                case CppTokenKinds.BINARY_INT_LITERAL:
                case CppTokenKinds.DECIMAL_INT_LITERAL:
                case CppTokenKinds.FLOAT_LITERAL:
                case CppTokenKinds.HEXADECIMAL_INT_LITERAL:
                case CppTokenKinds.OCTAL_INT_LITERAL:
                case CppTokenKinds.ZERO:
                    seenLiteral = true;
                    break; // can be skipped; continue to the next token
                case CppTokenKinds.COMMA:
                    break; // can be skipped; continue to the next token
                case CppTokenKinds.LCURLYBRACE:
                    braceCount++;
                    break; // curly braces are allowed, as long as they're balanced
                case CppTokenKinds.RCURLYBRACE:
                    braceCount--;
                    if (braceCount < 0) {
                        // end of the list; skip all contents
                        return seenLiteral ? token : null;
                    } else {
                        // curly braces are not yet balanced; continue to the next token
                        break;
                    }
                default:
                    // some other token than the expected ones; this is not a sequence of literals
                    return null;
                }
            }
            return null;
        }

        private boolean isDiscardingLiterals() {
            return discardingLiteralsUntil != null;
        }

        @Override
        protected boolean isLanguageSpecificDiscarding() {
            return isDiscardingLiterals() || discardCurrent;
        }
    }
>>>>>>> 50c00f4f
}<|MERGE_RESOLUTION|>--- conflicted
+++ resolved
@@ -25,14 +25,9 @@
 public class CPPTokenizer extends JavaCCTokenizer {
 
     private boolean skipBlocks;
-<<<<<<< HEAD
     private Pattern skipBlocksStart;
     private Pattern skipBlocksEnd;
-=======
-    private String skipBlocksStart;
-    private String skipBlocksEnd;
     private boolean ignoreLiteralSequences = false;
->>>>>>> 50c00f4f
 
     public CPPTokenizer() {
         setProperties(new Properties()); // set the defaults
@@ -86,16 +81,6 @@
     @Override
     protected TokenManager<JavaccToken> makeLexerImpl(CharStream sourceCode) {
         return CppTokenKinds.newTokenManager(sourceCode);
-    }
-<<<<<<< HEAD
-=======
-
-    @SuppressWarnings("PMD.CloseResource")
-    @Override
-    protected TokenManager<JavaccToken> getLexerForSource(SourceCode sourceCode) throws IOException {
-        Reader reader = IOUtil.skipBOM(new StringReader(maybeSkipBlocks(sourceCode.getCodeBuffer().toString())));
-        CharStream charStream = makeCharStream(reader);
-        return makeLexerImpl(charStream);
     }
 
     @Override
@@ -178,5 +163,4 @@
             return isDiscardingLiterals() || discardCurrent;
         }
     }
->>>>>>> 50c00f4f
 }