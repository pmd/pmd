--- conflicted
+++ resolved
@@ -12,10 +12,7 @@
  * Implementation of LanguageVersionHandler for the C++ Language.
  * @deprecated There is no full PMD support for c++.
  */
-<<<<<<< HEAD
-=======
 @Deprecated
->>>>>>> 12b647c5
 public class CppHandler extends AbstractCpdLanguageVersionHandler {
 
     @Override
