<?xml version="1.0" encoding="UTF-8"?>
<project xmlns="http://maven.apache.org/POM/4.0.0" xmlns:xsi="http://www.w3.org/2001/XMLSchema-instance" xsi:schemaLocation="http://maven.apache.org/POM/4.0.0 http://maven.apache.org/xsd/maven-4.0.0.xsd">
    <modelVersion>4.0.0</modelVersion>
    <artifactId>pmd-core</artifactId>
    <name>PMD Core</name>

    <parent>
        <groupId>net.sourceforge.pmd</groupId>
        <artifactId>pmd</artifactId>
        <version>7.0.0-SNAPSHOT</version>
        <relativePath>../</relativePath>
    </parent>

    <build>
        <plugins>
            <plugin>
                <groupId>org.apache.maven.plugins</groupId>
                <artifactId>maven-antrun-plugin</artifactId>
                <inherited>true</inherited>
                <executions>
                    <execution>
                        <id>generate-sources</id>
                        <phase>generate-sources</phase>
                        <configuration>
                            <target>
                                <ant antfile="src/main/ant/alljavacc.xml">
                                    <property name="target" value="${project.build.directory}/generated-sources/javacc" />
                                    <property name="javacc.jar" value="${javacc.jar}" />
                                </ant>
                            </target>
                        </configuration>
                        <goals>
                            <goal>run</goal>
                        </goals>
                    </execution>
                </executions>
            </plugin>

            <plugin>
                <groupId>org.codehaus.mojo</groupId>
                <artifactId>build-helper-maven-plugin</artifactId>
                <executions>
                    <execution>
                        <id>add-javacc-generated-sources</id>
                        <goals>
                            <goal>add-source</goal>
                        </goals>
                        <configuration>
                            <sources>
                                <source>${project.build.directory}/generated-sources/javacc</source>
                            </sources>
                        </configuration>
                    </execution>
                </executions>
            </plugin>

            <plugin>
                <groupId>org.apache.maven.plugins</groupId>
                <artifactId>maven-checkstyle-plugin</artifactId>
                <configuration>
                    <suppressionsLocation>pmd-core-checkstyle-suppressions.xml</suppressionsLocation>
                </configuration>
            </plugin>

            <plugin>
                <groupId>org.apache.maven.plugins</groupId>
                <artifactId>maven-shade-plugin</artifactId>
                <configuration>
                    <artifactSet>
                        <includes>jaxen:jaxen</includes>
                    </artifactSet>
                    <filters>
                        <filter>
                            <artifact>jaxen:jaxen</artifact>
                            <includes>
                                <include>org/jaxen/**</include>
                            </includes>
                            <excludes>
                                <exclude>org/w3c/dom/**</exclude>
                            </excludes>
                        </filter>
                    </filters>
                </configuration>
                <executions>
                    <execution>
                        <goals>
                            <goal>shade</goal>
                        </goals>
                    </execution>
                </executions>
            </plugin>
        </plugins>
    </build>
    <dependencies>
        <dependency>
            <groupId>org.apache.ant</groupId>
            <artifactId>ant</artifactId>
            <scope>provided</scope>
        </dependency>
        <dependency>
            <groupId>net.java.dev.javacc</groupId>
            <artifactId>javacc</artifactId>
            <scope>provided</scope> <!-- only needed for generating the parser via ant -->
        </dependency>

        <dependency>
            <groupId>org.antlr</groupId>
            <artifactId>antlr4-runtime</artifactId>
        </dependency>
        <dependency>
            <groupId>com.beust</groupId>
            <artifactId>jcommander</artifactId>
        </dependency>
        <dependency>
            <groupId>commons-io</groupId>
            <artifactId>commons-io</artifactId>
        </dependency>
        <dependency>
            <groupId>jaxen</groupId>
            <artifactId>jaxen</artifactId>
            <!--
                Jaxen is optionally, so that it doesn't get inherited by default.
                Jaxen is shaded into pmd-core (without org.w3c.dom.UserDataHandler).
                Adding Jaxen again as a dependency would reintroduce the duplicated
                org.w3c.dom.UserDataHandler interface.
                See https://github.com/pmd/pmd/issues/1074
                and https://github.com/pmd/pmd/pull/1201
            -->
            <optional>true</optional>
        </dependency>

        <dependency>
            <groupId>net.sourceforge.saxon</groupId>
            <artifactId>saxon</artifactId>
        </dependency>
        <dependency>
            <groupId>org.apache.commons</groupId>
            <artifactId>commons-lang3</artifactId>
        </dependency>
        <dependency>
<<<<<<< HEAD
            <groupId>org.pcollections</groupId>
            <artifactId>pcollections</artifactId>
=======
            <groupId>org.apache.commons</groupId>
            <artifactId>commons-text</artifactId>
>>>>>>> 49d0d2ae
        </dependency>
        <dependency>
            <groupId>org.ow2.asm</groupId>
            <artifactId>asm</artifactId>
        </dependency>
        <dependency>
            <groupId>com.google.code.gson</groupId>
            <artifactId>gson</artifactId>
            <version>2.8.5</version>
        </dependency>

        <dependency>
            <groupId>org.checkerframework</groupId>
            <artifactId>checker-qual</artifactId>
            <version>2.5.2</version>
        </dependency>


        <dependency>
            <groupId>net.sourceforge.saxon</groupId>
            <artifactId>saxon</artifactId>
            <classifier>dom</classifier>
            <scope>runtime</scope>
        </dependency>

        <dependency>
            <groupId>com.github.tomakehurst</groupId>
            <artifactId>wiremock</artifactId>
            <scope>test</scope>
        </dependency>
        <dependency>
            <groupId>org.hamcrest</groupId>
            <artifactId>hamcrest</artifactId>
            <scope>test</scope>
        </dependency>
        <dependency>
            <groupId>junit</groupId>
            <artifactId>junit</artifactId>
            <scope>test</scope>
        </dependency>
        <dependency>
            <groupId>pl.pragmatists</groupId>
            <artifactId>JUnitParams</artifactId>
            <scope>test</scope>
        </dependency>
        <dependency>
            <groupId>org.apache.ant</groupId>
            <artifactId>ant-testutil</artifactId>
            <scope>test</scope>
        </dependency>
        <dependency>
            <groupId>org.mockito</groupId>
            <artifactId>mockito-core</artifactId>
            <scope>test</scope>
        </dependency>
        <dependency>
            <groupId>com.github.stefanbirkner</groupId>
            <artifactId>system-rules</artifactId>
            <scope>test</scope>
        </dependency>
    </dependencies>

    <profiles>
        <profile>
            <id>m2e</id>
            <!-- This profile is only activated when building in Eclipse with m2e -->
            <activation>
                <property>
                    <name>m2e.version</name>
                </property>
            </activation>
            <dependencies>
                <!--
                    the maven-shade-plugin runs during package phase,
                    but inside eclipse, this phase is not executed during development.
                    Therefore this profile adds back the jaxen dependency in eclipse.
                 -->
                <dependency>
                    <groupId>jaxen</groupId>
                    <artifactId>jaxen</artifactId>
                    <optional>false</optional>
                </dependency>
            </dependencies>
        </profile>
        <profile>
            <id>idea</id>
            <!-- This profile is only activated when building in IntelliJ -->
            <!-- It serves the same purpose as the above for eclipse-->
            <activation>
                <property>
                    <name>idea.maven.embedder.version</name>
                </property>
            </activation>
            <dependencies>
                <dependency>
                    <groupId>jaxen</groupId>
                    <artifactId>jaxen</artifactId>
                    <optional>false</optional>
                </dependency>
            </dependencies>
        </profile>
    </profiles>
</project><|MERGE_RESOLUTION|>--- conflicted
+++ resolved
@@ -138,13 +138,12 @@
             <artifactId>commons-lang3</artifactId>
         </dependency>
         <dependency>
-<<<<<<< HEAD
+            <groupId>org.apache.commons</groupId>
+            <artifactId>commons-text</artifactId>
+        </dependency>
+        <dependency>
             <groupId>org.pcollections</groupId>
             <artifactId>pcollections</artifactId>
-=======
-            <groupId>org.apache.commons</groupId>
-            <artifactId>commons-text</artifactId>
->>>>>>> 49d0d2ae
         </dependency>
         <dependency>
             <groupId>org.ow2.asm</groupId>
