--- conflicted
+++ resolved
@@ -139,15 +139,6 @@
     }
 
     @Test
-<<<<<<< HEAD
-    void testOldOneReleaseRuleSet() {
-        assertRuleSetReferenceId(false, null, false, "50", "50",
-                new RuleSetReferenceId("50"));
-    }
-
-    @Test
-=======
->>>>>>> 74239406
     void testOneFullRuleSet() {
         List<RuleSetReferenceId> references = RuleSetReferenceId.parse("rulesets/java/unusedcode.xml");
         assertEquals(1, references.size());
