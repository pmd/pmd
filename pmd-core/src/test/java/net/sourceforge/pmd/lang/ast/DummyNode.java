--- conflicted
+++ resolved
@@ -11,11 +11,8 @@
 import java.util.Objects;
 
 import net.sourceforge.pmd.lang.DummyLanguageModule;
-<<<<<<< HEAD
-=======
 import net.sourceforge.pmd.lang.LanguageProcessor;
 import net.sourceforge.pmd.lang.LanguageProcessorRegistry;
->>>>>>> eee8b95a
 import net.sourceforge.pmd.lang.ast.Parser.ParserTask;
 import net.sourceforge.pmd.lang.ast.impl.AbstractNode;
 import net.sourceforge.pmd.lang.ast.impl.GenericNode;
@@ -128,12 +125,9 @@
 
     public static class DummyRootNode extends DummyNode implements RootNode, GenericNode<DummyNode> {
 
-<<<<<<< HEAD
-=======
         // FIXME remove this
         private static final LanguageProcessor STATIC_PROCESSOR =
             DummyLanguageModule.getInstance().createProcessor(DummyLanguageModule.getInstance().newPropertyBundle());
->>>>>>> eee8b95a
         private AstInfo<DummyRootNode> astInfo;
 
         public DummyRootNode() {
@@ -145,24 +139,6 @@
             astInfo = new AstInfo<>(
                 new ParserTask(
                     document,
-<<<<<<< HEAD
-                    SemanticErrorReporter.noop()
-                ),
-                this);
-        }
-
-        public DummyRootNode withTaskInfo(ParserTask task) {
-            this.astInfo = new AstInfo<>(task, this);
-            return this;
-        }
-
-        public DummyRootNode withNoPmdComments(Map<Integer, String> suppressMap) {
-            this.astInfo = new AstInfo<>(
-                astInfo.getTextDocument(),
-                this,
-                suppressMap
-            );
-=======
                     SemanticErrorReporter.noop(),
                     LanguageProcessorRegistry.singleton(STATIC_PROCESSOR)),
                 this);
@@ -175,7 +151,6 @@
 
         public DummyRootNode withNoPmdComments(Map<Integer, String> suppressMap) {
             this.astInfo = astInfo.withSuppressMap(suppressMap);
->>>>>>> eee8b95a
             return this;
         }
 
