--- conflicted
+++ resolved
@@ -10,15 +10,9 @@
 import java.util.Map;
 import java.util.Objects;
 
-import net.sourceforge.pmd.internal.util.AssertionUtil;
 import net.sourceforge.pmd.lang.DummyLanguageModule;
-<<<<<<< HEAD
 import net.sourceforge.pmd.lang.ast.Parser.ParserTask;
 import net.sourceforge.pmd.lang.ast.impl.AbstractNode;
-=======
-import net.sourceforge.pmd.lang.LanguageVersion;
-import net.sourceforge.pmd.lang.ast.impl.AbstractNodeWithTextCoordinates;
->>>>>>> 9d1782d9
 import net.sourceforge.pmd.lang.ast.impl.GenericNode;
 import net.sourceforge.pmd.lang.document.TextDocument;
 import net.sourceforge.pmd.lang.document.TextFile;
@@ -98,8 +92,7 @@
     public void setImage(String image) {
         this.image = image;
         if (image.startsWith("#")) {
-            xpathName = image.substring(1);
-            assert AssertionUtil.isJavaIdentifier(xpathName) : "need an ident after '#': " + image;
+            xpathName = image;
         }
     }
 
@@ -138,13 +131,6 @@
     }
 
     public static class DummyRootNode extends DummyNode implements RootNode {
-<<<<<<< HEAD
-=======
-        private Map<Integer, String> suppressMap = Collections.emptyMap();
-        private String filename = "sample.dummy";
-        private LanguageVersion languageVersion = DummyLanguageModule.getInstance().getDefaultVersion();
-        private String sourceText = "dummy text";
->>>>>>> 9d1782d9
 
         private AstInfo<DummyRootNode> astInfo;
 
