--- conflicted
+++ resolved
@@ -22,10 +22,6 @@
         String[] args = { "-d", "source_folder", "-f", "ideaj", "-P", "sourcePath=/home/user/source/", "-R", "java-empty", "-force-language", "dummy"};
         PMDCommandLineInterface.extractParameters(params, args, "PMD");
 
-<<<<<<< HEAD
-        Assert.assertEquals(DummyLanguageModule.getInstance().getDefaultVersion().getName(), params.toConfiguration().getForceLanguageVersion().getName());
-=======
-        assertEquals(new DummyLanguageModule().getDefaultVersion().getName(), params.toConfiguration().getForceLanguageVersion().getName());
->>>>>>> 942c8f04
+        assertEquals(DummyLanguageModule.getInstance().getDefaultVersion().getName(), params.toConfiguration().getForceLanguageVersion().getName());
     }
 }