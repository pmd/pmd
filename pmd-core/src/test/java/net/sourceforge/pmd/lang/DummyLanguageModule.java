--- conflicted
+++ resolved
@@ -4,34 +4,21 @@
 
 package net.sourceforge.pmd.lang;
 
-<<<<<<< HEAD
-import net.sourceforge.pmd.RuleViolation;
-import net.sourceforge.pmd.lang.ast.DummyRoot;
-import net.sourceforge.pmd.lang.ast.Parser;
-import net.sourceforge.pmd.reporting.ViolationDecorator;
-=======
 import java.util.Objects;
 
-import org.checkerframework.checker.nullness.qual.NonNull;
-
-import net.sourceforge.pmd.Rule;
 import net.sourceforge.pmd.RuleViolation;
 import net.sourceforge.pmd.lang.ast.DummyNode;
 import net.sourceforge.pmd.lang.ast.DummyNode.DummyRootNode;
-import net.sourceforge.pmd.lang.ast.Node;
 import net.sourceforge.pmd.lang.ast.ParseException;
 import net.sourceforge.pmd.lang.ast.Parser;
 import net.sourceforge.pmd.lang.ast.Parser.ParserTask;
 import net.sourceforge.pmd.lang.ast.SemanticErrorReporter;
 import net.sourceforge.pmd.lang.document.Chars;
-import net.sourceforge.pmd.lang.document.FileLocation;
 import net.sourceforge.pmd.lang.document.TextDocument;
 import net.sourceforge.pmd.lang.document.TextFile;
 import net.sourceforge.pmd.lang.document.TextRegion;
-import net.sourceforge.pmd.lang.rule.ParametricRuleViolation;
-import net.sourceforge.pmd.lang.rule.impl.DefaultRuleViolationFactory;
 import net.sourceforge.pmd.processor.PmdRunnableTest;
->>>>>>> 451cbb64
+import net.sourceforge.pmd.reporting.ViolationDecorator;
 
 /**
  * Dummy language used for testing PMD.
@@ -73,14 +60,6 @@
     }
 
     public static class Handler extends AbstractPmdLanguageVersionHandler {
-
-<<<<<<< HEAD
-=======
-        @Override
-        public RuleViolationFactory getRuleViolationFactory() {
-            return new RuleViolationFactory();
-        }
->>>>>>> 451cbb64
 
         @Override
         public Parser getParser() {
@@ -152,19 +131,5 @@
         }
         return root;
     }
-<<<<<<< HEAD
-=======
 
-    public static class RuleViolationFactory extends DefaultRuleViolationFactory {
-
-        @Override
-        public RuleViolation createViolation(Rule rule, @NonNull Node node, FileLocation location, @NonNull String formattedMessage) {
-            return new ParametricRuleViolation(rule, location, formattedMessage) {
-                {
-                    this.packageName = "foo"; // just for testing variable expansion
-                }
-            };
-        }
-    }
->>>>>>> 451cbb64
 }