--- conflicted
+++ resolved
@@ -13,11 +13,8 @@
 import net.sourceforge.pmd.lang.ast.Node;
 import net.sourceforge.pmd.lang.ast.ParseException;
 import net.sourceforge.pmd.lang.ast.Parser;
-<<<<<<< HEAD
+import net.sourceforge.pmd.lang.ast.SourceCodePositioner;
 import net.sourceforge.pmd.lang.ast.RootNode;
-=======
-import net.sourceforge.pmd.lang.ast.SourceCodePositioner;
->>>>>>> 6b536ba7
 import net.sourceforge.pmd.lang.rule.ParametricRuleViolation;
 import net.sourceforge.pmd.lang.rule.impl.DefaultRuleViolationFactory;
 
@@ -86,7 +83,6 @@
         }
     }
 
-<<<<<<< HEAD
     public static class HandlerWithParserThatReportsSemanticError extends Handler {
         @Override
         public Parser getParser() {
@@ -96,7 +92,8 @@
                 return root;
             };
         }
-=======
+    }
+
     /**
      * Creates a tree of nodes that corresponds to the nesting structures
      * of parentheses in the text. The image of each node is also populated.
@@ -108,7 +105,7 @@
      * node, it has a {@link DummyRootNode} as parent, whose image is "".
      */
     private static DummyRootNode readLispNode(String text) {
-        final DummyRootNode root = new DummyRootNode();
+        final DummyRootNode root = new DummyRootNode().withSourceText(text);
         DummyNode top = root;
         SourceCodePositioner positioner = new SourceCodePositioner(text);
         top.setCoords(1, 1, positioner.getLastLine(), positioner.getLastLineColumn());
@@ -156,7 +153,6 @@
             throw new ParseException("Unbalanced parentheses: " + text);
         }
         return root;
->>>>>>> 6b536ba7
     }
 
     public static class RuleViolationFactory extends DefaultRuleViolationFactory {
