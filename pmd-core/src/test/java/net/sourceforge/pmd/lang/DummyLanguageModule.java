--- conflicted
+++ resolved
@@ -3,6 +3,8 @@
  */
 
 package net.sourceforge.pmd.lang;
+
+import java.util.Objects;
 
 import org.checkerframework.checker.nullness.qual.NonNull;
 
@@ -25,7 +27,6 @@
 
     public static final String NAME = "Dummy";
     public static final String TERSE_NAME = "dummy";
-    private static final String THROWING_VERSION_NAME = "1.9-throws-parse-exception";
 
     public DummyLanguageModule() {
         super(NAME, null, TERSE_NAME, "dummy");
@@ -38,22 +39,11 @@
         addVersion("1.6", new Handler(), "6");
         addDefaultVersion("1.7", new Handler(), "7");
         addVersion("1.8", new Handler(), "8");
-<<<<<<< HEAD
-        addVersion(THROWING_VERSION_NAME, new HandlerWithParserThatThrows());
-=======
         PmdRunnableTest.registerCustomVersions(this::addVersion);
->>>>>>> 9a5ab047
     }
 
     public static DummyLanguageModule getInstance() {
-        return (DummyLanguageModule) LanguageRegistry.getLanguage(NAME);
-<<<<<<< HEAD
-    }
-
-    public LanguageVersion getVersionWhoseParserThrows() {
-        return getVersion(THROWING_VERSION_NAME);
-=======
->>>>>>> 9a5ab047
+        return (DummyLanguageModule) Objects.requireNonNull(LanguageRegistry.getLanguage(NAME));
     }
 
     public static DummyRootNode parse(String code) {
@@ -85,19 +75,6 @@
         }
     }
 
-<<<<<<< HEAD
-    public static class HandlerWithParserThatThrows extends Handler {
-
-        @Override
-        public Parser getParser() {
-            return task -> {
-                throw new ParseException("test error while parsing");
-            };
-        }
-    }
-
-=======
->>>>>>> 9a5ab047
     /**
      * Creates a tree of nodes that corresponds to the nesting structures
      * of parentheses in the text. The image of each node is also populated.
