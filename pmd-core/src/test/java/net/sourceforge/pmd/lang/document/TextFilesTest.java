--- conflicted
+++ resolved
@@ -37,11 +37,7 @@
     void testNioFile() throws IOException {
         Path file = makeTmpFile(StandardCharsets.UTF_8, "some content");
         try (TextFile tf = TextFile.forPath(file, StandardCharsets.UTF_8, dummyVersion())) {
-<<<<<<< HEAD
-            assertEquals(file.toAbsolutePath().toUri().toString(), tf.getFileId().toUriString());
-=======
             assertEquals(file.toAbsolutePath().toUri().toString(), tf.getFileId().getUriString());
->>>>>>> 090ffa1a
             assertEquals(file.toString(), tf.getFileId().getOriginalPath());
             assertEquals(file.getFileName().toString(), tf.getFileId().getFileName());
             assertEquals(dummyVersion(), tf.getLanguageVersion());
@@ -54,11 +50,7 @@
         Path file = makeTmpFile(StandardCharsets.UTF_8, "some content").toAbsolutePath();
         try (TextFile tf = TextFile.forPath(file, StandardCharsets.UTF_8, dummyVersion())) {
             try (TextFile tfPrime = TextFile.forPath(file, StandardCharsets.UTF_8, dummyVersion())) {
-<<<<<<< HEAD
-                try (TextFile stringTf = TextFile.forCharSeq("some content", FileId.forPath(file), dummyVersion())) {
-=======
                 try (TextFile stringTf = TextFile.forCharSeq("some content", FileId.fromPath(file), dummyVersion())) {
->>>>>>> 090ffa1a
                     assertEquals(tf.getFileId(), stringTf.getFileId());
 
                     // despite same path id, they are different implementations
@@ -66,11 +58,7 @@
                     assertNotEquals(stringTf, tf);
 
                     // identical, but string text files use identity
-<<<<<<< HEAD
-                    assertNotEquals(stringTf, TextFile.forCharSeq("some content", FileId.forPath(file), dummyVersion()));
-=======
                     assertNotEquals(stringTf, TextFile.forCharSeq("some content", FileId.fromPath(file), dummyVersion()));
->>>>>>> 090ffa1a
 
                     // those are identical so are equals
                     assertNotSame(tf, tfPrime);
@@ -178,11 +166,7 @@
         Path file = makeTmpFile(StandardCharsets.UTF_8, "some content");
         try (TextFile tf = TextFile.builderForPath(file, StandardCharsets.UTF_8, dummyVersion())
                                    .build()) {
-<<<<<<< HEAD
-            assertEquals(file.toAbsolutePath().toUri().toString(), tf.getFileId().toUriString());
-=======
             assertEquals(file.toAbsolutePath().toUri().toString(), tf.getFileId().getUriString());
->>>>>>> 090ffa1a
             assertEquals(dummyVersion(), tf.getLanguageVersion());
             assertEquals(Chars.wrap("some content"), tf.readContents().getNormalizedText());
         }
