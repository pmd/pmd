--- conflicted
+++ resolved
@@ -114,12 +114,6 @@
 
     private FileCollector newCollector(LanguageVersion forcedVersion) {
         LanguageVersionDiscoverer discoverer = new LanguageVersionDiscoverer(LanguageRegistry.PMD, forcedVersion);
-<<<<<<< HEAD
-        FileCollector collector = FileCollector.newCollector(discoverer, new TestMessageReporter());
-        collector.relativizeWith(tempFolder.toAbsolutePath());
-        return collector;
-=======
         return FileCollector.newCollector(discoverer, new TestMessageReporter());
->>>>>>> 9eb5ac9a
     }
 }