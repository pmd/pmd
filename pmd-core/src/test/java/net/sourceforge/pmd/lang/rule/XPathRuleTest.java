/*
 * BSD-style license; for more info see http://pmd.sourceforge.net/license.html
 */

package net.sourceforge.pmd.lang.rule;

import static org.hamcrest.MatcherAssert.assertThat;
import static org.hamcrest.Matchers.hasSize;
import static org.junit.Assert.assertEquals;

import org.hamcrest.Matchers;
import org.junit.Rule;
import org.junit.Test;
import org.junit.contrib.java.lang.system.SystemErrRule;

<<<<<<< HEAD
import net.sourceforge.pmd.PmdContextualizedTest;
import net.sourceforge.pmd.RuleContext;
import net.sourceforge.pmd.junit.JavaUtilLoggingRule;
=======
import net.sourceforge.pmd.Report;
import net.sourceforge.pmd.RuleContextTest;
import net.sourceforge.pmd.lang.DummyLanguageModule;
import net.sourceforge.pmd.lang.LanguageRegistry;
>>>>>>> 32a02cec
import net.sourceforge.pmd.lang.ast.DummyNode;
import net.sourceforge.pmd.lang.ast.DummyNodeWithDeprecatedAttribute;
import net.sourceforge.pmd.lang.ast.DummyRoot;
import net.sourceforge.pmd.lang.rule.xpath.XPathVersion;

public class XPathRuleTest extends PmdContextualizedTest {

    @Rule
    public final SystemErrRule systemErrRule = new SystemErrRule().muteForSuccessfulTests().enableLog();

    @Test
    public void testAttributeDeprecation10() throws Exception {
        testDeprecation(XPathVersion.XPATH_1_0);
    }

    @Test
    public void testAttributeDeprecation20() throws Exception {
        testDeprecation(XPathVersion.XPATH_2_0);
    }

<<<<<<< HEAD
    @Test
    public void testListAttributeDeprecation20() {
        XPathRule xpr = makeRuleWithList("TestRuleWithListAccess");
        loggingRule.clear();

        RuleContext ctx = new RuleContext();
        ctx.setLanguageVersion(dummyLanguage().getDefaultVersion());
        DummyNode firstNode = newNodeWithList();
        xpr.apply(firstNode, ctx);
        assertEquals(1, ctx.getReport().size());

        String log = loggingRule.getLog();
        assertThat(log, Matchers.containsString("Use of deprecated attribute 'dummyNode/@List' by XPath rule 'TestRuleWithListAccess'"));

        loggingRule.clear();
        xpr.apply(newNodeWithList(), ctx); // with another node
        assertEquals(2, ctx.getReport().size());
        assertEquals("", loggingRule.getLog()); // no addtional warnings

        // with another rule forked from the same one (in multithreaded processor)
        xpr.deepCopy().apply(newNodeWithList(), ctx);
        assertEquals(3, ctx.getReport().size());
        assertEquals("", loggingRule.getLog()); // no addtional warnings

        // with another rule on the same node, new warnings
        XPathRule otherRule = makeRuleWithList("OtherTestRuleWithListAccess");
        otherRule.setRuleSetName("rset.xml");
        otherRule.apply(firstNode, ctx);
        assertEquals(4, ctx.getReport().size());
        log = loggingRule.getLog();
        assertThat(log, Matchers.containsString("Use of deprecated attribute 'dummyNode/@List' by XPath rule 'OtherTestRuleWithListAccess' (in ruleset 'rset.xml')"));
    }


    private XPathRule makeRuleWithList(String name) {
        XPathRule xpr = new XPathRule(XPathVersion.XPATH_2_0, "//dummyNode[@List = 'A']");
        xpr.setName(name);
        xpr.setMessage("list is 'a'");
        return xpr;
    }
=======
>>>>>>> 32a02cec

    public void testDeprecation(XPathVersion version) throws Exception {
        XPathRule xpr = makeRule(version, "SomeRule");

        systemErrRule.clearLog();

<<<<<<< HEAD
        RuleContext ctx = new RuleContext();
        ctx.setLanguageVersion(dummyLanguage().getDefaultVersion());
=======
>>>>>>> 32a02cec
        DummyNode firstNode = newNode();

        // with another rule forked from the same one (in multithreaded processor)
        Report report = RuleContextTest.getReportForRuleApply(xpr, firstNode);
        assertEquals(1, report.getViolations().size());

        String log = systemErrRule.getLog();
        assertThat(log, Matchers.containsString("Use of deprecated attribute 'dummyNode/@Size' by XPath rule 'SomeRule'"));
        assertThat(log, Matchers.containsString("Use of deprecated attribute 'dummyNode/@Name' by XPath rule 'SomeRule', please use @Image instead"));


        systemErrRule.clearLog();

        // with another node
        report = RuleContextTest.getReportForRuleApply(xpr, newNode());

        assertEquals(1, report.getViolations().size());

        assertEquals("", systemErrRule.getLog()); // no additional warnings


        // with another rule forked from the same one (in multithreaded processor)
        report = RuleContextTest.getReportForRuleApply(xpr.deepCopy(), newNode());

        assertEquals(1, report.getViolations().size());

        assertEquals("", systemErrRule.getLog()); // no additional warnings

        // with another rule on the same node, new warnings
        XPathRule otherRule = makeRule(version, "OtherRule");
        otherRule.setRuleSetName("rset.xml");

        report = RuleContextTest.getReportForRuleApply(otherRule, firstNode);

        assertEquals(1, report.getViolations().size());

        log = systemErrRule.getLog();
        assertThat(log, Matchers.containsString("Use of deprecated attribute 'dummyNode/@Size' by XPath rule 'OtherRule' (in ruleset 'rset.xml')"));
        assertThat(log, Matchers.containsString("Use of deprecated attribute 'dummyNode/@Name' by XPath rule 'OtherRule' (in ruleset 'rset.xml'), please use @Image instead"));

    }

    public XPathRule makeRule(XPathVersion version, String name) {
        XPathRule xpr = new XPathRule(version, "//dummyNode[@Size >= 2 and @Name='foo']");
        xpr.setName(name);
        xpr.setLanguage(LanguageRegistry.getLanguage("Dummy"));
        xpr.setMessage("gotcha");
        return xpr;
    }


    public XPathRule makeXPath(String xpathExpr) {
        XPathRule xpr = new XPathRule(XPathVersion.XPATH_2_0, xpathExpr);
        xpr.setLanguage(LanguageRegistry.getLanguage(DummyLanguageModule.NAME));
        xpr.setName("name");
        xpr.setMessage("gotcha");
        return xpr;
    }

    @Test
    public void testFileNameInXpath() {
        Report report = executeRule(makeXPath("//*[pmd:fileName() = 'Foo.cls']"),
                                    newRoot("src/Foo.cls"));

        assertThat(report.getViolations(), hasSize(1));
    }

    @Test
    public void testBeginLine() {
        Report report = executeRule(makeXPath("//*[pmd:startLine(.)=1]"),
                                    newRoot("src/Foo.cls"));

        assertThat(report.getViolations(), hasSize(1));
    }

    @Test
    public void testBeginCol() {
        Report report = executeRule(makeXPath("//*[pmd:startColumn(.)=1]"),
                                    newRoot("src/Foo.cls"));

        assertThat(report.getViolations(), hasSize(1));
    }

    @Test
    public void testEndLine() {
        Report report = executeRule(makeXPath("//*[pmd:endLine(.)=1]"),
                                    newRoot("src/Foo.cls"));

        assertThat(report.getViolations(), hasSize(1));
    }

    @Test
    public void testEndColumn() {
        Report report = executeRule(makeXPath("//*[pmd:endColumn(.)>1]"),
                                    newRoot("src/Foo.cls"));

        assertThat(report.getViolations(), hasSize(1));
    }

    public Report executeRule(net.sourceforge.pmd.Rule rule, DummyNode node) {
        return RuleContextTest.getReportForRuleApply(rule, node);
    }


    public DummyRoot newNode() {
        DummyRoot root = new DummyRoot();
        DummyNode dummy = new DummyNodeWithDeprecatedAttribute(2);
        dummy.setCoords(1, 1, 1, 2);
        root.addChild(dummy, 0);
        return root;
    }

    public DummyRoot newRoot(String fileName) {
        DummyRoot dummy = new DummyRoot().withFileName(fileName);
        dummy.setCoords(1, 1, 1, 2);
        return dummy;
    }


}<|MERGE_RESOLUTION|>--- conflicted
+++ resolved
@@ -13,22 +13,16 @@
 import org.junit.Test;
 import org.junit.contrib.java.lang.system.SystemErrRule;
 
-<<<<<<< HEAD
-import net.sourceforge.pmd.PmdContextualizedTest;
-import net.sourceforge.pmd.RuleContext;
-import net.sourceforge.pmd.junit.JavaUtilLoggingRule;
-=======
 import net.sourceforge.pmd.Report;
 import net.sourceforge.pmd.RuleContextTest;
 import net.sourceforge.pmd.lang.DummyLanguageModule;
 import net.sourceforge.pmd.lang.LanguageRegistry;
->>>>>>> 32a02cec
 import net.sourceforge.pmd.lang.ast.DummyNode;
 import net.sourceforge.pmd.lang.ast.DummyNodeWithDeprecatedAttribute;
 import net.sourceforge.pmd.lang.ast.DummyRoot;
 import net.sourceforge.pmd.lang.rule.xpath.XPathVersion;
 
-public class XPathRuleTest extends PmdContextualizedTest {
+public class XPathRuleTest {
 
     @Rule
     public final SystemErrRule systemErrRule = new SystemErrRule().muteForSuccessfulTests().enableLog();
@@ -43,60 +37,12 @@
         testDeprecation(XPathVersion.XPATH_2_0);
     }
 
-<<<<<<< HEAD
-    @Test
-    public void testListAttributeDeprecation20() {
-        XPathRule xpr = makeRuleWithList("TestRuleWithListAccess");
-        loggingRule.clear();
-
-        RuleContext ctx = new RuleContext();
-        ctx.setLanguageVersion(dummyLanguage().getDefaultVersion());
-        DummyNode firstNode = newNodeWithList();
-        xpr.apply(firstNode, ctx);
-        assertEquals(1, ctx.getReport().size());
-
-        String log = loggingRule.getLog();
-        assertThat(log, Matchers.containsString("Use of deprecated attribute 'dummyNode/@List' by XPath rule 'TestRuleWithListAccess'"));
-
-        loggingRule.clear();
-        xpr.apply(newNodeWithList(), ctx); // with another node
-        assertEquals(2, ctx.getReport().size());
-        assertEquals("", loggingRule.getLog()); // no addtional warnings
-
-        // with another rule forked from the same one (in multithreaded processor)
-        xpr.deepCopy().apply(newNodeWithList(), ctx);
-        assertEquals(3, ctx.getReport().size());
-        assertEquals("", loggingRule.getLog()); // no addtional warnings
-
-        // with another rule on the same node, new warnings
-        XPathRule otherRule = makeRuleWithList("OtherTestRuleWithListAccess");
-        otherRule.setRuleSetName("rset.xml");
-        otherRule.apply(firstNode, ctx);
-        assertEquals(4, ctx.getReport().size());
-        log = loggingRule.getLog();
-        assertThat(log, Matchers.containsString("Use of deprecated attribute 'dummyNode/@List' by XPath rule 'OtherTestRuleWithListAccess' (in ruleset 'rset.xml')"));
-    }
-
-
-    private XPathRule makeRuleWithList(String name) {
-        XPathRule xpr = new XPathRule(XPathVersion.XPATH_2_0, "//dummyNode[@List = 'A']");
-        xpr.setName(name);
-        xpr.setMessage("list is 'a'");
-        return xpr;
-    }
-=======
->>>>>>> 32a02cec
 
     public void testDeprecation(XPathVersion version) throws Exception {
         XPathRule xpr = makeRule(version, "SomeRule");
 
         systemErrRule.clearLog();
 
-<<<<<<< HEAD
-        RuleContext ctx = new RuleContext();
-        ctx.setLanguageVersion(dummyLanguage().getDefaultVersion());
-=======
->>>>>>> 32a02cec
         DummyNode firstNode = newNode();
 
         // with another rule forked from the same one (in multithreaded processor)
