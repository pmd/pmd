/**
 * BSD-style license; for more info see http://pmd.sourceforge.net/license.html
 */

package net.sourceforge.pmd.cache;

import static org.junit.Assert.assertEquals;
import static org.junit.Assert.assertFalse;
import static org.junit.Assert.assertNotNull;
import static org.junit.Assert.assertTrue;
import static org.junit.Assert.fail;
import static org.mockito.Mockito.mock;
import static org.mockito.Mockito.when;

import java.io.File;
import java.io.IOException;
import java.net.MalformedURLException;
import java.net.URL;
import java.net.URLClassLoader;
import java.nio.charset.Charset;
import java.nio.charset.StandardCharsets;
import java.nio.file.Files;
import java.util.Collections;
import java.util.List;
import java.util.zip.ZipEntry;
import java.util.zip.ZipOutputStream;

import org.junit.Before;
import org.junit.Rule;
import org.junit.Test;
import org.junit.contrib.java.lang.system.RestoreSystemProperties;
import org.junit.rules.TemporaryFolder;
import org.mockito.Mockito;

import net.sourceforge.pmd.RuleSets;
import net.sourceforge.pmd.RuleViolation;
import net.sourceforge.pmd.lang.Language;
import net.sourceforge.pmd.lang.LanguageRegistry;
import net.sourceforge.pmd.lang.LanguageVersion;
import net.sourceforge.pmd.util.document.FileLocation;
import net.sourceforge.pmd.util.document.TextDocument;
import net.sourceforge.pmd.util.document.TextFile;
import net.sourceforge.pmd.util.document.TextFileContent;

@SuppressWarnings("deprecation")
public class FileAnalysisCacheTest {

    @Rule
    public TemporaryFolder tempFolder = new TemporaryFolder();

    @Rule
    public RestoreSystemProperties restoreSystemProperties = new RestoreSystemProperties();

    private File unexistingCacheFile;
    private File newCacheFile;
    private File emptyCacheFile;

    private TextDocument sourceFile;
    private TextFile sourceFileBackend;

    private final LanguageVersion dummyVersion = LanguageRegistry.getDefaultLanguage().getDefaultVersion();


    @Before
    public void setUp() throws IOException {
        unexistingCacheFile = new File(tempFolder.getRoot(), "non-existing-file.cache");
        newCacheFile = new File(tempFolder.getRoot(), "pmd-analysis.cache");
        emptyCacheFile = tempFolder.newFile();
        File sourceFile = tempFolder.newFile("Source.java");
        this.sourceFileBackend = TextFile.forPath(sourceFile.toPath(), Charset.defaultCharset(), dummyVersion);
        this.sourceFile = TextDocument.create(sourceFileBackend);
    }

    @Test
    public void testLoadFromNonExistingFile() throws IOException {
        final FileAnalysisCache cache = new FileAnalysisCache(unexistingCacheFile);
        assertNotNull("Cache creation from non existing file failed.", cache);
    }

    @Test
    public void testLoadFromEmptyFile() throws IOException {
        final FileAnalysisCache cache = new FileAnalysisCache(emptyCacheFile);
        assertNotNull("Cache creation from empty file failed.", cache);
    }

    @Test
    public void testLoadFromDirectoryShouldntThrow() throws IOException {
        new FileAnalysisCache(tempFolder.getRoot());
    }

    @Test
    public void testLoadFromUnreadableFileShouldntThrow() throws IOException {
        emptyCacheFile.setReadable(false);
        new FileAnalysisCache(emptyCacheFile);
    }

    @Test
    public void testStoreCreatesFile() {
        final FileAnalysisCache cache = new FileAnalysisCache(unexistingCacheFile);
        cache.persist();
        assertTrue("Cache file doesn't exist after store", unexistingCacheFile.exists());
    }

    @Test
    public void testStoreOnUnwritableFileShouldntThrow() {
        emptyCacheFile.setWritable(false);
        final FileAnalysisCache cache = new FileAnalysisCache(emptyCacheFile);
        cache.persist();
    }

    @Test
    public void testStorePersistsFilesWithViolations() {
        final FileAnalysisCache cache = new FileAnalysisCache(newCacheFile);
        cache.checkValidity(mock(RuleSets.class), mock(ClassLoader.class));
        cache.isUpToDate(sourceFile);

        final RuleViolation rv = mock(RuleViolation.class);
        when(rv.getFilename()).thenReturn(sourceFile.getDisplayName());
        when(rv.getLocation()).thenReturn(FileLocation.location(sourceFile.getDisplayName(), 1, 2, 3, 4));
        final net.sourceforge.pmd.Rule rule = mock(net.sourceforge.pmd.Rule.class, Mockito.RETURNS_SMART_NULLS);
        when(rule.getLanguage()).thenReturn(mock(Language.class));
        when(rv.getRule()).thenReturn(rule);

        cache.startFileAnalysis(mock(TextFile.class)).onRuleViolation(rv);
        cache.persist();

        final FileAnalysisCache reloadedCache = new FileAnalysisCache(newCacheFile);
        reloadedCache.checkValidity(mock(RuleSets.class), mock(ClassLoader.class));
        assertTrue("Cache believes unmodified file with violations is not up to date",
                reloadedCache.isUpToDate(sourceFile));

        final List<RuleViolation> cachedViolations = reloadedCache.getCachedViolations(sourceFile);
        assertEquals("Cached rule violations count mismatch", 1, cachedViolations.size());
    }

    @Test
    public void testCacheValidityWithNoChanges() {
        final RuleSets rs = mock(RuleSets.class);
        final ClassLoader cl = mock(ClassLoader.class);

        setupCacheWithFiles(newCacheFile, rs, cl, sourceFile);

        final FileAnalysisCache reloadedCache = new FileAnalysisCache(newCacheFile);
        reloadedCache.checkValidity(rs, cl);
        assertTrue("Cache believes unmodified file is not up to date without ruleset / classpath changes",
                reloadedCache.isUpToDate(sourceFile));
    }

    @Test
    public void testCacheValidityWithIrrelevantChanges() throws IOException {
        final RuleSets rs = mock(RuleSets.class);
        final URLClassLoader cl = mock(URLClassLoader.class);
        when(cl.getURLs()).thenReturn(new URL[] {});

        setupCacheWithFiles(newCacheFile, rs, cl, sourceFile);

        final File classpathFile = tempFolder.newFile("foo.xml");
        when(cl.getURLs()).thenReturn(new URL[] { classpathFile.toURI().toURL(), });

        final FileAnalysisCache reloadedCache = new FileAnalysisCache(newCacheFile);
        reloadedCache.checkValidity(rs, cl);
        assertTrue("Cache believes unmodified file is not up to date without ruleset / classpath changes",
                reloadedCache.isUpToDate(sourceFile));
    }

    @Test
    public void testRulesetChangeInvalidatesCache() {
        final RuleSets rs = mock(RuleSets.class);
        final ClassLoader cl = mock(ClassLoader.class);

        setupCacheWithFiles(newCacheFile, rs, cl, sourceFile);

        final FileAnalysisCache reloadedCache = new FileAnalysisCache(newCacheFile);
        when(rs.getChecksum()).thenReturn(1L);
        reloadedCache.checkValidity(rs, cl);
        assertFalse("Cache believes unmodified file is up to date after ruleset changed",
                reloadedCache.isUpToDate(sourceFile));
    }

    @Test
    public void testAuxClasspathNonExistingAuxclasspathEntriesIgnored() throws MalformedURLException, IOException {
        final RuleSets rs = mock(RuleSets.class);
        final URLClassLoader cl = mock(URLClassLoader.class);
        when(cl.getURLs()).thenReturn(new URL[] { new File(tempFolder.getRoot(), "non-existing-dir").toURI().toURL(), });

        setupCacheWithFiles(newCacheFile, rs, cl, sourceFile);

        final FileAnalysisCache analysisCache = new FileAnalysisCache(newCacheFile);
        when(cl.getURLs()).thenReturn(new URL[] {});
        analysisCache.checkValidity(rs, cl);
        assertTrue("Cache believes unmodified file is not up to date after non-existing auxclasspath entry removed",
                analysisCache.isUpToDate(sourceFile));
    }

    @Test
    public void testAuxClasspathChangeWithoutDFAorTypeResolutionDoesNotInvalidatesCache() throws MalformedURLException, IOException {
        final RuleSets rs = mock(RuleSets.class);
        final URLClassLoader cl = mock(URLClassLoader.class);
        when(cl.getURLs()).thenReturn(new URL[] { });

        setupCacheWithFiles(newCacheFile, rs, cl, sourceFile);

        final FileAnalysisCache reloadedCache = new FileAnalysisCache(newCacheFile);
        when(cl.getURLs()).thenReturn(new URL[] { tempFolder.newFile().toURI().toURL(), });
        reloadedCache.checkValidity(rs, cl);
        assertTrue("Cache believes unmodified file is not up to date after auxclasspath changed when no rule cares",
                reloadedCache.isUpToDate(sourceFile));
    }

    @Test
    public void testAuxClasspathChangeInvalidatesCache() throws MalformedURLException, IOException {
        final RuleSets rs = mock(RuleSets.class);
        final URLClassLoader cl = mock(URLClassLoader.class);
        when(cl.getURLs()).thenReturn(new URL[] { });

        setupCacheWithFiles(newCacheFile, rs, cl, sourceFile);

        final FileAnalysisCache reloadedCache = new FileAnalysisCache(newCacheFile);
        final File classpathFile = tempFolder.newFile("foo.class");
        when(cl.getURLs()).thenReturn(new URL[] { classpathFile.toURI().toURL(), });

        // Make sure the auxclasspath file is not empty
        Files.write(classpathFile.toPath(), "some text".getBytes());

        final net.sourceforge.pmd.Rule r = mock(net.sourceforge.pmd.Rule.class);
        when(r.getLanguage()).thenReturn(mock(Language.class));
        when(rs.getAllRules()).thenReturn(Collections.singleton(r));
        reloadedCache.checkValidity(rs, cl);
        assertFalse("Cache believes unmodified file is up to date after auxclasspath changed",
                reloadedCache.isUpToDate(sourceFile));
    }

    @Test
    public void testAuxClasspathJarContentsChangeInvalidatesCache() throws MalformedURLException, IOException {
        final RuleSets rs = mock(RuleSets.class);
        final URLClassLoader cl = mock(URLClassLoader.class);

        final File classpathFile = tempFolder.newFile("foo.class");
        when(cl.getURLs()).thenReturn(new URL[] { classpathFile.toURI().toURL(), });

        final net.sourceforge.pmd.Rule r = mock(net.sourceforge.pmd.Rule.class);
        when(r.getLanguage()).thenReturn(mock(Language.class));
        when(rs.getAllRules()).thenReturn(Collections.singleton(r));

        setupCacheWithFiles(newCacheFile, rs, cl, sourceFile);

        // Edit the auxclasspath referenced file
        Files.write(classpathFile.toPath(), "some text".getBytes());

        final FileAnalysisCache reloadedCache = new FileAnalysisCache(newCacheFile);
        reloadedCache.checkValidity(rs, cl);
        assertFalse("Cache believes cache is up to date when a auxclasspath file changed",
                reloadedCache.isUpToDate(sourceFile));
    }

    @Test
    public void testClasspathNonExistingEntryIsIgnored() throws MalformedURLException, IOException {
        final RuleSets rs = mock(RuleSets.class);
        final ClassLoader cl = mock(ClassLoader.class);

        System.setProperty("java.class.path", System.getProperty("java.class.path") + File.pathSeparator
                + tempFolder.getRoot().getAbsolutePath() + File.separator + "non-existing-dir");

        final FileAnalysisCache reloadedCache = new FileAnalysisCache(newCacheFile);
        try {
            reloadedCache.checkValidity(rs, cl);
        } catch (final Exception e) {
            fail("Validity check failed when classpath includes non-existing directories");
        }
    }

    @Test
    public void testClasspathChangeInvalidatesCache() throws MalformedURLException, IOException {
        final RuleSets rs = mock(RuleSets.class);
        final ClassLoader cl = mock(ClassLoader.class);

        final File classpathFile = tempFolder.newFile("foo.class");

        setupCacheWithFiles(newCacheFile, rs, cl, sourceFile);

        // Edit the classpath referenced file
        Files.write(classpathFile.toPath(), "some text".getBytes());
        System.setProperty("java.class.path", System.getProperty("java.class.path") + File.pathSeparator + classpathFile.getAbsolutePath());

        final FileAnalysisCache reloadedCache = new FileAnalysisCache(newCacheFile);
        reloadedCache.checkValidity(rs, cl);
        assertFalse("Cache believes cache is up to date when the classpath changed",
                reloadedCache.isUpToDate(sourceFile));
    }

    @Test
    public void testClasspathContentsChangeInvalidatesCache() throws MalformedURLException, IOException {
        final RuleSets rs = mock(RuleSets.class);
        final ClassLoader cl = mock(ClassLoader.class);

        final File classpathFile = tempFolder.newFile("foo.class");

        // Add a file to classpath
        Files.write(classpathFile.toPath(), "some text".getBytes());
        System.setProperty("java.class.path", System.getProperty("java.class.path") + File.pathSeparator + classpathFile.getAbsolutePath());

        setupCacheWithFiles(newCacheFile, rs, cl, sourceFile);

        // Change the file's contents
        Files.write(classpathFile.toPath(), "some other text".getBytes());

        final FileAnalysisCache reloadedCache = new FileAnalysisCache(newCacheFile);
        reloadedCache.checkValidity(rs, cl);
        assertFalse("Cache believes cache is up to date when a classpath file changed",
                reloadedCache.isUpToDate(sourceFile));
    }

    @Test
    public void testWildcardClasspath() throws MalformedURLException, IOException {
        final RuleSets rs = mock(RuleSets.class);
        final ClassLoader cl = mock(ClassLoader.class);
        setupCacheWithFiles(newCacheFile, rs, cl, sourceFile);

        // Prepare two class files
        createZipFile("mylib1.jar");
        createZipFile("mylib2.jar");

        System.setProperty("java.class.path", System.getProperty("java.class.path") + File.pathSeparator + tempFolder.getRoot().getAbsolutePath() + "/*");

        final FileAnalysisCache reloadedCache = new FileAnalysisCache(newCacheFile);
        reloadedCache.checkValidity(rs, cl);
        assertFalse("Cache believes cache is up to date when the classpath changed",
                reloadedCache.isUpToDate(sourceFile));
    }

    @Test
    public void testWildcardClasspathContentsChangeInvalidatesCache() throws MalformedURLException, IOException {
        final RuleSets rs = mock(RuleSets.class);
        final ClassLoader cl = mock(ClassLoader.class);

        // Prepare two jar files
        final File classpathJar1 = createZipFile("mylib1.jar");
        createZipFile("mylib2.jar");

        System.setProperty("java.class.path", System.getProperty("java.class.path") + File.pathSeparator + tempFolder.getRoot().getAbsolutePath() + "/*");

        setupCacheWithFiles(newCacheFile, rs, cl, sourceFile);

        // Change one file's contents (ie: adding more entries)
        classpathJar1.delete();
        createZipFile(classpathJar1.getName(), 2);

        final FileAnalysisCache reloadedCache = new FileAnalysisCache(newCacheFile);
        reloadedCache.checkValidity(rs, cl);
        assertFalse("Cache believes cache is up to date when the classpath changed",
                reloadedCache.isUpToDate(sourceFile));
    }

    @Test
    public void testUnknownFileIsNotUpToDate() throws IOException {
        final FileAnalysisCache cache = new FileAnalysisCache(newCacheFile);
        assertFalse("Cache believes an unknown file is up to date",
                cache.isUpToDate(sourceFile));
    }

    @Test
    public void testFileIsUpToDate() throws IOException {
        setupCacheWithFiles(newCacheFile, mock(RuleSets.class), mock(ClassLoader.class), sourceFile);

        final FileAnalysisCache cache = new FileAnalysisCache(newCacheFile);
        cache.checkValidity(mock(RuleSets.class), mock(ClassLoader.class));
        assertTrue("Cache believes a known, unchanged file is not up to date",
                cache.isUpToDate(sourceFile));
    }

    @Test
    public void testFileIsNotUpToDateWhenEdited() throws IOException {
        setupCacheWithFiles(newCacheFile, mock(RuleSets.class), mock(ClassLoader.class), sourceFile);

        // Edit the file
<<<<<<< HEAD

        TextFileContent text = TextFileContent.fromCharSeq("some text");
        assertEquals(System.lineSeparator(), text.getLineTerminator());
        sourceFileBackend.writeContents(text);
        sourceFile = TextDocument.create(sourceFileBackend);
=======
        Files.write(sourceFile.toPath(), "some text".getBytes());
>>>>>>> 50a09f97

        final FileAnalysisCache cache = new FileAnalysisCache(newCacheFile);
        assertFalse("Cache believes a known, changed file is up to date", cache.isUpToDate(sourceFile));
    }

    private void setupCacheWithFiles(final File cacheFile,
                                     final RuleSets ruleSets,
                                     final ClassLoader classLoader,
                                     final TextDocument... files) {
        // Setup a cache file with an entry for an empty Source.java with no violations
        final FileAnalysisCache cache = new FileAnalysisCache(cacheFile);
        cache.checkValidity(ruleSets, classLoader);

        for (final TextDocument f : files) {
            cache.isUpToDate(f);
        }
        cache.persist();
    }

    private File createZipFile(String fileName) throws IOException {
        return createZipFile(fileName, 1);
    }

    private File createZipFile(String fileName, int numEntries) throws IOException {
        final File zipFile = tempFolder.newFile(fileName);
        try (ZipOutputStream zipOS = new ZipOutputStream(Files.newOutputStream(zipFile.toPath()))) {
            for (int i = 0; i < numEntries; i++) {
                zipOS.putNextEntry(new ZipEntry("lib/foo" + i + ".class"));
                zipOS.write(("content of " + fileName + " entry " + i).getBytes(StandardCharsets.UTF_8));
                zipOS.closeEntry();
            }
        }
        return zipFile;
    }
}<|MERGE_RESOLUTION|>--- conflicted
+++ resolved
@@ -373,15 +373,10 @@
         setupCacheWithFiles(newCacheFile, mock(RuleSets.class), mock(ClassLoader.class), sourceFile);
 
         // Edit the file
-<<<<<<< HEAD
-
         TextFileContent text = TextFileContent.fromCharSeq("some text");
         assertEquals(System.lineSeparator(), text.getLineTerminator());
         sourceFileBackend.writeContents(text);
         sourceFile = TextDocument.create(sourceFileBackend);
-=======
-        Files.write(sourceFile.toPath(), "some text".getBytes());
->>>>>>> 50a09f97
 
         final FileAnalysisCache cache = new FileAnalysisCache(newCacheFile);
         assertFalse("Cache believes a known, changed file is up to date", cache.isUpToDate(sourceFile));
