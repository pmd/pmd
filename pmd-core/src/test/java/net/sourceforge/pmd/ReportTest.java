/*
 * BSD-style license; for more info see http://pmd.sourceforge.net/license.html
 */

package net.sourceforge.pmd;

import static org.hamcrest.CoreMatchers.containsString;
import static org.hamcrest.MatcherAssert.assertThat;
import static org.junit.Assert.assertEquals;
import static org.junit.Assert.assertTrue;

import java.io.StringWriter;
import java.util.function.Consumer;

import org.checkerframework.checker.nullness.qual.NonNull;
import org.junit.Test;

import net.sourceforge.pmd.lang.LanguageRegistry;
import net.sourceforge.pmd.lang.LanguageVersion;
import net.sourceforge.pmd.lang.document.FileLocation;
import net.sourceforge.pmd.lang.document.TextFile;
import net.sourceforge.pmd.lang.document.TextRange2d;
import net.sourceforge.pmd.lang.rule.MockRule;
import net.sourceforge.pmd.lang.rule.ParametricRuleViolation;
import net.sourceforge.pmd.renderers.Renderer;
import net.sourceforge.pmd.renderers.XMLRenderer;
import net.sourceforge.pmd.reporting.FileAnalysisListener;
import net.sourceforge.pmd.reporting.GlobalAnalysisListener;

public class ReportTest {

    // Files are grouped together now.
    @Test
    public void testSortedReportFile() {
        Renderer rend = new XMLRenderer();
        String result = render(rend, r -> {
            FileLocation s = getNode(10, 5, "foo");
            Rule rule1 = new MockRule("name", "desc", "msg", "rulesetname");
            r.onRuleViolation(violation(rule1, s));
            FileLocation s1 = getNode(10, 5, "bar");
            Rule rule2 = new MockRule("name", "desc", "msg", "rulesetname");
            r.onRuleViolation(violation(rule2, s1));
        });
        assertThat(result, containsString("bar"));
        assertThat(result, containsString("foo"));
        assertTrue("sort order wrong", result.indexOf("bar") < result.indexOf("foo"));
    }

    @Test
    public void testSortedReportLine() {
        Renderer rend = new XMLRenderer();
        String result = render(rend, r -> {
            FileLocation node1 = getNode(20, 5, "foo1"); // line 20: after rule2 violation
            Rule rule1 = new MockRule("rule1", "rule1", "msg", "rulesetname");
            r.onRuleViolation(violation(rule1, node1));

            FileLocation node2 = getNode(10, 5, "foo1"); // line 10: before rule1 violation
            Rule rule2 = new MockRule("rule2", "rule2", "msg", "rulesetname");
            r.onRuleViolation(violation(rule2, node2)); // same file!!
        });
        assertTrue("sort order wrong", result.indexOf("rule2") < result.indexOf("rule1"));
    }

    @Test
    public void testIterator() {
        Rule rule = new MockRule("name", "desc", "msg", "rulesetname");
        FileLocation loc1 = getNode(5, 5, "file1");
        FileLocation loc2 = getNode(5, 6, "file1");
        Report r = Report.buildReport(it -> {
            it.onRuleViolation(violation(rule, loc1));
            it.onRuleViolation(violation(rule, loc2));
        });

        assertEquals(2, r.getViolations().size());
    }

    @Test
    public void testFilterViolations() {
        Rule rule = new MockRule("name", "desc", "msg", "rulesetname");
        FileLocation loc1 = getNode(5, 5, "file1");
        FileLocation loc2 = getNode(5, 6, "file1");
        Report r = Report.buildReport(it -> {
            it.onRuleViolation(violation(rule, loc1));
            it.onRuleViolation(violation(rule, loc2, "to be filtered"));
        });

        Report filtered = r.filterViolations(ruleViolation -> !"to be filtered".equals(ruleViolation.getDescription()));

        assertEquals(1, filtered.getViolations().size());
        assertEquals("msg", filtered.getViolations().get(0).getDescription());
    }

    @Test
    public void testUnion() {
        Rule rule = new MockRule("name", "desc", "msg", "rulesetname");
        FileLocation loc1 = getNode(1, 2, "file1");
        Report report1 = Report.buildReport(it -> it.onRuleViolation(violation(rule, loc1)));

        FileLocation loc2 = getNode(2, 1, "file1");
        Report report2 = Report.buildReport(it -> it.onRuleViolation(violation(rule, loc2)));

        Report union = report1.union(report2);
        assertEquals(2, union.getViolations().size());
    }

    private @NonNull RuleViolation violation(Rule rule, FileLocation loc2) {
        return violation(rule, loc2, rule.getMessage());
    }

    private @NonNull RuleViolation violation(Rule rule, FileLocation loc1, String rule1) {
        return new ParametricRuleViolation(rule, loc1, rule1);
    }


    private static FileLocation getNode(int line, int column, String filename) {
<<<<<<< HEAD
        return FileLocation.range(filename, TextRange2d.range2d(line, column, line, column));
=======
        return FileLocation.range(
            filename,
            TextRange2d.range2d(line, column, line, column)
        );
>>>>>>> 515df821
    }

    public static String render(Renderer renderer, Consumer<? super FileAnalysisListener> listenerEffects) {
        return renderGlobal(renderer, globalListener -> {
            LanguageVersion dummyVersion = LanguageRegistry.getDefaultLanguage().getDefaultVersion();

            TextFile dummyFile = TextFile.forCharSeq("dummyText", "file", dummyVersion);
            try (FileAnalysisListener fal = globalListener.startFileAnalysis(dummyFile)) {
                listenerEffects.accept(fal);
            } catch (Exception e) {
                throw new AssertionError(e);
            }
        });
    }

    public static String renderGlobal(Renderer renderer, Consumer<? super GlobalAnalysisListener> listenerEffects) {
        StringWriter writer = new StringWriter();
        renderer.setWriter(writer);

        try (GlobalAnalysisListener listener = renderer.newListener()) {
            listenerEffects.accept(listener);
        } catch (Exception e) {
            throw new AssertionError(e);
        }

        return writer.toString();
    }

}<|MERGE_RESOLUTION|>--- conflicted
+++ resolved
@@ -113,14 +113,7 @@
 
 
     private static FileLocation getNode(int line, int column, String filename) {
-<<<<<<< HEAD
         return FileLocation.range(filename, TextRange2d.range2d(line, column, line, column));
-=======
-        return FileLocation.range(
-            filename,
-            TextRange2d.range2d(line, column, line, column)
-        );
->>>>>>> 515df821
     }
 
     public static String render(Renderer renderer, Consumer<? super FileAnalysisListener> listenerEffects) {
