/*
 * BSD-style license; for more info see http://pmd.sourceforge.net/license.html
 */

package net.sourceforge.pmd;

<<<<<<< HEAD
import static org.hamcrest.CoreMatchers.containsString;
import static org.hamcrest.MatcherAssert.assertThat;
import static org.junit.Assert.assertEquals;
import static org.junit.Assert.assertTrue;
=======
import static org.junit.jupiter.api.Assertions.assertEquals;
import static org.junit.jupiter.api.Assertions.assertTrue;
>>>>>>> 942c8f04

import java.io.StringWriter;
import java.util.function.Consumer;

<<<<<<< HEAD
import org.checkerframework.checker.nullness.qual.NonNull;
import org.junit.Test;
=======
import org.junit.jupiter.api.Test;
>>>>>>> 942c8f04

import net.sourceforge.pmd.lang.LanguageRegistry;
import net.sourceforge.pmd.lang.LanguageVersion;
import net.sourceforge.pmd.lang.document.FileLocation;
import net.sourceforge.pmd.lang.document.TextFile;
import net.sourceforge.pmd.lang.document.TextRange2d;
import net.sourceforge.pmd.lang.rule.MockRule;
import net.sourceforge.pmd.lang.rule.ParametricRuleViolation;
import net.sourceforge.pmd.renderers.Renderer;
import net.sourceforge.pmd.renderers.XMLRenderer;
import net.sourceforge.pmd.reporting.FileAnalysisListener;
import net.sourceforge.pmd.reporting.GlobalAnalysisListener;

public class ReportTest {

    // Files are grouped together now.
    @Test
<<<<<<< HEAD
    public void testSortedReportFile() {
=======
    void testSortedReportFile() throws IOException {
>>>>>>> 942c8f04
        Renderer rend = new XMLRenderer();
        String result = render(rend, r -> {
            FileLocation s = getNode(10, 5, "foo");
            Rule rule1 = new MockRule("name", "desc", "msg", "rulesetname");
            r.onRuleViolation(violation(rule1, s));
            FileLocation s1 = getNode(10, 5, "bar");
            Rule rule2 = new MockRule("name", "desc", "msg", "rulesetname");
            r.onRuleViolation(violation(rule2, s1));
        });
<<<<<<< HEAD
        assertThat(result, containsString("bar"));
        assertThat(result, containsString("foo"));
        assertTrue("sort order wrong", result.indexOf("bar") < result.indexOf("foo"));
    }

    @Test
    public void testSortedReportLine() {
=======
        assertTrue(result.indexOf("bar") < result.indexOf("foo"), "sort order wrong");
    }

    @Test
    void testSortedReportLine() throws IOException {
>>>>>>> 942c8f04
        Renderer rend = new XMLRenderer();
        String result = render(rend, r -> {
            FileLocation node1 = getNode(20, 5, "foo1"); // line 20: after rule2 violation
            Rule rule1 = new MockRule("rule1", "rule1", "msg", "rulesetname");
            r.onRuleViolation(violation(rule1, node1));

            FileLocation node2 = getNode(10, 5, "foo1"); // line 10: before rule1 violation
            Rule rule2 = new MockRule("rule2", "rule2", "msg", "rulesetname");
            r.onRuleViolation(violation(rule2, node2)); // same file!!
        });
        assertTrue(result.indexOf("rule2") < result.indexOf("rule1"), "sort order wrong");
    }

    @Test
    void testIterator() {
        Rule rule = new MockRule("name", "desc", "msg", "rulesetname");
        FileLocation loc1 = getNode(5, 5, "file1");
        FileLocation loc2 = getNode(5, 6, "file1");
        Report r = Report.buildReport(it -> {
            it.onRuleViolation(violation(rule, loc1));
            it.onRuleViolation(violation(rule, loc2));
        });

        assertEquals(2, r.getViolations().size());
    }

    @Test
    void testFilterViolations() {
        Rule rule = new MockRule("name", "desc", "msg", "rulesetname");
        FileLocation loc1 = getNode(5, 5, "file1");
        FileLocation loc2 = getNode(5, 6, "file1");
        Report r = Report.buildReport(it -> {
            it.onRuleViolation(violation(rule, loc1));
            it.onRuleViolation(violation(rule, loc2, "to be filtered"));
        });

        Report filtered = r.filterViolations(ruleViolation -> !"to be filtered".equals(ruleViolation.getDescription()));

        assertEquals(1, filtered.getViolations().size());
        assertEquals("msg", filtered.getViolations().get(0).getDescription());
    }

    @Test
    void testUnion() {
        Rule rule = new MockRule("name", "desc", "msg", "rulesetname");
        FileLocation loc1 = getNode(1, 2, "file1");
        Report report1 = Report.buildReport(it -> it.onRuleViolation(violation(rule, loc1)));

        FileLocation loc2 = getNode(2, 1, "file1");
        Report report2 = Report.buildReport(it -> it.onRuleViolation(violation(rule, loc2)));

        Report union = report1.union(report2);
        assertEquals(2, union.getViolations().size());
    }

    private @NonNull RuleViolation violation(Rule rule, FileLocation loc2) {
        return violation(rule, loc2, rule.getMessage());
    }

    private @NonNull RuleViolation violation(Rule rule, FileLocation loc1, String rule1) {
        return new ParametricRuleViolation(rule, loc1, rule1);
    }


    private static FileLocation getNode(int line, int column, String filename) {
        return FileLocation.range(
            filename,
            TextRange2d.range2d(line, column, line, column)
        );
    }

    public static String render(Renderer renderer, Consumer<? super FileAnalysisListener> listenerEffects) {
        return renderGlobal(renderer, globalListener -> {
            LanguageVersion dummyVersion = LanguageRegistry.getDefaultLanguage().getDefaultVersion();

            TextFile dummyFile = TextFile.forCharSeq("dummyText", "file", dummyVersion);
            try (FileAnalysisListener fal = globalListener.startFileAnalysis(dummyFile)) {
                listenerEffects.accept(fal);
            } catch (Exception e) {
                throw new AssertionError(e);
            }
        });
    }

    public static String renderGlobal(Renderer renderer, Consumer<? super GlobalAnalysisListener> listenerEffects) {
        StringWriter writer = new StringWriter();
        renderer.setWriter(writer);

        try (GlobalAnalysisListener listener = renderer.newListener()) {
            listenerEffects.accept(listener);
        } catch (Exception e) {
            throw new AssertionError(e);
        }

        return writer.toString();
    }

}<|MERGE_RESOLUTION|>--- conflicted
+++ resolved
@@ -4,25 +4,16 @@
 
 package net.sourceforge.pmd;
 
-<<<<<<< HEAD
 import static org.hamcrest.CoreMatchers.containsString;
 import static org.hamcrest.MatcherAssert.assertThat;
-import static org.junit.Assert.assertEquals;
-import static org.junit.Assert.assertTrue;
-=======
 import static org.junit.jupiter.api.Assertions.assertEquals;
 import static org.junit.jupiter.api.Assertions.assertTrue;
->>>>>>> 942c8f04
 
 import java.io.StringWriter;
 import java.util.function.Consumer;
 
-<<<<<<< HEAD
 import org.checkerframework.checker.nullness.qual.NonNull;
-import org.junit.Test;
-=======
 import org.junit.jupiter.api.Test;
->>>>>>> 942c8f04
 
 import net.sourceforge.pmd.lang.LanguageRegistry;
 import net.sourceforge.pmd.lang.LanguageVersion;
@@ -40,11 +31,7 @@
 
     // Files are grouped together now.
     @Test
-<<<<<<< HEAD
-    public void testSortedReportFile() {
-=======
-    void testSortedReportFile() throws IOException {
->>>>>>> 942c8f04
+    void testSortedReportFile()  {
         Renderer rend = new XMLRenderer();
         String result = render(rend, r -> {
             FileLocation s = getNode(10, 5, "foo");
@@ -54,21 +41,13 @@
             Rule rule2 = new MockRule("name", "desc", "msg", "rulesetname");
             r.onRuleViolation(violation(rule2, s1));
         });
-<<<<<<< HEAD
         assertThat(result, containsString("bar"));
         assertThat(result, containsString("foo"));
-        assertTrue("sort order wrong", result.indexOf("bar") < result.indexOf("foo"));
-    }
-
-    @Test
-    public void testSortedReportLine() {
-=======
         assertTrue(result.indexOf("bar") < result.indexOf("foo"), "sort order wrong");
     }
 
     @Test
-    void testSortedReportLine() throws IOException {
->>>>>>> 942c8f04
+    void testSortedReportLine() {
         Renderer rend = new XMLRenderer();
         String result = render(rend, r -> {
             FileLocation node1 = getNode(20, 5, "foo1"); // line 20: after rule2 violation
