/*
 * BSD-style license; for more info see http://pmd.sourceforge.net/license.html
 */

package net.sourceforge.pmd;

import static net.sourceforge.pmd.PmdCoreTestUtils.dummyLanguage;
import static net.sourceforge.pmd.util.internal.xml.SchemaConstants.DEPRECATED;
import static net.sourceforge.pmd.util.internal.xml.SchemaConstants.NAME;
import static org.hamcrest.MatcherAssert.assertThat;
import static org.hamcrest.Matchers.containsString;
import static org.junit.jupiter.api.Assertions.assertEquals;
import static org.junit.jupiter.api.Assertions.assertFalse;
import static org.junit.jupiter.api.Assertions.assertNotNull;
import static org.junit.jupiter.api.Assertions.assertNotSame;
import static org.junit.jupiter.api.Assertions.assertNull;
import static org.junit.jupiter.api.Assertions.assertThrows;
import static org.junit.jupiter.api.Assertions.assertTrue;

import java.io.InputStream;
import java.util.Arrays;
import java.util.HashSet;
import java.util.Set;

import org.junit.jupiter.api.Test;
import org.mockito.Mockito;

import net.sourceforge.pmd.lang.rule.MockRule;
import net.sourceforge.pmd.lang.rule.RuleReference;
import net.sourceforge.pmd.properties.PropertyDescriptor;
import net.sourceforge.pmd.util.ResourceLoader;
import net.sourceforge.pmd.util.internal.xml.SchemaConstants;

import com.github.stefanbirkner.systemlambda.SystemLambda;

class RuleSetFactoryTest extends RulesetFactoryTestBase {

    @Test
    void testRuleSetFileName() {
        RuleSet rs = new RuleSetLoader().loadFromString("dummyRuleset.xml", EMPTY_RULESET);
        assertEquals("dummyRuleset.xml", rs.getFileName());

        rs = new RuleSetLoader().loadFromResource("net/sourceforge/pmd/TestRuleset1.xml");
        assertEquals(rs.getFileName(), "net/sourceforge/pmd/TestRuleset1.xml", "wrong RuleSet file name");
    }

    @Test
    void testRefs() {
        RuleSet rs = new RuleSetLoader().loadFromResource("net/sourceforge/pmd/TestRuleset1.xml");
        assertNotNull(rs.getRuleByName("TestRuleRef"));
    }

    @Test
    void testExtendedReferences() throws Exception {
        InputStream in = new ResourceLoader().loadClassPathResourceAsStream("net/sourceforge/pmd/rulesets/reference-ruleset.xml");
        assertNotNull(in, "Test ruleset not found - can't continue with test!");
        in.close();

        RuleSet rs = new RuleSetLoader().loadFromResource("net/sourceforge/pmd/rulesets/reference-ruleset.xml");
        // added by referencing a complete ruleset (TestRuleset1.xml)
        assertNotNull(rs.getRuleByName("MockRule1"));
        assertNotNull(rs.getRuleByName("MockRule2"));
        assertNotNull(rs.getRuleByName("MockRule3"));
        assertNotNull(rs.getRuleByName("TestRuleRef"));

        // added by specific reference
        assertNotNull(rs.getRuleByName("TestRule"));
        // this is from TestRuleset2.xml, but not referenced
        assertNull(rs.getRuleByName("TestRule2Ruleset2"));

        Rule mockRule3 = rs.getRuleByName("MockRule3");
        assertEquals("Overridden message", mockRule3.getMessage());
        assertEquals(2, mockRule3.getPriority().getPriority());

        Rule mockRule2 = rs.getRuleByName("MockRule2");
        assertEquals("Just combine them!", mockRule2.getMessage());
        // assert that MockRule2 is only once added to the ruleset, so that it
        // really
        // overwrites the configuration inherited from TestRuleset1.xml
        assertNotNull(rs.getRuleByName("MockRule2"));

        Rule mockRule1 = rs.getRuleByName("MockRule1");
        assertNotNull(mockRule1);
        PropertyDescriptor<?> prop = mockRule1.getPropertyDescriptor("testIntProperty");
        Object property = mockRule1.getProperty(prop);
        assertEquals("5", String.valueOf(property));

        // included from TestRuleset3.xml
        assertNotNull(rs.getRuleByName("Ruleset3Rule2"));
        // excluded from TestRuleset3.xml
        assertNull(rs.getRuleByName("Ruleset3Rule1"));

        // overridden to 5
        Rule ruleset4Rule1 = rs.getRuleByName("Ruleset4Rule1");
        assertNotNull(ruleset4Rule1);
        assertEquals(5, ruleset4Rule1.getPriority().getPriority());
        assertNotNull(rs.getRuleByName("Ruleset4Rule1"));
        // priority overridden for whole TestRuleset4 group
        Rule ruleset4Rule2 = rs.getRuleByName("Ruleset4Rule2");
        assertNotNull(ruleset4Rule2);
        assertEquals(2, ruleset4Rule2.getPriority().getPriority());
    }

    @Test
    void testRuleSetNotFound() {
        assertThrows(RuleSetLoadException.class, () -> new RuleSetLoader().loadFromResource("fooooo"));
    }

    @Test
    void testCreateEmptyRuleSet() {
        RuleSet rs = loadRuleSet(EMPTY_RULESET);
        assertEquals("Custom ruleset", rs.getName());
        assertEquals(0, rs.size());
    }

    @Test
    void testSingleRule() {
        RuleSet rs = loadRuleSet(SINGLE_RULE);
        assertEquals(1, rs.size());
        Rule r = rs.getRules().iterator().next();
        assertEquals("MockRuleName", r.getName());
        assertEquals("net.sourceforge.pmd.lang.rule.MockRule", r.getRuleClass());
        assertEquals("avoid the mock rule", r.getMessage());
    }

    @Test
    void testSingleRuleEmptyRef() throws Exception {
        String log = SystemLambda.tapSystemErr(() -> {
            RuleSet rs = loadRuleSet(SINGLE_RULE_EMPTY_REF);
            assertEquals(1, rs.size());

            Rule r = rs.getRules().iterator().next();
            assertEquals("MockRuleName", r.getName());
            assertEquals("net.sourceforge.pmd.lang.rule.MockRule", r.getRuleClass());
            assertEquals("avoid the mock rule", r.getMessage());
        });
        assertThat(log, containsString("Empty ref attribute"));
    }

    @Test
    void testMultipleRules() {
        RuleSet rs = loadRuleSet(rulesetXml(
            dummyRule(attrs -> attrs.put(NAME, "MockRuleName1")),
            dummyRule(attrs -> attrs.put(NAME, "MockRuleName2"))
        ));
        assertEquals(2, rs.size());
        Set<String> expected = new HashSet<>();
        expected.add("MockRuleName1");
        expected.add("MockRuleName2");
        for (Rule rule : rs.getRules()) {
            assertTrue(expected.contains(rule.getName()));
        }
    }

    @Test
    void testSingleRuleWithPriority() {
        Rule rule = loadFirstRule(rulesetXml(
            rule(
                dummyRuleDefAttrs(),
                priority("3")
            )
        ));
        assertEquals(RulePriority.MEDIUM, rule.getPriority());
    }

    @Test
    void testProps() {
        Rule r = loadFirstRule(PROPERTIES);
<<<<<<< HEAD
        assertEquals("bar", r.getProperty(r.getPropertyDescriptor("fooString")));
        assertEquals(3, r.getProperty(r.getPropertyDescriptor("fooInt")));
        assertEquals(true, r.getProperty(r.getPropertyDescriptor("fooBoolean")));
        assertEquals(3.0d, (Double) r.getProperty(r.getPropertyDescriptor("fooDouble")), 0.05);
=======
        assertEquals("bar", r.getProperty((PropertyDescriptor<String>) r.getPropertyDescriptor("fooString")));
        assertEquals(Integer.valueOf(3), r.getProperty((PropertyDescriptor<Integer>) r.getPropertyDescriptor("fooInt")));
        assertTrue(r.getProperty((PropertyDescriptor<Boolean>) r.getPropertyDescriptor("fooBoolean")));
        assertEquals(3.0d, r.getProperty((PropertyDescriptor<Double>) r.getPropertyDescriptor("fooDouble")), 0.05);
>>>>>>> 39c62fca
        assertNull(r.getPropertyDescriptor("BuggleFish"));
        assertNotSame(r.getDescription().indexOf("testdesc2"), -1);
    }

    @Test
    void testStringMultiPropertyDefaultDelimiter() {
        Rule r = loadFirstRule(
            "<?xml version=\"1.0\" encoding=\"UTF-8\"?>\n<ruleset name=\"the ruleset\">\n  <description>Desc</description>\n"
                + "     <rule name=\"myRule\" message=\"Do not place to this package. Move to \n{0} package/s instead.\" \n"
                + "class=\"net.sourceforge.pmd.lang.rule.XPathRule\" language=\"dummy\">\n"
                + "         <description>Please move your class to the right folder(rest \nfolder)</description>\n"
                + "         <priority>2</priority>\n         <properties>\n             <property name=\"packageRegEx\""
                + " value=\"com.aptsssss|com.abc\" \ntype=\"List[String]\" "
                + "description=\"valid packages\"/>\n         </properties></rule></ruleset>");
        Object propValue = r.getProperty(r.getPropertyDescriptor("packageRegEx"));

        assertEquals(Arrays.asList("com.aptsssss", "com.abc"), propValue);
    }

    @Test
    void testStringMultiPropertyDelimiter() {
        Rule r = loadFirstRule("<?xml version=\"1.0\" encoding=\"UTF-8\"?>\n" + "<ruleset name=\"test\">\n "
                + " <description>ruleset desc</description>\n     "
                + "<rule name=\"myRule\" message=\"Do not place to this package. Move to \n{0} package/s"
                + " instead.\" \n"
                + "class=\"net.sourceforge.pmd.lang.rule.XPathRule\" language=\"dummy\">\n"
                + "         <description>Please move your class to the right folder(rest \nfolder)</description>\n"
                + "         <priority>2</priority>\n         <properties>\n             <property name=\"packageRegEx\""
                + " value=\"com.aptsssss,com.abc\" \ntype=\"List[String]\" delimiter=\",\" "
                + "description=\"valid packages\"/>\n"
                + "         </properties></rule>" + "</ruleset>");

        Object propValue = r.getProperty(r.getPropertyDescriptor("packageRegEx"));
        assertEquals(Arrays.asList("com.aptsssss", "com.abc"), propValue);
    }

    /**
     * Verifies that empty values for properties are possible. Empty values can be used to disable a property.
     * However, the semantic depends on the concrete rule implementation.
     *
     * @see <a href="https://github.com/pmd/pmd/issues/4279">[java] TestClassWithoutTestCases - can not set test pattern to empty #4279</a>
     */
    @Test
    public void testEmptyStringProperty() throws RuleSetNotFoundException {
        Rule r = loadFirstRule("<?xml version=\"1.0\" encoding=\"UTF-8\"?>\n"
                + "<ruleset name=\"test\">\n "
                + " <description>ruleset desc</description>\n     "
                + "<rule name=\"myRule\" message=\"Do not place to this package. Move to \n{0} package/s"
                + " instead.\" \n" + "class=\"net.sourceforge.pmd.RuleWithProperties\" language=\"dummy\">\n"
                + "         <description>Please move your class to the right folder(rest \nfolder)</description>\n"
                + "         <priority>2</priority>\n         <properties>\n             <property name=\"stringProperty\""
                + " value=\"\" />\n"
                + "         </properties></rule>" + "</ruleset>");
        PropertyDescriptor<String> prop = (PropertyDescriptor<String>) r.getPropertyDescriptor("stringProperty");
        String value = r.getProperty(prop);
        assertEquals("", value);
    }

    @Test
    void testRuleSetWithDeprecatedRule() {
        RuleSet rs = loadRuleSet("<?xml version=\"1.0\" encoding=\"UTF-8\"?>\n" + "<ruleset name=\"ruleset\">\n"
                                     + "  <description>ruleset desc</description>\n"
                                     + "     <rule deprecated=\"true\" ref=\"rulesets/dummy/basic.xml/DummyBasicMockRule\"/>"
                                     + "</ruleset>");
        assertEquals(1, rs.getRules().size());
        Rule rule = rs.getRuleByName("DummyBasicMockRule");
        assertNotNull(rule);
    }

    /**
     * This is an example of a category (built-in) ruleset, which contains a rule, that has been renamed.
     * This means: a rule definition for "NewName" and a rule reference "OldName", that is deprecated
     * and exists for backwards compatibility.
     *
     * <p>When loading this ruleset at a whole, we shouldn't get a deprecation warning. The deprecated
     * rule reference should be ignored, so at the end, we only have the new rule name in the ruleset.
     * This is because the deprecated reference points to a rule in the same ruleset.
     *
     */
    @Test
    void testRuleSetWithDeprecatedButRenamedRule() throws Exception {
        SystemLambda.tapSystemErr(() -> {
            RuleSet rs = loadRuleSetWithDeprecationWarnings(
                "<?xml version=\"1.0\" encoding=\"UTF-8\"?>\n" + "<ruleset name=\"test\">\n"
                    + "  <description>ruleset desc</description>\n"
                    + "     <rule deprecated=\"true\" ref=\"NewName\" name=\"OldName\"/>"
                    + "     <rule name=\"NewName\" message=\"m\" class=\"net.sourceforge.pmd.lang.rule.XPathRule\" language=\"dummy\">"
                    + "         <description>d</description>\n" + "         <priority>2</priority>\n" + "     </rule>"
                    + "</ruleset>");
            assertEquals(1, rs.getRules().size());
            Rule rule = rs.getRuleByName("NewName");
            assertNotNull(rule);
            assertNull(rs.getRuleByName("OldName"));
        });

        verifyNoWarnings();
    }

    /**
     * This is an example of a category (built-in) ruleset, which contains a rule, that has been renamed.
     * This means: a rule definition for "NewName" and a rule reference "OldName", that is deprecated
     * and exists for backwards compatibility.
     *
     * <p>When loading this ruleset at a whole for generating the documentation, we should still
     * include the deprecated rule reference, so that we can create a nice documentation.
     *
     */
    @Test
    void testRuleSetWithDeprecatedRenamedRuleForDoc() {
        RuleSetLoader loader = new RuleSetLoader().includeDeprecatedRuleReferences(true);
        RuleSet rs = loader.loadFromString("",
                                           "<?xml version=\"1.0\" encoding=\"UTF-8\"?>\n" + "<ruleset name=\"test\">\n"
                                               + "  <description>ruleset desc</description>\n"
                                               + "     <rule deprecated=\"true\" ref=\"NewName\" name=\"OldName\"/>"
                                               + "     <rule name=\"NewName\" message=\"m\" class=\"net.sourceforge.pmd.lang.rule.XPathRule\" language=\"dummy\">"
                                               + "         <description>d</description>\n"
                                               + "         <priority>2</priority>\n"
                                               + "     </rule>"
                                               + "</ruleset>");
        assertEquals(2, rs.getRules().size());
        assertNotNull(rs.getRuleByName("NewName"));
        assertNotNull(rs.getRuleByName("OldName"));
    }

    /**
     * This is an example of a custom user ruleset, that references a rule, that has been renamed.
     * The user should get a deprecation warning.
     */
    @Test
    void testRuleSetReferencesADeprecatedRenamedRule() throws Exception {
        SystemLambda.tapSystemErr(() -> {
            RuleSet rs = loadRuleSetWithDeprecationWarnings(
                "<?xml version=\"1.0\" encoding=\"UTF-8\"?>\n" + "<ruleset name=\"test\">\n"
                    + "  <description>ruleset desc</description>\n"
                    + "     <rule ref=\"rulesets/dummy/basic.xml/OldNameOfDummyBasicMockRule\"/>" + "</ruleset>");
            assertEquals(1, rs.getRules().size());
            Rule rule = rs.getRuleByName("OldNameOfDummyBasicMockRule");
            assertNotNull(rule);
        });

        verifyFoundAWarningWithMessage(
            containing("Use Rule name rulesets/dummy/basic.xml/DummyBasicMockRule "
                           + "instead of the deprecated Rule name rulesets/dummy/basic.xml/OldNameOfDummyBasicMockRule")
        );
    }

    /**
     * This is an example of a custom user ruleset, that references a complete (e.g. category) ruleset,
     * that contains a renamed (deprecated) rule and two normal rules and one deprecated rule.
     *
     * <p>
     * The user should not get a deprecation warning for the whole ruleset,
     * since not all rules are deprecated in the referenced ruleset. Although the referenced ruleset contains
     * a deprecated rule, there should be no warning about it, because all deprecated rules are ignored,
     * if a whole ruleset is referenced.
     *
     * <p>
     * In the end, we should get all non-deprecated rules of the referenced ruleset.
     *
     */
    @Test
    void testRuleSetReferencesRulesetWithADeprecatedRenamedRule() throws Exception {
        SystemLambda.tapSystemErr(() -> {
            RuleSet rs = loadRuleSetWithDeprecationWarnings(
                "<?xml version=\"1.0\" encoding=\"UTF-8\"?>\n" + "<ruleset name=\"test\">\n"
                    + "  <description>ruleset desc</description>\n"
                    + "     <rule ref=\"rulesets/dummy/basic.xml\"/>" + "</ruleset>");
            assertEquals(2, rs.getRules().size());
            assertNotNull(rs.getRuleByName("DummyBasicMockRule"));
            assertNotNull(rs.getRuleByName("SampleXPathRule"));
        });

        verifyNoWarnings();
    }

    /**
     * This is an example of a custom user ruleset, that references a complete (e.g. category) ruleset,
     * that contains a renamed (deprecated) rule and two normal rules and one deprecated rule. The deprecated
     * rule is excluded.
     *
     * <p>
     * The user should not get a deprecation warning for the whole ruleset,
     * since not all rules are deprecated in the referenced ruleset. Since the deprecated rule is excluded,
     * there should be no deprecation warning at all, although the deprecated ruleset would have been
     * excluded by default (without explictly excluding it).
     *
     * <p>
     * In the end, we should get all non-deprecated rules of the referenced ruleset.
     *
     */
    @Test
    void testRuleSetReferencesRulesetWithAExcludedDeprecatedRule() throws Exception {
        String log = SystemLambda.tapSystemErr(() -> {
            RuleSet rs = loadRuleSetWithDeprecationWarnings(
                    "<?xml version=\"1.0\" encoding=\"UTF-8\"?>\n" + "<ruleset name=\"test\">\n"
                            + "  <description>ruleset desc</description>\n"
                            + "     <rule ref=\"rulesets/dummy/basic.xml\"><exclude name=\"DeprecatedRule\"/></rule>"
                            + "</ruleset>");
            assertEquals(2, rs.getRules().size());
            assertNotNull(rs.getRuleByName("DummyBasicMockRule"));
            assertNotNull(rs.getRuleByName("SampleXPathRule"));
        });

        assertTrue(log.isEmpty());
    }

    /**
     * This is an example of a custom user ruleset, that references a complete (e.g. category) ruleset,
     * that contains a renamed (deprecated) rule and two normal rules and one deprecated rule.
     * There is a exclusion of a rule, that no longer exists.
     *
     * <p>
     * The user should not get a deprecation warning for the whole ruleset,
     * since not all rules are deprecated in the referenced ruleset.
     * Since the rule to be excluded doesn't exist, there should be a warning about that.
     *
     */
    @Test
    void testRuleSetReferencesRulesetWithAExcludedNonExistingRule() throws Exception {
        SystemLambda.tapSystemErr(() -> {
            RuleSet rs = loadRuleSetWithDeprecationWarnings(
                rulesetXml(
                    rulesetRef("rulesets/dummy/basic.xml",
                               excludeRule("NonExistingRule"))

                ));
            assertEquals(2, rs.getRules().size());
            assertNotNull(rs.getRuleByName("DummyBasicMockRule"));
            assertNotNull(rs.getRuleByName("SampleXPathRule"));
        });
        verifyFoundWarningWithMessage(
            Mockito.never(),
            containing("Discontinue using Rule rulesets/dummy/basic.xml/DeprecatedRule")
        );
        verifyFoundAWarningWithMessage(containing(
            "Exclude pattern 'NonExistingRule' did not match any rule in ruleset"
        ));
    }

    /**
     * When a custom ruleset references a ruleset that only contains deprecated rules, then this ruleset itself is
     * considered deprecated and the user should get a deprecation warning for the ruleset.
     */
    @Test
    void testRuleSetReferencesDeprecatedRuleset() throws Exception {
        SystemLambda.tapSystemErr(() -> {
            RuleSet rs = loadRuleSetWithDeprecationWarnings(
                rulesetXml(
                    rulesetRef("rulesets/dummy/deprecated.xml")
                ));
            assertEquals(2, rs.getRules().size());
            assertNotNull(rs.getRuleByName("DummyBasicMockRule"));
            assertNotNull(rs.getRuleByName("SampleXPathRule"));
        });

        verifyFoundAWarningWithMessage(containing(
            "The RuleSet rulesets/dummy/deprecated.xml has been deprecated and will be removed in PMD"
        ));
    }

    /**
     * When a custom ruleset references a ruleset that contains both rules and rule references, that are left
     * for backwards compatibility, because the rules have been moved to a different ruleset, then there should be
     * no warning about deprecation - since the deprecated rules are not used.
     */
    @Test
    void testRuleSetReferencesRulesetWithAMovedRule() throws Exception {
        SystemLambda.tapSystemErr(() -> {
            RuleSet rs = loadRuleSetWithDeprecationWarnings(
                rulesetXml(
                    ruleRef("rulesets/dummy/basic2.xml")
                )
            );
            assertEquals(1, rs.getRules().size());
            assertNotNull(rs.getRuleByName("DummyBasic2MockRule"));
        });

        verifyFoundWarningWithMessage(
            Mockito.never(),
            containing("Use Rule name rulesets/dummy/basic.xml/DummyBasicMockRule instead of the deprecated Rule name rulesets/dummy/basic2.xml/DummyBasicMockRule")
        );
    }

    @Test
    @SuppressWarnings("unchecked")
    void testXPath() {
        Rule r = loadFirstRule(XPATH);
        PropertyDescriptor<String> xpathProperty = (PropertyDescriptor<String>) r.getPropertyDescriptor("xpath");
        assertNotNull(xpathProperty, "xpath property descriptor");
        assertNotSame(r.getProperty(xpathProperty).indexOf("//Block"), -1);
    }

    @Test
    void testExternalReferenceOverride() {
        Rule r = loadFirstRule(REF_OVERRIDE);
        assertEquals("TestNameOverride", r.getName());
        assertEquals("Test message override", r.getMessage());
        assertEquals("Test description override", r.getDescription());
        assertEquals(2, r.getExamples().size(), "Test that both example are stored");
        assertEquals("Test example override", r.getExamples().get(1));
        assertEquals(RulePriority.MEDIUM, r.getPriority());
        PropertyDescriptor<?> test2Descriptor = r.getPropertyDescriptor("test2");
        assertNotNull(test2Descriptor, "test2 descriptor");
        assertEquals("override2", r.getProperty(test2Descriptor));
        PropertyDescriptor<?> test3Descriptor = r.getPropertyDescriptor("test3");
        assertNotNull(test3Descriptor, "test3 descriptor");
        assertEquals("override3", r.getProperty(test3Descriptor));
    }

    @Test
    void testExternalReferenceOverrideNonExistent() {
        assertThrows(RuleSetLoadException.class,
                     () -> loadFirstRule(REF_OVERRIDE_NONEXISTENT));
        verifyFoundAnErrorWithMessage(
            containing("Cannot set non-existent property 'test4' on rule TestNameOverride")
        );
    }

    @Test
    void testReferenceInternalToInternal() {
        RuleSet ruleSet = loadRuleSet(REF_INTERNAL_TO_INTERNAL);

        Rule rule = ruleSet.getRuleByName("MockRuleName");
        assertNotNull(rule, "Could not find Rule MockRuleName");

        Rule ruleRef = ruleSet.getRuleByName("MockRuleNameRef");
        assertNotNull(ruleRef, "Could not find Rule MockRuleNameRef");
    }

    @Test
    void testReferenceInternalToInternalChain() {
        RuleSet ruleSet = loadRuleSet(REF_INTERNAL_TO_INTERNAL_CHAIN);

        Rule rule = ruleSet.getRuleByName("MockRuleName");
        assertNotNull(rule, "Could not find Rule MockRuleName");

        Rule ruleRef = ruleSet.getRuleByName("MockRuleNameRef");
        assertNotNull(ruleRef, "Could not find Rule MockRuleNameRef");

        Rule ruleRefRef = ruleSet.getRuleByName("MockRuleNameRefRef");
        assertNotNull(ruleRefRef, "Could not find Rule MockRuleNameRefRef");
    }

    @Test
    void testReferenceInternalToExternal() {
        RuleSet ruleSet = loadRuleSet(REF_INTERNAL_TO_EXTERNAL);

        Rule rule = ruleSet.getRuleByName("ExternalRefRuleName");
        assertNotNull(rule, "Could not find Rule ExternalRefRuleName");

        Rule ruleRef = ruleSet.getRuleByName("ExternalRefRuleNameRef");
        assertNotNull(ruleRef, "Could not find Rule ExternalRefRuleNameRef");
    }

    @Test
    void testReferenceInternalToExternalChain() {
        RuleSet ruleSet = loadRuleSet(REF_INTERNAL_TO_EXTERNAL_CHAIN);

        Rule rule = ruleSet.getRuleByName("ExternalRefRuleName");
        assertNotNull(rule, "Could not find Rule ExternalRefRuleName");

        Rule ruleRef = ruleSet.getRuleByName("ExternalRefRuleNameRef");
        assertNotNull(ruleRef, "Could not find Rule ExternalRefRuleNameRef");

        Rule ruleRefRef = ruleSet.getRuleByName("ExternalRefRuleNameRefRef");
        assertNotNull(ruleRefRef, "Could not find Rule ExternalRefRuleNameRefRef");
    }

    @Test
    void testReferencePriority() {
        RuleSetLoader config = new RuleSetLoader().warnDeprecated(false).enableCompatibility(true);

        RuleSetLoader rulesetLoader = config.filterAbovePriority(RulePriority.LOW);
        RuleSet ruleSet = rulesetLoader.loadFromString("", REF_INTERNAL_TO_INTERNAL_CHAIN);
        assertEquals(3, ruleSet.getRules().size(), "Number of Rules");
        assertNotNull(ruleSet.getRuleByName("MockRuleName"));
        assertNotNull(ruleSet.getRuleByName("MockRuleNameRef"));
        assertNotNull(ruleSet.getRuleByName("MockRuleNameRefRef"));

        rulesetLoader = config.filterAbovePriority(RulePriority.MEDIUM_HIGH);
        ruleSet = rulesetLoader.loadFromString("", REF_INTERNAL_TO_INTERNAL_CHAIN);
        assertEquals(2, ruleSet.getRules().size(), "Number of Rules");
        assertNotNull(ruleSet.getRuleByName("MockRuleNameRef"));
        assertNotNull(ruleSet.getRuleByName("MockRuleNameRefRef"));

        rulesetLoader = config.filterAbovePriority(RulePriority.HIGH);
        ruleSet = rulesetLoader.loadFromString("", REF_INTERNAL_TO_INTERNAL_CHAIN);
        assertEquals(1, ruleSet.getRules().size(), "Number of Rules");
        assertNotNull(ruleSet.getRuleByName("MockRuleNameRefRef"));

        rulesetLoader = config.filterAbovePriority(RulePriority.LOW);
        ruleSet = rulesetLoader.loadFromString("", REF_INTERNAL_TO_EXTERNAL_CHAIN);
        assertEquals(3, ruleSet.getRules().size(), "Number of Rules");
        assertNotNull(ruleSet.getRuleByName("ExternalRefRuleName"));
        assertNotNull(ruleSet.getRuleByName("ExternalRefRuleNameRef"));
        assertNotNull(ruleSet.getRuleByName("ExternalRefRuleNameRefRef"));

        rulesetLoader = config.filterAbovePriority(RulePriority.MEDIUM_HIGH);
        ruleSet = rulesetLoader.loadFromString("", REF_INTERNAL_TO_EXTERNAL_CHAIN);
        assertEquals(2, ruleSet.getRules().size(), "Number of Rules");
        assertNotNull(ruleSet.getRuleByName("ExternalRefRuleNameRef"));
        assertNotNull(ruleSet.getRuleByName("ExternalRefRuleNameRefRef"));

        rulesetLoader = config.filterAbovePriority(RulePriority.HIGH);
        ruleSet = rulesetLoader.loadFromString("", REF_INTERNAL_TO_EXTERNAL_CHAIN);
        assertEquals(1, ruleSet.getRules().size(), "Number of Rules");
        assertNotNull(ruleSet.getRuleByName("ExternalRefRuleNameRefRef"));
    }

    @Test
    void testOverridePriorityLoadWithMinimum() {
        RuleSetLoader rulesetLoader = new RuleSetLoader().filterAbovePriority(RulePriority.MEDIUM_LOW)
                .warnDeprecated(true).enableCompatibility(true);
        RuleSet ruleset = rulesetLoader.loadFromResource("net/sourceforge/pmd/rulesets/ruleset-minimum-priority.xml");
        // only one rule should remain, since we filter out the other rule by minimum priority
        assertEquals(1, ruleset.getRules().size(), "Number of Rules");

        // Priority is overridden and applied, rule is missing
        assertNull(ruleset.getRuleByName("DummyBasicMockRule"));

        // this is the remaining rule
        assertNotNull(ruleset.getRuleByName("SampleXPathRule"));

        // now, load with default minimum priority
        rulesetLoader = new RuleSetLoader();
        ruleset = rulesetLoader.loadFromResource("net/sourceforge/pmd/rulesets/ruleset-minimum-priority.xml");
        assertEquals(2, ruleset.getRules().size(), "Number of Rules");
        Rule dummyBasicMockRule = ruleset.getRuleByName("DummyBasicMockRule");
        assertEquals(RulePriority.LOW, dummyBasicMockRule.getPriority(), "Wrong Priority");
    }

    @Test
    void testExcludeWithMinimumPriority() {
        RuleSetLoader rulesetLoader = new RuleSetLoader().filterAbovePriority(RulePriority.HIGH);
        RuleSet ruleset = rulesetLoader
                .loadFromResource("net/sourceforge/pmd/rulesets/ruleset-minimum-priority-exclusion.xml");
        // no rules should be loaded
        assertEquals(0, ruleset.getRules().size(), "Number of Rules");

        // now, load with default minimum priority
        rulesetLoader = new RuleSetLoader().filterAbovePriority(RulePriority.LOW);
        ruleset = rulesetLoader.loadFromResource("net/sourceforge/pmd/rulesets/ruleset-minimum-priority-exclusion.xml");
        // only one rule, we have excluded one...
        assertEquals(1, ruleset.getRules().size(), "Number of Rules");
        // rule is excluded
        assertNull(ruleset.getRuleByName("DummyBasicMockRule"));
        // this is the remaining rule
        assertNotNull(ruleset.getRuleByName("SampleXPathRule"));
    }

    @Test
    void testOverrideMessage() {
        Rule r = loadFirstRule(REF_OVERRIDE_ORIGINAL_NAME);
        assertEquals("TestMessageOverride", r.getMessage());
    }

    @Test
    void testOverrideMessageOneElem() {
        Rule r = loadFirstRule(REF_OVERRIDE_ORIGINAL_NAME_ONE_ELEM);
        assertEquals("TestMessageOverride", r.getMessage());
    }

    @Test
    void testIncorrectExternalRef() {
        assertCannotParse(REF_MISSPELLED_XREF);
    }

    @Test
    void testSetPriority() {
        RuleSetLoader rulesetLoader = new RuleSetLoader().filterAbovePriority(RulePriority.MEDIUM_HIGH).warnDeprecated(false);
        assertEquals(0, rulesetLoader.loadFromString("", SINGLE_RULE).size());
        rulesetLoader = new RuleSetLoader().filterAbovePriority(RulePriority.MEDIUM_LOW).warnDeprecated(false);
        assertEquals(1, rulesetLoader.loadFromString("", SINGLE_RULE).size());
    }

    @Test
    void testLanguage() {
        Rule r = loadFirstRule(rulesetXml(
            dummyRule(
                attrs -> attrs.put(SchemaConstants.LANGUAGE, "dummy")
            )
        ));
        assertEquals(dummyLanguage(), r.getLanguage());
    }

    @Test
    void testIncorrectLanguage() {
        assertCannotParse(rulesetXml(
            dummyRule(
                attrs -> attrs.put(SchemaConstants.LANGUAGE, "bogus")
            )
        ));
    }

    @Test
    void testIncorrectPriority() {
        assertCannotParse(rulesetXml(
            dummyRule(
                priority("not a priority")
            )
        ));
        verifyFoundAnErrorWithMessage(containing("Not a valid priority: 'not a priority'"));
    }

    @Test
    void testMinimumLanguageVersion() {
        Rule r = loadFirstRule(rulesetXml(
            dummyRule(
                attrs -> attrs.put(SchemaConstants.MINIMUM_LANGUAGE_VERSION, "1.4")
            )
        ));
        assertEquals(dummyLanguage().getVersion("1.4"),
                     r.getMinimumLanguageVersion());
    }

    @Test
    void testIncorrectMinimumLanguageVersion() {
        assertCannotParse(rulesetXml(
            dummyRule(
                attrs -> attrs.put(SchemaConstants.MINIMUM_LANGUAGE_VERSION, "bogus")
            )
        ));
        verifyFoundAnErrorWithMessage(
            containing("valid language version")
                .and(containing("'1.0', '1.1', '1.2'")) // and not "dummy 1.0, dummy 1.1, ..."
        );
    }

    @Test
    void testIncorrectMinimumLanguageVersionWithLanguageSetInJava() {
        assertCannotParse("<?xml version=\"1.0\" encoding=\"UTF-8\"?>\n"
                              + "<ruleset name=\"TODO\">\n"
                              + "    <description>TODO</description>\n"
                              + "\n"
                              + "    <rule name=\"TODO\"\n"
                              + "          message=\"TODO\"\n"
                              + "          class=\"net.sourceforge.pmd.util.FooRuleWithLanguageSetInJava\"\n"
                              + "          minimumLanguageVersion=\"12\">\n"
                              + "        <description>TODO</description>\n"
                              + "        <priority>2</priority>\n"
                              + "    </rule>\n"
                              + "\n"
                              + "</ruleset>");

        verifyFoundAnErrorWithMessage(
            containing("valid language version")
        );
    }

    @Test
    void testMaximumLanguageVersion() {
        Rule r = loadFirstRule(rulesetXml(
            dummyRule(attrs -> attrs.put(SchemaConstants.MAXIMUM_LANGUAGE_VERSION, "1.7"))
        ));
        assertEquals(dummyLanguage().getVersion("1.7"),
                     r.getMaximumLanguageVersion());
    }

    @Test
    void testIncorrectMaximumLanguageVersion() {
        assertCannotParse(rulesetXml(
            dummyRule(attrs -> attrs.put(SchemaConstants.MAXIMUM_LANGUAGE_VERSION, "bogus"))
        ));
        verifyFoundAnErrorWithMessage(
            containing("valid language version")
                .and(containing("'1.0', '1.1', '1.2'"))
        );
    }

    @Test
    void testInvertedMinimumMaximumLanguageVersions() {
        assertCannotParse(rulesetXml(
            dummyRule(
                attrs -> {
                    attrs.put(SchemaConstants.MINIMUM_LANGUAGE_VERSION, "1.7");
                    attrs.put(SchemaConstants.MAXIMUM_LANGUAGE_VERSION, "1.4");
                }
            )
        ));
        verifyFoundAnErrorWithMessage(containing("version range"));
    }

    @Test
    public void testDirectDeprecatedRule() {
        Rule r = loadFirstRule(rulesetXml(
            dummyRule(attrs -> attrs.put(DEPRECATED, "true"))
        ));
        assertNotNull(r, "Direct Deprecated Rule");
        assertTrue(r.isDeprecated());
    }

    @Test
    void testReferenceToDeprecatedRule() {
        Rule r = loadFirstRule(REFERENCE_TO_DEPRECATED_RULE);
        assertNotNull(r, "Reference to Deprecated Rule");
        assertTrue(r instanceof RuleReference, "Rule Reference");
        assertFalse(r.isDeprecated(), "Not deprecated");
        assertTrue(((RuleReference) r).getRule().isDeprecated(), "Original Rule Deprecated");
        assertEquals(r.getName(), DEPRECATED_RULE_NAME, "Rule name");
    }

    @Test
    void testRuleSetReferenceWithDeprecatedRule() {
        RuleSet ruleSet = loadRuleSet(REFERENCE_TO_RULESET_WITH_DEPRECATED_RULE);
        assertNotNull(ruleSet, "RuleSet");
        assertFalse(ruleSet.getRules().isEmpty(), "RuleSet empty");
        // No deprecated Rules should be loaded when loading an entire RuleSet
        // by reference - unless it contains only deprecated rules - then all rules would be added
        Rule r = ruleSet.getRuleByName(DEPRECATED_RULE_NAME);
        assertNull(r, "Deprecated Rule Reference");
        for (Rule rule : ruleSet.getRules()) {
            assertFalse(rule.isDeprecated(), "Rule not deprecated");
        }
    }

    @Test
    void testDeprecatedRuleSetReference() {
        RuleSet ruleSet = new RuleSetLoader().loadFromResource("net/sourceforge/pmd/rulesets/ruleset-deprecated.xml");
        assertEquals(2, ruleSet.getRules().size());
    }

    @Test
    void testExternalReferences() {
        RuleSet rs = loadRuleSet(
            rulesetXml(
                ruleRef("net/sourceforge/pmd/external-reference-ruleset.xml/MockRule")
            )
        );
        assertEquals(1, rs.size());
        assertEquals(MockRule.class.getName(), rs.getRuleByName("MockRule").getRuleClass());
    }

    @Test
    void testIncludeExcludePatterns() {
        RuleSet ruleSet = loadRuleSet(INCLUDE_EXCLUDE_RULESET);

        assertNotNull(ruleSet.getFileInclusions(), "Include patterns");
        assertEquals(2, ruleSet.getFileInclusions().size(), "Include patterns size");
        assertEquals("include1", ruleSet.getFileInclusions().get(0).pattern(), "Include pattern #1");
        assertEquals("include2", ruleSet.getFileInclusions().get(1).pattern(), "Include pattern #2");

        assertNotNull(ruleSet.getFileExclusions(), "Exclude patterns");
        assertEquals(3, ruleSet.getFileExclusions().size(), "Exclude patterns size");
        assertEquals("exclude1", ruleSet.getFileExclusions().get(0).pattern(), "Exclude pattern #1");
        assertEquals("exclude2", ruleSet.getFileExclusions().get(1).pattern(), "Exclude pattern #2");
        assertEquals("exclude3", ruleSet.getFileExclusions().get(2).pattern(), "Exclude pattern #3");
    }

    /**
     * Rule reference can't be resolved - ref is used instead of class and the
     * class is old (pmd 4.3 and not pmd 5).
     */
    @Test
    void testBug1202() {
        assertCannotParse(
            rulesetXml(
                ruleRef(
                    "net.sourceforge.pmd.rules.XPathRule",
                    priority("1"),
                    properties(
                        propertyWithValueAttr("xpath", "//TypeDeclaration"),
                        propertyWithValueAttr("message", "Foo")
                    )
                )
            )
        );
    }

    /**
     * See https://sourceforge.net/p/pmd/bugs/1225/
     */
    @Test
    void testEmptyRuleSetFile() {
        RuleSet ruleset = loadRuleSet(
            rulesetXml(
                excludePattern(".*Test.*")
            ));
        assertEquals(0, ruleset.getRules().size());
    }

    /**
     * See https://github.com/pmd/pmd/issues/782
     * Empty ruleset should be interpreted as deprecated.
     */
    @Test
    void testEmptyRuleSetReferencedShouldNotBeDeprecated() {
        RuleSet ruleset = loadRuleSet(
            rulesetXml(
                ruleRef("rulesets/dummy/empty-ruleset.xml")
            )
        );
        assertEquals(0, ruleset.getRules().size());

        verifyNoWarnings();
    }

    /**
     * See https://sourceforge.net/p/pmd/bugs/1231/
     */
    @Test
    void testWrongRuleNameReferenced() {
        assertCannotParse(rulesetXml(
            ruleRef("net/sourceforge/pmd/TestRuleset1.xml/ThisRuleDoesNotExist")
        ));
    }

    /**
     * Unit test for #1312 see https://sourceforge.net/p/pmd/bugs/1312/
     */
    @Test
    void testRuleReferenceWithNameOverridden() {
        RuleSet rs = loadRuleSet("<?xml version=\"1.0\" encoding=\"UTF-8\"?>\n"
                                     + "<ruleset xmlns=\"http://pmd.sourceforge.net/ruleset/2.0.0\"\n"
                                     + "         xmlns:xsi=\"http://www.w3.org/2001/XMLSchema-instance\"\n"
                                     + "         name=\"pmd-eclipse\"\n"
                                     + "         xsi:schemaLocation=\"http://pmd.sourceforge.net/ruleset/2.0.0 https://pmd.sourceforge.io/ruleset_2_0_0.xsd\">\n"
                                     + "   <description>PMD Plugin preferences rule set</description>\n"
                                     + "<rule name=\"OverriddenDummyBasicMockRule\"\n"
                                     + "    ref=\"rulesets/dummy/basic.xml/DummyBasicMockRule\">\n" + "</rule>\n" + "\n"
                                     + "</ruleset>");

        Rule r = rs.getRules().iterator().next();
        assertEquals("OverriddenDummyBasicMockRule", r.getName());
        RuleReference ruleRef = (RuleReference) r;
        assertEquals("DummyBasicMockRule", ruleRef.getRule().getName());
    }

    /**
     * See https://sourceforge.net/p/pmd/bugs/1231/
     *
     * <p>See https://github.com/pmd/pmd/issues/1978 - with that, it should not be an error anymore.
     *
     */
    @Test
    void testWrongRuleNameExcluded() {
        RuleSet ruleset = loadRuleSet("<?xml version=\"1.0\"?>\n" + "<ruleset name=\"Custom ruleset for tests\"\n"
                                          + "    xmlns=\"http://pmd.sourceforge.net/ruleset/2.0.0\"\n"
                                          + "    xmlns:xsi=\"http://www.w3.org/2001/XMLSchema-instance\"\n"
                                          + "    xsi:schemaLocation=\"http://pmd.sourceforge.net/ruleset/2.0.0 https://pmd.sourceforge.io/ruleset_2_0_0.xsd\">\n"
                                          + "  <description>Custom ruleset for tests</description>\n"
                                          + "  <rule ref=\"net/sourceforge/pmd/TestRuleset1.xml\">\n"
                                          + "    <exclude name=\"ThisRuleDoesNotExist\"/>\n" + "  </rule>\n"
                                          + "</ruleset>\n");
        assertEquals(4, ruleset.getRules().size());
    }

    /**
     * This unit test manifests the current behavior - which might change in the
     * future. See #1537.
     *
     * Currently, if a ruleset is imported twice, the excludes of the first
     * import are ignored. Duplicated rules are silently ignored.
     *
     * @see <a href="https://sourceforge.net/p/pmd/bugs/1537/">#1537 Implement
     *      strict ruleset parsing</a>
     * @see <a href=
     *      "http://stackoverflow.com/questions/40299075/custom-pmd-ruleset-not-working">stackoverflow
     *      - custom ruleset not working</a>
     */
    @Test
    void testExcludeAndImportTwice() {
        RuleSet ruleset = loadRuleSet(
            rulesetXml(
                rulesetRef("rulesets/dummy/basic.xml",
                           excludeRule("DummyBasicMockRule")
                )
            )
        );

        assertNull(ruleset.getRuleByName("DummyBasicMockRule"));

        RuleSet ruleset2 = loadRuleSet(
            rulesetXml(
                rulesetRef("rulesets/dummy/basic.xml",
                           excludeRule("DummyBasicMockRule")
                ),
                rulesetRef("rulesets/dummy/basic.xml")
            )
        );
        assertNotNull(ruleset2.getRuleByName("DummyBasicMockRule"));

        RuleSet ruleset3 = loadRuleSet(
            rulesetXml(
                rulesetRef("rulesets/dummy/basic.xml"),
                rulesetRef("rulesets/dummy/basic.xml",
                           excludeRule("DummyBasicMockRule")
                )
            )
        );
        assertNotNull(ruleset3.getRuleByName("DummyBasicMockRule"));
    }

    @Test
    void testMissingRuleSetNameIsWarning() throws Exception {
        SystemLambda.tapSystemErr(() -> {
            loadRuleSetWithDeprecationWarnings(
                "<?xml version=\"1.0\"?>\n" + "<ruleset \n"
                    + "    xmlns=\"http://pmd.sourceforge.net/ruleset/2.0.0\"\n"
                    + "    xmlns:xsi=\"http://www.w3.org/2001/XMLSchema-instance\"\n"
                    + "    xsi:schemaLocation=\"http://pmd.sourceforge.net/ruleset/2.0.0 https://pmd.sourceforge.io/ruleset_2_0_0.xsd\">\n"
                    + "  <description>Custom ruleset for tests</description>\n"
                    + "  <rule ref=\"rulesets/dummy/basic.xml\"/>\n"
                    + "  </ruleset>\n"
            );
        });

        verifyFoundAWarningWithMessage(containing("RuleSet name is missing."));
    }

    @Test
    public void testMissingRuleSetDescriptionIsWarning() {
        loadRuleSetWithDeprecationWarnings(
                "<?xml version=\"1.0\"?>\n" + "<ruleset name=\"then name\"\n"
                        + "    xmlns=\"http://pmd.sourceforge.net/ruleset/2.0.0\"\n"
                        + "    xmlns:xsi=\"http://www.w3.org/2001/XMLSchema-instance\"\n"
                        + "    xsi:schemaLocation=\"http://pmd.sourceforge.net/ruleset/2.0.0 https://pmd.sourceforge.io/ruleset_2_0_0.xsd\">\n"
                        + "  <rule ref=\"rulesets/dummy/basic.xml\"/>\n"
                        + "  </ruleset>\n"
        );
        verifyFoundAWarningWithMessage(containing("RuleSet description is missing."));
    }

    @Test
    void testDeprecatedRulesetReferenceProducesWarning() throws Exception {
        String log = SystemLambda.tapSystemErr(
            () -> loadRuleSetWithDeprecationWarnings(
                rulesetXml(
                    ruleRef("dummy-basic")
                )));
        System.out.println(log);

        verifyFoundAWarningWithMessage(containing(
            "Ruleset reference 'dummy-basic' uses a deprecated form, use 'rulesets/dummy/basic.xml' instead"
        ));
    }

    private static final String REF_OVERRIDE_ORIGINAL_NAME = "<?xml version=\"1.0\"?>\n"
        + "<ruleset name=\"test\">\n"
        + " <description>testdesc</description>\n"
        + " <rule \n"
        + "\n"
        + "  ref=\"net/sourceforge/pmd/TestRuleset1.xml/MockRule1\" message=\"TestMessageOverride\"> \n"
        + "\n"
        + " </rule>\n"
        + "</ruleset>";

    private static final String REF_MISSPELLED_XREF = "<?xml version=\"1.0\"?>\n"
        + "<ruleset name=\"test\">\n"
        + "\n"
        + " <description>testdesc</description>\n"
        + " <rule \n"
        + "  ref=\"net/sourceforge/pmd/TestRuleset1.xml/FooMockRule1\"> \n"
        + " </rule>\n"
        + "</ruleset>";

    private static final String REF_OVERRIDE_ORIGINAL_NAME_ONE_ELEM = "<?xml version=\"1.0\"?>\n"
        + "<ruleset name=\"test\">\n"
        + " <description>testdesc</description>\n"
        + " <rule ref=\"net/sourceforge/pmd/TestRuleset1.xml/MockRule1\" message=\"TestMessageOverride\"/> \n"
        + "\n"
        + "</ruleset>";

    private static final String REF_OVERRIDE = "<?xml version=\"1.0\"?>\n"
        + "<ruleset name=\"test\">\n"
        + " <description>testdesc</description>\n"
        + " <rule \n"
        + "  ref=\"net/sourceforge/pmd/TestRuleset1.xml/MockRule4\" \n"
        + "  name=\"TestNameOverride\" \n"
        + "\n"
        + "  message=\"Test message override\"> \n"
        + "  <description>Test description override</description>\n"
        + "  <example>Test example override</example>\n"
        + "  <priority>3</priority>\n"
        + "  <properties>\n"
        + "   <property name=\"test2\" description=\"test2\" type=\"String\" value=\"override2\"/>\n"
        + "   <property name=\"test3\" type=\"String\" description=\"test3\"><value>override3</value></property>\n"
        + "\n"
        + "  </properties>\n"
        + " </rule>\n"
        + "</ruleset>";

    private static final String REF_OVERRIDE_NONEXISTENT = "<?xml version=\"1.0\"?>\n"
        + "<ruleset name=\"test\">\n"
        + "\n"
        + " <description>testdesc</description>\n"
        + " <rule \n"
        + "  ref=\"net/sourceforge/pmd/TestRuleset1.xml/MockRule4\" \n"
        + "  name=\"TestNameOverride\" \n"
        + "\n"
        + "  message=\"Test message override\"> \n"
        + "  <description>Test description override</description>\n"
        + "  <example>Test example override</example>\n"
        + "  <priority>3</priority>\n"
        + "  <properties>\n"
        + "   <property name=\"test4\" description=\"test4\" type=\"String\" value=\"new property\"/>\n"
        + "  </properties>\n"
        + " </rule>\n"
        + "</ruleset>";

    private static final String REF_INTERNAL_TO_INTERNAL = "<?xml version=\"1.0\"?>\n"
        + "<ruleset name=\"test\">\n"
        + " <description>testdesc</description>\n"
        + "<rule \n"
        + "\n"
        + "language=\"dummy\" \n"
        + "name=\"MockRuleName\" \n"
        + "message=\"avoid the mock rule\" \n"
        + "class=\"net.sourceforge.pmd.lang.rule.MockRule\">\n"
        + "</rule>\n"
        + " <rule ref=\"MockRuleName\" name=\"MockRuleNameRef\"/> \n"
        + "</ruleset>";

    private static final String REF_INTERNAL_TO_INTERNAL_CHAIN = "<?xml version=\"1.0\"?>\n"
        + "<ruleset name=\"test\">\n"
        + " <description>testdesc</description>\n"
        + "<rule \n"
        + "\n"
        + "language=\"dummy\" \n"
        + "name=\"MockRuleName\" \n"
        + "message=\"avoid the mock rule\" \n"
        + "class=\"net.sourceforge.pmd.lang.rule.MockRule\">\n"
        + "</rule>\n"
        + " <rule ref=\"MockRuleName\" name=\"MockRuleNameRef\"><priority>2</priority></rule> \n"
        + " <rule ref=\"MockRuleNameRef\" name=\"MockRuleNameRefRef\"><priority>1</priority></rule> \n"
        + "</ruleset>";

    private static final String REF_INTERNAL_TO_EXTERNAL = "<?xml version=\"1.0\"?>\n"
        + "<ruleset name=\"test\">\n"
        + " <description>testdesc</description>\n"
        + "<rule \n"
        + "\n"
        + "name=\"ExternalRefRuleName\" \n"
        + "ref=\"net/sourceforge/pmd/TestRuleset1.xml/MockRule1\"/>\n"
        + " <rule ref=\"ExternalRefRuleName\" name=\"ExternalRefRuleNameRef\"/> \n"
        + "</ruleset>";

    private static final String REF_INTERNAL_TO_EXTERNAL_CHAIN = "<?xml version=\"1.0\"?>\n"
        + "<ruleset name=\"test\">\n"
        + " <description>testdesc</description>\n"
        + "<rule \n"
        + "\n"
        + "name=\"ExternalRefRuleName\" \n"
        + "ref=\"net/sourceforge/pmd/TestRuleset2.xml/TestRule\"/>\n"
        + " <rule ref=\"ExternalRefRuleName\" name=\"ExternalRefRuleNameRef\"><priority>2</priority></rule> \n"
        + "\n"
        + " <rule ref=\"ExternalRefRuleNameRef\" name=\"ExternalRefRuleNameRefRef\"><priority>1</priority></rule> \n"
        + "\n"
        + "</ruleset>";

    private static final String EMPTY_RULESET = rulesetXml();

    private static final String SINGLE_RULE =
        rulesetXml(
            rule(
                dummyRuleDefAttrs(),
                priority("3")
            )
        );

    private static final String SINGLE_RULE_EMPTY_REF =
        "<?xml version=\"1.0\"?>\n"
        + "<ruleset name=\"test\">\n"
        + "<description>testdesc</description>\n"
        + "<rule \n"
        + "language=\"dummy\" \n"
        + "ref=\"\" \n"
        + "name=\"MockRuleName\" \n"
        + "message=\"avoid the mock rule\" \n"
        + "class=\"net.sourceforge.pmd.lang.rule.MockRule\">\n"
        + "<priority>3</priority>\n"
        + "</rule></ruleset>";

    private static final String PROPERTIES =
        rulesetXml(
            rule(dummyRuleDefAttrs(),
                 description("testdesc2"),
                 properties(
                     "<property name=\"fooBoolean\" description=\"test\" type=\"Boolean\" value=\"true\" />\n",
                     "<property name=\"fooChar\" description=\"test\" type=\"Character\" value=\"B\" />\n",
                     "<property name=\"fooInt\" description=\"test\" type=\"Integer\" min=\"1\" max=\"10\" value=\"3\" />",
                     "<property name=\"fooDouble\" description=\"test\" type=\"Double\" min=\"1.0\" max=\"9.0\" value=\"3.0\"  />\n",
                     "<property name=\"fooString\" description=\"test\" type=\"String\" value=\"bar\" />\n"
                 ))
        );

    private static final String XPATH =
        rulesetXml(
            rule(
                dummyRuleDefAttrs(),
                description("testDesc"),
                properties(
                    "<property name=\"xpath\" description=\"test\" type=\"String\">\n"
                        + "<value>\n"
                        + "<![CDATA[ //Block ]]>\n"
                        + "</value>"
                        + "</property>"
                )
            )
        );

    // Note: Update this RuleSet name to a different RuleSet with deprecated
    // Rules when the Rules are finally removed.
    private static final String DEPRECATED_RULE_RULESET_NAME = "net/sourceforge/pmd/TestRuleset1.xml";

    // Note: Update this Rule name to a different deprecated Rule when the one
    // listed here is finally removed.
    private static final String DEPRECATED_RULE_NAME = "MockRule3";

    private static final String REFERENCE_TO_DEPRECATED_RULE =
        rulesetXml(
            ruleRef(DEPRECATED_RULE_RULESET_NAME + "/" + DEPRECATED_RULE_NAME)
        );

    private static final String REFERENCE_TO_RULESET_WITH_DEPRECATED_RULE =
        rulesetXml(
            rulesetRef(DEPRECATED_RULE_RULESET_NAME)
        );

    private static final String INCLUDE_EXCLUDE_RULESET =
        rulesetXml(
            includePattern("include1"),
            includePattern("include2"),
            excludePattern("exclude1"),
            excludePattern("exclude2"),
            excludePattern("exclude3")
        );


}<|MERGE_RESOLUTION|>--- conflicted
+++ resolved
@@ -166,17 +166,10 @@
     @Test
     void testProps() {
         Rule r = loadFirstRule(PROPERTIES);
-<<<<<<< HEAD
         assertEquals("bar", r.getProperty(r.getPropertyDescriptor("fooString")));
         assertEquals(3, r.getProperty(r.getPropertyDescriptor("fooInt")));
         assertEquals(true, r.getProperty(r.getPropertyDescriptor("fooBoolean")));
         assertEquals(3.0d, (Double) r.getProperty(r.getPropertyDescriptor("fooDouble")), 0.05);
-=======
-        assertEquals("bar", r.getProperty((PropertyDescriptor<String>) r.getPropertyDescriptor("fooString")));
-        assertEquals(Integer.valueOf(3), r.getProperty((PropertyDescriptor<Integer>) r.getPropertyDescriptor("fooInt")));
-        assertTrue(r.getProperty((PropertyDescriptor<Boolean>) r.getPropertyDescriptor("fooBoolean")));
-        assertEquals(3.0d, r.getProperty((PropertyDescriptor<Double>) r.getPropertyDescriptor("fooDouble")), 0.05);
->>>>>>> 39c62fca
         assertNull(r.getPropertyDescriptor("BuggleFish"));
         assertNotSame(r.getDescription().indexOf("testdesc2"), -1);
     }
@@ -220,7 +213,7 @@
      * @see <a href="https://github.com/pmd/pmd/issues/4279">[java] TestClassWithoutTestCases - can not set test pattern to empty #4279</a>
      */
     @Test
-    public void testEmptyStringProperty() throws RuleSetNotFoundException {
+    public void testEmptyStringProperty() {
         Rule r = loadFirstRule("<?xml version=\"1.0\" encoding=\"UTF-8\"?>\n"
                 + "<ruleset name=\"test\">\n "
                 + " <description>ruleset desc</description>\n     "
