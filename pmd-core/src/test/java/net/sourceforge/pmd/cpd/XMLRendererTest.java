/**
 * BSD-style license; for more info see http://pmd.sourceforge.net/license.html
 */

package net.sourceforge.pmd.cpd;

import static org.junit.Assert.assertEquals;
import static org.junit.Assert.assertTrue;
import static org.junit.Assert.fail;

import java.io.ByteArrayInputStream;
import java.util.ArrayList;
import java.util.List;

import javax.xml.parsers.DocumentBuilderFactory;

import org.junit.Test;
import org.w3c.dom.Document;
import org.w3c.dom.Node;
import org.w3c.dom.NodeList;

/**
 * @author Philippe T'Seyen
 * @author Romain Pelisse &lt;belaran@gmail.com&gt;
 *
 */
public class XMLRendererTest {

    private static final String ENCODING = (String) System.getProperties().get("file.encoding");

    @Test
    public void testWithNoDuplication() {

        Renderer renderer = new XMLRenderer();
        List<Match> list = new ArrayList<>();
        String report = renderer.render(list.iterator());
        try {
            Document doc = DocumentBuilderFactory.newInstance().newDocumentBuilder()
                    .parse(new ByteArrayInputStream(report.getBytes(ENCODING)));
            NodeList nodes = doc.getChildNodes();
            Node n = nodes.item(0);
            assertEquals("pmd-cpd", n.getNodeName());
            assertEquals(0, doc.getElementsByTagName("duplication").getLength());
        } catch (Exception e) {
            e.printStackTrace();
            fail(e.getMessage());
        }
    }

    @Test
    public void testWithOneDuplication() {
        Renderer renderer = new XMLRenderer();
        List<Match> list = new ArrayList<>();
        int lineCount = 6;
        String codeFragment = "code\nfragment";
        Mark mark1 = createMark("public", "/var/Foo.java", 1, lineCount, codeFragment);
        Mark mark2 = createMark("stuff", "/var/Foo.java", 73, lineCount, codeFragment);
        Match match = new Match(75, mark1, mark2);

        list.add(match);
        String report = renderer.render(list.iterator());
        try {
            Document doc = DocumentBuilderFactory.newInstance().newDocumentBuilder()
                    .parse(new ByteArrayInputStream(report.getBytes(ENCODING)));
            NodeList dupes = doc.getElementsByTagName("duplication");
            assertEquals(1, dupes.getLength());
            Node file = dupes.item(0).getFirstChild();
            while (file != null && file.getNodeType() != Node.ELEMENT_NODE) {
                file = file.getNextSibling();
            }
            if (file != null) {
<<<<<<< HEAD
                assertEquals("48", file.getAttributes().getNamedItem("line").getNodeValue());
=======
                assertEquals("1", file.getAttributes().getNamedItem("line").getNodeValue());
>>>>>>> 472e9a9f
                assertEquals("/var/Foo.java", file.getAttributes().getNamedItem("path").getNodeValue());
                file = file.getNextSibling();
                while (file != null && file.getNodeType() != Node.ELEMENT_NODE) {
                    file = file.getNextSibling();
                }
            }
            if (file != null) {
                assertEquals("73", file.getAttributes().getNamedItem("line").getNodeValue());
            }
            assertEquals(1, doc.getElementsByTagName("codefragment").getLength());
            assertEquals(codeFragment, doc.getElementsByTagName("codefragment").item(0).getTextContent());
        } catch (Exception e) {
            e.printStackTrace();
            fail(e.getMessage());
        }
    }

    @Test
    public void testRenderWithMultipleMatch() {
        Renderer renderer = new XMLRenderer();
        List<Match> list = new ArrayList<>();
        int lineCount1 = 6;
        String codeFragment1 = "code fragment";
        Mark mark1 = createMark("public", "/var/Foo.java", 48, lineCount1, codeFragment1);
        Mark mark2 = createMark("void", "/var/Foo.java", 73, lineCount1, codeFragment1);
        Match match1 = new Match(75, mark1, mark2);

        int lineCount2 = 7;
        String codeFragment2 = "code fragment 2";
        Mark mark3 = createMark("void", "/var/Foo2.java", 49, lineCount2, codeFragment2);
        Mark mark4 = createMark("stuff", "/var/Foo2.java", 74, lineCount2, codeFragment2);
        Match match2 = new Match(76, mark3, mark4);

        list.add(match1);
        list.add(match2);
        String report = renderer.render(list.iterator());
        try {
            Document doc = DocumentBuilderFactory.newInstance().newDocumentBuilder()
                    .parse(new ByteArrayInputStream(report.getBytes(ENCODING)));
            assertEquals(2, doc.getElementsByTagName("duplication").getLength());
            assertEquals(4, doc.getElementsByTagName("file").getLength());
        } catch (Exception e) {
            e.printStackTrace();
            fail(e.getMessage());
        }
    }

    @Test
    public void testRendererEncodedPath() {
        Renderer renderer = new XMLRenderer();
        List<Match> list = new ArrayList<>();
        final String espaceChar = "&lt;";
        Mark mark1 = createMark("public", "/var/F" + '<' + "oo.java", 48, 6, "code fragment");
        Mark mark2 = createMark("void", "/var/F<oo.java", 73, 6, "code fragment");
        Match match1 = new Match(75, mark1, mark2);
        list.add(match1);
        String report = renderer.render(list.iterator());
        assertTrue(report.contains(espaceChar));
    }

    private Mark createMark(String image, String tokenSrcID, int beginLine, int lineCount, String code) {
        Mark result = new Mark(new TokenEntry(image, tokenSrcID, beginLine));

        result.setLineCount(lineCount);
        result.setSourceCode(new SourceCode(new SourceCode.StringCodeLoader(code)));
        return result;
    }

    public static junit.framework.Test suite() {
        return new junit.framework.JUnit4TestAdapter(XMLRendererTest.class);
    }
}<|MERGE_RESOLUTION|>--- conflicted
+++ resolved
@@ -69,11 +69,7 @@
                 file = file.getNextSibling();
             }
             if (file != null) {
-<<<<<<< HEAD
-                assertEquals("48", file.getAttributes().getNamedItem("line").getNodeValue());
-=======
                 assertEquals("1", file.getAttributes().getNamedItem("line").getNodeValue());
->>>>>>> 472e9a9f
                 assertEquals("/var/Foo.java", file.getAttributes().getNamedItem("path").getNodeValue());
                 file = file.getNextSibling();
                 while (file != null && file.getNodeType() != Node.ELEMENT_NODE) {
