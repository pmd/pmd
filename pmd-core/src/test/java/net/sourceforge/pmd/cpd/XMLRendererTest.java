/**
 * BSD-style license; for more info see http://pmd.sourceforge.net/license.html
 */

package net.sourceforge.pmd.cpd;

import static org.junit.jupiter.api.Assertions.assertEquals;
import static org.junit.jupiter.api.Assertions.assertFalse;
import static org.junit.jupiter.api.Assertions.assertTrue;

import java.io.ByteArrayInputStream;
import java.io.IOException;
import java.io.StringWriter;
import java.util.ArrayList;
import java.util.HashMap;
import java.util.List;
import java.util.Map;
import javax.xml.parsers.DocumentBuilderFactory;
import javax.xml.parsers.ParserConfigurationException;

import org.junit.jupiter.api.Test;
import org.w3c.dom.Document;
import org.w3c.dom.NamedNodeMap;
import org.w3c.dom.Node;
import org.w3c.dom.NodeList;
import org.xml.sax.SAXException;

import net.sourceforge.pmd.cpd.renderer.CPDRenderer;
import net.sourceforge.pmd.cpd.renderer.CPDReportRenderer;

/**
 * @author Philippe T'Seyen
 * @author Romain Pelisse &lt;belaran@gmail.com&gt;
 *
 */
class XMLRendererTest {

    private static final String ENCODING = (String) System.getProperties().get("file.encoding");
    private static final String FORM_FEED = "\u000C"; // this character is invalid in XML 1.0 documents
    private static final String FORM_FEED_ENTITY = "&#12;"; // this is also not allowed in XML 1.0 documents


    @Test
    void testWithNoDuplication() throws IOException, ParserConfigurationException, SAXException {
        CPDRenderer renderer = new XMLRenderer();
        List<Match> list = new ArrayList<>();
        StringWriter sw = new StringWriter();
        renderer.render(list.iterator(), sw);
        String report = sw.toString();

        Document doc = DocumentBuilderFactory.newInstance().newDocumentBuilder()
                .parse(new ByteArrayInputStream(report.getBytes(ENCODING)));
        NodeList nodes = doc.getChildNodes();
        Node n = nodes.item(0);
        assertEquals("pmd-cpd", n.getNodeName());
        assertEquals(0, doc.getElementsByTagName("duplication").getLength());
    }

    @Test
    void testWithOneDuplication() throws Exception {
        CPDRenderer renderer = new XMLRenderer();
        List<Match> list = new ArrayList<>();
        int lineCount = 6;
        String codeFragment = "code\nfragment";
        Mark mark1 = createMark("public", "/var/Foo.java", 1, lineCount, codeFragment);
        Mark mark2 = createMark("stuff", "/var/Foo.java", 73, lineCount, codeFragment);
        Match match = new Match(75, mark1, mark2);

        list.add(match);
        StringWriter sw = new StringWriter();
        renderer.render(list.iterator(), sw);
        String report = sw.toString();

        Document doc = DocumentBuilderFactory.newInstance().newDocumentBuilder()
                .parse(new ByteArrayInputStream(report.getBytes(ENCODING)));
        NodeList dupes = doc.getElementsByTagName("duplication");
        assertEquals(1, dupes.getLength());
        Node file = dupes.item(0).getFirstChild();
        while (file != null && file.getNodeType() != Node.ELEMENT_NODE) {
            file = file.getNextSibling();
        }
        if (file != null) {
            assertEquals("1", file.getAttributes().getNamedItem("line").getNodeValue());
            assertEquals("/var/Foo.java", file.getAttributes().getNamedItem("path").getNodeValue());
            assertEquals("6", file.getAttributes().getNamedItem("endline").getNodeValue());
            assertEquals(null, file.getAttributes().getNamedItem("column"));
            assertEquals(null, file.getAttributes().getNamedItem("endcolumn"));
            file = file.getNextSibling();
            while (file != null && file.getNodeType() != Node.ELEMENT_NODE) {
                file = file.getNextSibling();
            }
        }
        if (file != null) {
            assertEquals("73", file.getAttributes().getNamedItem("line").getNodeValue());
            assertEquals("78", file.getAttributes().getNamedItem("endline").getNodeValue());
            assertEquals(null, file.getAttributes().getNamedItem("column"));
            assertEquals(null, file.getAttributes().getNamedItem("endcolumn"));
        }
        assertEquals(1, doc.getElementsByTagName("codefragment").getLength());
        assertEquals(codeFragment, doc.getElementsByTagName("codefragment").item(0).getTextContent());
    }

    @Test
    void testRenderWithMultipleMatch() throws Exception {
        CPDRenderer renderer = new XMLRenderer();
        List<Match> list = new ArrayList<>();
        int lineCount1 = 6;
        String codeFragment1 = "code fragment";
        Mark mark1 = createMark("public", "/var/Foo.java", 48, lineCount1, codeFragment1);
        Mark mark2 = createMark("void", "/var/Foo.java", 73, lineCount1, codeFragment1);
        Match match1 = new Match(75, mark1, mark2);

        int lineCount2 = 7;
        String codeFragment2 = "code fragment 2";
        Mark mark3 = createMark("void", "/var/Foo2.java", 49, lineCount2, codeFragment2);
        Mark mark4 = createMark("stuff", "/var/Foo2.java", 74, lineCount2, codeFragment2);
        Match match2 = new Match(76, mark3, mark4);

        list.add(match1);
        list.add(match2);
        StringWriter sw = new StringWriter();
        renderer.render(list.iterator(), sw);
        String report = sw.toString();

        Document doc = DocumentBuilderFactory.newInstance().newDocumentBuilder()
                .parse(new ByteArrayInputStream(report.getBytes(ENCODING)));
        assertEquals(2, doc.getElementsByTagName("duplication").getLength());
        assertEquals(4, doc.getElementsByTagName("file").getLength());
    }

    @Test
    void testWithOneDuplicationWithColumns() throws Exception {
        CPDRenderer renderer = new XMLRenderer();
        List<Match> list = new ArrayList<>();
        int lineCount = 6;
        String codeFragment = "code\nfragment";
        Mark mark1 = createMark("public", "/var/Foo.java", 1, lineCount, codeFragment, 2, 3);
        Mark mark2 = createMark("stuff", "/var/Foo.java", 73, lineCount, codeFragment, 4, 5);
        Match match = new Match(75, mark1, mark2);

        list.add(match);
        StringWriter sw = new StringWriter();
        renderer.render(list.iterator(), sw);
        String report = sw.toString();

        Document doc = DocumentBuilderFactory.newInstance().newDocumentBuilder()
                .parse(new ByteArrayInputStream(report.getBytes(ENCODING)));
        NodeList dupes = doc.getElementsByTagName("duplication");
        assertEquals(1, dupes.getLength());
        Node file = dupes.item(0).getFirstChild();
        while (file != null && file.getNodeType() != Node.ELEMENT_NODE) {
            file = file.getNextSibling();
        }
        if (file != null) {
            assertEquals("1", file.getAttributes().getNamedItem("line").getNodeValue());
            assertEquals("/var/Foo.java", file.getAttributes().getNamedItem("path").getNodeValue());
            assertEquals("6", file.getAttributes().getNamedItem("endline").getNodeValue());
            assertEquals("2", file.getAttributes().getNamedItem("column").getNodeValue());
            assertEquals("3", file.getAttributes().getNamedItem("endcolumn").getNodeValue());
            file = file.getNextSibling();
            while (file != null && file.getNodeType() != Node.ELEMENT_NODE) {
                file = file.getNextSibling();
            }
        }
        if (file != null) {
            assertEquals("73", file.getAttributes().getNamedItem("line").getNodeValue());
            assertEquals("78", file.getAttributes().getNamedItem("endline").getNodeValue());
            assertEquals("4", file.getAttributes().getNamedItem("column").getNodeValue());
            assertEquals("5", file.getAttributes().getNamedItem("endcolumn").getNodeValue());
        }
        assertEquals(1, doc.getElementsByTagName("codefragment").getLength());
        assertEquals(codeFragment, doc.getElementsByTagName("codefragment").item(0).getTextContent());
    }

    @Test
<<<<<<< HEAD
    void testRendererEncodedPath() throws IOException {
=======
    public void testFilesWithNumberOfTokens() throws IOException, ParserConfigurationException, SAXException {
        final CPDReportRenderer renderer = new XMLRenderer();
        final List<Match> matches = new ArrayList<>();
        final String filename = "/var/Foo.java";
        final int lineCount = 6;
        final String codeFragment = "code\nfragment";
        final Mark mark1 = createMark("public", filename, 1, lineCount, codeFragment, 2, 3);
        final Mark mark2 = createMark("stuff", filename, 73, lineCount, codeFragment, 4, 5);
        final Match match = new Match(75, mark1, mark2);
        matches.add(match);
        final Map<String, Integer> numberOfTokensPerFile = new HashMap<>();
        numberOfTokensPerFile.put(filename, 888);
        final CPDReport report = new CPDReport(matches, numberOfTokensPerFile);
        final StringWriter writer = new StringWriter();
        renderer.render(report, writer);
        final String xmlOutput = writer.toString();
        final Document doc = DocumentBuilderFactory.newInstance().newDocumentBuilder()
                .parse(new ByteArrayInputStream(xmlOutput.getBytes(ENCODING)));
        final NodeList files = doc.getElementsByTagName("file");
        final Node file = files.item(0);
        final NamedNodeMap attributes = file.getAttributes();
        assertEquals("/var/Foo.java", attributes.getNamedItem("path").getNodeValue());
        assertEquals("888", attributes.getNamedItem("totalNumberOfTokens").getNodeValue());
    }

    @Test
    public void testRendererEncodedPath() throws IOException {
>>>>>>> 029b4b20
        CPDRenderer renderer = new XMLRenderer();
        List<Match> list = new ArrayList<>();
        final String espaceChar = "&lt;";
        Mark mark1 = createMark("public", "/var/A<oo.java" + FORM_FEED, 48, 6, "code fragment");
        Mark mark2 = createMark("void", "/var/B<oo.java", 73, 6, "code fragment");
        Match match1 = new Match(75, mark1, mark2);
        list.add(match1);

        StringWriter sw = new StringWriter();
        renderer.render(list.iterator(), sw);
        String report = sw.toString();
        assertTrue(report.contains(espaceChar));
        assertFalse(report.contains(FORM_FEED));
        assertFalse(report.contains(FORM_FEED_ENTITY));
    }

    @Test
    void testRendererXMLEscaping() throws IOException {
        String codefragment = "code fragment" + FORM_FEED + "\nline2\nline3\nno & escaping necessary in CDATA\nx=\"]]>\";";
        CPDRenderer renderer = new XMLRenderer();
        List<Match> list = new ArrayList<>();
        Mark mark1 = createMark("public", "file1", 1, 5, codefragment);
        Mark mark2 = createMark("public", "file2", 5, 5, codefragment);
        Match match1 = new Match(75, mark1, mark2);
        list.add(match1);

        StringWriter sw = new StringWriter();
        renderer.render(list.iterator(), sw);
        String report = sw.toString();
        assertFalse(report.contains(FORM_FEED));
        assertFalse(report.contains(FORM_FEED_ENTITY));
        assertTrue(report.contains("no & escaping necessary in CDATA"));
        assertFalse(report.contains("x=\"]]>\";")); // must be escaped
        assertTrue(report.contains("x=\"]]]]><![CDATA[>\";"));
    }

    private Mark createMark(String image, String tokenSrcID, int beginLine, int lineCount, String code) {
        Mark result = new Mark(new TokenEntry(image, tokenSrcID, beginLine));

        result.setLineCount(lineCount);
        result.setSourceCode(new SourceCode(new SourceCode.StringCodeLoader(code)));
        return result;
    }

    private Mark createMark(String image, String tokenSrcID, int beginLine, int lineCount, String code, int beginColumn, int endColumn) {
        final TokenEntry beginToken = new TokenEntry(image, tokenSrcID, beginLine, beginColumn, beginColumn + 1);
        final TokenEntry endToken = new TokenEntry(image, tokenSrcID, beginLine + lineCount, endColumn - 1, endColumn);
        final Mark result = new Mark(beginToken);

        result.setLineCount(lineCount);
        result.setEndToken(endToken);
        result.setSourceCode(new SourceCode(new SourceCode.StringCodeLoader(code)));
        return result;
    }
}<|MERGE_RESOLUTION|>--- conflicted
+++ resolved
@@ -173,10 +173,25 @@
     }
 
     @Test
-<<<<<<< HEAD
     void testRendererEncodedPath() throws IOException {
-=======
-    public void testFilesWithNumberOfTokens() throws IOException, ParserConfigurationException, SAXException {
+        CPDRenderer renderer = new XMLRenderer();
+        List<Match> list = new ArrayList<>();
+        final String espaceChar = "&lt;";
+        Mark mark1 = createMark("public", "/var/A<oo.java" + FORM_FEED, 48, 6, "code fragment");
+        Mark mark2 = createMark("void", "/var/B<oo.java", 73, 6, "code fragment");
+        Match match1 = new Match(75, mark1, mark2);
+        list.add(match1);
+
+        StringWriter sw = new StringWriter();
+        renderer.render(list.iterator(), sw);
+        String report = sw.toString();
+        assertTrue(report.contains(espaceChar));
+        assertFalse(report.contains(FORM_FEED));
+        assertFalse(report.contains(FORM_FEED_ENTITY));
+    }
+
+    @Test
+    void testFilesWithNumberOfTokens() throws IOException, ParserConfigurationException, SAXException {
         final CPDReportRenderer renderer = new XMLRenderer();
         final List<Match> matches = new ArrayList<>();
         final String filename = "/var/Foo.java";
@@ -201,24 +216,6 @@
         assertEquals("888", attributes.getNamedItem("totalNumberOfTokens").getNodeValue());
     }
 
-    @Test
-    public void testRendererEncodedPath() throws IOException {
->>>>>>> 029b4b20
-        CPDRenderer renderer = new XMLRenderer();
-        List<Match> list = new ArrayList<>();
-        final String espaceChar = "&lt;";
-        Mark mark1 = createMark("public", "/var/A<oo.java" + FORM_FEED, 48, 6, "code fragment");
-        Mark mark2 = createMark("void", "/var/B<oo.java", 73, 6, "code fragment");
-        Match match1 = new Match(75, mark1, mark2);
-        list.add(match1);
-
-        StringWriter sw = new StringWriter();
-        renderer.render(list.iterator(), sw);
-        String report = sw.toString();
-        assertTrue(report.contains(espaceChar));
-        assertFalse(report.contains(FORM_FEED));
-        assertFalse(report.contains(FORM_FEED_ENTITY));
-    }
 
     @Test
     void testRendererXMLEscaping() throws IOException {
