--- conflicted
+++ resolved
@@ -4,18 +4,12 @@
 
 package net.sourceforge.pmd.cpd;
 
-<<<<<<< HEAD
+import static org.hamcrest.MatcherAssert.assertThat;
+import static org.hamcrest.Matchers.containsString;
+import static org.hamcrest.Matchers.not;
 import static org.junit.jupiter.api.Assertions.assertEquals;
 import static org.junit.jupiter.api.Assertions.assertFalse;
 import static org.junit.jupiter.api.Assertions.assertTrue;
-=======
-import static org.hamcrest.MatcherAssert.assertThat;
-import static org.hamcrest.Matchers.containsString;
-import static org.hamcrest.Matchers.not;
-import static org.junit.Assert.assertEquals;
-import static org.junit.Assert.assertFalse;
-import static org.junit.Assert.assertTrue;
->>>>>>> b6ccad2e
 
 import java.io.File;
 import java.nio.charset.StandardCharsets;
@@ -26,20 +20,9 @@
 import java.util.List;
 import java.util.Map;
 
-<<<<<<< HEAD
 import org.junit.jupiter.api.BeforeEach;
 import org.junit.jupiter.api.Test;
 import org.junit.jupiter.api.io.TempDir;
-=======
-import org.junit.Rule;
-import org.junit.Test;
-import org.junit.contrib.java.lang.system.SystemErrRule;
-import org.junit.contrib.java.lang.system.SystemOutRule;
-import org.junit.rules.TemporaryFolder;
-
-import net.sourceforge.pmd.PMD;
-import net.sourceforge.pmd.junit.JavaUtilLoggingRule;
->>>>>>> b6ccad2e
 
 import com.github.stefanbirkner.systemlambda.SystemLambda;
 import com.google.common.collect.ImmutableMap;
@@ -53,22 +36,8 @@
             new File(SRC_DIR, "file_with_utf8_bom.java").getAbsolutePath(), 29
     );
 
-<<<<<<< HEAD
     @TempDir
     private Path tempDir;
-=======
-    @Rule
-    public final SystemOutRule log = new SystemOutRule().enableLog().muteForSuccessfulTests();
-
-    @Rule
-    public final SystemErrRule errLog = new SystemErrRule().enableLog().muteForSuccessfulTests();
-
-    @Rule
-    public final JavaUtilLoggingRule loggingRule = new JavaUtilLoggingRule(PMD.class.getPackage().getName()).mute();
-    @Rule
-    public TemporaryFolder tempDir = new TemporaryFolder();
->>>>>>> b6ccad2e
-
 
     @BeforeEach
     void setup() {
@@ -103,18 +72,6 @@
         return expectedFilesXmlBuilder.toString();
     }
 
-<<<<<<< HEAD
-=======
-    @Test
-    public void testEmptyResultRendering() {
-        CPD.StatusCode statusCode = CPD.runCpd("--minimum-tokens", "340", "--language", "java", "--files",
-                SRC_DIR, "--format", "xml");
-        final String expectedFilesXml = getExpectedFileEntriesXml(NUMBER_OF_TOKENS.keySet());
-        assertEquals(CPD.StatusCode.OK, statusCode);
-        assertEquals("<?xml version=\"1.0\" encoding=\"UTF-8\"?>" + "\n" + "<pmd-cpd>" + "\n" + expectedFilesXml + "</pmd-cpd>", log.getLog());
-    }
->>>>>>> b6ccad2e
-
     @Test
     void testDeprecatedOptionsWarning() throws Exception {
         final List<String> filepaths = Arrays.asList(
@@ -124,7 +81,6 @@
         Files.write(filelist, filepaths, StandardCharsets.UTF_8);
         final String expectedFilesXml = getExpectedFileEntriesXml(filepaths);
 
-<<<<<<< HEAD
         String stderr = SystemLambda.tapSystemErr(() -> {
             String stdout = SystemLambda.tapSystemOut(() -> {
                 CPD.StatusCode statusCode = CPD.runCpd("--minimum-tokens", "340", "--language", "java", "--filelist",
@@ -135,33 +91,28 @@
         });
         assertTrue(stderr.contains("Some deprecated options were used on the command-line, including -failOnViolation"));
         assertTrue(stderr.contains("Consider replacing it with --fail-on-violation"));
-=======
-        CPD.StatusCode statusCode = CPD.runCpd("--minimum-tokens", "340", "--language", "java", "--filelist",
-                filelist.toAbsolutePath().toString(), "--format", "xml", "-failOnViolation", "true");
-        assertEquals(CPD.StatusCode.OK, statusCode);
-        assertEquals("<?xml version=\"1.0\" encoding=\"UTF-8\"?>" + "\n" + "<pmd-cpd>" + "\n" + expectedFilesXml + "</pmd-cpd>", log.getLog());
-        assertTrue(loggingRule.getLog().contains("Some deprecated options were used on the command-line, including -failOnViolation"));
-        assertTrue(loggingRule.getLog().contains("Consider replacing it with --fail-on-violation"));
->>>>>>> b6ccad2e
         // only one parameter is logged
         assertFalse(stderr.contains("Some deprecated options were used on the command-line, including --filelist"));
         assertFalse(stderr.contains("Consider replacing it with --file-list"));
     }
 
     @Test
-    public void testDebugLogging() {
-        CPD.StatusCode statusCode = CPD.runCpd("--minimum-tokens", "340", "--language", "java", "--files",
-                SRC_DIR, "--debug");
-        assertEquals(CPD.StatusCode.OK, statusCode);
-        assertThat(errLog.getLog(), containsString("Tokenizing ")); // this is a debug logging
+    void testDebugLogging() throws Exception {
+        String stderr = SystemLambda.tapSystemErr(() -> {
+            CPD.StatusCode statusCode = CPD.runCpd("--minimum-tokens", "340", "--language", "java", "--files",
+                    SRC_DIR, "--debug");
+            assertEquals(CPD.StatusCode.OK, statusCode);
+        });
+        assertThat(stderr, containsString("Tokenizing ")); // this is a debug logging
     }
 
     @Test
-    public void testNormalLogging() {
-        loggingRule.clear();
-        CPD.StatusCode statusCode = CPD.runCpd("--minimum-tokens", "340", "--language", "java", "--files",
-                SRC_DIR);
-        assertEquals(CPD.StatusCode.OK, statusCode);
-        assertThat(errLog.getLog(), not(containsString("Tokenizing "))); // this is a debug logging
+    void testNormalLogging() throws Exception {
+        String stderr = SystemLambda.tapSystemErr(() -> {
+            CPD.StatusCode statusCode = CPD.runCpd("--minimum-tokens", "340", "--language", "java", "--files",
+                    SRC_DIR);
+            assertEquals(CPD.StatusCode.OK, statusCode);
+        });
+        assertThat(stderr, not(containsString("Tokenizing "))); // this is a debug logging
     }
 }