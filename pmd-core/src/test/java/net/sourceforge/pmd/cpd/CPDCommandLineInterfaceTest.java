--- conflicted
+++ resolved
@@ -22,14 +22,9 @@
 import org.junit.jupiter.api.io.TempDir;
 
 import com.github.stefanbirkner.systemlambda.SystemLambda;
-
-<<<<<<< HEAD
-class CPDCommandLineInterfaceTest {
-=======
 import com.google.common.collect.ImmutableMap;
 
-public class CPDCommandLineInterfaceTest {
->>>>>>> 029b4b20
+class CPDCommandLineInterfaceTest {
     private static final String SRC_DIR = "src/test/resources/net/sourceforge/pmd/cpd/files/";
     private static final Map<String, Integer> NUMBER_OF_TOKENS = ImmutableMap.of(
             new File(SRC_DIR, "dup1.java").getAbsolutePath(), 126,
@@ -42,7 +37,6 @@
     private Path tempDir;
 
 
-<<<<<<< HEAD
     @BeforeEach
     void setup() {
         System.setProperty(CPDCommandLineInterface.NO_EXIT_AFTER_RUN, "true");
@@ -50,6 +44,7 @@
     
     @Test
     void testEmptyResultRendering() throws Exception {
+        final String expectedFilesXml = getExpectedFileEntriesXml(NUMBER_OF_TOKENS.keySet());
         String stdout = SystemLambda.tapSystemOut(() -> {
             SystemLambda.tapSystemErr(() -> {
                 CPD.StatusCode statusCode = CPD.runCpd("--minimum-tokens", "340", "--language", "java", "--files",
@@ -57,14 +52,9 @@
                 assertEquals(CPD.StatusCode.OK, statusCode);
             });
         });
-        assertEquals("<?xml version=\"1.0\" encoding=\"UTF-8\"?>" + "\n" + "<pmd-cpd/>", stdout.trim());
+        assertEquals("<?xml version=\"1.0\" encoding=\"UTF-8\"?>" + "\n" + "<pmd-cpd>\n" + expectedFilesXml + "</pmd-cpd>", stdout.trim());
     }
 
-    @Test
-    void testDeprecatedOptionsWarning() throws Exception {
-        File filelist = new File(tempDir.toFile(), "cpd-test-file-list.txt");
-        Files.write(filelist.toPath(), Arrays.asList(
-=======
     private String getExpectedFileEntryXml(final String filename) {
         final int numberOfTokens = NUMBER_OF_TOKENS.get(filename);
         return String.format("   <file path=\"%s\"\n         totalNumberOfTokens=\"%d\"/>\n",
@@ -80,44 +70,26 @@
         return expectedFilesXmlBuilder.toString();
     }
 
-    @Test
-    public void testEmptyResultRendering() {
-        CPD.StatusCode statusCode = CPD.runCpd("--minimum-tokens", "340", "--language", "java", "--files",
-                SRC_DIR, "--format", "xml");
-        final String expectedFilesXml = getExpectedFileEntriesXml(NUMBER_OF_TOKENS.keySet());
-        Assert.assertEquals(CPD.StatusCode.OK, statusCode);
-        Assert.assertEquals("<?xml version=\"1.0\" encoding=\"UTF-8\"?>" + "\n" + "<pmd-cpd>" + "\n" + expectedFilesXml + "</pmd-cpd>", log.getLog());
-    }
 
     @Test
-    public void testDeprecatedOptionsWarning() throws IOException {
+    void testDeprecatedOptionsWarning() throws Exception {
         final List<String> filepaths = Arrays.asList(
->>>>>>> 029b4b20
                 new File(SRC_DIR, "dup1.java").getAbsolutePath(),
                 new File(SRC_DIR, "dup2.java").getAbsolutePath());
-        final Path filelist = tempDir.getRoot().toPath().resolve("cpd-test-file-list.txt");
+        Path filelist = tempDir.resolve("cpd-test-file-list.txt");
         Files.write(filelist, filepaths, StandardCharsets.UTF_8);
         final String expectedFilesXml = getExpectedFileEntriesXml(filepaths);
 
-<<<<<<< HEAD
         String stderr = SystemLambda.tapSystemErr(() -> {
             String stdout = SystemLambda.tapSystemOut(() -> {
                 CPD.StatusCode statusCode = CPD.runCpd("--minimum-tokens", "340", "--language", "java", "--filelist",
-                        filelist.getAbsolutePath(), "--format", "xml", "-failOnViolation", "true");
+                        filelist.toAbsolutePath().toString(), "--format", "xml", "-failOnViolation", "true");
                 assertEquals(CPD.StatusCode.OK, statusCode);
             });
-            assertEquals("<?xml version=\"1.0\" encoding=\"UTF-8\"?>" + "\n" + "<pmd-cpd/>", stdout.trim());
+            assertEquals("<?xml version=\"1.0\" encoding=\"UTF-8\"?>" + "\n" + "<pmd-cpd>\n" + expectedFilesXml + "</pmd-cpd>", stdout.trim());
         });
         assertTrue(stderr.contains("Some deprecated options were used on the command-line, including -failOnViolation"));
         assertTrue(stderr.contains("Consider replacing it with --fail-on-violation"));
-=======
-        CPD.StatusCode statusCode = CPD.runCpd("--minimum-tokens", "340", "--language", "java", "--filelist",
-                filelist.toAbsolutePath().toString(), "--format", "xml", "-failOnViolation", "true");
-        Assert.assertEquals(CPD.StatusCode.OK, statusCode);
-        Assert.assertEquals("<?xml version=\"1.0\" encoding=\"UTF-8\"?>" + "\n" + "<pmd-cpd>" + "\n" + expectedFilesXml + "</pmd-cpd>", log.getLog());
-        assertTrue(loggingRule.getLog().contains("Some deprecated options were used on the command-line, including -failOnViolation"));
-        assertTrue(loggingRule.getLog().contains("Consider replacing it with --fail-on-violation"));
->>>>>>> 029b4b20
         // only one parameter is logged
         assertFalse(stderr.contains("Some deprecated options were used on the command-line, including --filelist"));
         assertFalse(stderr.contains("Consider replacing it with --file-list"));
