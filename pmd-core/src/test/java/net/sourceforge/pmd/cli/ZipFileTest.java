/**
 * BSD-style license; for more info see http://pmd.sourceforge.net/license.html
 */

package net.sourceforge.pmd.cli;

import static net.sourceforge.pmd.cli.PMDFilelistTest.assertHasName;
import static org.hamcrest.MatcherAssert.assertThat;
import static org.hamcrest.Matchers.equalTo;
import static org.hamcrest.Matchers.hasSize;
import static org.junit.jupiter.api.Assertions.assertEquals;

import java.io.IOException;
<<<<<<< HEAD
=======
import java.net.URI;
>>>>>>> 0c0d756f
import java.nio.file.Path;
import java.nio.file.Paths;
import java.util.List;

import org.junit.jupiter.api.Test;

import net.sourceforge.pmd.PMDConfiguration;
import net.sourceforge.pmd.PmdAnalysis;
import net.sourceforge.pmd.internal.util.IOUtil;
import net.sourceforge.pmd.lang.document.TextFile;

class ZipFileTest {

    private static final String ZIP_PATH = "src/test/resources/net/sourceforge/pmd/cli/zipWithSources.zip";
    private final Path zipPath = Paths.get(ZIP_PATH);

    @Test
    void testZipFile() {
        PMDConfiguration conf = new PMDConfiguration();
        conf.addInputPath(zipPath);
        // no relativizeRoot paths configured -> we use the relative path
        String reportPath = zipPath.toString();
        try (PmdAnalysis pmd = PmdAnalysis.create(conf)) {
            List<TextFile> files = pmd.files().getCollectedFiles();
            assertThat(files, hasSize(3));
            assertHasName(files.get(0), reportPath + "!/otherSrc/somefile.dummy", pmd);
            assertHasName(files.get(1), reportPath + "!/src/somefile.dummy", pmd);
            assertHasName(files.get(2), reportPath + "!/src/somefile1.dummy", pmd);
        }
    }

    @Test
    void testZipFileIds() throws IOException {
        PMDConfiguration conf = new PMDConfiguration();
        // no relativizeRoot paths configured -> we use the relative path
        try (PmdAnalysis pmd = PmdAnalysis.create(conf)) {
            pmd.files().addZipFileWithContent(zipPath);
            List<TextFile> files = pmd.files().getCollectedFiles();
            assertThat(files, hasSize(3));
            assertThat(files.get(0).getFileId().getUriString(),
<<<<<<< HEAD
                       equalTo("jar:file://" + zipPath.toAbsolutePath() + "!/otherSrc/somefile.dummy"));
=======
                       equalTo("jar:" + zipPath.toUri() + "!/otherSrc/somefile.dummy"));
>>>>>>> 0c0d756f

        }
    }


    @Test
    void testZipFileRelativizeWith() {
        PMDConfiguration conf = new PMDConfiguration();
        conf.addInputPath(zipPath);
        conf.addRelativizeRoot(Paths.get("src/test/resources"));
        try (PmdAnalysis pmd = PmdAnalysis.create(conf)) {
            List<TextFile> files = pmd.files().getCollectedFiles();
            assertThat(files, hasSize(3));
            String baseZipPath = IOUtil.normalizePath("net/sourceforge/pmd/cli/zipWithSources.zip");
            assertHasName(files.get(0), baseZipPath + "!/otherSrc/somefile.dummy", pmd);
            assertHasName(files.get(1), baseZipPath + "!/src/somefile.dummy", pmd);
            assertHasName(files.get(2), baseZipPath + "!/src/somefile1.dummy", pmd);
        }
    }

    @Test
    void testZipFileRelativizeWithRoot() {
        PMDConfiguration conf = new PMDConfiguration();
        conf.addInputPath(zipPath);
        // this configures "/" as the relativizeRoot -> result are absolute paths
        conf.addRelativizeRoot(zipPath.toAbsolutePath().getRoot());
        String reportPath = zipPath.toAbsolutePath().toString();
        try (PmdAnalysis pmd = PmdAnalysis.create(conf)) {
            List<TextFile> files = pmd.files().getCollectedFiles();
            assertThat(files, hasSize(3));
            assertEquals("/otherSrc/somefile.dummy", files.get(0).getFileId().getAbsolutePath());
<<<<<<< HEAD
            assertEquals(
                "jar:file://" + reportPath + "!/otherSrc/somefile.dummy", files.get(0).getFileId().getUriString());
=======
            URI zipUri = zipPath.toUri();
            assertEquals("jar:" + zipUri + "!/otherSrc/somefile.dummy", files.get(0).getFileId().getUriString());
>>>>>>> 0c0d756f
            assertHasName(files.get(0), reportPath + "!/otherSrc/somefile.dummy", pmd);
            assertHasName(files.get(1), reportPath + "!/src/somefile.dummy", pmd);
            assertHasName(files.get(2), reportPath + "!/src/somefile1.dummy", pmd);
        }
    }

}<|MERGE_RESOLUTION|>--- conflicted
+++ resolved
@@ -11,10 +11,7 @@
 import static org.junit.jupiter.api.Assertions.assertEquals;
 
 import java.io.IOException;
-<<<<<<< HEAD
-=======
 import java.net.URI;
->>>>>>> 0c0d756f
 import java.nio.file.Path;
 import java.nio.file.Paths;
 import java.util.List;
@@ -55,11 +52,7 @@
             List<TextFile> files = pmd.files().getCollectedFiles();
             assertThat(files, hasSize(3));
             assertThat(files.get(0).getFileId().getUriString(),
-<<<<<<< HEAD
-                       equalTo("jar:file://" + zipPath.toAbsolutePath() + "!/otherSrc/somefile.dummy"));
-=======
                        equalTo("jar:" + zipPath.toUri() + "!/otherSrc/somefile.dummy"));
->>>>>>> 0c0d756f
 
         }
     }
@@ -91,13 +84,8 @@
             List<TextFile> files = pmd.files().getCollectedFiles();
             assertThat(files, hasSize(3));
             assertEquals("/otherSrc/somefile.dummy", files.get(0).getFileId().getAbsolutePath());
-<<<<<<< HEAD
-            assertEquals(
-                "jar:file://" + reportPath + "!/otherSrc/somefile.dummy", files.get(0).getFileId().getUriString());
-=======
             URI zipUri = zipPath.toUri();
             assertEquals("jar:" + zipUri + "!/otherSrc/somefile.dummy", files.get(0).getFileId().getUriString());
->>>>>>> 0c0d756f
             assertHasName(files.get(0), reportPath + "!/otherSrc/somefile.dummy", pmd);
             assertHasName(files.get(1), reportPath + "!/src/somefile.dummy", pmd);
             assertHasName(files.get(2), reportPath + "!/src/somefile1.dummy", pmd);
