--- conflicted
+++ resolved
@@ -196,25 +196,15 @@
     void debugLogging() throws Exception {
         // restoring system properties: --debug might change logging properties
         SystemLambda.restoreSystemProperties(() -> {
-<<<<<<< HEAD
-            String log = runPmdSuccessfully("--debug", "--no-cache", "--dir", srcDir, "--rulesets", DUMMY_RULESET);
+            String log = runPmdSuccessfully("--no-progress", "--debug", "--no-cache", "--dir", srcDir, "--rulesets", DUMMY_RULESET);
             assertThat(log, containsString("[main] INFO net.sourceforge.pmd - Log level is at TRACE"));
-=======
-            String log = runPmdSuccessfully("--no-progress", "--debug", "--no-cache", "--dir", srcDir, "--rulesets", DUMMY_RULESET);
-            assertThat(log, containsString("[main] INFO net.sourceforge.pmd.PMD - Log level is at TRACE"));
->>>>>>> ad873407
         });
     }
 
     @Test
     void defaultLogging() throws Exception {
-<<<<<<< HEAD
-        String log = runPmdSuccessfully("--no-cache", "--dir", srcDir, "--rulesets", DUMMY_RULESET);
+        String log = runPmdSuccessfully("--no-progress", "--no-cache", "--dir", srcDir, "--rulesets", DUMMY_RULESET);
         assertThat(log, containsString("[main] INFO net.sourceforge.pmd - Log level is at INFO"));
-=======
-        String log = runPmdSuccessfully("--no-progress", "--no-cache", "--dir", srcDir, "--rulesets", DUMMY_RULESET);
-        assertThat(log, containsString("[main] INFO net.sourceforge.pmd.PMD - Log level is at INFO"));
->>>>>>> ad873407
     }
 
     @Test
