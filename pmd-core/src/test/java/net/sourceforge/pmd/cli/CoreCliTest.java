--- conflicted
+++ resolved
@@ -23,27 +23,13 @@
 import java.nio.file.FileSystems;
 import java.nio.file.Files;
 import java.nio.file.Path;
-<<<<<<< HEAD
+import java.util.zip.ZipEntry;
+import java.util.zip.ZipOutputStream;
 
 import org.junit.jupiter.api.AfterAll;
 import org.junit.jupiter.api.BeforeEach;
 import org.junit.jupiter.api.Test;
 import org.junit.jupiter.api.io.TempDir;
-=======
-import java.util.logging.Logger;
-import java.util.zip.ZipEntry;
-import java.util.zip.ZipOutputStream;
-
-import org.hamcrest.Matcher;
-import org.hamcrest.MatcherAssert;
-import org.junit.Before;
-import org.junit.Rule;
-import org.junit.Test;
-import org.junit.contrib.java.lang.system.RestoreSystemProperties;
-import org.junit.contrib.java.lang.system.SystemErrRule;
-import org.junit.contrib.java.lang.system.SystemOutRule;
-import org.junit.rules.TemporaryFolder;
->>>>>>> 124c4fd2
 
 import net.sourceforge.pmd.PMD;
 import net.sourceforge.pmd.PMD.StatusCode;
@@ -250,35 +236,39 @@
 
     @Test
     void testWrongCliOptionsDoNotPrintUsage() throws Exception {
-        String[] args = { "-invalid" };
+        String[] args = {"-invalid"};
         PmdParametersParseResult params = PmdParametersParseResult.extractParameters(args);
         assertTrue(params.isError(), "Expected invalid args");
 
-<<<<<<< HEAD
         String log = SystemLambda.tapSystemErrAndOut(() -> {
             StatusCode code = PMD.runPmd(args);
             assertEquals(StatusCode.ERROR, code);
         });
         assertThat(log, not(containsStringIgnoringCase("Available report formats and")));
-=======
-    @Test
-    public void testZipFileAsSource() throws Exception {
+    }
+
+    @Test
+    void testZipFileAsSource() throws Exception {
         Path zipArchive = createTemporaryZipArchive("sources.zip");
-        startCapturingErrAndOut();
-        runPmd(StatusCode.VIOLATIONS_FOUND, "--no-cache", "--dir", zipArchive, "--rulesets", "rulesets/dummy/basic.xml");
-        assertThatErrAndOut(not(containsStringIgnoringCase("Cannot open zip file")));
+        String log = SystemLambda.tapSystemErrAndOut(() -> {
+            StatusCode code = PMD.runPmd("--no-cache", "--dir", zipArchive.toString(), "--rulesets", "rulesets/dummy/basic.xml");
+            assertEquals(StatusCode.VIOLATIONS_FOUND, code);
+        });
+        assertThat(log, not(containsStringIgnoringCase("Cannot open zip file")));
         String reportPath = IOUtil.normalizePath(zipArchive.toString() + "!/someSource.dummy");
-        assertThat(outStreamCaptor.getLog(), containsString(reportPath + ":0:\tSampleXPathRule:\tTest Rule 2"));
-    }
-
-    @Test
-    public void testJarFileAsSource() throws Exception {
+        assertThat(log, containsString(reportPath + ":0:\tSampleXPathRule:\tTest Rule 2"));
+    }
+
+    @Test
+    void testJarFileAsSource() throws Exception {
         Path jarArchive = createTemporaryZipArchive("sources.jar");
-        startCapturingErrAndOut();
-        runPmd(StatusCode.VIOLATIONS_FOUND, "--no-cache", "--dir", jarArchive, "--rulesets", "rulesets/dummy/basic.xml");
-        assertThatErrAndOut(not(containsStringIgnoringCase("Cannot open zip file")));
+        String log = SystemLambda.tapSystemErrAndOut(() -> {
+            StatusCode code = PMD.runPmd("--no-cache", "--dir", jarArchive.toString(), "--rulesets", "rulesets/dummy/basic.xml");
+            assertEquals(StatusCode.VIOLATIONS_FOUND, code);
+        });
+        assertThat(log, not(containsStringIgnoringCase("Cannot open zip file")));
         String reportPath = IOUtil.normalizePath(jarArchive.toString() + "!/someSource.dummy");
-        assertThat(outStreamCaptor.getLog(), containsString(reportPath + ":0:\tSampleXPathRule:\tTest Rule 2"));
+        assertThat(log, containsString(reportPath + ":0:\tSampleXPathRule:\tTest Rule 2"));
     }
 
     private Path createTemporaryZipArchive(String name) throws Exception {
@@ -292,19 +282,6 @@
         return zipArchive;
     }
 
-    private void assertThatErrAndOut(Matcher<String> matcher) {
-        assertThat("stdout", outStreamCaptor.getLog(), matcher);
-        assertThat("stderr", errStreamCaptor.getLog(), matcher);
-    }
-
-    private void startCapturingErrAndOut() {
-        outStreamCaptor.enableLog();
-        errStreamCaptor.enableLog();
-        outStreamCaptor.mute();
-        errStreamCaptor.mute();
->>>>>>> 124c4fd2
-    }
-
     // utilities
     private Path tempRoot() {
         return tempDir;
