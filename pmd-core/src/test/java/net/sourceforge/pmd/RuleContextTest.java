--- conflicted
+++ resolved
@@ -4,57 +4,29 @@
 
 package net.sourceforge.pmd;
 
-<<<<<<< HEAD
-=======
-import static org.junit.Assert.assertEquals;
-import static org.junit.Assert.assertNull;
-
-import java.io.File;
-import java.util.Collections;
->>>>>>> 649ad997
 import java.util.function.BiConsumer;
 import java.util.function.Consumer;
 
 import org.junit.Assert;
+import java.io.File;
+import java.util.Collections;
+import java.util.function.BiConsumer;
+import java.util.function.Consumer;
+
 import org.junit.Test;
 
-<<<<<<< HEAD
+import net.sourceforge.pmd.lang.DummyLanguageModule;
+import net.sourceforge.pmd.lang.LanguageRegistry;
+import net.sourceforge.pmd.lang.ast.Node;
+import net.sourceforge.pmd.lang.ast.RootNode;
+
 import net.sourceforge.pmd.Report.ReportBuilderListener;
 import net.sourceforge.pmd.lang.ast.Node;
 import net.sourceforge.pmd.lang.ast.RootNode;
 import net.sourceforge.pmd.lang.ast.impl.DummyTreeUtil;
 import net.sourceforge.pmd.reporting.FileAnalysisListener;
-=======
-import net.sourceforge.pmd.lang.DummyLanguageModule;
-import net.sourceforge.pmd.lang.LanguageRegistry;
-import net.sourceforge.pmd.lang.ast.Node;
-import net.sourceforge.pmd.lang.ast.RootNode;
-
-import junit.framework.JUnit4TestAdapter;
->>>>>>> 649ad997
 
 public class RuleContextTest {
-    public static Report getReport(Consumer<RuleContext> sideEffects) throws Exception {
-        Report report = new Report();
-        RuleContext ctx = new RuleContext();
-        ctx.setSourceCodeFile(new File("test.dummy"));
-        ctx.setReport(report);
-        ctx.setLanguageVersion(LanguageRegistry.getLanguage(DummyLanguageModule.NAME).getDefaultVersion());
-        sideEffects.accept(ctx);
-        return report;
-    }
-
-    public static Report getReport(Rule rule, BiConsumer<Rule, RuleContext> sideEffects) throws Exception {
-        return getReport(ctx -> sideEffects.accept(rule, ctx));
-    }
-
-    public static Report getReportForRuleApply(Rule rule, Node node) throws Exception {
-        return getReport(rule, (r, ctx) -> r.apply(node, ctx));
-    }
-
-    public static Report getReportForRuleSetApply(RuleSet ruleset, RootNode node) throws Exception {
-        return getReport(ctx -> new RuleSets(ruleset).apply(Collections.singletonList(node), ctx));
-    }
 
     public static Report getReport(Consumer<FileAnalysisListener> sideEffects) throws Exception {
         ReportBuilderListener listener = new ReportBuilderListener();
