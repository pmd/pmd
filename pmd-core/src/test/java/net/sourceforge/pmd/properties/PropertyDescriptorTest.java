--- conflicted
+++ resolved
@@ -235,12 +235,8 @@
         assertEquals("stringListProp", listDescriptor.name());
         assertEquals("hello", listDescriptor.description());
         assertEquals(Arrays.asList("v1", "v2"), listDescriptor.defaultValue());
-<<<<<<< HEAD
         assertEquals(Arrays.asList("foo", "bar"), listDescriptor.valueFrom("foo,bar"));
-=======
-        assertEquals(Arrays.asList("foo", "bar"), listDescriptor.valueFrom("foo|bar"));
         assertEquals(Arrays.asList("foo", "bar"), listDescriptor.valueFrom("  foo |  bar  "));
->>>>>>> 48f4517a
     }
 
     private enum SampleEnum { A, B, C }
