/**
 * BSD-style license; for more info see http://pmd.sourceforge.net/license.html
 */

package net.sourceforge.pmd.properties;

import static java.util.Collections.emptyList;
import static net.sourceforge.pmd.properties.constraints.NumericConstraints.inRange;
import static net.sourceforge.pmd.util.CollectionUtil.listOf;
import static org.hamcrest.MatcherAssert.assertThat;
<<<<<<< HEAD
=======
import static org.hamcrest.Matchers.allOf;
import static org.hamcrest.Matchers.containsString;
>>>>>>> 00574929
import static org.hamcrest.Matchers.hasItem;
import static org.junit.jupiter.api.Assertions.assertEquals;
import static org.junit.jupiter.api.Assertions.assertThrows;

import java.util.ArrayList;
import java.util.Arrays;
import java.util.Collections;
import java.util.HashMap;
import java.util.LinkedHashMap;
import java.util.List;
import java.util.Map;
import java.util.function.Function;
import java.util.regex.Pattern;
import java.util.regex.PatternSyntaxException;

import org.apache.commons.lang3.StringUtils;
import org.hamcrest.Matcher;
import org.hamcrest.Matchers;
import org.hamcrest.core.SubstringMatcher;
import org.junit.jupiter.api.Test;

import net.sourceforge.pmd.FooRule;
import net.sourceforge.pmd.Rule;
import net.sourceforge.pmd.RuleSet;
import net.sourceforge.pmd.properties.constraints.PropertyConstraint;
import net.sourceforge.pmd.properties.xml.XmlSyntaxUtils;


/**
 * Mostly TODO, I'd rather implement tests on the final version of the framework.
 *
 * @author Clément Fournier
 * @since 7.0.0
 */
class PropertyDescriptorTest {

    @Test
    void testConstraintViolationCausesDysfunctionalRule() {
        PropertyDescriptor<Integer> intProperty = PropertyFactory.intProperty("fooProp")
                                                                 .desc("hello")
                                                                 .defaultValue(4)
                                                                 .require(inRange(1, 10))
                                                                 .build();

        FooRule rule = new FooRule();
        rule.definePropertyDescriptor(intProperty);
        rule.setProperty(intProperty, 1000);
        RuleSet ruleSet = RuleSet.forSingleRule(rule);

        List<Rule> dysfunctional = new ArrayList<>();
        ruleSet.removeDysfunctionalRules(dysfunctional);

        assertEquals(1, dysfunctional.size());
        assertThat(dysfunctional, hasItem(rule));
    }


    @Test
    void testConstraintViolationCausesDysfunctionalRuleMulti() {
        PropertyDescriptor<List<Double>> descriptor = PropertyFactory.doubleListProperty("fooProp")
                                                                     .desc("hello")
                                                                     .defaultValues(2., 11.) // 11. is in range
                                                                     .requireEach(inRange(1d, 20d))
                                                                     .build();

        FooRule rule = new FooRule();
        rule.definePropertyDescriptor(descriptor);
        rule.setProperty(descriptor, Collections.singletonList(1000d)); // not in range
        RuleSet ruleSet = RuleSet.forSingleRule(rule);

        List<Rule> dysfunctional = new ArrayList<>();
        ruleSet.removeDysfunctionalRules(dysfunctional);

        assertEquals(1, dysfunctional.size());
        assertThat(dysfunctional, hasItem(rule));
    }

    @Test
    void testDefaultValueConstraintViolationCausesFailure() {
        PropertyConstraint<Integer> constraint = inRange(1, 10);

<<<<<<< HEAD
        thrown.expect(IllegalArgumentException.class);
        thrown.expectMessage(containsIgnoreCase(constraint.getConstraintDescription()));

        PropertyFactory.intProperty("fooProp")
                       .desc("hello")
                       .defaultValue(1000)
                       .require(constraint)
                       .build();
=======
        IllegalArgumentException thrown = assertThrows(IllegalArgumentException.class, () ->
            PropertyFactory.intProperty("fooProp")
                           .desc("hello")
                           .defaultValue(1000)
                           .require(constraint)
                           .build());
        assertThat(thrown.getMessage(), allOf(containsIgnoreCase("Constraint violat"/*-ed or -ion*/),
                containsIgnoreCase(constraint.getConstraintDescription())));
>>>>>>> 00574929
    }


    @Test
    void testDefaultValueConstraintViolationCausesFailureMulti() {
        PropertyConstraint<Double> constraint = inRange(1d, 10d);

<<<<<<< HEAD
        thrown.expect(IllegalArgumentException.class);
        thrown.expectMessage(containsIgnoreCase(constraint.getConstraintDescription()));

        PropertyFactory.doubleListProperty("fooProp")
                       .desc("hello")
                       .defaultValues(2., 11.) // 11. is out of range
                       .requireEach(constraint)
                       .build();
=======
        IllegalArgumentException thrown = assertThrows(IllegalArgumentException.class, () ->
            PropertyFactory.doubleListProperty("fooProp")
                           .desc("hello")
                           .defaultValues(2., 11.) // 11. is out of range
                           .requireEach(constraint)
                           .build());
        assertThat(thrown.getMessage(), allOf(containsIgnoreCase("Constraint violat"/*-ed or -ion*/),
                containsIgnoreCase(constraint.getConstraintDescription())));
>>>>>>> 00574929
    }


    @Test
    void testNoConstraintViolationCausesIsOkMulti() {

        PropertyDescriptor<List<Double>> descriptor = PropertyFactory.doubleListProperty("fooProp")
                                                                     .desc("hello")
                                                                     .defaultValues(2., 11.) // 11. is in range
                                                                     .requireEach(inRange(1d, 20d))
                                                                     .build();

        assertEquals("fooProp", descriptor.name());
        assertEquals("hello", descriptor.description());
        assertThat(descriptor.defaultValue(), Matchers.contains(2., 11.));
    }



    @Test
    void testNoConstraintViolationCausesIsOk() {

        PropertyDescriptor<String> descriptor = PropertyFactory.stringProperty("fooProp")
                                                                     .desc("hello")
                                                                     .defaultValue("bazooli")
                                                                     .build();

        assertEquals("fooProp", descriptor.name());
        assertEquals("hello", descriptor.description());
        assertEquals("bazooli", descriptor.defaultValue());
    }

    @Test
    void testIntProperty() {
        PropertyDescriptor<Integer> descriptor = PropertyFactory.intProperty("intProp")
                .desc("hello")
                .defaultValue(1)
                .build();
        assertEquals("intProp", descriptor.name());
        assertEquals("hello", descriptor.description());
        assertEquals(Integer.valueOf(1), descriptor.defaultValue());
        assertEquals(Integer.valueOf(5), descriptor.valueFrom("5"));
        assertEquals(Integer.valueOf(5), descriptor.valueFrom(" 5 "));

        PropertyDescriptor<List<Integer>> listDescriptor = PropertyFactory.intListProperty("intListProp")
                .desc("hello")
                .defaultValues(1, 2)
                .build();
        assertEquals("intListProp", listDescriptor.name());
        assertEquals("hello", listDescriptor.description());
        assertEquals(Arrays.asList(1, 2), listDescriptor.defaultValue());
        assertEquals(Arrays.asList(5, 7), listDescriptor.valueFrom("5,7"));
        assertEquals(Arrays.asList(5, 7), listDescriptor.valueFrom(" 5 , 7 "));
    }

    @Test
    void testIntPropertyInvalidValue() {
        PropertyDescriptor<Integer> descriptor = PropertyFactory.intProperty("intProp")
                .desc("hello")
                .defaultValue(1)
                .build();

        NumberFormatException thrown = assertThrows(NumberFormatException.class, () ->
            descriptor.valueFrom("not a number"));
        assertThat(thrown.getMessage(), containsString("not a number"));
    }

    @Test
    void testDoubleProperty() {
        PropertyDescriptor<Double> descriptor = PropertyFactory.doubleProperty("doubleProp")
                .desc("hello")
                .defaultValue(1.0)
                .build();
        assertEquals("doubleProp", descriptor.name());
        assertEquals("hello", descriptor.description());
        assertEquals(Double.valueOf(1.0), descriptor.defaultValue());
        assertEquals(Double.valueOf(2.0), descriptor.valueFrom("2.0"));
        assertEquals(Double.valueOf(2.0), descriptor.valueFrom("  2.0  "));

        PropertyDescriptor<List<Double>> listDescriptor = PropertyFactory.doubleListProperty("doubleListProp")
                .desc("hello")
                .defaultValues(1.0, 2.0)
                .build();
        assertEquals("doubleListProp", listDescriptor.name());
        assertEquals("hello", listDescriptor.description());
        assertEquals(Arrays.asList(1.0, 2.0), listDescriptor.defaultValue());
        assertEquals(Arrays.asList(2.0, 3.0), listDescriptor.valueFrom("2.0,3.0"));
        assertEquals(Arrays.asList(2.0, 3.0), listDescriptor.valueFrom(" 2.0 , 3.0 "));
    }

    @Test
    void testDoublePropertyInvalidValue() {
        PropertyDescriptor<Double> descriptor = PropertyFactory.doubleProperty("doubleProp")
                .desc("hello")
                .defaultValue(1.0)
                .build();
        NumberFormatException thrown = assertThrows(NumberFormatException.class, () ->
            descriptor.valueFrom("this is not a number"));
        assertThat(thrown.getMessage(), containsString("this is not a number"));
    }

    @Test
    void testStringProperty() {
        PropertyDescriptor<String> descriptor = PropertyFactory.stringProperty("stringProp")
                .desc("hello")
                .defaultValue("default value")
                .build();
        assertEquals("stringProp", descriptor.name());
        assertEquals("hello", descriptor.description());
        assertEquals("default value", descriptor.defaultValue());
        assertEquals("foo", descriptor.valueFrom("foo"));
        assertEquals("foo", descriptor.valueFrom("  foo   "));

    }

    @Test
    public void testStringListProperty() {
        PropertyDescriptor<List<String>> listDescriptor = PropertyFactory.stringListProperty("stringListProp")
                .desc("hello")
                .defaultValues("v1", "v2")
                .build();
        assertEquals("stringListProp", listDescriptor.name());
        assertEquals("hello", listDescriptor.description());
        assertEquals(Arrays.asList("v1", "v2"), listDescriptor.defaultValue());
        assertEquals(Arrays.asList("foo", "bar"), listDescriptor.valueFrom("foo,bar"));
        assertEquals(Arrays.asList("foo |  bar"), listDescriptor.valueFrom("  foo |  bar  "));
    }

    private enum SampleEnum { A, B, C }

    private static Map<String, SampleEnum> nameMap = new LinkedHashMap<>();

    static {
        nameMap.put("TEST_A", SampleEnum.A);
        nameMap.put("TEST_B", SampleEnum.B);
        nameMap.put("TEST_C", SampleEnum.C);
    }

    @Test
    void testEnumProperty() {
        PropertyDescriptor<SampleEnum> descriptor = PropertyFactory.enumProperty("enumProp", nameMap)
                .desc("hello")
                .defaultValue(SampleEnum.B)
                .build();
        assertEquals("enumProp", descriptor.name());
        assertEquals("hello", descriptor.description());
        assertEquals(SampleEnum.B, descriptor.defaultValue());
        assertEquals(SampleEnum.C, descriptor.valueFrom("TEST_C"));

        PropertyDescriptor<List<SampleEnum>> listDescriptor = PropertyFactory.enumListProperty("enumListProp", nameMap)
                .desc("hello")
                .defaultValues(SampleEnum.A, SampleEnum.B)
                .build();
        assertEquals("enumListProp", listDescriptor.name());
        assertEquals("hello", listDescriptor.description());
        assertEquals(Arrays.asList(SampleEnum.A, SampleEnum.B), listDescriptor.defaultValue());
        assertEquals(Arrays.asList(SampleEnum.B, SampleEnum.C), listDescriptor.valueFrom("TEST_B,TEST_C"));
    }


    @Test
    void testEnumPropertyNullValueFailsBuild() {
        Map<String, SampleEnum> map = new HashMap<>(nameMap);
        map.put("TEST_NULL", null);

        IllegalArgumentException thrown = assertThrows(IllegalArgumentException.class, () ->
            PropertyFactory.enumProperty("enumProp", map));
        assertThat(thrown.getMessage(), containsIgnoreCase("null value"));
    }


    @Test
    void testEnumListPropertyNullValueFailsBuild() {
        Map<String, SampleEnum> map = new HashMap<>(nameMap);
        map.put("TEST_NULL", null);

        IllegalArgumentException thrown = assertThrows(IllegalArgumentException.class, () ->
            PropertyFactory.enumListProperty("enumProp", map));
        assertThat(thrown.getMessage(), containsIgnoreCase("null value"));
    }


    @Test
    void testEnumPropertyInvalidValue() {
        PropertyDescriptor<SampleEnum> descriptor = PropertyFactory.enumProperty("enumProp", nameMap)
                .desc("hello")
                .defaultValue(SampleEnum.B)
                .build();
<<<<<<< HEAD
        thrown.expect(IllegalArgumentException.class);
        thrown.expectMessage("'InvalidEnumValue' should be one of 'TEST_A', 'TEST_B', 'TEST_C'");
        descriptor.valueFrom("InvalidEnumValue");
=======

        IllegalArgumentException thrown = assertThrows(IllegalArgumentException.class, () ->
            descriptor.valueFrom("InvalidEnumValue"));
        assertThat(thrown.getMessage(), containsString("Value was not in the set [TEST_A, TEST_B, TEST_C]"));
>>>>>>> 00574929
    }

    @Test
    void testRegexProperty() {
        PropertyDescriptor<Pattern> descriptor = PropertyFactory.regexProperty("regexProp")
                .desc("hello")
                .defaultValue("^[A-Z].*$")
                .build();
        assertEquals("regexProp", descriptor.name());
        assertEquals("hello", descriptor.description());
        assertEquals("^[A-Z].*$", descriptor.defaultValue().toString());
        assertEquals("[0-9]+", descriptor.valueFrom("[0-9]+").toString());
    }

    @Test
    void testRegexPropertyInvalidValue() {
        PropertyDescriptor<Pattern> descriptor = PropertyFactory.regexProperty("regexProp")
                .desc("hello")
                .defaultValue("^[A-Z].*$")
                .build();

        PatternSyntaxException thrown = assertThrows(PatternSyntaxException.class, () ->
            descriptor.valueFrom("[open class"));
        assertThat(thrown.getMessage(), containsString("Unclosed character class"));
    }

    @Test
    void testRegexPropertyInvalidDefaultValue() {
        PatternSyntaxException thrown = assertThrows(PatternSyntaxException.class, () ->
            PropertyFactory.regexProperty("regexProp")
                    .desc("hello")
                    .defaultValue("[open class")
                    .build());
        assertThat(thrown.getMessage(), containsString("Unclosed character class"));
    }


    private static List<String> parseEscaped(String s, char d) {
        return XmlSyntaxUtils.parseListWithEscapes(s, d, Function.identity());
    }

    @Test
    void testStringParserEmptyString() {
        assertEquals(emptyList(), parseEscaped("", ','));
    }


    @Test
    void testStringParserSimple() {
        assertEquals(listOf("a", "b", "c"),
                     parseEscaped("a,b,c", ','));
    }

    @Test
    void testStringParserEscapedChar() {
        assertEquals(listOf("a", "b,c"),
                     parseEscaped("a,b\\,c", ','));
    }

    @Test
    void testStringParserEscapedEscapedChar() {
        assertEquals(listOf("a", "b\\", "c"),
                     parseEscaped("a,b\\\\,c", ','));
    }

    @Test
    void testStringParserDelimIsBackslash() {
        assertEquals(listOf("a,b", "", ",c"),
                     parseEscaped("a,b\\\\,c", '\\'));
    }

    @Test
    void testStringParserTrailingBackslash() {
        assertEquals(listOf("a", "b\\"),
                     parseEscaped("a,b\\", ','));
    }

    private static Matcher<String> containsIgnoreCase(final String substring) {
        return new SubstringMatcher("containing (ignoring case)", true, substring) {

            @Override
            protected boolean evalSubstringOf(String string) {
                return StringUtils.indexOfIgnoreCase(string, substring) != -1;
            }
        };
    }

}<|MERGE_RESOLUTION|>--- conflicted
+++ resolved
@@ -8,11 +8,8 @@
 import static net.sourceforge.pmd.properties.constraints.NumericConstraints.inRange;
 import static net.sourceforge.pmd.util.CollectionUtil.listOf;
 import static org.hamcrest.MatcherAssert.assertThat;
-<<<<<<< HEAD
-=======
 import static org.hamcrest.Matchers.allOf;
 import static org.hamcrest.Matchers.containsString;
->>>>>>> 00574929
 import static org.hamcrest.Matchers.hasItem;
 import static org.junit.jupiter.api.Assertions.assertEquals;
 import static org.junit.jupiter.api.Assertions.assertThrows;
@@ -94,16 +91,6 @@
     void testDefaultValueConstraintViolationCausesFailure() {
         PropertyConstraint<Integer> constraint = inRange(1, 10);
 
-<<<<<<< HEAD
-        thrown.expect(IllegalArgumentException.class);
-        thrown.expectMessage(containsIgnoreCase(constraint.getConstraintDescription()));
-
-        PropertyFactory.intProperty("fooProp")
-                       .desc("hello")
-                       .defaultValue(1000)
-                       .require(constraint)
-                       .build();
-=======
         IllegalArgumentException thrown = assertThrows(IllegalArgumentException.class, () ->
             PropertyFactory.intProperty("fooProp")
                            .desc("hello")
@@ -112,7 +99,6 @@
                            .build());
         assertThat(thrown.getMessage(), allOf(containsIgnoreCase("Constraint violat"/*-ed or -ion*/),
                 containsIgnoreCase(constraint.getConstraintDescription())));
->>>>>>> 00574929
     }
 
 
@@ -120,16 +106,6 @@
     void testDefaultValueConstraintViolationCausesFailureMulti() {
         PropertyConstraint<Double> constraint = inRange(1d, 10d);
 
-<<<<<<< HEAD
-        thrown.expect(IllegalArgumentException.class);
-        thrown.expectMessage(containsIgnoreCase(constraint.getConstraintDescription()));
-
-        PropertyFactory.doubleListProperty("fooProp")
-                       .desc("hello")
-                       .defaultValues(2., 11.) // 11. is out of range
-                       .requireEach(constraint)
-                       .build();
-=======
         IllegalArgumentException thrown = assertThrows(IllegalArgumentException.class, () ->
             PropertyFactory.doubleListProperty("fooProp")
                            .desc("hello")
@@ -138,7 +114,6 @@
                            .build());
         assertThat(thrown.getMessage(), allOf(containsIgnoreCase("Constraint violat"/*-ed or -ion*/),
                 containsIgnoreCase(constraint.getConstraintDescription())));
->>>>>>> 00574929
     }
 
 
@@ -327,16 +302,10 @@
                 .desc("hello")
                 .defaultValue(SampleEnum.B)
                 .build();
-<<<<<<< HEAD
-        thrown.expect(IllegalArgumentException.class);
-        thrown.expectMessage("'InvalidEnumValue' should be one of 'TEST_A', 'TEST_B', 'TEST_C'");
-        descriptor.valueFrom("InvalidEnumValue");
-=======
 
         IllegalArgumentException thrown = assertThrows(IllegalArgumentException.class, () ->
             descriptor.valueFrom("InvalidEnumValue"));
         assertThat(thrown.getMessage(), containsString("Value was not in the set [TEST_A, TEST_B, TEST_C]"));
->>>>>>> 00574929
     }
 
     @Test
