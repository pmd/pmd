--- conflicted
+++ resolved
@@ -4,7 +4,6 @@
 
 package net.sourceforge.pmd;
 
-<<<<<<< HEAD
 import static org.junit.jupiter.api.Assertions.assertEquals;
 import static org.junit.jupiter.api.Assertions.assertNotNull;
 import static org.junit.jupiter.api.Assertions.assertTrue;
@@ -13,7 +12,7 @@
 
 import com.github.stefanbirkner.systemlambda.SystemLambda;
 
-class RuleSetFactoryDuplicatedRuleLoggingTest {
+class RuleSetFactoryDuplicatedRuleLoggingTest extends RulesetFactoryTestBase {
 
     @Test
     void duplicatedRuleReferenceShouldWarn() throws Exception {
@@ -47,7 +46,6 @@
     void duplicatedRuleReferenceWithOverrideBeforeShouldNotWarn() throws Exception {
         String log = SystemLambda.tapSystemErr(() -> {
             RuleSet ruleset = loadRuleSet("duplicatedRuleReferenceWithOverrideBefore.xml");
-
             assertEquals(2, ruleset.getRules().size());
             Rule mockRule = ruleset.getRuleByName("DummyBasicMockRule");
             assertNotNull(mockRule);
@@ -71,72 +69,6 @@
         assertTrue(log.contains("The rule DummyBasicMockRule is referenced multiple times in \"Custom Rules\". "
                 + "Only the last rule configuration is used."));
         assertTrue(log.contains("The ruleset rulesets/dummy/basic.xml is referenced multiple times in \"Custom Rules\"."));
-=======
-import static org.junit.Assert.assertEquals;
-import static org.junit.Assert.assertNotNull;
-
-import org.junit.Assert;
-import org.junit.Test;
-
-public class RuleSetFactoryDuplicatedRuleLoggingTest extends RulesetFactoryTestBase {
-
-    protected RuleSet loadMyRuleSet(String ruleSetFilename) {
-        return loadRuleSetInDir("net/sourceforge/pmd/rulesets/duplicatedRuleLoggingTest", ruleSetFilename);
-    }
-
-    @Test
-    public void duplicatedRuleReferenceShouldWarn() {
-        RuleSet ruleset = loadMyRuleSet("duplicatedRuleReference.xml");
-
-        assertEquals(1, ruleset.getRules().size());
-        Rule mockRule = ruleset.getRuleByName("DummyBasicMockRule");
-        assertNotNull(mockRule);
-        Assert.assertEquals(RulePriority.MEDIUM, mockRule.getPriority());
-        verifyFoundAWarningWithMessage(containing(
-            "The rule DummyBasicMockRule is referenced multiple times in ruleset 'Custom Rules'. "
-                + "Only the last rule configuration is used."
-        ));
-    }
-
-    @Test
-    public void duplicatedRuleReferenceWithOverrideShouldNotWarn() {
-        RuleSet ruleset = loadMyRuleSet("duplicatedRuleReferenceWithOverride.xml");
-
-        assertEquals(2, ruleset.getRules().size());
-        Rule mockRule = ruleset.getRuleByName("DummyBasicMockRule");
-        assertNotNull(mockRule);
-        assertEquals(RulePriority.HIGH, mockRule.getPriority());
-        assertNotNull(ruleset.getRuleByName("SampleXPathRule"));
-        verifyNoWarnings();
-    }
-
-    @Test
-    public void duplicatedRuleReferenceWithOverrideBeforeShouldNotWarn() {
-        RuleSet ruleset = loadMyRuleSet("duplicatedRuleReferenceWithOverrideBefore.xml");
-
-        assertEquals(2, ruleset.getRules().size());
-        Rule mockRule = ruleset.getRuleByName("DummyBasicMockRule");
-        assertNotNull(mockRule);
-        assertEquals(RulePriority.HIGH, mockRule.getPriority());
-        assertNotNull(ruleset.getRuleByName("SampleXPathRule"));
-        verifyNoWarnings();
-    }
-
-    @Test
-    public void multipleDuplicates() {
-        RuleSet ruleset = loadMyRuleSet("multipleDuplicates.xml");
-
-        assertEquals(2, ruleset.getRules().size());
-        Rule mockRule = ruleset.getRuleByName("DummyBasicMockRule");
-        assertNotNull(mockRule);
-        assertEquals(RulePriority.MEDIUM_HIGH, mockRule.getPriority());
-        assertNotNull(ruleset.getRuleByName("SampleXPathRule"));
-        verifyFoundAWarningWithMessage(containing(
-            "The rule DummyBasicMockRule is referenced multiple times in ruleset 'Custom Rules'. "
-                + "Only the last rule configuration is used."));
-        verifyFoundAWarningWithMessage(containing(
-            "The ruleset rulesets/dummy/basic.xml is referenced multiple times in ruleset 'Custom Rules'"));
->>>>>>> 77e39e98
     }
 
 }