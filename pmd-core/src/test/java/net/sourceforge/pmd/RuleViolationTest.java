--- conflicted
+++ resolved
@@ -9,7 +9,6 @@
 
 import java.util.Comparator;
 
-import org.checkerframework.checker.nullness.qual.NonNull;
 import org.junit.Ignore;
 import org.junit.Test;
 
@@ -21,19 +20,12 @@
 
 import junit.framework.JUnit4TestAdapter;
 
-public class RuleViolationTest extends PmdContextualizedTest {
+public class RuleViolationTest {
 
     @Test
     public void testConstructor1() {
-<<<<<<< HEAD
-        Rule rule = makeMockRule();
-        RuleContext ctx = new RuleContext();
-        ctx.setSourceCodeFile(new File("filename"));
-        DummyNode s = new DummyNode();
-=======
         Rule rule = new MockRule("name", "desc", "msg", "rulesetname");
         DummyNode s = new DummyRoot().withFileName("filename");
->>>>>>> 32a02cec
         s.setCoords(2, 1, 2, 3);
         RuleViolation r = new ParametricRuleViolation<Node>(rule, s, rule.getMessage());
         assertEquals("object mismatch", rule, r.getRule());
@@ -41,22 +33,10 @@
         assertEquals("filename is wrong", "filename", r.getFilename());
     }
 
-    @NonNull
-    public MockRule makeMockRule() {
-        return dummyRule(new MockRule("name", "desc", "msg", "rulesetname"));
-    }
-
     @Test
     public void testConstructor2() {
-<<<<<<< HEAD
-        Rule rule = makeMockRule();
-        RuleContext ctx = new RuleContext();
-        ctx.setSourceCodeFile(new File("filename"));
-        DummyNode s = new DummyNode();
-=======
         Rule rule = new MockRule("name", "desc", "msg", "rulesetname");
         DummyNode s = new DummyRoot().withFileName("filename");
->>>>>>> 32a02cec
         s.setCoords(2, 1, 2, 3);
         RuleViolation r = new ParametricRuleViolation<Node>(rule, s, "description");
         assertEquals("object mismatch", rule, r.getRule());
@@ -67,17 +47,9 @@
 
     @Test
     public void testComparatorWithDifferentFilenames() {
-<<<<<<< HEAD
-        Rule rule = makeMockRule();
-        RuleViolationComparator comp = RuleViolationComparator.INSTANCE;
-        RuleContext ctx = new RuleContext();
-        ctx.setSourceCodeFile(new File("filename1"));
-        DummyNode s = new DummyNode();
-=======
         Rule rule = new MockRule("name", "desc", "msg", "rulesetname");
         Comparator<RuleViolation> comp = RuleViolation.DEFAULT_COMPARATOR;
         DummyNode s = new DummyRoot().withFileName("filename1");
->>>>>>> 32a02cec
         s.setCoords(10, 1, 11, 3);
         RuleViolation r1 = new ParametricRuleViolation<Node>(rule, s, "description");
         DummyNode s1 = new DummyRoot().withFileName("filename2");
@@ -89,17 +61,9 @@
 
     @Test
     public void testComparatorWithSameFileDifferentLines() {
-<<<<<<< HEAD
-        Rule rule = makeMockRule();
-        RuleViolationComparator comp = RuleViolationComparator.INSTANCE;
-        RuleContext ctx = new RuleContext();
-        ctx.setSourceCodeFile(new File("filename"));
-        DummyNode s = new DummyNode();
-=======
         Rule rule = new MockRule("name", "desc", "msg", "rulesetname");
         Comparator<RuleViolation> comp = RuleViolation.DEFAULT_COMPARATOR;
         DummyNode s = new DummyRoot().withFileName("filename1");
->>>>>>> 32a02cec
         s.setCoords(10, 1, 15, 10);
         DummyNode s1 = new DummyRoot().withFileName("filename1");
         s1.setCoords(20, 1, 25, 10);
@@ -112,17 +76,9 @@
     @Ignore
     @Test
     public void testComparatorWithSameFileSameLines() {
-<<<<<<< HEAD
-        Rule rule = makeMockRule();
-        RuleViolationComparator comp = RuleViolationComparator.INSTANCE;
-        RuleContext ctx = new RuleContext();
-        ctx.setSourceCodeFile(new File("filename"));
-        DummyNode s = new DummyNode();
-=======
         Rule rule = new MockRule("name", "desc", "msg", "rulesetname");
         Comparator<RuleViolation> comp = RuleViolation.DEFAULT_COMPARATOR;
         DummyNode s = new DummyNode().withFileName("filename1");
->>>>>>> 32a02cec
         s.setCoords(10, 1, 15, 10);
         DummyNode s1 = new DummyNode().withFileName("filename1");
         s.setCoords(10, 1, 15, 10);
