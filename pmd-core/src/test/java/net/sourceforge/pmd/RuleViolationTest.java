/**
 * BSD-style license; for more info see http://pmd.sourceforge.net/license.html
 */

package net.sourceforge.pmd;

import static org.junit.Assert.assertEquals;
import static org.junit.Assert.assertTrue;

<<<<<<< HEAD
=======
import java.io.File;
import java.util.Comparator;

>>>>>>> 35481bda
import org.junit.Ignore;
import org.junit.Test;

import net.sourceforge.pmd.lang.ast.DummyNode;
import net.sourceforge.pmd.lang.ast.Node;
import net.sourceforge.pmd.lang.rule.MockRule;
import net.sourceforge.pmd.lang.rule.ParametricRuleViolation;

import junit.framework.JUnit4TestAdapter;

public class RuleViolationTest {

    @Test
    public void testConstructor1() {
        Rule rule = new MockRule("name", "desc", "msg", "rulesetname");
        DummyNode s = new DummyNode();
        s.setCoords(2, 1, 2, 3);
        RuleViolation r = new ParametricRuleViolation<Node>(rule, "filename", s, rule.getMessage());
        assertEquals("object mismatch", rule, r.getRule());
        assertEquals("line number is wrong", 2, r.getBeginLine());
        assertEquals("filename is wrong", "filename", r.getFilename());
    }

    @Test
    public void testConstructor2() {
        Rule rule = new MockRule("name", "desc", "msg", "rulesetname");
        DummyNode s = new DummyNode();
        s.setCoords(2, 1, 2, 3);
        RuleViolation r = new ParametricRuleViolation<Node>(rule, "filename", s, "description");
        assertEquals("object mismatch", rule, r.getRule());
        assertEquals("line number is wrong", 2, r.getBeginLine());
        assertEquals("filename is wrong", "filename", r.getFilename());
        assertEquals("description is wrong", "description", r.getDescription());
    }

    @Test
    public void testComparatorWithDifferentFilenames() {
        Rule rule = new MockRule("name", "desc", "msg", "rulesetname");
<<<<<<< HEAD
        RuleViolationComparator comp = RuleViolationComparator.INSTANCE;
=======
        Comparator<RuleViolation> comp = RuleViolation.DEFAULT_COMPARATOR;
        RuleContext ctx = new RuleContext();
        ctx.setSourceCodeFile(new File("filename1"));
>>>>>>> 35481bda
        DummyNode s = new DummyNode();
        s.setCoords(10, 1, 11, 3);
        RuleViolation r1 = new ParametricRuleViolation<Node>(rule, "filename1", s, "description");
        DummyNode s1 = new DummyNode();
        s1.setCoords(10, 1, 11, 3);
        RuleViolation r2 = new ParametricRuleViolation<Node>(rule, "filename2", s1, "description");
        assertEquals(-1, comp.compare(r1, r2));
        assertEquals(1, comp.compare(r2, r1));
    }

    @Test
    public void testComparatorWithSameFileDifferentLines() {
        Rule rule = new MockRule("name", "desc", "msg", "rulesetname");
<<<<<<< HEAD
        RuleViolationComparator comp = RuleViolationComparator.INSTANCE;
=======
        Comparator<RuleViolation> comp = RuleViolation.DEFAULT_COMPARATOR;
        RuleContext ctx = new RuleContext();
        ctx.setSourceCodeFile(new File("filename"));
>>>>>>> 35481bda
        DummyNode s = new DummyNode();
        s.setCoords(10, 1, 15, 10);
        DummyNode s1 = new DummyNode();
        s1.setCoords(20, 1, 25, 10);
        RuleViolation r1 = new ParametricRuleViolation<Node>(rule, "filename", s, "description");
        RuleViolation r2 = new ParametricRuleViolation<Node>(rule, "filename", s1, "description");
        assertTrue(comp.compare(r1, r2) < 0);
        assertTrue(comp.compare(r2, r1) > 0);
    }

    @Ignore
    @Test
    public void testComparatorWithSameFileSameLines() {
        Rule rule = new MockRule("name", "desc", "msg", "rulesetname");
<<<<<<< HEAD
        RuleViolationComparator comp = RuleViolationComparator.INSTANCE;
=======
        Comparator<RuleViolation> comp = RuleViolation.DEFAULT_COMPARATOR;
        RuleContext ctx = new RuleContext();
        ctx.setSourceCodeFile(new File("filename"));
>>>>>>> 35481bda
        DummyNode s = new DummyNode();
        s.setCoords(10, 1, 15, 10);
        DummyNode s1 = new DummyNode();
        s.setCoords(10, 1, 15, 10);
        RuleViolation r1 = new ParametricRuleViolation<Node>(rule, "filename", s, "description");
        RuleViolation r2 = new ParametricRuleViolation<Node>(rule, "filename", s1, "description");
        assertEquals(1, comp.compare(r1, r2));
        assertEquals(1, comp.compare(r2, r1));
    }

    public static junit.framework.Test suite() {
        return new JUnit4TestAdapter(RuleViolationTest.class);
    }
}<|MERGE_RESOLUTION|>--- conflicted
+++ resolved
@@ -7,12 +7,8 @@
 import static org.junit.Assert.assertEquals;
 import static org.junit.Assert.assertTrue;
 
-<<<<<<< HEAD
-=======
-import java.io.File;
 import java.util.Comparator;
 
->>>>>>> 35481bda
 import org.junit.Ignore;
 import org.junit.Test;
 
@@ -51,13 +47,7 @@
     @Test
     public void testComparatorWithDifferentFilenames() {
         Rule rule = new MockRule("name", "desc", "msg", "rulesetname");
-<<<<<<< HEAD
-        RuleViolationComparator comp = RuleViolationComparator.INSTANCE;
-=======
         Comparator<RuleViolation> comp = RuleViolation.DEFAULT_COMPARATOR;
-        RuleContext ctx = new RuleContext();
-        ctx.setSourceCodeFile(new File("filename1"));
->>>>>>> 35481bda
         DummyNode s = new DummyNode();
         s.setCoords(10, 1, 11, 3);
         RuleViolation r1 = new ParametricRuleViolation<Node>(rule, "filename1", s, "description");
@@ -71,13 +61,7 @@
     @Test
     public void testComparatorWithSameFileDifferentLines() {
         Rule rule = new MockRule("name", "desc", "msg", "rulesetname");
-<<<<<<< HEAD
-        RuleViolationComparator comp = RuleViolationComparator.INSTANCE;
-=======
         Comparator<RuleViolation> comp = RuleViolation.DEFAULT_COMPARATOR;
-        RuleContext ctx = new RuleContext();
-        ctx.setSourceCodeFile(new File("filename"));
->>>>>>> 35481bda
         DummyNode s = new DummyNode();
         s.setCoords(10, 1, 15, 10);
         DummyNode s1 = new DummyNode();
@@ -92,13 +76,7 @@
     @Test
     public void testComparatorWithSameFileSameLines() {
         Rule rule = new MockRule("name", "desc", "msg", "rulesetname");
-<<<<<<< HEAD
-        RuleViolationComparator comp = RuleViolationComparator.INSTANCE;
-=======
         Comparator<RuleViolation> comp = RuleViolation.DEFAULT_COMPARATOR;
-        RuleContext ctx = new RuleContext();
-        ctx.setSourceCodeFile(new File("filename"));
->>>>>>> 35481bda
         DummyNode s = new DummyNode();
         s.setCoords(10, 1, 15, 10);
         DummyNode s1 = new DummyNode();
