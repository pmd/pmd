--- conflicted
+++ resolved
@@ -19,7 +19,6 @@
 import static org.junit.Assert.assertTrue;
 
 import java.io.File;
-import java.nio.file.Paths;
 import java.util.ArrayList;
 import java.util.Arrays;
 import java.util.Collection;
@@ -31,11 +30,7 @@
 import java.util.regex.Pattern;
 import java.util.stream.Collectors;
 
-<<<<<<< HEAD
-import org.apache.commons.io.FilenameUtils;
 import org.checkerframework.checker.nullness.qual.NonNull;
-=======
->>>>>>> 1c909680
 import org.junit.Test;
 
 import net.sourceforge.pmd.Report.ProcessingError;
@@ -48,12 +43,8 @@
 import net.sourceforge.pmd.lang.ast.Node;
 import net.sourceforge.pmd.lang.ast.RootNode;
 import net.sourceforge.pmd.lang.rule.RuleReference;
-<<<<<<< HEAD
 import net.sourceforge.pmd.lang.rule.RuleTargetSelector;
-=======
-import net.sourceforge.pmd.util.CollectionUtil;
 import net.sourceforge.pmd.util.IOUtil;
->>>>>>> 1c909680
 
 public class RuleSetTest {
 
@@ -523,7 +514,6 @@
                 addViolationWithMessage(ctx, target, "Test violation of the second rule in the ruleset");
             }
         }).build();
-<<<<<<< HEAD
 
         Report report = RuleContextTest.getReportForRuleSetApply(ruleset, makeCompilationUnits("samplefile.dummy"));
 
@@ -533,29 +523,9 @@
         assertThat(error.getMsg(), containsString("java.lang.IllegalStateException: Test exception while applying rule\n"));
         assertThat(error.getMsg(), containsString("Rule applied on node=dummyRootNode[@Image=Foo]"));
         assertThat(error.getError().getCause(), instanceOf(IllegalStateException.class));
-        assertThat(FilenameUtils.normalize(error.getFile(), true), equalTo("samplefile.dummy"));
+        assertThat(IOUtil.normalizePath(error.getFile()), equalTo("samplefile.dummy"));
 
         assertThat(report.getViolations(), hasSize(1));
-=======
-        RuleContext context = new RuleContext();
-        context.setReport(new Report());
-        context.setLanguageVersion(LanguageRegistry.getLanguage(DummyLanguageModule.NAME).getDefaultVersion());
-        context.setSourceCodeFile(new File(RuleSetTest.class.getName(), "ruleExceptionShouldBeReported.java"));
-        context.setIgnoreExceptions(true); // the default
-        ruleset.apply(makeCompilationUnits(), context);
-
-        assertTrue("Report should have processing errors", context.getReport().hasErrors());
-        List<ProcessingError> errors = CollectionUtil.toList(context.getReport().errors());
-        assertEquals("Errors expected", 1, errors.size());
-        ProcessingError processingError = errors.get(0);
-        assertEquals("Wrong error message", "RuntimeException: Test exception while applying rule", processingError.getMsg());
-        assertTrue("Should be a RuntimeException", processingError.getError() instanceof RuntimeException);
-        assertEquals("Wrong filename in processing error",
-                Paths.get("net.sourceforge.pmd.RuleSetTest", "ruleExceptionShouldBeReported.java").toString(),
-                IOUtil.normalizePath(processingError.getFile()));
-
-        assertEquals("There should be a violation", 1, context.getReport().size());
->>>>>>> 1c909680
     }
 
     @Test
