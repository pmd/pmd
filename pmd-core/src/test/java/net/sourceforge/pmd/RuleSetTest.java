--- conflicted
+++ resolved
@@ -63,26 +63,6 @@
     }
 
     @Test
-<<<<<<< HEAD
-=======
-    public void testNoDFA() {
-        MockRule mock = new MockRule("name", "desc", "msg", "rulesetname");
-        mock.setLanguage(LanguageRegistry.getLanguage(DummyLanguageModule.NAME));
-        RuleSet rs = RuleSet.forSingleRule(mock);
-        assertFalse(rs.usesDFA(LanguageRegistry.getLanguage(DummyLanguageModule.NAME)));
-    }
-
-    @Test
-    public void testIncludesRuleWithDFA() {
-        MockRule mock = new MockRule("name", "desc", "msg", "rulesetname");
-        mock.setLanguage(LanguageRegistry.getLanguage(DummyLanguageModule.NAME));
-        mock.setDfa(true);
-        RuleSet rs = RuleSet.forSingleRule(mock);
-        assertTrue(rs.usesDFA(LanguageRegistry.getLanguage(DummyLanguageModule.NAME)));
-    }
-
-    @Test
->>>>>>> 1a4ca95f
     public void testAccessors() {
         RuleSet rs = new RuleSetBuilder(new Random().nextLong())
                 .withFileName("baz")
