/**
 * BSD-style license; for more info see http://pmd.sourceforge.net/license.html
 */

package net.sourceforge.pmd;

import static net.sourceforge.pmd.util.CollectionUtil.listOf;
import static net.sourceforge.pmd.util.CollectionUtil.setOf;
import static org.junit.Assert.assertEquals;
import static org.junit.Assert.assertFalse;
import static org.junit.Assert.assertNotNull;
import static org.junit.Assert.assertNotSame;
import static org.junit.Assert.assertNull;
import static org.junit.Assert.assertTrue;

import java.io.File;
import java.util.ArrayList;
import java.util.Arrays;
import java.util.Collection;
import java.util.HashSet;
import java.util.Iterator;
import java.util.List;
import java.util.Random;
import java.util.Set;
import java.util.regex.Pattern;

import org.apache.commons.io.FilenameUtils;
import org.checkerframework.checker.nullness.qual.NonNull;
import org.junit.Test;

import net.sourceforge.pmd.Report.ProcessingError;
import net.sourceforge.pmd.RuleSet.RuleSetBuilder;
import net.sourceforge.pmd.lang.Dummy2LanguageModule;
import net.sourceforge.pmd.lang.DummyLanguageModule;
import net.sourceforge.pmd.lang.Language;
import net.sourceforge.pmd.lang.LanguageRegistry;
import net.sourceforge.pmd.lang.ast.DummyRoot;
import net.sourceforge.pmd.lang.ast.Node;
import net.sourceforge.pmd.lang.ast.RootNode;
import net.sourceforge.pmd.lang.rule.RuleReference;
import net.sourceforge.pmd.lang.rule.RuleTargetSelector;

public class RuleSetTest {

    private final Language dummyLang = LanguageRegistry.getLanguage(DummyLanguageModule.NAME);

    @Test(expected = NullPointerException.class)
    public void testRuleSetRequiresName() {
        new RuleSetBuilder(new Random().nextLong())
            .withName(null);
    }

    @Test(expected = NullPointerException.class)
    public void testRuleSetRequiresDescription() {
        new RuleSetBuilder(new Random().nextLong())
            .withName("some name")
            .withDescription(null);
    }

    @Test(expected = NullPointerException.class)
    public void testRuleSetRequiresName2() {
        new RuleSetBuilder(new Random().nextLong()).build();
    }

    @Test
    public void testAccessors() {
        RuleSet rs = new RuleSetBuilder(new Random().nextLong())
                .withFileName("baz")
                .withName("foo")
                .withDescription("bar")
                .build();
        assertEquals("file name mismatch", "baz", rs.getFileName());
        assertEquals("name mismatch", "foo", rs.getName());
        assertEquals("description mismatch", "bar", rs.getDescription());
    }

    @Test
    public void testGetRuleByName() {
        MockRule mock = new MockRule("name", "desc", "msg", "rulesetname");
        RuleSet rs = RulesetsFactoryUtils.defaultFactory().createSingleRuleRuleSet(mock);
        assertEquals("unable to fetch rule by name", mock, rs.getRuleByName("name"));
    }

    @Test
    public void testGetRuleByName2() {
        MockRule mock = new MockRule("name", "desc", "msg", "rulesetname");
        RuleSet rs = RulesetsFactoryUtils.defaultFactory().createSingleRuleRuleSet(mock);
        assertNull("the rule FooRule must not be found!", rs.getRuleByName("FooRule"));
    }

    @Test
    public void testRuleList() {
        MockRule rule = new MockRule("name", "desc", "msg", "rulesetname");
        RuleSet ruleset = RulesetsFactoryUtils.defaultFactory().createSingleRuleRuleSet(rule);

        assertEquals("Size of RuleSet isn't one.", 1, ruleset.size());

        Collection<Rule> rules = ruleset.getRules();

        Iterator<Rule> i = rules.iterator();
        assertTrue("Empty Set", i.hasNext());
        assertEquals("Returned set of wrong size.", 1, rules.size());
        assertEquals("Rule isn't in ruleset.", rule, i.next());
    }

    private RuleSetBuilder createRuleSetBuilder(String name) {
        return new RuleSetBuilder(new Random().nextLong())
                .withName(name)
                .withDescription("Description for " + name);
    }

    @Test
    public void testAddRuleSet() {
        RuleSet set1 = createRuleSetBuilder("ruleset1")
                .addRule(new MockRule("name", "desc", "msg", "rulesetname"))
                .build();
        RuleSet set2 = createRuleSetBuilder("ruleset2")
                .addRule(new MockRule("name2", "desc", "msg", "rulesetname"))
                .addRuleSet(set1)
                .build();
        assertEquals("ruleset size wrong", 2, set2.size());
    }

    @Test(expected = RuntimeException.class)
    public void testAddRuleSetByReferenceBad() {
        RuleSet set1 = createRuleSetBuilder("ruleset1")
                .addRule(new MockRule("name", "desc", "msg", "rulesetname"))
                .build();

        createRuleSetBuilder("ruleset2")
                .addRule(new MockRule("name2", "desc", "msg", "rulesetname"))
                .addRuleSetByReference(set1, false)
                .build();
    }

    @Test
    public void testAddRuleSetByReferenceAllRule() {
        RuleSet set2 = createRuleSetBuilder("ruleset2")
                .withFileName("foo")
                .addRule(new MockRule("name", "desc", "msg", "rulesetname"))
                .addRule(new MockRule("name2", "desc", "msg", "rulesetname"))
                .build();
        RuleSet set1 = createRuleSetBuilder("ruleset1")
                .addRuleSetByReference(set2, true)
                .build();
        assertEquals("wrong rule size", 2, set1.getRules().size());
        for (Rule rule : set1.getRules()) {
            assertTrue("not a rule reference", rule instanceof RuleReference);
            RuleReference ruleReference = (RuleReference) rule;
            assertEquals("wrong ruleset file name", "foo", ruleReference.getRuleSetReference().getRuleSetFileName());
            assertTrue("not all rule reference", ruleReference.getRuleSetReference().isAllRules());
        }
    }

    @Test
    public void testAddRuleSetByReferenceSingleRule() {
        RuleSet set2 = createRuleSetBuilder("ruleset2")
                .withFileName("foo")
                .addRule(new MockRule("name", "desc", "msg", "rulesetname"))
                .addRule(new MockRule("name2", "desc", "msg", "rulesetname"))
                .build();
        RuleSet set1 = createRuleSetBuilder("ruleset1")
                .addRuleSetByReference(set2, false)
                .build();
        assertEquals("wrong rule size", 2, set1.getRules().size());
        for (Rule rule : set1.getRules()) {
            assertTrue("not a rule reference", rule instanceof RuleReference);
            RuleReference ruleReference = (RuleReference) rule;
            assertEquals("wrong ruleset file name", "foo", ruleReference.getRuleSetReference().getRuleSetFileName());
            assertFalse("should not be all rule reference", ruleReference.getRuleSetReference().isAllRules());
        }
    }

    @Test
    public void testApply0Rules() throws Exception {
        RuleSet ruleset = createRuleSetBuilder("ruleset").build();
        verifyRuleSet(ruleset, new HashSet<RuleViolation>());
    }

    @Test
    public void testEquals1() {
        RuleSet s = createRuleSetBuilder("ruleset").build();
        assertFalse("A ruleset cannot be equals to null", s.equals(null));
    }

    @Test
    @SuppressWarnings("PMD.UseAssertEqualsInsteadOfAssertTrue")
    public void testEquals2() {
        RuleSet s = createRuleSetBuilder("ruleset").build();
        assertTrue("A rulset must be equals to itself", s.equals(s));
    }

    @Test
    public void testEquals3() {
        RuleSet s = new RuleSetBuilder(new Random().nextLong())
                .withName("basic rules")
                .withDescription("desc")
                .build();
        assertFalse("A ruleset cannot be equals to another kind of object", s.equals("basic rules"));
    }

    @Test
    public void testEquals4() {
        RuleSet s1 = createRuleSetBuilder("my ruleset")
                .addRule(new MockRule("name", "desc", "msg", "rulesetname"))
                .build();

        RuleSet s2 = createRuleSetBuilder("my ruleset")
                .addRule(new MockRule("name", "desc", "msg", "rulesetname"))
                .build();

        assertEquals("2 rulesets with same name and rules must be equals", s1, s2);
        assertEquals("Equals rulesets must have the same hashcode", s1.hashCode(), s2.hashCode());
    }

    @Test
    public void testEquals5() {
        RuleSet s1 = createRuleSetBuilder("my ruleset")
                .addRule(new MockRule("name", "desc", "msg", "rulesetname"))
                .build();

        RuleSet s2 = createRuleSetBuilder("my other ruleset")
                .addRule(new MockRule("name", "desc", "msg", "rulesetname"))
                .build();

        assertFalse("2 rulesets with different name but same rules must not be equals", s1.equals(s2));
    }

    @Test
    public void testEquals6() {
        RuleSet s1 = createRuleSetBuilder("my ruleset")
                .addRule(new MockRule("name", "desc", "msg", "rulesetname"))
                .build();

        RuleSet s2 = createRuleSetBuilder("my ruleset")
                .addRule(new MockRule("other rule", "desc", "msg", "rulesetname"))
                .build();

        assertFalse("2 rulesets with same name but different rules must not be equals", s1.equals(s2));
    }

    @Test
    public void testLanguageApplies() {

        Rule rule = new MockRule();

        assertFalse("Different languages should not apply",
                RuleSet.applies(rule, LanguageRegistry.getLanguage(Dummy2LanguageModule.NAME).getDefaultVersion()));

        assertTrue("Same language with no min/max should apply",
                RuleSet.applies(rule, dummyLang.getVersion("1.5")));

        rule.setMinimumLanguageVersion(dummyLang.getVersion("1.5"));
        assertTrue("Same language with valid min only should apply",
                RuleSet.applies(rule, dummyLang.getVersion("1.5")));

        rule.setMaximumLanguageVersion(dummyLang.getVersion("1.6"));
        assertTrue("Same language with valid min and max should apply",
                RuleSet.applies(rule, dummyLang.getVersion("1.5")));
        assertFalse("Same language with outside range of min/max should not apply",
                RuleSet.applies(rule, dummyLang.getVersion("1.4")));
        assertFalse("Same language with outside range of min/max should not apply",
                RuleSet.applies(rule, dummyLang.getVersion("1.7")));
    }

    @Test
    public void testAddExcludePattern() {
        RuleSet ruleSet =
            createRuleSetBuilder("ruleset1")
                .withFileExclusions(Pattern.compile(".*"))
                .build();
        assertNotNull("Exclude patterns", ruleSet.getExcludePatterns());
        assertEquals("Invalid number of patterns", 1, ruleSet.getExcludePatterns().size());
    }

    @Test
    public void testExcludePatternAreOrdered() {

        RuleSet ruleSet2 = createRuleSetBuilder("ruleset2")
                .withFileExclusions(Pattern.compile(".*"))
                .withFileExclusions(Pattern.compile(".*ha"))
                .build();
        assertEquals("Exclude pattern", Arrays.asList(".*", ".*ha"), ruleSet2.getExcludePatterns());
    }

    @Test
    public void testIncludePatternsAreOrdered() {

        RuleSet ruleSet2 = createRuleSetBuilder("ruleset2")
                .withFileInclusions(Pattern.compile(".*"))
                .withFileInclusions(Arrays.asList(Pattern.compile(".*ha"), Pattern.compile(".*hb")))
                .build();
        assertEquals("Exclude pattern", Arrays.asList(".*", ".*ha", ".*hb"), ruleSet2.getIncludePatterns());
    }

    @Test
    public void testAddExcludePatterns() {
        RuleSet ruleSet = createRuleSetBuilder("ruleset1")
                .withFileExclusions(Pattern.compile(".*"))
                .build();

        assertNotNull("Exclude patterns", ruleSet.getFileExclusions());
        assertEquals("Invalid number of patterns", 1, ruleSet.getFileExclusions().size());

        RuleSet ruleSet2 = createRuleSetBuilder("ruleset2")
                .withFileExclusions(ruleSet.getFileExclusions())
                .build();
        assertNotNull("Exclude patterns", ruleSet2.getFileExclusions());
        assertEquals("Invalid number of patterns", 1, ruleSet2.getFileExclusions().size());
    }

    @Test
    public void testSetExcludePatterns() {
        List<Pattern> excludePatterns = new ArrayList<>();
        excludePatterns.add(Pattern.compile("ah*"));
        excludePatterns.add(Pattern.compile(".*"));
        RuleSet ruleSet = createRuleSetBuilder("ruleset").replaceFileExclusions(excludePatterns).build();
        assertNotNull("Exclude patterns", ruleSet.getExcludePatterns());
        assertNotNull("Exclude patterns", ruleSet.getFileExclusions());
        assertEquals("Invalid number of exclude patterns", 2, ruleSet.getFileExclusions().size());
        assertEquals("Exclude pattern", "ah*", ruleSet.getFileExclusions().get(0).pattern());
        assertEquals("Exclude pattern", ".*", ruleSet.getFileExclusions().get(1).pattern());
        assertNotNull("Include patterns", ruleSet.getFileInclusions());
        assertEquals("Invalid number of include patterns", 0, ruleSet.getFileInclusions().size());
    }

    @Test
    public void testAddIncludePattern() {
        RuleSet ruleSet = createRuleSetBuilder("ruleset")
                .withFileInclusions(Pattern.compile(".*"))
                .build();
        assertNotNull("Include patterns", ruleSet.getFileInclusions());
        assertEquals("Invalid number of patterns", 1, ruleSet.getFileInclusions().size());
        assertEquals("Include pattern", ".*", ruleSet.getFileInclusions().get(0).pattern());
        assertNotNull("Exclude patterns", ruleSet.getFileExclusions());
        assertEquals("Invalid number of exclude patterns", 0, ruleSet.getFileExclusions().size());
    }

    @Test
    public void testAddIncludePatterns() {
        RuleSet ruleSet = createRuleSetBuilder("ruleset1")
                .withFileInclusions(Pattern.compile("ah*"), Pattern.compile(".*"))
                .build();
        RuleSet ruleSet2 = createRuleSetBuilder("ruleset1")
                .withFileInclusions(ruleSet.getFileInclusions())
                .build();
        assertNotNull("Include patterns", ruleSet2.getFileInclusions());
        assertEquals("Invalid number of patterns", 2, ruleSet2.getFileInclusions().size());
        assertEquals("Include pattern", "ah*", ruleSet2.getFileInclusions().get(0).pattern());
        assertEquals("Include pattern", ".*", ruleSet2.getFileInclusions().get(1).pattern());
        assertNotNull("Exclude patterns", ruleSet.getFileExclusions());
        assertEquals("Invalid number of exclude patterns", 0, ruleSet.getFileExclusions().size());
    }

    @Test
    public void testSetIncludePatterns() {
        List<Pattern> includePatterns = new ArrayList<>();
        includePatterns.add(Pattern.compile("ah*"));
        includePatterns.add(Pattern.compile(".*"));
        RuleSet ruleSet = createRuleSetBuilder("ruleset")
            .replaceFileInclusions(includePatterns)
            .build();

        assertEquals("Include patterns", includePatterns, ruleSet.getFileInclusions());
        assertNotNull("Exclude patterns", ruleSet.getFileInclusions());
        assertEquals("Invalid number of exclude patterns", 0, ruleSet.getFileExclusions().size());
    }

    @Test
    public void testIncludeExcludeApplies() {
        File file = new File("C:\\myworkspace\\project\\some\\random\\package\\RandomClass.java");

        RuleSet ruleSet = createRuleSetBuilder("ruleset").build();
        assertTrue("No patterns", ruleSet.applies(file));

        ruleSet = createRuleSetBuilder("ruleset")
                .withFileExclusions(Pattern.compile("nomatch"))
                .build();
        assertTrue("Non-matching exclude", ruleSet.applies(file));

        ruleSet = createRuleSetBuilder("ruleset")
                .withFileExclusions(Pattern.compile("nomatch"), Pattern.compile(".*/package/.*"))
                .build();
        assertFalse("Matching exclude", ruleSet.applies(file));

        ruleSet = createRuleSetBuilder("ruleset")
                .withFileExclusions(Pattern.compile("nomatch"))
                .withFileExclusions(Pattern.compile(".*/package/.*"))
                .withFileInclusions(Pattern.compile(".*/randomX/.*"))
                .build();
        assertFalse("Non-matching include", ruleSet.applies(file));

        ruleSet = createRuleSetBuilder("ruleset")
                .withFileExclusions(Pattern.compile("nomatch"))
                .withFileExclusions(Pattern.compile(".*/package/.*"))
                .withFileInclusions(Pattern.compile(".*/randomX/.*"))
                .withFileInclusions(Pattern.compile(".*/random/.*"))
                .build();
        assertTrue("Matching include", ruleSet.applies(file));
    }

    @Test
    public void testIncludeExcludeMultipleRuleSetWithRuleChainApplies() throws Exception {
        Rule rule = new FooRule();
        rule.setName("FooRule1");
        rule.setLanguage(LanguageRegistry.getLanguage(DummyLanguageModule.NAME));

        RuleSet ruleSet1 = createRuleSetBuilder("RuleSet1").addRule(rule).build();
        RuleSet ruleSet2 = createRuleSetBuilder("RuleSet2").addRule(rule).build();


        RuleSets ruleSets = new RuleSets(listOf(ruleSet1, ruleSet2));

        // Two violations
        Report report = RuleContextTest.getReport(ctx -> ruleSets.apply(makeCompilationUnits(), ctx));
        assertEquals("Violations", 2, report.getViolations().size());

        // One violation
        ruleSet1 = createRuleSetBuilder("RuleSet1")
            .withFileExclusions(Pattern.compile(".*/package/.*"))
            .addRule(rule)
            .build();

        RuleSets ruleSets2 = new RuleSets(listOf(ruleSet1, ruleSet2));

        report = RuleContextTest.getReport(ctx -> ruleSets2.apply(makeCompilationUnits("C:\\package\\RandomClass.java"), ctx));
        assertEquals("Violations", 1, report.getViolations().size());
    }

    @Test
    public void copyConstructorDeepCopies() {
        Rule rule = new FooRule();
        rule.setName("FooRule1");
        RuleSet ruleSet1 = createRuleSetBuilder("RuleSet1")
                .addRule(rule)
                .build();
        RuleSet ruleSet2 = new RuleSet(ruleSet1);

        assertEquals(ruleSet1, ruleSet2);
        assertNotSame(ruleSet1, ruleSet2);

        assertEquals(rule, ruleSet2.getRuleByName("FooRule1"));
        assertNotSame(rule, ruleSet2.getRuleByName("FooRule1"));
    }

    private void verifyRuleSet(RuleSet ruleset, Set<RuleViolation> expected) throws Exception {

        Report report = RuleContextTest.getReportForRuleSetApply(ruleset, makeCompilationUnits());

        assertEquals("Invalid number of Violations Reported", expected.size(), report.getViolations().size());

        for (RuleViolation violation : report.getViolations()) {
            assertTrue("Unexpected Violation Returned: " + violation, expected.contains(violation));
        }

        for (RuleViolation violation : expected) {
            assertTrue("Expected Violation not Returned: " + violation, report.getViolations().contains(violation));
        }
    }

    private RootNode makeCompilationUnits() {
        return makeCompilationUnits("sampleFile.dummy");
    }

    private RootNode makeCompilationUnits(String filename) {
        DummyRoot node = new DummyRoot();
        node.setCoords(1, 1, 10, 1);
        node.setImage("Foo");
        node.withFileName(filename);
        return node;
    }

    @Test
    public void ruleExceptionShouldBeReported() throws Exception {
        RuleSet ruleset = createRuleSetBuilder("ruleExceptionShouldBeReported")
                .addRule(new MockRule() {
                    @Override
                    public void apply(Node nodes, RuleContext ctx) {
                        throw new RuntimeException("Test exception while applying rule");
                    }
                })
                .build();

        Report report = RuleContextTest.getReportForRuleSetApply(ruleset, makeCompilationUnits());

        List<ProcessingError> errors = report.getProcessingErrors();
        assertFalse("Report should have processing errors", errors.isEmpty());
        assertEquals("Errors expected", 1, errors.size());
        assertEquals("Wrong error message", "RuntimeException: Test exception while applying rule", errors.get(0).getMsg());
        assertTrue("Should be a RuntimeException", errors.get(0).getError() instanceof RuntimeException);
    }


    @Test
    public void ruleExceptionShouldNotStopProcessingFile() throws Exception {
        RuleSet ruleset = createRuleSetBuilder("ruleExceptionShouldBeReported").addRule(new MockRule() {
            @Override
            public void apply(Node target, RuleContext ctx) {
                throw new RuntimeException("Test exception while applying rule");
            }
        }).addRule(new MockRule() {
            @Override
            public void apply(Node target, RuleContext ctx) {
                addViolationWithMessage(ctx, target, "Test violation of the second rule in the ruleset");
            }
        }).build();
<<<<<<< HEAD

        Report report = RuleContextTest.getReportForRuleSetApply(ruleset, makeCompilationUnits());

        List<ProcessingError> errors = report.getProcessingErrors();
=======
        RuleContext context = new RuleContext();
        context.setReport(new Report());
        context.setLanguageVersion(dummyLang.getDefaultVersion());
        context.setSourceCodeFile(new File(RuleSetTest.class.getName(), "ruleExceptionShouldBeReported.java"));
        context.setIgnoreExceptions(true); // the default
        ruleset.apply(makeCompilationUnits(), context);

        List<ProcessingError> errors = context.getReport().getProcessingErrors();
>>>>>>> 649ad997
        assertFalse("Report should have processing errors", errors.isEmpty());
        assertEquals("Errors expected", 1, errors.size());
        ProcessingError processingError = errors.get(0);
        assertEquals("Wrong error message", "RuntimeException: Test exception while applying rule", processingError.getMsg());
        assertTrue("Should be a RuntimeException", processingError.getError() instanceof RuntimeException);
        assertEquals("Wrong filename in processing error",
                "net.sourceforge.pmd.RuleSetTest/ruleExceptionShouldBeReported.java",
                FilenameUtils.normalize(processingError.getFile(), true));

        assertEquals("There should be a violation", 1, report.getViolations().size());
    }

    @Test
    public void ruleExceptionShouldNotStopProcessingFileWithRuleChain() throws Exception {
        RuleSet ruleset = createRuleSetBuilder("ruleExceptionShouldBeReported").addRule(new MockRule() {

            @Override
            protected @NonNull RuleTargetSelector buildTargetSelector() {
                return RuleTargetSelector.forXPathNames(setOf("dummyRootNode"));
            }

            @Override
            public void apply(Node target, RuleContext ctx) {
                throw new RuntimeException("Test exception while applying rule");
            }
        }).addRule(new MockRule() {

            @Override
            protected @NonNull RuleTargetSelector buildTargetSelector() {
                return RuleTargetSelector.forXPathNames(setOf("dummyRootNode"));
            }

            @Override
            public void apply(Node target, RuleContext ctx) {
                addViolationWithMessage(ctx, target, "Test violation of the second rule in the ruleset");
            }
        }).build();

        Report report = RuleContextTest.getReportForRuleSetApply(ruleset, makeCompilationUnits());

        List<ProcessingError> errors = report.getProcessingErrors();
        assertEquals("Errors expected", 1, errors.size());
        assertEquals("Wrong error message", "RuntimeException: Test exception while applying rule", errors.get(0).getMsg());
        assertTrue("Should be a RuntimeException", errors.get(0).getError() instanceof RuntimeException);

        assertEquals("There should be a violation", 1, report.getViolations().size());
    }


    class MockRule extends net.sourceforge.pmd.lang.rule.MockRule {

        MockRule() {
            super();
            setLanguage(dummyLang);
        }

        MockRule(String name, String description, String message, String ruleSetName, RulePriority priority) {
            super(name, description, message, ruleSetName, priority);
            setLanguage(dummyLang);
        }

        MockRule(String name, String description, String message, String ruleSetName) {
            super(name, description, message, ruleSetName);
            setLanguage(dummyLang);
        }

    }

}<|MERGE_RESOLUTION|>--- conflicted
+++ resolved
@@ -504,21 +504,10 @@
                 addViolationWithMessage(ctx, target, "Test violation of the second rule in the ruleset");
             }
         }).build();
-<<<<<<< HEAD
 
         Report report = RuleContextTest.getReportForRuleSetApply(ruleset, makeCompilationUnits());
 
         List<ProcessingError> errors = report.getProcessingErrors();
-=======
-        RuleContext context = new RuleContext();
-        context.setReport(new Report());
-        context.setLanguageVersion(dummyLang.getDefaultVersion());
-        context.setSourceCodeFile(new File(RuleSetTest.class.getName(), "ruleExceptionShouldBeReported.java"));
-        context.setIgnoreExceptions(true); // the default
-        ruleset.apply(makeCompilationUnits(), context);
-
-        List<ProcessingError> errors = context.getReport().getProcessingErrors();
->>>>>>> 649ad997
         assertFalse("Report should have processing errors", errors.isEmpty());
         assertEquals("Errors expected", 1, errors.size());
         ProcessingError processingError = errors.get(0);
