/**
 * BSD-style license; for more info see http://pmd.sourceforge.net/license.html
 */

package net.sourceforge.pmd.processor;

import static net.sourceforge.pmd.util.CollectionUtil.listOf;

import java.util.List;
import java.util.concurrent.atomic.AtomicInteger;

import org.junit.Assert;
import org.junit.Test;

import net.sourceforge.pmd.PMDConfiguration;
<<<<<<< HEAD
import net.sourceforge.pmd.PmdContextualizedTest;
import net.sourceforge.pmd.Report;
import net.sourceforge.pmd.Report.ConfigurationError;
=======
import net.sourceforge.pmd.Report.GlobalReportBuilderListener;
>>>>>>> 32a02cec
import net.sourceforge.pmd.RuleContext;
import net.sourceforge.pmd.RuleSetLoader;
import net.sourceforge.pmd.RuleSets;
import net.sourceforge.pmd.RuleViolation;
import net.sourceforge.pmd.lang.ast.Node;
import net.sourceforge.pmd.lang.rule.AbstractRule;
import net.sourceforge.pmd.reporting.FileAnalysisListener;
import net.sourceforge.pmd.reporting.GlobalAnalysisListener;
import net.sourceforge.pmd.util.datasource.DataSource;

public class MultiThreadProcessorTest extends PmdContextualizedTest {

    private GlobalAnalysisListener listener;

    private List<DataSource> files;
    private SimpleReportListener reportListener;
    private PMDConfiguration configuration;

<<<<<<< HEAD
    public void setUpForTest(final String ruleset) {
        PMDConfiguration configuration = newConfiguration();
        configuration.setRuleSets(ruleset);
=======
    public RuleSets setUpForTest(final String ruleset) {
        configuration = new PMDConfiguration();
>>>>>>> 32a02cec
        configuration.setThreads(2);
        files = listOf(
            DataSource.forString("abc", "file1-violation.dummy"),
            DataSource.forString("DEF", "file2-foo.dummy")
        );

        reportListener = new SimpleReportListener();
        listener = GlobalAnalysisListener.tee(listOf(
            new GlobalReportBuilderListener(),
            reportListener
        ));

<<<<<<< HEAD
        processor = new MultiThreadProcessor(configuration);
        ruleSetFactory = RulesetsFactoryUtils.defaultFactory(languageRegistry());
=======
        return new RuleSets(new RuleSetLoader().loadFromResource(ruleset));
>>>>>>> 32a02cec
    }

    // Dysfunctional rules are pruned upstream of the processor.
    //
    //    @Test
    //    public void testRulesDysnfunctionalLog() throws Exception {
    //        RuleSets ruleSets = setUpForTest("rulesets/MultiThreadProcessorTest/dysfunctional.xml");
    //        final SimpleRenderer renderer = new SimpleRenderer(null, null);
    //        renderer.start();
    //        processor.processFiles(ruleSets, files, listener);
    //        renderer.end();
    //
    //        final Iterator<ConfigurationError> configErrors = renderer.getReport().getConfigurationErrors().iterator();
    //        final ConfigurationError error = configErrors.next();
    //
    //        Assert.assertEquals("Dysfunctional rule message not present",
    //                DysfunctionalRule.DYSFUNCTIONAL_RULE_REASON, error.issue());
    //        Assert.assertEquals("Dysfunctional rule is wrong",
    //                DysfunctionalRule.class, error.rule().getClass());
    //        Assert.assertFalse("More configuration errors found than expected", configErrors.hasNext());
    //    }

    @Test
    public void testRulesThreadSafety() throws Exception {
        RuleSets ruleSets = setUpForTest("rulesets/MultiThreadProcessorTest/basic.xml");
        try (AbstractPMDProcessor processor = AbstractPMDProcessor.newFileProcessor(configuration)) {
            processor.processFiles(ruleSets, files, listener);
        }
        listener.close();

        // if the rule is not executed, then maybe a
        // ConcurrentModificationException happened
        Assert.assertEquals("Test rule has not been executed", 2, NotThreadSafeRule.count.get());
        // if the violation is not reported, then the rule instances have been
        // shared between the threads
        Assert.assertEquals("Missing violation", 1, reportListener.violations.get());
    }

    public static class NotThreadSafeRule extends AbstractRule {
        public static AtomicInteger count = new AtomicInteger(0);
        private boolean hasViolation; // this variable will be overridden
        // between the threads

        @Override
        public void apply(Node target, RuleContext ctx) {
            count.incrementAndGet();

            if (target.getAstInfo().getFileName().contains("violation")) {
                hasViolation = true;
            } else {
                letTheOtherThreadRun(10);
                hasViolation = false;
            }

            letTheOtherThreadRun(100);
            if (hasViolation) {
                addViolation(ctx, target);
            }
        }

        private void letTheOtherThreadRun(int millis) {
            try {
                Thread.yield();
                Thread.sleep(millis);
            } catch (InterruptedException e) {
                // ignored
            }
        }
    }

    public static class DysfunctionalRule extends AbstractRule {

        public static final String DYSFUNCTIONAL_RULE_REASON = "dysfunctional rule is dysfunctional";

        @Override
        public void apply(Node target, RuleContext ctx) {
            // noop
        }

        @Override
        public String dysfunctionReason() {
            return DYSFUNCTIONAL_RULE_REASON;
        }
    }

    private static class SimpleReportListener implements GlobalAnalysisListener {

        public AtomicInteger violations = new AtomicInteger(0);

        @Override
        public FileAnalysisListener startFileAnalysis(DataSource file) {
            return new FileAnalysisListener() {
                @Override
                public void onRuleViolation(RuleViolation violation) {
                    violations.incrementAndGet();
                }
            };
        }

        @Override
        public void close() throws Exception {

        }
    }
}<|MERGE_RESOLUTION|>--- conflicted
+++ resolved
@@ -13,13 +13,7 @@
 import org.junit.Test;
 
 import net.sourceforge.pmd.PMDConfiguration;
-<<<<<<< HEAD
-import net.sourceforge.pmd.PmdContextualizedTest;
-import net.sourceforge.pmd.Report;
-import net.sourceforge.pmd.Report.ConfigurationError;
-=======
 import net.sourceforge.pmd.Report.GlobalReportBuilderListener;
->>>>>>> 32a02cec
 import net.sourceforge.pmd.RuleContext;
 import net.sourceforge.pmd.RuleSetLoader;
 import net.sourceforge.pmd.RuleSets;
@@ -30,7 +24,7 @@
 import net.sourceforge.pmd.reporting.GlobalAnalysisListener;
 import net.sourceforge.pmd.util.datasource.DataSource;
 
-public class MultiThreadProcessorTest extends PmdContextualizedTest {
+public class MultiThreadProcessorTest {
 
     private GlobalAnalysisListener listener;
 
@@ -38,14 +32,8 @@
     private SimpleReportListener reportListener;
     private PMDConfiguration configuration;
 
-<<<<<<< HEAD
-    public void setUpForTest(final String ruleset) {
-        PMDConfiguration configuration = newConfiguration();
-        configuration.setRuleSets(ruleset);
-=======
     public RuleSets setUpForTest(final String ruleset) {
         configuration = new PMDConfiguration();
->>>>>>> 32a02cec
         configuration.setThreads(2);
         files = listOf(
             DataSource.forString("abc", "file1-violation.dummy"),
@@ -58,12 +46,7 @@
             reportListener
         ));
 
-<<<<<<< HEAD
-        processor = new MultiThreadProcessor(configuration);
-        ruleSetFactory = RulesetsFactoryUtils.defaultFactory(languageRegistry());
-=======
         return new RuleSets(new RuleSetLoader().loadFromResource(ruleset));
->>>>>>> 32a02cec
     }
 
     // Dysfunctional rules are pruned upstream of the processor.
