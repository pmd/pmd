/*
 * BSD-style license; for more info see http://pmd.sourceforge.net/license.html
 */

package net.sourceforge.pmd.processor;

import static org.junit.Assert.assertEquals;
import static org.junit.Assert.assertThrows;
import static org.mockito.ArgumentMatchers.any;
import static org.mockito.Mockito.spy;
import static org.mockito.Mockito.times;
import static org.mockito.Mockito.verify;
import static org.mockito.Mockito.when;

import org.checkerframework.checker.nullness.qual.NonNull;
import org.junit.Test;
import org.mockito.Mockito;

import net.sourceforge.pmd.FooRule;
import net.sourceforge.pmd.PMDConfiguration;
import net.sourceforge.pmd.PmdAnalysis;
import net.sourceforge.pmd.Rule;
import net.sourceforge.pmd.RuleContext;
import net.sourceforge.pmd.RuleSet;
import net.sourceforge.pmd.cache.AnalysisCache;
import net.sourceforge.pmd.cache.NoopAnalysisCache;
import net.sourceforge.pmd.lang.LanguageRegistry;
import net.sourceforge.pmd.lang.LanguageVersion;
import net.sourceforge.pmd.lang.ast.FileAnalysisException;
import net.sourceforge.pmd.lang.ast.Node;
import net.sourceforge.pmd.reporting.GlobalAnalysisListener;
import net.sourceforge.pmd.reporting.GlobalAnalysisListener.ViolationCounterListener;
<<<<<<< HEAD
import net.sourceforge.pmd.lang.document.TextFile;
=======
>>>>>>> 6349f134

public class GlobalListenerTest {

    private final LanguageVersion dummyVersion = LanguageRegistry.getDefaultLanguage().getDefaultVersion();

    static final int NUM_DATA_SOURCES = 3;

<<<<<<< HEAD
    List<TextFile> mockDataSources() {
        return listOf(
            TextFile.forCharSeq("abc", "fname1.dummy", dummyVersion),
            TextFile.forCharSeq("abcd", "fname2.dummy", dummyVersion),
            TextFile.forCharSeq("abcd", "fname21.dummy", dummyVersion)
        );
    }

=======
>>>>>>> 6349f134
    @Test
    public void testViolationCounter() throws Exception {

        PMDConfiguration config = newConfig();

        ViolationCounterListener listener = new GlobalAnalysisListener.ViolationCounterListener();

        MyFooRule mockrule = Mockito.spy(MyFooRule.class);
        runPmd(config, listener, mockrule);

        Mockito.verify(mockrule, times(NUM_DATA_SOURCES)).apply(any(), any());
        assertEquals(2, (int) listener.getResult());

    }

    @Test
    public void testViolationCounterOnMulti() throws Exception {

        PMDConfiguration config = newConfig();
        config.setThreads(2);

        ViolationCounterListener listener = new GlobalAnalysisListener.ViolationCounterListener();

        MyFooRule mockrule = Mockito.spy(MyFooRule.class);
        when(mockrule.deepCopy()).thenReturn(mockrule); // the spy cannot track the deep copies

        runPmd(config, listener, mockrule);

        Mockito.verify(mockrule, times(NUM_DATA_SOURCES)).apply(any(), any());
        assertEquals(2, (int) listener.getResult());

    }

    @Test
    public void testAnalysisCache() throws Exception {

        PMDConfiguration config = newConfig();
        AnalysisCache mockCache = spy(NoopAnalysisCache.class);
        config.setAnalysisCache(mockCache);

        MyFooRule rule = new MyFooRule();
        runPmd(config, GlobalAnalysisListener.noop(), rule);

        verify(mockCache).checkValidity(any(), any());
        verify(mockCache, times(1)).persist();
        verify(mockCache, times(NUM_DATA_SOURCES)).isUpToDate(any());
    }

    @Test
    public void testCacheWithFailure() throws Exception {

        PMDConfiguration config = newConfig();
        AnalysisCache mockCache = spy(NoopAnalysisCache.class);
        config.setAnalysisCache(mockCache);

        BrokenRule rule = new BrokenRule();  // the broken rule throws
        runPmd(config, GlobalAnalysisListener.noop(), rule);

        // cache methods are called regardless
        verify(mockCache).checkValidity(any(), any());
        verify(mockCache, times(1)).persist();
        verify(mockCache, times(NUM_DATA_SOURCES)).isUpToDate(any());
    }

    @Test
    public void testCacheWithPropagatedException() throws Exception {

        PMDConfiguration config = newConfig();
        AnalysisCache mockCache = spy(NoopAnalysisCache.class);
        config.setAnalysisCache(mockCache);

        BrokenRule rule = new BrokenRule();  // the broken rule throws
        // now the exception should be propagated
        GlobalAnalysisListener listener = GlobalAnalysisListener.exceptionThrower();
        FileAnalysisException exception = assertThrows(FileAnalysisException.class, () -> {
            runPmd(config, listener, rule);
        });

        assertEquals("fname1.dummy", exception.getFileName());

        // cache methods are called regardless
        verify(mockCache).checkValidity(any(), any());
        verify(mockCache, times(1)).persist();
        verify(mockCache, times(1)).isUpToDate(any());
    }

    @NonNull
    private PMDConfiguration newConfig() {
        PMDConfiguration config = new PMDConfiguration();
        config.setAnalysisCache(new NoopAnalysisCache());
        config.setIgnoreIncrementalAnalysis(true);
        config.setThreads(1);
        return config;
    }

<<<<<<< HEAD
    private void runPmd(PMDConfiguration config, GlobalAnalysisListener listener, Rule rule) throws Exception {
        try {
            PMD.processTextFiles(
                config,
                listOf(RuleSet.forSingleRule(rule)),
                mockDataSources(),
                listener
            );
        } finally {
            listener.close();
=======
    private void runPmd(PMDConfiguration config, GlobalAnalysisListener listener, Rule rule) {
        try (PmdAnalysis pmd = PmdAnalysis.create(config)) {
            pmd.addRuleSet(RuleSet.forSingleRule(rule));
            pmd.files().addSourceFile("fname1.dummy", "abc");
            pmd.files().addSourceFile("fname2.dummy", "abcd");
            pmd.files().addSourceFile("fname21.dummy", "abcd");
            pmd.addListener(listener);
            pmd.performAnalysis();
>>>>>>> 6349f134
        }
    }


    public static class MyFooRule extends FooRule {

        @Override
        public void apply(Node node, RuleContext ctx) {
<<<<<<< HEAD
            if (node.getTextDocument().getDisplayName().contains("1")) {
                addViolation(ctx, node);
=======
            if (node.getAstInfo().getFileName().contains("1")) {
                ctx.addViolation(node);
>>>>>>> 6349f134
            }
        }
    }

    public static class BrokenRule extends FooRule {

        @Override
        public void apply(Node node, RuleContext ctx) {
            throw new IllegalArgumentException("Something happened");
        }
    }
}<|MERGE_RESOLUTION|>--- conflicted
+++ resolved
@@ -30,28 +30,11 @@
 import net.sourceforge.pmd.lang.ast.Node;
 import net.sourceforge.pmd.reporting.GlobalAnalysisListener;
 import net.sourceforge.pmd.reporting.GlobalAnalysisListener.ViolationCounterListener;
-<<<<<<< HEAD
-import net.sourceforge.pmd.lang.document.TextFile;
-=======
->>>>>>> 6349f134
 
 public class GlobalListenerTest {
 
-    private final LanguageVersion dummyVersion = LanguageRegistry.getDefaultLanguage().getDefaultVersion();
-
     static final int NUM_DATA_SOURCES = 3;
 
-<<<<<<< HEAD
-    List<TextFile> mockDataSources() {
-        return listOf(
-            TextFile.forCharSeq("abc", "fname1.dummy", dummyVersion),
-            TextFile.forCharSeq("abcd", "fname2.dummy", dummyVersion),
-            TextFile.forCharSeq("abcd", "fname21.dummy", dummyVersion)
-        );
-    }
-
-=======
->>>>>>> 6349f134
     @Test
     public void testViolationCounter() throws Exception {
 
@@ -147,18 +130,6 @@
         return config;
     }
 
-<<<<<<< HEAD
-    private void runPmd(PMDConfiguration config, GlobalAnalysisListener listener, Rule rule) throws Exception {
-        try {
-            PMD.processTextFiles(
-                config,
-                listOf(RuleSet.forSingleRule(rule)),
-                mockDataSources(),
-                listener
-            );
-        } finally {
-            listener.close();
-=======
     private void runPmd(PMDConfiguration config, GlobalAnalysisListener listener, Rule rule) {
         try (PmdAnalysis pmd = PmdAnalysis.create(config)) {
             pmd.addRuleSet(RuleSet.forSingleRule(rule));
@@ -167,7 +138,6 @@
             pmd.files().addSourceFile("fname21.dummy", "abcd");
             pmd.addListener(listener);
             pmd.performAnalysis();
->>>>>>> 6349f134
         }
     }
 
@@ -176,13 +146,8 @@
 
         @Override
         public void apply(Node node, RuleContext ctx) {
-<<<<<<< HEAD
             if (node.getTextDocument().getDisplayName().contains("1")) {
-                addViolation(ctx, node);
-=======
-            if (node.getAstInfo().getFileName().contains("1")) {
                 ctx.addViolation(node);
->>>>>>> 6349f134
             }
         }
     }
