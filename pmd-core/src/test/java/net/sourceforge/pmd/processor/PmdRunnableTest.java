/*
 * BSD-style license; for more info see http://pmd.sourceforge.net/license.html
 */

package net.sourceforge.pmd.processor;

import static org.hamcrest.CoreMatchers.instanceOf;
import static org.hamcrest.MatcherAssert.assertThat;
import static org.hamcrest.Matchers.hasSize;
import static org.mockito.Mockito.contains;
import static org.mockito.Mockito.eq;
import static org.mockito.Mockito.mock;
import static org.mockito.Mockito.never;
import static org.mockito.Mockito.spy;
import static org.mockito.Mockito.verify;

import java.util.List;

import org.junit.Assert;
import org.junit.Test;
import org.junit.contrib.java.lang.system.RestoreSystemProperties;
import org.junit.rules.TestRule;
import org.mockito.Mockito;
import org.slf4j.event.Level;

import net.sourceforge.pmd.PMDConfiguration;
import net.sourceforge.pmd.Report;
import net.sourceforge.pmd.Report.GlobalReportBuilderListener;
import net.sourceforge.pmd.Report.ProcessingError;
import net.sourceforge.pmd.Rule;
import net.sourceforge.pmd.RuleContext;
import net.sourceforge.pmd.RuleSet;
import net.sourceforge.pmd.RuleSets;
import net.sourceforge.pmd.internal.SystemProps;
import net.sourceforge.pmd.internal.util.ContextedAssertionError;
import net.sourceforge.pmd.lang.DummyLanguageModule;
import net.sourceforge.pmd.lang.Language;
import net.sourceforge.pmd.lang.LanguageRegistry;
import net.sourceforge.pmd.lang.LanguageVersion;
import net.sourceforge.pmd.lang.ast.Node;
import net.sourceforge.pmd.lang.document.TextFile;
import net.sourceforge.pmd.lang.rule.AbstractRule;
import net.sourceforge.pmd.processor.MonoThreadProcessor.MonothreadRunnable;
<<<<<<< HEAD
=======
import net.sourceforge.pmd.util.datasource.DataSource;
import net.sourceforge.pmd.util.log.MessageReporter;
>>>>>>> 226e63ea

public class PmdRunnableTest {

    @org.junit.Rule
    public TestRule restoreSystemProperties = new RestoreSystemProperties();

<<<<<<< HEAD
    private static final LanguageVersion DUMMY_THROWS;
    private static final LanguageVersion DUMMY_DEFAULT;
=======
    private LanguageVersion dummyThrows;
    private LanguageVersion dummyDefault;
    private LanguageVersion dummySemanticError;
    private PMDConfiguration configuration;
    private PmdRunnable pmdRunnable;
    private GlobalReportBuilderListener reportBuilder;
    private MessageReporter reporter;
    private Rule rule;
>>>>>>> 226e63ea


    static {
        Language dummyLanguage = LanguageRegistry.findLanguageByTerseName(DummyLanguageModule.TERSE_NAME);
<<<<<<< HEAD
        DUMMY_DEFAULT = dummyLanguage.getDefaultVersion();
        DUMMY_THROWS = dummyLanguage.getVersion("1.9-throws");
    }


    private Report process(LanguageVersion lv) {
        TextFile dataSource = TextFile.forCharSeq("test", "test.dummy", lv);

        Rule rule = new RuleThatThrows();
        PMDConfiguration configuration = new PMDConfiguration();
        GlobalReportBuilderListener reportBuilder = new GlobalReportBuilderListener();
        PmdRunnable pmdRunnable = new MonothreadRunnable(new RuleSets(RuleSet.forSingleRule(rule)),
                                                         dataSource,
                                                         reportBuilder,
                                                         configuration);
=======
        dummyDefault = dummyLanguage.getDefaultVersion();
        dummyThrows = dummyLanguage.getVersion("1.9-throws");
        dummySemanticError = dummyLanguage.getVersion("1.9-semantic_error");
        DataSource dataSource = DataSource.forString("test", "test.dummy");


        rule = spy(new RuleThatThrows());
        configuration = new PMDConfiguration();
        reportBuilder = new GlobalReportBuilderListener();
        reporter = mock(MessageReporter.class);
        configuration.setReporter(reporter);
        pmdRunnable = new MonothreadRunnable(new RuleSets(RuleSet.forSingleRule(rule)),
                                             dataSource,
                                             reportBuilder,
                                             configuration);
>>>>>>> 226e63ea

        pmdRunnable.run();
        reportBuilder.close();
        return reportBuilder.getResult();
    }

    @Test
    public void inErrorRecoveryModeErrorsShouldBeLoggedByParser() {
        System.setProperty(SystemProps.PMD_ERROR_RECOVERY, "");

        Report report = process(DUMMY_THROWS);

        Assert.assertEquals(1, report.getProcessingErrors().size());
    }

    @Test
    public void inErrorRecoveryModeErrorsShouldBeLoggedByRule() {
        System.setProperty(SystemProps.PMD_ERROR_RECOVERY, "");

        Report report = process(DUMMY_DEFAULT);

        List<ProcessingError> errors = report.getProcessingErrors();
        assertThat(errors, hasSize(1));
        assertThat(errors.get(0).getError(), instanceOf(ContextedAssertionError.class));
    }

    @Test
    public void withoutErrorRecoveryModeProcessingShouldBeAbortedByParser() {
        Assert.assertNull(System.getProperty(SystemProps.PMD_ERROR_RECOVERY));

        Assert.assertThrows(AssertionError.class, () -> process(DUMMY_THROWS));
    }

    @Test
    public void withoutErrorRecoveryModeProcessingShouldBeAbortedByRule() {
        Assert.assertNull(System.getProperty(SystemProps.PMD_ERROR_RECOVERY));


        Assert.assertThrows(AssertionError.class, () -> process(DUMMY_DEFAULT));
    }


    @Test
    public void semanticErrorShouldAbortTheRun() {
        configuration.setDefaultLanguageVersion(dummySemanticError);

        pmdRunnable.run();

        verify(reporter).log(eq(Level.INFO), contains("skipping rule analysis"));
        verify(rule, never()).apply(Mockito.any(), Mockito.any());
    }

    private static class RuleThatThrows extends AbstractRule {

        RuleThatThrows() {
            Language dummyLanguage = LanguageRegistry.findLanguageByTerseName(DummyLanguageModule.TERSE_NAME);
            setLanguage(dummyLanguage);
        }

        @Override
        public void apply(Node target, RuleContext ctx) {
            throw new AssertionError("test");
        }
    }
}<|MERGE_RESOLUTION|>--- conflicted
+++ resolved
@@ -17,6 +17,7 @@
 import java.util.List;
 
 import org.junit.Assert;
+import org.junit.Before;
 import org.junit.Test;
 import org.junit.contrib.java.lang.system.RestoreSystemProperties;
 import org.junit.rules.TestRule;
@@ -41,67 +42,49 @@
 import net.sourceforge.pmd.lang.document.TextFile;
 import net.sourceforge.pmd.lang.rule.AbstractRule;
 import net.sourceforge.pmd.processor.MonoThreadProcessor.MonothreadRunnable;
-<<<<<<< HEAD
-=======
-import net.sourceforge.pmd.util.datasource.DataSource;
 import net.sourceforge.pmd.util.log.MessageReporter;
->>>>>>> 226e63ea
 
 public class PmdRunnableTest {
 
     @org.junit.Rule
     public TestRule restoreSystemProperties = new RestoreSystemProperties();
 
-<<<<<<< HEAD
-    private static final LanguageVersion DUMMY_THROWS;
-    private static final LanguageVersion DUMMY_DEFAULT;
-=======
     private LanguageVersion dummyThrows;
     private LanguageVersion dummyDefault;
     private LanguageVersion dummySemanticError;
     private PMDConfiguration configuration;
     private PmdRunnable pmdRunnable;
-    private GlobalReportBuilderListener reportBuilder;
     private MessageReporter reporter;
     private Rule rule;
->>>>>>> 226e63ea
 
 
-    static {
+    @Before
+    public void prepare() {
         Language dummyLanguage = LanguageRegistry.findLanguageByTerseName(DummyLanguageModule.TERSE_NAME);
-<<<<<<< HEAD
-        DUMMY_DEFAULT = dummyLanguage.getDefaultVersion();
-        DUMMY_THROWS = dummyLanguage.getVersion("1.9-throws");
+        dummyDefault = dummyLanguage.getDefaultVersion();
+        dummyThrows = dummyLanguage.getVersion("1.9-throws");
+        dummySemanticError = dummyLanguage.getVersion("1.9-semantic_error");
+
+        // reset data
+        rule = spy(new RuleThatThrows());
+        configuration = new PMDConfiguration();
+        reporter = mock(MessageReporter.class);
+        configuration.setReporter(reporter);
+
+        // will be populated by a call to process(LanguageVersion)
+        pmdRunnable = null;
     }
 
 
     private Report process(LanguageVersion lv) {
         TextFile dataSource = TextFile.forCharSeq("test", "test.dummy", lv);
 
-        Rule rule = new RuleThatThrows();
-        PMDConfiguration configuration = new PMDConfiguration();
         GlobalReportBuilderListener reportBuilder = new GlobalReportBuilderListener();
-        PmdRunnable pmdRunnable = new MonothreadRunnable(new RuleSets(RuleSet.forSingleRule(rule)),
-                                                         dataSource,
-                                                         reportBuilder,
-                                                         configuration);
-=======
-        dummyDefault = dummyLanguage.getDefaultVersion();
-        dummyThrows = dummyLanguage.getVersion("1.9-throws");
-        dummySemanticError = dummyLanguage.getVersion("1.9-semantic_error");
-        DataSource dataSource = DataSource.forString("test", "test.dummy");
 
-
-        rule = spy(new RuleThatThrows());
-        configuration = new PMDConfiguration();
-        reportBuilder = new GlobalReportBuilderListener();
-        reporter = mock(MessageReporter.class);
-        configuration.setReporter(reporter);
         pmdRunnable = new MonothreadRunnable(new RuleSets(RuleSet.forSingleRule(rule)),
                                              dataSource,
                                              reportBuilder,
                                              configuration);
->>>>>>> 226e63ea
 
         pmdRunnable.run();
         reportBuilder.close();
@@ -112,7 +95,7 @@
     public void inErrorRecoveryModeErrorsShouldBeLoggedByParser() {
         System.setProperty(SystemProps.PMD_ERROR_RECOVERY, "");
 
-        Report report = process(DUMMY_THROWS);
+        Report report = process(dummyThrows);
 
         Assert.assertEquals(1, report.getProcessingErrors().size());
     }
@@ -121,7 +104,7 @@
     public void inErrorRecoveryModeErrorsShouldBeLoggedByRule() {
         System.setProperty(SystemProps.PMD_ERROR_RECOVERY, "");
 
-        Report report = process(DUMMY_DEFAULT);
+        Report report = process(dummyDefault);
 
         List<ProcessingError> errors = report.getProcessingErrors();
         assertThat(errors, hasSize(1));
@@ -132,7 +115,7 @@
     public void withoutErrorRecoveryModeProcessingShouldBeAbortedByParser() {
         Assert.assertNull(System.getProperty(SystemProps.PMD_ERROR_RECOVERY));
 
-        Assert.assertThrows(AssertionError.class, () -> process(DUMMY_THROWS));
+        Assert.assertThrows(AssertionError.class, () -> process(dummyThrows));
     }
 
     @Test
@@ -140,15 +123,13 @@
         Assert.assertNull(System.getProperty(SystemProps.PMD_ERROR_RECOVERY));
 
 
-        Assert.assertThrows(AssertionError.class, () -> process(DUMMY_DEFAULT));
+        Assert.assertThrows(AssertionError.class, () -> process(dummyDefault));
     }
 
 
     @Test
     public void semanticErrorShouldAbortTheRun() {
-        configuration.setDefaultLanguageVersion(dummySemanticError);
-
-        pmdRunnable.run();
+        process(dummySemanticError);
 
         verify(reporter).log(eq(Level.INFO), contains("skipping rule analysis"));
         verify(rule, never()).apply(Mockito.any(), Mockito.any());
