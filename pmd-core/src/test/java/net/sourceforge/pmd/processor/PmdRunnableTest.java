--- conflicted
+++ resolved
@@ -58,14 +58,6 @@
     private static final String THROWS_SEMANTIC_ERROR = "1.9-throws_semantic_error";
     private static final String THROWS_ASSERTION_ERROR = "1.9-throws";
 
-<<<<<<< HEAD
-    private final DummyLanguageModule dummyLang = DummyLanguageModule.getInstance();
-=======
-
-    @org.junit.Rule
-    public TestRule restoreSystemProperties = new RestoreSystemProperties();
->>>>>>> 77e39e98
-
     private PMDConfiguration configuration;
     private PmdRunnable pmdRunnable;
     private GlobalReportBuilderListener reportBuilder;
@@ -102,11 +94,10 @@
     }
 
     @Test
-<<<<<<< HEAD
     void inErrorRecoveryModeErrorsShouldBeLoggedByRule() throws Exception {
         SystemLambda.restoreSystemProperties(() -> {
             System.setProperty(SystemProps.PMD_ERROR_RECOVERY, "");
-            configuration.setDefaultLanguageVersion(dummyLang.getDefaultVersion());
+            configuration.setDefaultLanguageVersion(DummyLanguageModule.getInstance().getDefaultVersion());
 
             pmdRunnable.run();
             reportBuilder.close();
@@ -115,18 +106,6 @@
             assertThat(errors, hasSize(1));
             assertThat(errors.get(0).getError(), instanceOf(ContextedAssertionError.class));
         });
-=======
-    public void inErrorRecoveryModeErrorsShouldBeLoggedByRule() {
-        System.setProperty(SystemProps.PMD_ERROR_RECOVERY, "");
-        configuration.setDefaultLanguageVersion(DummyLanguageModule.getInstance().getDefaultVersion());
-
-        pmdRunnable.run();
-        reportBuilder.close();
-        Report report = reportBuilder.getResult();
-        List<ProcessingError> errors = report.getProcessingErrors();
-        assertThat(errors, hasSize(1));
-        assertThat(errors.get(0).getError(), instanceOf(ContextedAssertionError.class));
->>>>>>> 77e39e98
     }
 
     @Test
@@ -138,15 +117,9 @@
     }
 
     @Test
-<<<<<<< HEAD
     void withoutErrorRecoveryModeProcessingShouldBeAbortedByRule() {
         assertNull(System.getProperty(SystemProps.PMD_ERROR_RECOVERY));
-        configuration.setDefaultLanguageVersion(dummyLang.getDefaultVersion());
-=======
-    public void withoutErrorRecoveryModeProcessingShouldBeAbortedByRule() {
-        Assert.assertNull(System.getProperty(SystemProps.PMD_ERROR_RECOVERY));
         configuration.setDefaultLanguageVersion(DummyLanguageModule.getInstance().getDefaultVersion());
->>>>>>> 77e39e98
 
         assertThrows(AssertionError.class, pmdRunnable::run);
     }
