/*
 * BSD-style license; for more info see http://pmd.sourceforge.net/license.html
 */

package net.sourceforge.pmd;

import static net.sourceforge.pmd.lang.DummyLanguageModule.getVersionWithParserThatThrowsSemanticError;
import static org.hamcrest.MatcherAssert.assertThat;
import static org.hamcrest.Matchers.empty;
import static org.hamcrest.Matchers.equalTo;
import static org.hamcrest.Matchers.hasSize;
import static org.junit.jupiter.api.Assertions.assertEquals;
<<<<<<< HEAD
=======
import static org.mockito.ArgumentMatchers.any;
>>>>>>> eee8b95a
import static org.mockito.Mockito.never;
import static org.mockito.Mockito.spy;
import static org.mockito.Mockito.times;
import static org.mockito.Mockito.verify;

import java.io.IOException;
import java.nio.file.Paths;

import org.junit.jupiter.api.Test;
import org.mockito.ArgumentMatchers;
import org.mockito.Mockito;

import net.sourceforge.pmd.RuleSetTest.MockRule;
import net.sourceforge.pmd.lang.Dummy2LanguageModule;
import net.sourceforge.pmd.lang.DummyLanguageModule;
import net.sourceforge.pmd.lang.Language;
import net.sourceforge.pmd.lang.LanguageProcessor;
import net.sourceforge.pmd.lang.ast.Node;
import net.sourceforge.pmd.lang.document.SimpleTestTextFile;
import net.sourceforge.pmd.lang.rule.AbstractRule;
import net.sourceforge.pmd.renderers.Renderer;
import net.sourceforge.pmd.reporting.ReportStats;
<<<<<<< HEAD
=======
import net.sourceforge.pmd.util.log.MessageReporter;
import net.sourceforge.pmd.util.log.internal.NoopReporter;
>>>>>>> eee8b95a

/**
 * @author Clément Fournier
 */
class PmdAnalysisTest {

    @Test
    void testPmdAnalysisWithEmptyConfig() {
        PMDConfiguration config = new PMDConfiguration();
        try (PmdAnalysis pmd = PmdAnalysis.create(config)) {
            assertThat(pmd.files().getCollectedFiles(), empty());
            assertThat(pmd.rulesets(), empty());
            assertThat(pmd.renderers(), empty());
        }
    }

    @Test
    void testRendererInteractions() throws IOException {
        PMDConfiguration config = new PMDConfiguration();
        config.setInputPaths("sample-source/dummy");
        Renderer renderer = spy(Renderer.class);
        try (PmdAnalysis pmd = PmdAnalysis.create(config)) {
            pmd.addRenderer(renderer);
            verify(renderer, never()).start();
            pmd.performAnalysis();
        }

        verify(renderer, times(1)).renderFileReport(ArgumentMatchers.<Report>any());
        verify(renderer, times(1)).start();
        verify(renderer, times(1)).end();
        verify(renderer, times(1)).flush();
    }

    @Test
    void testRulesetLoading() {
        PMDConfiguration config = new PMDConfiguration();
        config.addRuleSet("rulesets/dummy/basic.xml");
        try (PmdAnalysis pmd = PmdAnalysis.create(config)) {
            assertThat(pmd.rulesets(), hasSize(1));
        }
    }

    @Test
    void testRulesetWhenSomeoneHasAnError() {
        PMDConfiguration config = new PMDConfiguration();
        config.addRuleSet("rulesets/dummy/basic.xml");
        config.addRuleSet("rulesets/xxxe/notaruleset.xml");
        try (PmdAnalysis pmd = PmdAnalysis.create(config)) {
            assertThat(pmd.rulesets(), hasSize(1)); // no failure
            assertThat(pmd.getReporter().numErrors(), equalTo(1));
        }
    }

    @Test
    void testParseException() {
        PMDConfiguration config = new PMDConfiguration();
        config.setThreads(1);
<<<<<<< HEAD
        config.setForceLanguageVersion(getVersionWithParserThatThrowsSemanticError());
=======
        config.setForceLanguageVersion(DummyLanguageModule.getInstance().getVersionWhereParserThrows());
>>>>>>> eee8b95a
        try (PmdAnalysis pmd = PmdAnalysis.create(config)) {
            pmd.addRuleSet(RuleSet.forSingleRule(new MockRule()));
            pmd.files().addSourceFile("file", "some source");

            ReportStats stats = pmd.runAndReturnStats();
            assertEquals(1, stats.getNumErrors(), "Errors");
            assertEquals(0, stats.getNumViolations(), "Violations");
        }
    }

    @Test
<<<<<<< HEAD
=======
    void testRuleFailureDuringInitialization() {
        PMDConfiguration config = new PMDConfiguration();
        config.setThreads(1);
        MessageReporter mockReporter = spy(NoopReporter.class);
        config.setReporter(mockReporter);

        try (PmdAnalysis pmd = PmdAnalysis.create(config)) {
            pmd.addRuleSet(RuleSet.forSingleRule(new MockRule() {
                @Override
                public void initialize(LanguageProcessor languageProcessor) {
                    throw new IllegalStateException();
                }
            }));

            pmd.files().addSourceFile("file", "some source");

            ReportStats stats = pmd.runAndReturnStats();
            // the error number here is only for FileAnalysisException, so
            // the exception during initialization is not counted.
            assertEquals(0, stats.getNumErrors(), "Errors");
            assertEquals(0, stats.getNumViolations(), "Violations");

            verify(mockReporter).errorEx(Mockito.contains("init"), any(IllegalStateException.class));
        }
    }

    @Test
>>>>>>> eee8b95a
    void testFileWithSpecificLanguage() {
        final Language language = Dummy2LanguageModule.getInstance();
        PMDConfiguration config = new PMDConfiguration();
        config.setIgnoreIncrementalAnalysis(true);
        RuleSet ruleset = RuleSet.forSingleRule(new TestRule());

        try (PmdAnalysis pmd = PmdAnalysis.create(config)) {
            pmd.addRuleSet(ruleset);
            pmd.files().addFile(Paths.get("src", "test", "resources", "sample-source", "dummy", "foo.txt"), language);
            Report report = pmd.performAnalysisAndCollectReport();
            for (Report.ProcessingError error : report.getProcessingErrors()) {
                System.out.println("error = " + error.getMsg() + ": " + error.getDetail());
            }
            assertEquals(0, report.getProcessingErrors().size());
            assertEquals(1, report.getViolations().size());
        }
    }

    @Test
    void testTextFileWithSpecificLanguage() {
        final Language language = Dummy2LanguageModule.getInstance();
        PMDConfiguration config = new PMDConfiguration();
        config.setIgnoreIncrementalAnalysis(true);
        RuleSet ruleset = RuleSet.forSingleRule(new TestRule());

        try (PmdAnalysis pmd = PmdAnalysis.create(config)) {
            pmd.addRuleSet(ruleset);
            pmd.files().addFile(new SimpleTestTextFile("test content foo", "foo.txt", language.getDefaultVersion()));
            Report report = pmd.performAnalysisAndCollectReport();
            for (Report.ProcessingError error : report.getProcessingErrors()) {
                System.out.println("error = " + error.getMsg() + ": " + error.getDetail());
            }
            assertEquals(0, report.getProcessingErrors().size());
            assertEquals(1, report.getViolations().size());
        }
    }

    private static class TestRule extends AbstractRule {
        TestRule() {
            setLanguage(Dummy2LanguageModule.getInstance());
            setMessage("dummy 2 test rule");
        }

        @Override
        public void apply(Node node, RuleContext ctx) {
            ctx.addViolation(node);
        }
    }
}<|MERGE_RESOLUTION|>--- conflicted
+++ resolved
@@ -4,16 +4,12 @@
 
 package net.sourceforge.pmd;
 
-import static net.sourceforge.pmd.lang.DummyLanguageModule.getVersionWithParserThatThrowsSemanticError;
 import static org.hamcrest.MatcherAssert.assertThat;
 import static org.hamcrest.Matchers.empty;
 import static org.hamcrest.Matchers.equalTo;
 import static org.hamcrest.Matchers.hasSize;
 import static org.junit.jupiter.api.Assertions.assertEquals;
-<<<<<<< HEAD
-=======
 import static org.mockito.ArgumentMatchers.any;
->>>>>>> eee8b95a
 import static org.mockito.Mockito.never;
 import static org.mockito.Mockito.spy;
 import static org.mockito.Mockito.times;
@@ -36,11 +32,8 @@
 import net.sourceforge.pmd.lang.rule.AbstractRule;
 import net.sourceforge.pmd.renderers.Renderer;
 import net.sourceforge.pmd.reporting.ReportStats;
-<<<<<<< HEAD
-=======
 import net.sourceforge.pmd.util.log.MessageReporter;
 import net.sourceforge.pmd.util.log.internal.NoopReporter;
->>>>>>> eee8b95a
 
 /**
  * @author Clément Fournier
@@ -98,11 +91,7 @@
     void testParseException() {
         PMDConfiguration config = new PMDConfiguration();
         config.setThreads(1);
-<<<<<<< HEAD
-        config.setForceLanguageVersion(getVersionWithParserThatThrowsSemanticError());
-=======
         config.setForceLanguageVersion(DummyLanguageModule.getInstance().getVersionWhereParserThrows());
->>>>>>> eee8b95a
         try (PmdAnalysis pmd = PmdAnalysis.create(config)) {
             pmd.addRuleSet(RuleSet.forSingleRule(new MockRule()));
             pmd.files().addSourceFile("file", "some source");
@@ -114,8 +103,6 @@
     }
 
     @Test
-<<<<<<< HEAD
-=======
     void testRuleFailureDuringInitialization() {
         PMDConfiguration config = new PMDConfiguration();
         config.setThreads(1);
@@ -143,7 +130,6 @@
     }
 
     @Test
->>>>>>> eee8b95a
     void testFileWithSpecificLanguage() {
         final Language language = Dummy2LanguageModule.getInstance();
         PMDConfiguration config = new PMDConfiguration();
