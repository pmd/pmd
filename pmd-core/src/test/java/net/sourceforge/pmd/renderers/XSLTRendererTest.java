/**
 * BSD-style license; for more info see http://pmd.sourceforge.net/license.html
 */

package net.sourceforge.pmd.renderers;

import org.junit.Assert;
import org.junit.Test;

import net.sourceforge.pmd.FooRule;
import net.sourceforge.pmd.ReportTest;
import net.sourceforge.pmd.RuleViolation;
import net.sourceforge.pmd.lang.ast.DummyNode;
import net.sourceforge.pmd.lang.ast.DummyRoot;
import net.sourceforge.pmd.lang.rule.ParametricRuleViolation;

public class XSLTRendererTest {

    @Test
    public void testDefaultStylesheet() throws Exception {
        XSLTRenderer renderer = new XSLTRenderer();
        DummyNode node = new DummyRoot().withFileName("file");
        node.setCoords(1, 1, 1, 2);
<<<<<<< HEAD
        RuleViolation rv = new ParametricRuleViolation(new FooRule(), node, "violation message");
        report.addRuleViolation(rv);
        String result = ReportTest.render(renderer, report);
=======
        RuleViolation rv = new ParametricRuleViolation<Node>(new FooRule(), node, "violation message");
        String result = ReportTest.render(renderer, it -> it.onRuleViolation(rv));
>>>>>>> 50a09f97
        Assert.assertTrue(result.contains("violation message"));
    }
}<|MERGE_RESOLUTION|>--- conflicted
+++ resolved
@@ -21,14 +21,8 @@
         XSLTRenderer renderer = new XSLTRenderer();
         DummyNode node = new DummyRoot().withFileName("file");
         node.setCoords(1, 1, 1, 2);
-<<<<<<< HEAD
         RuleViolation rv = new ParametricRuleViolation(new FooRule(), node, "violation message");
-        report.addRuleViolation(rv);
-        String result = ReportTest.render(renderer, report);
-=======
-        RuleViolation rv = new ParametricRuleViolation<Node>(new FooRule(), node, "violation message");
         String result = ReportTest.render(renderer, it -> it.onRuleViolation(rv));
->>>>>>> 50a09f97
         Assert.assertTrue(result.contains("violation message"));
     }
 }