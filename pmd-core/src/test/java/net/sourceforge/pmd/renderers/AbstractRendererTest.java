--- conflicted
+++ resolved
@@ -15,7 +15,6 @@
 import org.junit.Test;
 
 import net.sourceforge.pmd.FooRule;
-import net.sourceforge.pmd.PmdContextualizedTest;
 import net.sourceforge.pmd.Report;
 import net.sourceforge.pmd.Report.ConfigurationError;
 import net.sourceforge.pmd.Report.ProcessingError;
@@ -30,7 +29,7 @@
 import net.sourceforge.pmd.lang.rule.ParametricRuleViolation;
 import net.sourceforge.pmd.reporting.FileAnalysisListener;
 
-public abstract class AbstractRendererTest extends PmdContextualizedTest {
+public abstract class AbstractRendererTest {
 
     public abstract Renderer getRenderer();
 
@@ -82,18 +81,10 @@
         };
     }
 
-<<<<<<< HEAD
-    protected RuleViolation newRuleViolation(int endColumn) {
-        DummyNode node = createNode(endColumn);
-        RuleContext ctx = new RuleContext();
-        ctx.setSourceCodeFile(new File(getSourceCodeFilename()));
-        return new ParametricRuleViolation<Node>(dummyRule(new FooRule()), ctx, node, "blah");
-=======
     protected DummyNode createNode(int beginLine, int beginColumn, int endLine, int endColumn) {
         DummyNode node = new DummyRoot().withFileName(getSourceCodeFilename());
         node.setCoords(beginLine, beginColumn, endLine, endColumn);
         return node;
->>>>>>> 32a02cec
     }
 
     protected RuleViolation newRuleViolation(int beginLine, int beginColumn, int endLine, int endColumn, Rule rule) {
