/**
 * BSD-style license; for more info see http://pmd.sourceforge.net/license.html
 */

package net.sourceforge.pmd.renderers;

import static org.junit.Assert.assertEquals;

import org.junit.Test;

import net.sourceforge.pmd.PMD;
import net.sourceforge.pmd.ReportTest;
import net.sourceforge.pmd.lang.ast.DummyNode;
import net.sourceforge.pmd.lang.rule.ParametricRuleViolation;
import net.sourceforge.pmd.lang.rule.XPathRule;
import net.sourceforge.pmd.lang.rule.xpath.XPathVersion;

public class CodeClimateRendererTest extends AbstractRendererTest {

    @Override
    public Renderer getRenderer() {
        return new CodeClimateRenderer();
    }

    @Override
    public String getExpected() {
        return "{\"type\":\"issue\",\"check_name\":\"Foo\",\"description\":\"blah\","
                + "\"content\":{\"body\":\"## Foo\\n\\nSince: PMD null\\n\\nPriority: Low\\n\\n"
                + "[Categories](https://github.com/codeclimate/platform/blob/master/spec/analyzers/SPEC.md#categories): Style\\n\\n"
                + "[Remediation Points](https://github.com/codeclimate/platform/blob/master/spec/analyzers/SPEC.md#remediation-points): 50000\\n\\n"
                + "desc\\n\\n"
                + "### [PMD properties](https://pmd.github.io/latest/pmd_userdocs_configuring_rules.html#rule-properties)\\n\\n"
                + "Name | Value | Description\\n" + "--- | --- | ---\\n"
                + "violationSuppressRegex | | Suppress violations with messages matching a regular expression\\n"
                + "violationSuppressXPath | | Suppress violations on nodes which match a given relative XPath expression.\\n"
                + "\"},\"categories\":[\"Style\"],\"location\":{\"path\":\"" + getSourceCodeFilename() + "\",\"lines\":{\"begin\":1,\"end\":1}},\"severity\":\"info\",\"remediation_points\":50000}"
                + "\u0000" + PMD.EOL;
    }

    @Override
    public String getExpectedWithProperties() {
        return "{\"type\":\"issue\",\"check_name\":\"Foo\",\"description\":\"blah\","
                + "\"content\":{\"body\":\"## Foo\\n\\nSince: PMD null\\n\\nPriority: Low\\n\\n"
                + "[Categories](https://github.com/codeclimate/platform/blob/master/spec/analyzers/SPEC.md#categories): Style\\n\\n"
                + "[Remediation Points](https://github.com/codeclimate/platform/blob/master/spec/analyzers/SPEC.md#remediation-points): 50000\\n\\n"
                + "desc\\n\\n"
                + "### [PMD properties](https://pmd.github.io/latest/pmd_userdocs_configuring_rules.html#rule-properties)\\n\\n"
                + "Name | Value | Description\\n" + "--- | --- | ---\\n"
                + "violationSuppressRegex | | Suppress violations with messages matching a regular expression\\n"
                + "violationSuppressXPath | | Suppress violations on nodes which match a given relative XPath expression.\\n"
                + "stringProperty | the string value\\nsecond line with 'quotes' | simple string property\\n"
                + "multiString | default1,default2 | multi string property\\n"
                + "\"},\"categories\":[\"Style\"],\"location\":{\"path\":\"" + getSourceCodeFilename() + "\",\"lines\":{\"begin\":1,\"end\":1}},\"severity\":\"info\",\"remediation_points\":50000}"
                + "\u0000" + PMD.EOL;
    }

    @Override
    public String getExpectedEmpty() {
        return "";
    }

    @Override
    public String getExpectedMultiple() {
        return "{\"type\":\"issue\",\"check_name\":\"Foo\",\"description\":\"blah\","
                + "\"content\":{\"body\":\"## Foo\\n\\nSince: PMD null\\n\\nPriority: Low\\n\\n"
                + "[Categories](https://github.com/codeclimate/platform/blob/master/spec/analyzers/SPEC.md#categories): Style\\n\\n"
                + "[Remediation Points](https://github.com/codeclimate/platform/blob/master/spec/analyzers/SPEC.md#remediation-points): 50000\\n\\n"
                + "desc\\n\\n"
                + "### [PMD properties](https://pmd.github.io/latest/pmd_userdocs_configuring_rules.html#rule-properties)\\n\\n"
                + "Name | Value | Description\\n" + "--- | --- | ---\\n"
                + "violationSuppressRegex | | Suppress violations with messages matching a regular expression\\n"
                + "violationSuppressXPath | | Suppress violations on nodes which match a given relative XPath expression.\\n"
                + "\"},\"categories\":[\"Style\"],\"location\":{\"path\":\"" + getSourceCodeFilename() + "\",\"lines\":{\"begin\":1,\"end\":1}},\"severity\":\"info\",\"remediation_points\":50000}"
                + "\u0000" + PMD.EOL + "{\"type\":\"issue\",\"check_name\":\"Foo\",\"description\":\"blah\","
                + "\"content\":{\"body\":\"## Foo\\n\\nSince: PMD null\\n\\nPriority: High\\n\\n"
                + "[Categories](https://github.com/codeclimate/platform/blob/master/spec/analyzers/SPEC.md#categories): Style\\n\\n"
                + "[Remediation Points](https://github.com/codeclimate/platform/blob/master/spec/analyzers/SPEC.md#remediation-points): 50000\\n\\n"
                + "desc\\n\\n"
                + "### [PMD properties](https://pmd.github.io/latest/pmd_userdocs_configuring_rules.html#rule-properties)\\n\\n"
                + "Name | Value | Description\\n" + "--- | --- | ---\\n"
                + "violationSuppressRegex | | Suppress violations with messages matching a regular expression\\n"
                + "violationSuppressXPath | | Suppress violations on nodes which match a given relative XPath expression.\\n"
                + "\"},\"categories\":[\"Style\"],\"location\":{\"path\":\"" + getSourceCodeFilename() + "\",\"lines\":{\"begin\":1,\"end\":1}},\"severity\":\"blocker\",\"remediation_points\":50000}"
                + "\u0000" + PMD.EOL;
    }

    @Test
    public void testXPathRule() throws Exception {
        DummyNode node = createNode(1);
        XPathRule theRule = new XPathRule(XPathVersion.XPATH_3_1, "//dummyNode");

        // Setup as FooRule
        theRule.setDescription("desc");
        theRule.setName("Foo");

<<<<<<< HEAD
        report.addRuleViolation(new ParametricRuleViolation(theRule, node, "blah"));
        String rendered = ReportTest.render(getRenderer(), report);
=======
        String rendered = ReportTest.render(getRenderer(), it -> it.onRuleViolation(new ParametricRuleViolation<Node>(theRule, node, "blah")));
>>>>>>> 50a09f97

        // Output should be the exact same as for non xpath rules
        assertEquals(filter(getExpected()), filter(rendered));
    }
}<|MERGE_RESOLUTION|>--- conflicted
+++ resolved
@@ -93,12 +93,7 @@
         theRule.setDescription("desc");
         theRule.setName("Foo");
 
-<<<<<<< HEAD
-        report.addRuleViolation(new ParametricRuleViolation(theRule, node, "blah"));
-        String rendered = ReportTest.render(getRenderer(), report);
-=======
-        String rendered = ReportTest.render(getRenderer(), it -> it.onRuleViolation(new ParametricRuleViolation<Node>(theRule, node, "blah")));
->>>>>>> 50a09f97
+        String rendered = ReportTest.render(getRenderer(), it -> it.onRuleViolation(new ParametricRuleViolation(theRule, node, "blah")));
 
         // Output should be the exact same as for non xpath rules
         assertEquals(filter(getExpected()), filter(rendered));
