--- conflicted
+++ resolved
@@ -9,12 +9,8 @@
 import org.junit.Test;
 
 import net.sourceforge.pmd.PMD;
-<<<<<<< HEAD
-import net.sourceforge.pmd.ReportTest;
 import net.sourceforge.pmd.lang.ast.DummyNode;
 import net.sourceforge.pmd.lang.rule.ParametricRuleViolation;
-=======
->>>>>>> 4225b243
 import net.sourceforge.pmd.lang.rule.XPathRule;
 import net.sourceforge.pmd.lang.rule.xpath.XPathVersion;
 
@@ -96,11 +92,7 @@
         theRule.setDescription("Description with Unicode Character U+2013: – .");
         theRule.setName("Foo");
 
-<<<<<<< HEAD
-        String rendered = ReportTest.render(getRenderer(), it -> it.onRuleViolation(new ParametricRuleViolation(theRule, node, "blah")));
-=======
-        String rendered = renderReport(getRenderer(), it -> it.onRuleViolation(newRuleViolation(1, 1, 1, 2, theRule)));
->>>>>>> 4225b243
+        String rendered = renderReport(getRenderer(), it -> it.onRuleViolation(new ParametricRuleViolation(theRule, node, "blah")));
 
         // Output should be the exact same as for non xpath rules
         assertEquals(filter(getExpected()), filter(rendered));
