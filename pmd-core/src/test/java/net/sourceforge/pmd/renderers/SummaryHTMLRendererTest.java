/**
 * BSD-style license; for more info see http://pmd.sourceforge.net/license.html
 */

package net.sourceforge.pmd.renderers;

import static org.junit.Assert.assertEquals;

import java.util.Collections;

import org.junit.Test;

import net.sourceforge.pmd.FooRule;
import net.sourceforge.pmd.PMD;
import net.sourceforge.pmd.Report;
import net.sourceforge.pmd.Report.ConfigurationError;
import net.sourceforge.pmd.Report.ProcessingError;
import net.sourceforge.pmd.ReportTest;
import net.sourceforge.pmd.RuleContext;
import net.sourceforge.pmd.RuleContextTest;
import net.sourceforge.pmd.lang.ast.DummyRoot;
import net.sourceforge.pmd.lang.ast.Node;

public class SummaryHTMLRendererTest extends AbstractRendererTest {

    @Override
    public Renderer getRenderer() {
        Renderer result = new SummaryHTMLRenderer();
        result.setProperty(HTMLRenderer.LINK_PREFIX, "link_prefix");
        result.setProperty(HTMLRenderer.LINE_PREFIX, "line_prefix");
        result.setProperty(HTMLRenderer.HTML_EXTENSION, true);
        return result;
    }

    @Override
    protected String getSourceCodeFilename() {
        return "notAvailable";
    }

    @Override
    public String getExpected() {
        return "<html><head><title>PMD</title></head><body>" + PMD.EOL + "<center><h2>Summary</h2></center>" + PMD.EOL
                + "<table align=\"center\" cellspacing=\"0\" cellpadding=\"3\">" + PMD.EOL
                + "<tr><th>Rule name</th><th>Number of violations</th></tr>" + PMD.EOL
                + "<tr><td>Foo</td><td align=center>1</td></tr>" + PMD.EOL + "</table>" + PMD.EOL
                + "<center><h2>Detail</h2></center><table align=\"center\" cellspacing=\"0\" cellpadding=\"3\"><tr>"
                + PMD.EOL
                + "<center><h3>PMD report</h3></center><center><h3>Problems found</h3></center><table align=\"center\" cellspacing=\"0\" cellpadding=\"3\"><tr>"
                + PMD.EOL + "<th>#</th><th>File</th><th>Line</th><th>Problem</th></tr>" + PMD.EOL
                + "<tr bgcolor=\"lightgrey\"> " + PMD.EOL + "<td align=\"center\">1</td>" + PMD.EOL
                + "<td width=\"*%\"><a href=\"link_prefix" + getSourceCodeFilename() + ".html#line_prefix1\">" + getSourceCodeFilename() + "</a></td>" + PMD.EOL
                + "<td align=\"center\" width=\"5%\">1</td>" + PMD.EOL + "<td width=\"*\">blah</td>" + PMD.EOL + "</tr>"
                + PMD.EOL + "</table></tr></table></body></html>" + PMD.EOL;

    }

    @Override
    public String getExpectedEmpty() {
        return "<html><head><title>PMD</title></head><body>" + PMD.EOL + "<center><h2>Summary</h2></center>" + PMD.EOL
                + "<table align=\"center\" cellspacing=\"0\" cellpadding=\"3\">" + PMD.EOL
                + "<tr><th>Rule name</th><th>Number of violations</th></tr>" + PMD.EOL + "</table>" + PMD.EOL
                + "<center><h2>Detail</h2></center><table align=\"center\" cellspacing=\"0\" cellpadding=\"3\"><tr>"
                + PMD.EOL
                + "<center><h3>PMD report</h3></center><center><h3>Problems found</h3></center><table align=\"center\" cellspacing=\"0\" cellpadding=\"3\"><tr>"
                + PMD.EOL + "<th>#</th><th>File</th><th>Line</th><th>Problem</th></tr>" + PMD.EOL
                + "</table></tr></table></body></html>" + PMD.EOL;
    }

    @Override
    public String getExpectedMultiple() {
        return "<html><head><title>PMD</title></head><body>" + PMD.EOL + "<center><h2>Summary</h2></center>" + PMD.EOL
                + "<table align=\"center\" cellspacing=\"0\" cellpadding=\"3\">" + PMD.EOL
                + "<tr><th>Rule name</th><th>Number of violations</th></tr>" + PMD.EOL
                + "<tr><td>Foo</td><td align=center>2</td></tr>" + PMD.EOL + "</table>" + PMD.EOL
                + "<center><h2>Detail</h2></center><table align=\"center\" cellspacing=\"0\" cellpadding=\"3\"><tr>"
                + PMD.EOL
                + "<center><h3>PMD report</h3></center><center><h3>Problems found</h3></center><table align=\"center\" cellspacing=\"0\" cellpadding=\"3\"><tr>"
                + PMD.EOL + "<th>#</th><th>File</th><th>Line</th><th>Problem</th></tr>" + PMD.EOL
                + "<tr bgcolor=\"lightgrey\"> " + PMD.EOL + "<td align=\"center\">1</td>" + PMD.EOL
                + "<td width=\"*%\"><a href=\"link_prefix" + getSourceCodeFilename() + ".html#line_prefix1\">" + getSourceCodeFilename() + "</a></td>" + PMD.EOL
                + "<td align=\"center\" width=\"5%\">1</td>" + PMD.EOL + "<td width=\"*\">blah</td>" + PMD.EOL + "</tr>"
                + PMD.EOL + "<tr> " + PMD.EOL + "<td align=\"center\">2</td>" + PMD.EOL
                + "<td width=\"*%\"><a href=\"link_prefix" + getSourceCodeFilename() + ".html#line_prefix1\">" + getSourceCodeFilename() + "</a></td>" + PMD.EOL
                + "<td align=\"center\" width=\"5%\">1</td>" + PMD.EOL + "<td width=\"*\">blah</td>" + PMD.EOL + "</tr>"
                + PMD.EOL + "</table></tr></table></body></html>" + PMD.EOL;
    }

    @Override
    public String getExpectedError(ProcessingError error) {
        return "<html><head><title>PMD</title></head><body>" + PMD.EOL + "<center><h2>Summary</h2></center>" + PMD.EOL
                + "<table align=\"center\" cellspacing=\"0\" cellpadding=\"3\">" + PMD.EOL
                + "<tr><th>Rule name</th><th>Number of violations</th></tr>" + PMD.EOL + "</table>" + PMD.EOL
                + "<center><h2>Detail</h2></center><table align=\"center\" cellspacing=\"0\" cellpadding=\"3\"><tr>"
                + PMD.EOL
                + "<center><h3>PMD report</h3></center><center><h3>Problems found</h3></center><table align=\"center\" cellspacing=\"0\" cellpadding=\"3\"><tr>"
                + PMD.EOL + "<th>#</th><th>File</th><th>Line</th><th>Problem</th></tr>" + PMD.EOL
                + "</table><hr/><center><h3>Processing errors</h3></center><table align=\"center\" cellspacing=\"0\" cellpadding=\"3\"><tr>"
                + PMD.EOL + "<th>File</th><th>Problem</th></tr>" + PMD.EOL + "<tr bgcolor=\"lightgrey\"> " + PMD.EOL
                + "<td><a href=\"link_prefixfile.html#\">file</a></td>" + PMD.EOL + "<td><pre>" + error.getDetail() + "</pre></td>" + PMD.EOL + "</tr>" + PMD.EOL
                + "</table></tr></table></body></html>" + PMD.EOL;
    }

    @Override
    public String getExpectedError(ConfigurationError error) {
        return "<html><head><title>PMD</title></head><body>" + PMD.EOL + "<center><h2>Summary</h2></center>" + PMD.EOL
                + "<table align=\"center\" cellspacing=\"0\" cellpadding=\"3\">" + PMD.EOL
                + "<tr><th>Rule name</th><th>Number of violations</th></tr>" + PMD.EOL + "</table>" + PMD.EOL
                + "<center><h2>Detail</h2></center><table align=\"center\" cellspacing=\"0\" cellpadding=\"3\"><tr>"
                + PMD.EOL
                + "<center><h3>PMD report</h3></center><center><h3>Problems found</h3></center><table align=\"center\" cellspacing=\"0\" cellpadding=\"3\"><tr>"
                + PMD.EOL + "<th>#</th><th>File</th><th>Line</th><th>Problem</th></tr>" + PMD.EOL
                + "</table><hr/><center><h3>Configuration errors</h3></center><table align=\"center\" cellspacing=\"0\" cellpadding=\"3\"><tr>"
                + PMD.EOL + "<th>Rule</th><th>Problem</th></tr>" + PMD.EOL + "<tr bgcolor=\"lightgrey\"> " + PMD.EOL
                + "<td>Foo</td>" + PMD.EOL + "<td>a configuration error</td>" + PMD.EOL + "</tr>" + PMD.EOL
                + "</table></tr></table></body></html>" + PMD.EOL;
    }

    @Test
    public void testShowSuppressions() throws Exception {
        Report rep = createEmptyReportWithSuppression();
        Renderer renderer = getRenderer();
        renderer.setShowSuppressedViolations(true);
        String actual = ReportTest.render(renderer, rep);
        assertEquals("<html><head><title>PMD</title></head><body>" + PMD.EOL + "<center><h2>Summary</h2></center>"
                + PMD.EOL + "<table align=\"center\" cellspacing=\"0\" cellpadding=\"3\">" + PMD.EOL
                + "<tr><th>Rule name</th><th>Number of violations</th></tr>" + PMD.EOL + "</table>" + PMD.EOL
                + "<center><h2>Detail</h2></center><table align=\"center\" cellspacing=\"0\" cellpadding=\"3\"><tr>"
                + PMD.EOL
                + "<center><h3>PMD report</h3></center><center><h3>Problems found</h3></center><table align=\"center\" cellspacing=\"0\" cellpadding=\"3\"><tr>"
                + PMD.EOL + "<th>#</th><th>File</th><th>Line</th><th>Problem</th></tr>" + PMD.EOL
                + "</table><hr/><center><h3>Suppressed warnings</h3></center><table align=\"center\" cellspacing=\"0\" cellpadding=\"3\"><tr>"
                + PMD.EOL + "<th>File</th><th>Line</th><th>Rule</th><th>NOPMD or Annotation</th><th>Reason</th></tr>"
                         + PMD.EOL + "<tr bgcolor=\"lightgrey\"> " + PMD.EOL + "<td align=\"left\"><a href=\"link_prefix" + getSourceCodeFilename() + ".html#line_prefix1\">" + getSourceCodeFilename() + "</a></td>" + PMD.EOL
                + "<td align=\"center\">1</td>" + PMD.EOL + "<td align=\"center\">Foo</td>" + PMD.EOL
                         + "<td align=\"center\">//NOPMD</td>" + PMD.EOL + "<td align=\"center\">test</td>" + PMD.EOL
                         + "</tr>"
                + PMD.EOL + "</table></tr></table></body></html>" + PMD.EOL, actual);
    }

    @Test
    public void testHideSuppressions() throws Exception {
        Report rep = createEmptyReportWithSuppression();
        Renderer renderer = getRenderer();
        renderer.setShowSuppressedViolations(false);
        String actual = ReportTest.render(renderer, rep);
        assertEquals(getExpectedEmpty(), actual);
    }

    private Report createEmptyReportWithSuppression() throws Exception {

<<<<<<< HEAD
        DummyRoot root = new DummyRoot(Collections.singletonMap(1, "test")).withFileName(getSourceCodeFilename());
=======
        DummyRoot root = new DummyRoot().withNoPmdComments(Collections.singletonMap(1, "test"));
>>>>>>> d4ad2f50
        root.setCoords(1, 10, 4, 5);

        return RuleContextTest.getReportForRuleApply(new FooRule() {
            @Override
            public void apply(Node node, RuleContext ctx) {
                ctx.addViolationWithPosition(node, 1, 1, "suppress test");
            }
        }, root);
    }
}<|MERGE_RESOLUTION|>--- conflicted
+++ resolved
@@ -148,11 +148,7 @@
 
     private Report createEmptyReportWithSuppression() throws Exception {
 
-<<<<<<< HEAD
-        DummyRoot root = new DummyRoot(Collections.singletonMap(1, "test")).withFileName(getSourceCodeFilename());
-=======
-        DummyRoot root = new DummyRoot().withNoPmdComments(Collections.singletonMap(1, "test"));
->>>>>>> d4ad2f50
+        DummyRoot root = new DummyRoot().withNoPmdComments(Collections.singletonMap(1, "test")).withFileName(getSourceCodeFilename());
         root.setCoords(1, 10, 4, 5);
 
         return RuleContextTest.getReportForRuleApply(new FooRule() {
