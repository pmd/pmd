--- conflicted
+++ resolved
@@ -10,11 +10,7 @@
 import org.junit.Assert;
 import org.junit.Test;
 
-<<<<<<< HEAD
-=======
 import net.sourceforge.pmd.FooRule;
-import net.sourceforge.pmd.Report;
->>>>>>> dd07a00f
 import net.sourceforge.pmd.Report.ConfigurationError;
 import net.sourceforge.pmd.Report.ProcessingError;
 import net.sourceforge.pmd.Report.SuppressedViolation;
@@ -83,21 +79,12 @@
 
     @Test
     public void suppressedViolations() throws IOException {
-<<<<<<< HEAD
         SuppressedViolation suppressed = new SuppressedViolation(
-            newRuleViolation(1),
+            newRuleViolation(1, 1, 1, 1, new FooRule()),
             ViolationSuppressor.NOPMD_COMMENT_SUPPRESSOR,
             "test"
         );
         String actual = ReportTest.render(getRenderer(), it -> it.onSuppressedRuleViolation(suppressed));
-=======
-        Report rep = new Report();
-        Map<Integer, String> suppressedLines = new HashMap<>();
-        suppressedLines.put(1, "test");
-        rep.suppress(suppressedLines);
-        rep.addRuleViolation(newRuleViolation(1, 1, 1, 1, new FooRule()));
-        String actual = ReportTest.render(getRenderer(), rep);
->>>>>>> dd07a00f
         String expected = readFile("expected-suppressed.json");
         Assert.assertEquals(filter(expected), filter(actual));
     }
