--- conflicted
+++ resolved
@@ -41,15 +41,9 @@
         outputDir = folder.newFolder("pmdtest");
     }
 
-<<<<<<< HEAD
-    private RuleViolation newRuleViolation(int endColumn, final String packageNameArg, final String classNameArg) {
-        DummyNode node = createNode(endColumn);
-        return new ParametricRuleViolation(new FooRule(), node, "blah") {
-=======
     private RuleViolation newRuleViolation(int beginLine, int beginColumn, int endLine, int endColumn, final String packageNameArg, final String classNameArg) {
         DummyNode node = createNode(beginLine, beginColumn, endLine, endColumn);
-        return new ParametricRuleViolation<Node>(new FooRule(), node, "blah") {
->>>>>>> 6349f134
+        return new ParametricRuleViolation(new FooRule(), node, "blah") {
             {
                 packageName = packageNameArg;
                 className = classNameArg;
