--- conflicted
+++ resolved
@@ -10,13 +10,9 @@
 
 import org.junit.jupiter.api.Test;
 
-<<<<<<< HEAD
 import net.sourceforge.pmd.lang.document.Chars;
 
-public class StringUtilTest {
-=======
 class StringUtilTest {
->>>>>>> 942c8f04
 
     @Test
     void testColumnNumber() {
@@ -89,7 +85,6 @@
     }
 
     @Test
-<<<<<<< HEAD
     public void testTrimIndent() {
         assertTrimIndent(" \n b \n c",
                          "\nb\nc");
@@ -108,10 +103,7 @@
     }
 
     @Test
-    public void testElide() {
-=======
     void testElide() {
->>>>>>> 942c8f04
         assertThat(StringUtil.elide("abc", 2, ""), equalTo("ab"));
         assertThat(StringUtil.elide("abc", 2, "."), equalTo("a."));
         assertThat(StringUtil.elide("abc", 2, ".."), equalTo(".."));
