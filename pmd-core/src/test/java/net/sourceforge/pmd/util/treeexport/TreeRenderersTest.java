/*
 * BSD-style license; for more info see http://pmd.sourceforge.net/license.html
 */

package net.sourceforge.pmd.util.treeexport;

import java.io.IOException;

import org.hamcrest.MatcherAssert;
import org.hamcrest.Matchers;
import org.junit.Assert;
import org.junit.Rule;
import org.junit.Test;
import org.junit.rules.ExpectedException;

import net.sourceforge.pmd.lang.DummyLanguageModule;
import net.sourceforge.pmd.lang.ast.DummyNode;
<<<<<<< HEAD
import net.sourceforge.pmd.lang.rule.xpath.Attribute;
=======
>>>>>>> 764920f6
import net.sourceforge.pmd.properties.PropertyDescriptor;
import net.sourceforge.pmd.properties.PropertySource;

/**
 *
 */
public class TreeRenderersTest {

    @Rule
    public ExpectedException expect = ExpectedException.none();

    @Test
    public void testStandardRenderersAreRegistered() {

        Assert.assertEquals(TreeRenderers.XML, TreeRenderers.findById(TreeRenderers.XML.id()));

    }

    @Test
    public void testXmlPropertiesAvailable() {


        PropertySource properties = TreeRenderers.XML.newPropertyBundle();

        MatcherAssert.assertThat(properties.getPropertyDescriptors(),
                          Matchers.<PropertyDescriptor<?>>containsInAnyOrder(TreeRenderers.XML_LINE_SEPARATOR,
                                                                             TreeRenderers.XML_RENDER_COMMON_ATTRIBUTES,
                                                                             TreeRenderers.XML_RENDER_PROLOG,
                                                                             TreeRenderers.XML_USE_SINGLE_QUOTES));

    }

    @Test
    public void testXmlDescriptorDump() throws IOException {

        PropertySource bundle = TreeRenderers.XML.newPropertyBundle();

        bundle.setProperty(TreeRenderers.XML_RENDER_PROLOG, false);
        bundle.setProperty(TreeRenderers.XML_USE_SINGLE_QUOTES, false);
        bundle.setProperty(TreeRenderers.XML_LINE_SEPARATOR, "\n");

        TreeRenderer renderer = TreeRenderers.XML.produceRenderer(bundle);

        StringBuilder out = new StringBuilder();

        renderer.renderSubtree(dummyTree1(), out);
        Assert.assertEquals("<dummyNode foo=\"bar\" ohio=\"4\">\n"
                                + "    <dummyNode o=\"ha\" />\n"
                                + "    <dummyNode />\n"
                                + "</dummyNode>\n", out.toString());

    }


    public static DummyNode dummyTree1() {
        DummyNode dummy = DummyLanguageModule.parse("(parent(child1)(child2))").getChild(0);
        dummy.clearXPathAttributes();
        dummy.setXPathAttribute("foo", "bar");
        dummy.setXPathAttribute("ohio", "4");

        DummyNode dummy1 = dummy.getChild(0);
        dummy1.clearXPathAttributes();
        dummy1.setXPathAttribute("o", "ha");
<<<<<<< HEAD

        MyDummyNode dummy2 = new MyDummyNode();

        dummy.addChild(dummy1, 0);
        dummy.addChild(dummy2, 1);
=======
        dummy.getChild(1).clearXPathAttributes();
>>>>>>> 764920f6
        return dummy;
    }


}<|MERGE_RESOLUTION|>--- conflicted
+++ resolved
@@ -15,10 +15,6 @@
 
 import net.sourceforge.pmd.lang.DummyLanguageModule;
 import net.sourceforge.pmd.lang.ast.DummyNode;
-<<<<<<< HEAD
-import net.sourceforge.pmd.lang.rule.xpath.Attribute;
-=======
->>>>>>> 764920f6
 import net.sourceforge.pmd.properties.PropertyDescriptor;
 import net.sourceforge.pmd.properties.PropertySource;
 
@@ -82,15 +78,8 @@
         DummyNode dummy1 = dummy.getChild(0);
         dummy1.clearXPathAttributes();
         dummy1.setXPathAttribute("o", "ha");
-<<<<<<< HEAD
 
-        MyDummyNode dummy2 = new MyDummyNode();
-
-        dummy.addChild(dummy1, 0);
-        dummy.addChild(dummy2, 1);
-=======
         dummy.getChild(1).clearXPathAttributes();
->>>>>>> 764920f6
         return dummy;
     }
 
