--- conflicted
+++ resolved
@@ -63,27 +63,6 @@
                 target="${tmp-package.dir}/dummy.jj"
                 outputdirectory="${tmp-package.dir}"
                 javacchome="${javacc-home.path}" />
-<<<<<<< HEAD
-=======
-        <replace file="${target}/net/sourceforge/pmd/lang/ast/dummy/JavaCharStream.java"
-                 token="net.sourceforge.pmd.lang.ast.dummy"
-                 value="net.sourceforge.pmd.lang.ast" />
-        <replace file="${target}/net/sourceforge/pmd/lang/ast/dummy/JavaCharStream.java"
-                 token="class JavaCharStream"
-                 value="@Deprecated @net.sourceforge.pmd.annotation.InternalApi class JavaCharStream implements CharStream" />
-        <replaceregexp file="${target}/net/sourceforge/pmd/lang/ast/dummy/JavaCharStream.java">
-            <regexp pattern='throw new Error\("Invalid escape character at line " \+ line \+\s+" column " \+ column \+ "."\);' />
-            <substitution expression='throw new TokenMgrError(line, column, AbstractTokenManager.getFileName(), "Invalid unicode escape", null);' />
-        </replaceregexp>
-        <!-- This is in ExpandBuf, the exception this may throw is OutOfMemoryError, which is stupidly erased by javacc -->
-        <replace file="${target}/net/sourceforge/pmd/lang/ast/dummy/JavaCharStream.java"
-                 token="throw new Error(t.getMessage())"
-                 value="throw t" />
-        <!-- Set tab size of JavaCC to 1 -->
-        <replace file="${target}/net/sourceforge/pmd/lang/ast/dummy/JavaCharStream.java"
-                 token="int tabSize = 8;"
-                 value="int tabSize = 1;" />
->>>>>>> 1982d0d3
 
         <replace file="${tmp-package.dir}/JavaCharStream.java"
                  token="${tmp-package}"
