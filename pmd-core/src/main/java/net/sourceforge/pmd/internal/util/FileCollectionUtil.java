--- conflicted
+++ resolved
@@ -6,19 +6,10 @@
 
 import java.io.IOException;
 import java.io.Reader;
-<<<<<<< HEAD
 import java.net.URI;
-import java.nio.file.FileSystem;
-=======
->>>>>>> 8eabce2f
 import java.nio.file.Files;
 import java.nio.file.Path;
 import java.sql.SQLException;
-<<<<<<< HEAD
-=======
-import java.util.ArrayList;
-import java.util.Arrays;
->>>>>>> 8eabce2f
 import java.util.List;
 
 import org.slf4j.Logger;
@@ -41,34 +32,8 @@
 
     private static final Logger LOG = LoggerFactory.getLogger(FileCollectionUtil.class);
 
-<<<<<<< HEAD
     private FileCollectionUtil() {
 
-=======
-    public static List<DataSource> collectorToDataSource(FileCollector collector) {
-        List<DataSource> result = new ArrayList<>();
-        for (TextFile file : collector.getCollectedFiles()) {
-            result.add(file.toDataSourceCompat());
-        }
-        return result;
-    }
-
-    @Deprecated
-    public static FileCollector collectFiles(PMDConfiguration configuration, Set<Language> languages, MessageReporter reporter) {
-        FileCollector collector = collectFiles(configuration, reporter);
-        collector.filterLanguages(languages);
-        return collector;
-    }
-
-    @Deprecated
-    private static FileCollector collectFiles(PMDConfiguration configuration, MessageReporter reporter) {
-        FileCollector collector = FileCollector.newCollector(
-            configuration.getLanguageVersionDiscoverer(),
-            reporter
-        );
-        collectFiles(configuration, collector);
-        return collector;
->>>>>>> 8eabce2f
     }
 
     public static void collectFiles(PMDConfiguration configuration, FileCollector collector) {
@@ -76,31 +41,29 @@
             collector.setCharset(configuration.getSourceEncoding());
         }
 
-<<<<<<< HEAD
-        collectFiles(collector, configuration.getInputPathList());
-=======
+
         // This is to be removed when --short-names is removed.
         // If the new --relativize-paths-with option is specified (!= null), it takes precedence.
         boolean legacyShortNamesBehavior =
-            configuration.getRelativizeRoots().isEmpty() && configuration.isReportShortNames();
+                configuration.getRelativizeRoots().isEmpty() && configuration.isReportShortNames();
 
-        if (configuration.getInputPaths() != null) {
-            for (Path path : configuration.getInputPathList()) {
-                try {
-                    if (legacyShortNamesBehavior) {
-                        collector.relativizeWith(path.toString());
-                    }
-                    addRoot(collector, path);
-                } catch (IOException e) {
-                    collector.getReporter().errorEx("Error collecting " + path, e);
+        for (Path path : configuration.getInputPathList()) {
+            try {
+                if (legacyShortNamesBehavior) {
+                    collector.relativizeWith(path.toString());
                 }
+                addRoot(collector, path);
+            } catch (IOException e) {
+                collector.getReporter().errorEx("Error collecting " + path, e);
             }
         }
->>>>>>> 8eabce2f
+        // use that, once --short-names is removed
+        //collectFiles(collector, configuration.getInputPathList());
 
         if (configuration.getUri() != null) {
             collectDB(collector, configuration.getUri());
         }
+
 
         if (configuration.getInputFile() != null) {
             collectFileList(collector, configuration.getInputFile());
@@ -120,17 +83,10 @@
     }
 
 
-<<<<<<< HEAD
     public static void collectFiles(FileCollector collector, List<Path> filePaths) {
         for (Path rootLocation : filePaths) {
             try {
                 addRoot(collector, rootLocation);
-=======
-    public static void collectFiles(FileCollector collector, List<String> fileLocations) {
-        for (String rootLocation : fileLocations) {
-            try {
-                addRoot(collector, Paths.get(rootLocation));
->>>>>>> 8eabce2f
             } catch (IOException e) {
                 collector.getReporter().errorEx("Error collecting " + rootLocation, e);
             }
@@ -151,14 +107,11 @@
             collector.getReporter().errorEx("Error reading {}", new Object[] { fileList }, e);
             return;
         }
-        collectFiles(collector, Arrays.asList(filePaths.split(",")));
+        collectFiles(collector, filePaths);
     }
 
     private static void addRoot(FileCollector collector, Path path) throws IOException {
-<<<<<<< HEAD
         String pathStr = path.toString();
-=======
->>>>>>> 8eabce2f
         if (!Files.exists(path)) {
             collector.getReporter().error("No such file {0}", path);
             return;
@@ -167,21 +120,8 @@
         if (Files.isDirectory(path)) {
             LOG.debug("Adding directory {}.", path);
             collector.addDirectory(path);
-<<<<<<< HEAD
         } else if (pathStr.endsWith(".zip") || pathStr.endsWith(".jar")) {
-            LOG.debug("Adding zip file {}.", path);
-            @SuppressWarnings("PMD.CloseResource")
-            FileSystem fs = collector.addZipFile(path);
-            if (fs == null) {
-                return;
-            }
-            for (Path zipRoot : fs.getRootDirectories()) {
-                collector.addFileOrDirectory(zipRoot);
-            }
-=======
-        } else if (path.toString().endsWith(".zip") || path.toString().endsWith(".jar")) {
             collector.addZipFileWithContent(path);
->>>>>>> 8eabce2f
         } else if (Files.isRegularFile(path)) {
             LOG.debug("Adding regular file {}.", path);
             collector.addFile(path);
