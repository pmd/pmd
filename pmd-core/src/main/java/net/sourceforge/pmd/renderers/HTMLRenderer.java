--- conflicted
+++ resolved
@@ -128,22 +128,13 @@
                 buf.append(" bgcolor=\"lightgrey\"");
             }
             colorize = !colorize;
-<<<<<<< HEAD
             buf.append("> ").append(PMD.EOL);
             buf.append("<td align=\"center\">").append(violationCount).append("</td>").append(PMD.EOL);
             buf.append("<td width=\"*%\">")
-               .append(maybeWrap(StringEscapeUtils.escapeHtml4(determineFileName(rv.getFilename())), linePrefix == null ? "" : linePrefix + rv.getBeginLine()))
+               .append(renderFileName(rv.getFilename(), rv.getBeginLine()))
                .append("</td>")
-                .append(PMD.EOL);
+               .append(PMD.EOL);
             buf.append("<td align=\"center\" width=\"5%\">").append(rv.getBeginLine()).append("</td>").append(PMD.EOL);
-=======
-            buf.append("> " + PMD.EOL);
-            buf.append("<td align=\"center\">" + violationCount + "</td>" + PMD.EOL);
-            buf.append("<td width=\"*%\">"
-                    + renderFileName(rv.getFilename(), rv.getBeginLine())
-                    + "</td>" + PMD.EOL);
-            buf.append("<td align=\"center\" width=\"5%\">" + Integer.toString(rv.getBeginLine()) + "</td>" + PMD.EOL);
->>>>>>> b7c1ca9c
 
             String d = StringEscapeUtils.escapeHtml4(rv.getDescription());
 
@@ -195,17 +186,10 @@
                 buf.append(" bgcolor=\"lightgrey\"");
             }
             colorize = !colorize;
-<<<<<<< HEAD
-            buf.append("> ").append(PMD.EOL);
-            buf.append("<td>").append(determineFileName(pe.getFile())).append("</td>").append(PMD.EOL);
+            buf.append("> ").append(PMD.EOL);
+            buf.append("<td>").append(renderFileName(pe.getFile(), -1)).append("</td>").append(PMD.EOL);
             buf.append("<td><pre>").append(pe.getDetail()).append("</pre></td>").append(PMD.EOL);
             buf.append("</tr>").append(PMD.EOL);
-=======
-            buf.append("> " + PMD.EOL);
-            buf.append("<td>" + renderFileName(pe.getFile(), -1) + "</td>" + PMD.EOL);
-            buf.append("<td><pre>" + pe.getDetail() + "</pre></td>" + PMD.EOL);
-            buf.append("</tr>" + PMD.EOL);
->>>>>>> b7c1ca9c
             writer.write(buf.toString());
         }
         writer.write("</table>");
@@ -230,26 +214,15 @@
                 buf.append(" bgcolor=\"lightgrey\"");
             }
             colorize = !colorize;
-<<<<<<< HEAD
-            buf.append("> ").append(PMD.EOL);
-            buf.append("<td align=\"left\">").append(determineFileName(sv.getRuleViolation().getFilename())).append("</td>").append(PMD.EOL);
-            buf.append("<td align=\"center\">").append(sv.getRuleViolation().getBeginLine()).append("</td>").append(PMD.EOL);
-            buf.append("<td align=\"center\">").append(sv.getRuleViolation().getRule().getName()).append("</td>").append(PMD.EOL);
+            buf.append("> ").append(PMD.EOL);
+            RuleViolation rv = sv.getRuleViolation();
+            buf.append("<td align=\"left\">").append(renderFileName(rv.getFilename(), rv.getBeginLine())).append("</td>").append(PMD.EOL);
+            buf.append("<td align=\"center\">").append(rv.getBeginLine()).append("</td>").append(PMD.EOL);
+            buf.append("<td align=\"center\">").append(renderRuleName(rv.getRule())).append("</td>").append(PMD.EOL);
             buf.append("<td align=\"center\">").append(sv.getSuppressor().getId()).append("</td>").append(PMD.EOL);
             buf.append("<td align=\"center\">").append(
                 sv.getUserMessage() == null ? "" : sv.getUserMessage()).append("</td>").append(PMD.EOL);
             buf.append("</tr>").append(PMD.EOL);
-=======
-            buf.append("> " + PMD.EOL);
-            RuleViolation rv = sv.getRuleViolation();
-            buf.append("<td align=\"left\">" + renderFileName(rv.getFilename(), rv.getBeginLine()) + "</td>" + PMD.EOL);
-            buf.append("<td align=\"center\">" + rv.getBeginLine() + "</td>" + PMD.EOL);
-            buf.append("<td align=\"center\">" + renderRuleName(rv.getRule()) + "</td>" + PMD.EOL);
-            buf.append("<td align=\"center\">" + (sv.suppressedByNOPMD() ? "NOPMD" : "Annotation") + "</td>" + PMD.EOL);
-            buf.append("<td align=\"center\">" + (sv.getUserMessage() == null ? "" : sv.getUserMessage()) + "</td>"
-                    + PMD.EOL);
-            buf.append("</tr>" + PMD.EOL);
->>>>>>> b7c1ca9c
             writer.write(buf.toString());
         }
         writer.write("</table>");
@@ -274,17 +247,10 @@
                 buf.append(" bgcolor=\"lightgrey\"");
             }
             colorize = !colorize;
-<<<<<<< HEAD
-            buf.append("> ").append(PMD.EOL);
-            buf.append("<td>").append(ce.rule().getName()).append("</td>").append(PMD.EOL);
+            buf.append("> ").append(PMD.EOL);
+            buf.append("<td>").append(renderRuleName(ce.rule())).append("</td>").append(PMD.EOL);
             buf.append("<td>").append(ce.issue()).append("</td>").append(PMD.EOL);
             buf.append("</tr>").append(PMD.EOL);
-=======
-            buf.append("> " + PMD.EOL);
-            buf.append("<td>" + renderRuleName(ce.rule()) + "</td>" + PMD.EOL);
-            buf.append("<td>" + ce.issue() + "</td>" + PMD.EOL);
-            buf.append("</tr>" + PMD.EOL);
->>>>>>> b7c1ca9c
             writer.write(buf.toString());
         }
         writer.write("</table>");
