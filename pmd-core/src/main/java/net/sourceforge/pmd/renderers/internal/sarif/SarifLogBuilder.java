--- conflicted
+++ resolved
@@ -49,15 +49,9 @@
             ruleIndex = rules.size() - 1;
         }
 
-<<<<<<< HEAD
-        final List<Location> ruleLocation = locationsByRule.containsKey(ruleDescriptor) ? locationsByRule.get(ruleDescriptor) : new ArrayList<>();
-        ruleLocation.add(location);
-        locationsByRule.put(ruleDescriptor, ruleLocation);
-=======
         final Location location = getRuleViolationLocation(violation);
         final Result result = resultFrom(ruleDescriptor, ruleIndex, location);
         results.add(result);
->>>>>>> dd07a00f
 
         return this;
     }
