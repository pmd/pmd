/**
 * BSD-style license; for more info see http://pmd.sourceforge.net/license.html
 */

package net.sourceforge.pmd.renderers;

import java.io.PrintWriter;
import java.io.Writer;
import java.util.Objects;

import net.sourceforge.pmd.PMDConfiguration;
import net.sourceforge.pmd.annotation.Experimental;
import net.sourceforge.pmd.internal.util.IOUtil;
import net.sourceforge.pmd.lang.document.FileId;
import net.sourceforge.pmd.properties.AbstractPropertySource;
import net.sourceforge.pmd.reporting.FileNameRenderer;

/**
 * Abstract base class for {@link Renderer} implementations.
 */
public abstract class AbstractRenderer extends AbstractPropertySource implements Renderer {
    protected String name;
    protected String description;

    protected boolean showSuppressedViolations = true;
    protected PrintWriter writer;
    private FileNameRenderer fileNameRenderer = fileId -> fileId.getOriginalPath();

    public AbstractRenderer(String name, String description) {
        this.name = name;
        this.description = description;
    }

    @Override
    protected String getPropertySourceType() {
        return "renderer";
    }

    @Override
    public String getName() {
        return name;
    }

    @Override
    public void setName(String name) {
        this.name = name;
    }

    @Override
    public String getDescription() {
        return description;
    }

    @Override
    public void setDescription(String description) {
        this.description = description;
    }

    @Override
    public boolean isShowSuppressedViolations() {
        return showSuppressedViolations;
    }

    @Override
    public void setShowSuppressedViolations(boolean showSuppressedViolations) {
        this.showSuppressedViolations = showSuppressedViolations;
    }

    @Override
    public void setFileNameRenderer(FileNameRenderer fileNameRenderer) {
<<<<<<< HEAD
        this.fileNameRenderer = fileNameRenderer;
    }

    /**
     * Determines the filename that should be used in the report depending on the
     * option "shortnames". If the option is enabled, then the filename in the report
     * is without the directory prefix of the directories, that have been analyzed.
     * If the option "shortnames" is not enabled, then the fileId is returned as-is.
     */
    protected String determineFileName(FileId fileId) {
=======
        this.fileNameRenderer = Objects.requireNonNull(fileNameRenderer);
    }

    /**
     * Determines the filename that should be used in the report for the
     * given ID. This uses the {@link FileNameRenderer} of this renderer.
     * In the PMD CLI, the file name renderer respects the {@link PMDConfiguration#getRelativizeRoots()}
     * relativize roots to output relative paths.
     *
     * <p>A renderer does not have to use this method to output paths.
     * Some report formats require a specific format for paths, eg URIs.
     * They can implement this ad-hoc.
     */
    protected final String determineFileName(FileId fileId) {
>>>>>>> 0c0d756f
        return fileNameRenderer.getDisplayName(fileId);
    }

    @Override
    public void setWriter(Writer writer) {
        this.writer = new PrintWriter(writer);
    }

    @Override
    public Writer getWriter() {
        return writer;
    }

    @Override
    public void flush() {
        if (writer == null) {
            // might happen, if no writer is set. E.g. in maven-pmd-plugin's PmdCollectingRenderer
            return;
        }

        try {
            this.writer.flush();
        } finally {
            IOUtil.closeQuietly(writer);
        }
    }

    /**
     * {@inheritDoc}
     *
     * <p>This default implementation always uses the system default charset for the writer.
     * Overwrite in specific renderers to support other charsets.
     */
    @Experimental
    @Override
    public void setReportFile(String reportFilename) {
        this.setWriter(IOUtil.createWriter(reportFilename));
    }
}<|MERGE_RESOLUTION|>--- conflicted
+++ resolved
@@ -68,18 +68,6 @@
 
     @Override
     public void setFileNameRenderer(FileNameRenderer fileNameRenderer) {
-<<<<<<< HEAD
-        this.fileNameRenderer = fileNameRenderer;
-    }
-
-    /**
-     * Determines the filename that should be used in the report depending on the
-     * option "shortnames". If the option is enabled, then the filename in the report
-     * is without the directory prefix of the directories, that have been analyzed.
-     * If the option "shortnames" is not enabled, then the fileId is returned as-is.
-     */
-    protected String determineFileName(FileId fileId) {
-=======
         this.fileNameRenderer = Objects.requireNonNull(fileNameRenderer);
     }
 
@@ -94,7 +82,6 @@
      * They can implement this ad-hoc.
      */
     protected final String determineFileName(FileId fileId) {
->>>>>>> 0c0d756f
         return fileNameRenderer.getDisplayName(fileId);
     }
 
