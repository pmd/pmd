/**
 * BSD-style license; for more info see http://pmd.sourceforge.net/license.html
 */
package net.sourceforge.pmd.renderers;

import java.lang.reflect.Constructor;
import java.lang.reflect.InvocationTargetException;
import java.lang.reflect.Modifier;
import java.util.Collections;
import java.util.Map;
import java.util.Properties;
import java.util.TreeMap;
import java.util.logging.Level;
import java.util.logging.Logger;

import net.sourceforge.pmd.PropertyDescriptor;

/**
 * This class handles the creation of Renderers.
 * @see Renderer
 */
public class RendererFactory {

    private static final Logger LOG = Logger.getLogger(RendererFactory.class.getName());

    public static final Map<String, Class<? extends Renderer>> REPORT_FORMAT_TO_RENDERER;
    static {
<<<<<<< HEAD
	Map<String, Class<? extends Renderer>> map = new TreeMap<>();
=======
	Map<String, Class<? extends Renderer>> map = new TreeMap<String, Class<? extends Renderer>>();
	map.put(CodeClimateRenderer.NAME, CodeClimateRenderer.class);
>>>>>>> e08ba3ea
	map.put(XMLRenderer.NAME, XMLRenderer.class);
	map.put(IDEAJRenderer.NAME, IDEAJRenderer.class);
	map.put(TextColorRenderer.NAME, TextColorRenderer.class);
	map.put(TextRenderer.NAME, TextRenderer.class);
	map.put(TextPadRenderer.NAME, TextPadRenderer.class);
	map.put(EmacsRenderer.NAME, EmacsRenderer.class);
	map.put(CSVRenderer.NAME, CSVRenderer.class);
	map.put(HTMLRenderer.NAME, HTMLRenderer.class);
	map.put(XSLTRenderer.NAME, XSLTRenderer.class);
	map.put(YAHTMLRenderer.NAME, YAHTMLRenderer.class);
	map.put(SummaryHTMLRenderer.NAME, SummaryHTMLRenderer.class);
	map.put(VBHTMLRenderer.NAME, VBHTMLRenderer.class);
	REPORT_FORMAT_TO_RENDERER = Collections.unmodifiableMap(map);
    }

    /**
     * Construct an instance of a Renderer based on report format name.
     * @param reportFormat The report format name.
     * @param properties Initialization properties for the corresponding Renderer.
     * @return A Renderer instance.
     */
    public static Renderer createRenderer(String reportFormat, Properties properties) {
	Class<? extends Renderer> rendererClass = getRendererClass(reportFormat);
	Constructor<? extends Renderer> constructor = getRendererConstructor(rendererClass);

	Renderer renderer;
	try {
	    if (constructor.getParameterTypes().length > 0) {
		LOG.warning("The renderer uses a deprecated mechanism to use the properties. Please define the needed properties with this.definePropertyDescriptor(..).");
		renderer = constructor.newInstance(properties);
	    } else {
		renderer = constructor.newInstance();

		for (PropertyDescriptor<?> prop : renderer.getPropertyDescriptors()) {
		    String value = properties.getProperty(prop.name());
		    if (value != null) {
			@SuppressWarnings("unchecked")
			PropertyDescriptor<Object> prop2 = (PropertyDescriptor<Object>)prop;
			Object valueFrom = prop2.valueFrom(value);
			renderer.setProperty(prop2, valueFrom);
		    }
		}
	    }
	} catch (InstantiationException e) {
	    throw new IllegalArgumentException("Unable to construct report renderer class: " + e.getLocalizedMessage());
	} catch (IllegalAccessException e) {
	    throw new IllegalArgumentException("Unable to construct report renderer class: " + e.getLocalizedMessage());
	} catch (InvocationTargetException e) {
	    throw new IllegalArgumentException("Unable to construct report renderer class: "
		    + e.getTargetException().getLocalizedMessage());
	}
	// Warn about legacy report format usages
	if (REPORT_FORMAT_TO_RENDERER.containsKey(reportFormat) && !reportFormat.equals(renderer.getName())) {
	    if (LOG.isLoggable(Level.WARNING)) {
	    LOG.warning("Report format '" + reportFormat + "' is deprecated, and has been replaced with '"
		    + renderer.getName()
		    + "'. Future versions of PMD will remove support for this deprecated Report format usage.");
	    }
	}
	return renderer;
    }

    @SuppressWarnings("unchecked")
    private static Class<? extends Renderer> getRendererClass(String reportFormat) {
	Class<? extends Renderer> rendererClass = REPORT_FORMAT_TO_RENDERER.get(reportFormat);

	// Look up a custom renderer class
	if (rendererClass == null && !"".equals(reportFormat)) {
	    try {
		Class<?> clazz = Class.forName(reportFormat);
		if (!Renderer.class.isAssignableFrom(clazz)) {
		    throw new IllegalArgumentException("Custom report renderer class does not implement the "
			    + Renderer.class.getName() + " interface.");
		} else {
		    rendererClass = (Class<? extends Renderer>) clazz;
		}
	    } catch (ClassNotFoundException e) {
		throw new IllegalArgumentException("Can't find the custom format " + reportFormat + ": "
			+ e);
	    }
	}
	return rendererClass;
    }

    private static Constructor<? extends Renderer> getRendererConstructor(Class<? extends Renderer> rendererClass) {
	Constructor<? extends Renderer> constructor = null;

	// 1) Properties constructor? - deprecated
	try {
	    constructor = rendererClass.getConstructor(Properties.class);
	    if (!Modifier.isPublic(constructor.getModifiers())) {
		constructor = null;
	    }
	} catch (NoSuchMethodException e) {
	    // Ok
	}

	// 2) No-arg constructor?
	try {
	    constructor = rendererClass.getConstructor();
	    if (!Modifier.isPublic(constructor.getModifiers())) {
		constructor = null;
	    }
	} catch (NoSuchMethodException e2) {
	    // Ok
	}

	if (constructor == null) {
	    throw new IllegalArgumentException(
		    "Unable to find either a public java.util.Properties or no-arg constructors for Renderer class: "
			    + rendererClass.getName());
	}
	return constructor;
    }
}
<|MERGE_RESOLUTION|>--- conflicted
+++ resolved
@@ -1,148 +1,144 @@
-/**
- * BSD-style license; for more info see http://pmd.sourceforge.net/license.html
- */
-package net.sourceforge.pmd.renderers;
-
-import java.lang.reflect.Constructor;
-import java.lang.reflect.InvocationTargetException;
-import java.lang.reflect.Modifier;
-import java.util.Collections;
-import java.util.Map;
-import java.util.Properties;
-import java.util.TreeMap;
-import java.util.logging.Level;
-import java.util.logging.Logger;
-
-import net.sourceforge.pmd.PropertyDescriptor;
-
-/**
- * This class handles the creation of Renderers.
- * @see Renderer
- */
-public class RendererFactory {
-
-    private static final Logger LOG = Logger.getLogger(RendererFactory.class.getName());
-
-    public static final Map<String, Class<? extends Renderer>> REPORT_FORMAT_TO_RENDERER;
-    static {
-<<<<<<< HEAD
-	Map<String, Class<? extends Renderer>> map = new TreeMap<>();
-=======
-	Map<String, Class<? extends Renderer>> map = new TreeMap<String, Class<? extends Renderer>>();
-	map.put(CodeClimateRenderer.NAME, CodeClimateRenderer.class);
->>>>>>> e08ba3ea
-	map.put(XMLRenderer.NAME, XMLRenderer.class);
-	map.put(IDEAJRenderer.NAME, IDEAJRenderer.class);
-	map.put(TextColorRenderer.NAME, TextColorRenderer.class);
-	map.put(TextRenderer.NAME, TextRenderer.class);
-	map.put(TextPadRenderer.NAME, TextPadRenderer.class);
-	map.put(EmacsRenderer.NAME, EmacsRenderer.class);
-	map.put(CSVRenderer.NAME, CSVRenderer.class);
-	map.put(HTMLRenderer.NAME, HTMLRenderer.class);
-	map.put(XSLTRenderer.NAME, XSLTRenderer.class);
-	map.put(YAHTMLRenderer.NAME, YAHTMLRenderer.class);
-	map.put(SummaryHTMLRenderer.NAME, SummaryHTMLRenderer.class);
-	map.put(VBHTMLRenderer.NAME, VBHTMLRenderer.class);
-	REPORT_FORMAT_TO_RENDERER = Collections.unmodifiableMap(map);
-    }
-
-    /**
-     * Construct an instance of a Renderer based on report format name.
-     * @param reportFormat The report format name.
-     * @param properties Initialization properties for the corresponding Renderer.
-     * @return A Renderer instance.
-     */
-    public static Renderer createRenderer(String reportFormat, Properties properties) {
-	Class<? extends Renderer> rendererClass = getRendererClass(reportFormat);
-	Constructor<? extends Renderer> constructor = getRendererConstructor(rendererClass);
-
-	Renderer renderer;
-	try {
-	    if (constructor.getParameterTypes().length > 0) {
-		LOG.warning("The renderer uses a deprecated mechanism to use the properties. Please define the needed properties with this.definePropertyDescriptor(..).");
-		renderer = constructor.newInstance(properties);
-	    } else {
-		renderer = constructor.newInstance();
-
-		for (PropertyDescriptor<?> prop : renderer.getPropertyDescriptors()) {
-		    String value = properties.getProperty(prop.name());
-		    if (value != null) {
-			@SuppressWarnings("unchecked")
-			PropertyDescriptor<Object> prop2 = (PropertyDescriptor<Object>)prop;
-			Object valueFrom = prop2.valueFrom(value);
-			renderer.setProperty(prop2, valueFrom);
-		    }
-		}
-	    }
-	} catch (InstantiationException e) {
-	    throw new IllegalArgumentException("Unable to construct report renderer class: " + e.getLocalizedMessage());
-	} catch (IllegalAccessException e) {
-	    throw new IllegalArgumentException("Unable to construct report renderer class: " + e.getLocalizedMessage());
-	} catch (InvocationTargetException e) {
-	    throw new IllegalArgumentException("Unable to construct report renderer class: "
-		    + e.getTargetException().getLocalizedMessage());
-	}
-	// Warn about legacy report format usages
-	if (REPORT_FORMAT_TO_RENDERER.containsKey(reportFormat) && !reportFormat.equals(renderer.getName())) {
-	    if (LOG.isLoggable(Level.WARNING)) {
-	    LOG.warning("Report format '" + reportFormat + "' is deprecated, and has been replaced with '"
-		    + renderer.getName()
-		    + "'. Future versions of PMD will remove support for this deprecated Report format usage.");
-	    }
-	}
-	return renderer;
-    }
-
-    @SuppressWarnings("unchecked")
-    private static Class<? extends Renderer> getRendererClass(String reportFormat) {
-	Class<? extends Renderer> rendererClass = REPORT_FORMAT_TO_RENDERER.get(reportFormat);
-
-	// Look up a custom renderer class
-	if (rendererClass == null && !"".equals(reportFormat)) {
-	    try {
-		Class<?> clazz = Class.forName(reportFormat);
-		if (!Renderer.class.isAssignableFrom(clazz)) {
-		    throw new IllegalArgumentException("Custom report renderer class does not implement the "
-			    + Renderer.class.getName() + " interface.");
-		} else {
-		    rendererClass = (Class<? extends Renderer>) clazz;
-		}
-	    } catch (ClassNotFoundException e) {
-		throw new IllegalArgumentException("Can't find the custom format " + reportFormat + ": "
-			+ e);
-	    }
-	}
-	return rendererClass;
-    }
-
-    private static Constructor<? extends Renderer> getRendererConstructor(Class<? extends Renderer> rendererClass) {
-	Constructor<? extends Renderer> constructor = null;
-
-	// 1) Properties constructor? - deprecated
-	try {
-	    constructor = rendererClass.getConstructor(Properties.class);
-	    if (!Modifier.isPublic(constructor.getModifiers())) {
-		constructor = null;
-	    }
-	} catch (NoSuchMethodException e) {
-	    // Ok
-	}
-
-	// 2) No-arg constructor?
-	try {
-	    constructor = rendererClass.getConstructor();
-	    if (!Modifier.isPublic(constructor.getModifiers())) {
-		constructor = null;
-	    }
-	} catch (NoSuchMethodException e2) {
-	    // Ok
-	}
-
-	if (constructor == null) {
-	    throw new IllegalArgumentException(
-		    "Unable to find either a public java.util.Properties or no-arg constructors for Renderer class: "
-			    + rendererClass.getName());
-	}
-	return constructor;
-    }
-}
+/**
+ * BSD-style license; for more info see http://pmd.sourceforge.net/license.html
+ */
+package net.sourceforge.pmd.renderers;
+
+import java.lang.reflect.Constructor;
+import java.lang.reflect.InvocationTargetException;
+import java.lang.reflect.Modifier;
+import java.util.Collections;
+import java.util.Map;
+import java.util.Properties;
+import java.util.TreeMap;
+import java.util.logging.Level;
+import java.util.logging.Logger;
+
+import net.sourceforge.pmd.PropertyDescriptor;
+
+/**
+ * This class handles the creation of Renderers.
+ * @see Renderer
+ */
+public class RendererFactory {
+
+    private static final Logger LOG = Logger.getLogger(RendererFactory.class.getName());
+
+    public static final Map<String, Class<? extends Renderer>> REPORT_FORMAT_TO_RENDERER;
+    static {
+	Map<String, Class<? extends Renderer>> map = new TreeMap<>();
+	map.put(CodeClimateRenderer.NAME, CodeClimateRenderer.class);
+	map.put(XMLRenderer.NAME, XMLRenderer.class);
+	map.put(IDEAJRenderer.NAME, IDEAJRenderer.class);
+	map.put(TextColorRenderer.NAME, TextColorRenderer.class);
+	map.put(TextRenderer.NAME, TextRenderer.class);
+	map.put(TextPadRenderer.NAME, TextPadRenderer.class);
+	map.put(EmacsRenderer.NAME, EmacsRenderer.class);
+	map.put(CSVRenderer.NAME, CSVRenderer.class);
+	map.put(HTMLRenderer.NAME, HTMLRenderer.class);
+	map.put(XSLTRenderer.NAME, XSLTRenderer.class);
+	map.put(YAHTMLRenderer.NAME, YAHTMLRenderer.class);
+	map.put(SummaryHTMLRenderer.NAME, SummaryHTMLRenderer.class);
+	map.put(VBHTMLRenderer.NAME, VBHTMLRenderer.class);
+	REPORT_FORMAT_TO_RENDERER = Collections.unmodifiableMap(map);
+    }
+
+    /**
+     * Construct an instance of a Renderer based on report format name.
+     * @param reportFormat The report format name.
+     * @param properties Initialization properties for the corresponding Renderer.
+     * @return A Renderer instance.
+     */
+    public static Renderer createRenderer(String reportFormat, Properties properties) {
+	Class<? extends Renderer> rendererClass = getRendererClass(reportFormat);
+	Constructor<? extends Renderer> constructor = getRendererConstructor(rendererClass);
+
+	Renderer renderer;
+	try {
+	    if (constructor.getParameterTypes().length > 0) {
+		LOG.warning("The renderer uses a deprecated mechanism to use the properties. Please define the needed properties with this.definePropertyDescriptor(..).");
+		renderer = constructor.newInstance(properties);
+	    } else {
+		renderer = constructor.newInstance();
+
+		for (PropertyDescriptor<?> prop : renderer.getPropertyDescriptors()) {
+		    String value = properties.getProperty(prop.name());
+		    if (value != null) {
+			@SuppressWarnings("unchecked")
+			PropertyDescriptor<Object> prop2 = (PropertyDescriptor<Object>)prop;
+			Object valueFrom = prop2.valueFrom(value);
+			renderer.setProperty(prop2, valueFrom);
+		    }
+		}
+	    }
+	} catch (InstantiationException e) {
+	    throw new IllegalArgumentException("Unable to construct report renderer class: " + e.getLocalizedMessage());
+	} catch (IllegalAccessException e) {
+	    throw new IllegalArgumentException("Unable to construct report renderer class: " + e.getLocalizedMessage());
+	} catch (InvocationTargetException e) {
+	    throw new IllegalArgumentException("Unable to construct report renderer class: "
+		    + e.getTargetException().getLocalizedMessage());
+	}
+	// Warn about legacy report format usages
+	if (REPORT_FORMAT_TO_RENDERER.containsKey(reportFormat) && !reportFormat.equals(renderer.getName())) {
+	    if (LOG.isLoggable(Level.WARNING)) {
+	    LOG.warning("Report format '" + reportFormat + "' is deprecated, and has been replaced with '"
+		    + renderer.getName()
+		    + "'. Future versions of PMD will remove support for this deprecated Report format usage.");
+	    }
+	}
+	return renderer;
+    }
+
+    @SuppressWarnings("unchecked")
+    private static Class<? extends Renderer> getRendererClass(String reportFormat) {
+	Class<? extends Renderer> rendererClass = REPORT_FORMAT_TO_RENDERER.get(reportFormat);
+
+	// Look up a custom renderer class
+	if (rendererClass == null && !"".equals(reportFormat)) {
+	    try {
+		Class<?> clazz = Class.forName(reportFormat);
+		if (!Renderer.class.isAssignableFrom(clazz)) {
+		    throw new IllegalArgumentException("Custom report renderer class does not implement the "
+			    + Renderer.class.getName() + " interface.");
+		} else {
+		    rendererClass = (Class<? extends Renderer>) clazz;
+		}
+	    } catch (ClassNotFoundException e) {
+		throw new IllegalArgumentException("Can't find the custom format " + reportFormat + ": "
+			+ e);
+	    }
+	}
+	return rendererClass;
+    }
+
+    private static Constructor<? extends Renderer> getRendererConstructor(Class<? extends Renderer> rendererClass) {
+	Constructor<? extends Renderer> constructor = null;
+
+	// 1) Properties constructor? - deprecated
+	try {
+	    constructor = rendererClass.getConstructor(Properties.class);
+	    if (!Modifier.isPublic(constructor.getModifiers())) {
+		constructor = null;
+	    }
+	} catch (NoSuchMethodException e) {
+	    // Ok
+	}
+
+	// 2) No-arg constructor?
+	try {
+	    constructor = rendererClass.getConstructor();
+	    if (!Modifier.isPublic(constructor.getModifiers())) {
+		constructor = null;
+	    }
+	} catch (NoSuchMethodException e2) {
+	    // Ok
+	}
+
+	if (constructor == null) {
+	    throw new IllegalArgumentException(
+		    "Unable to find either a public java.util.Properties or no-arg constructors for Renderer class: "
+			    + rendererClass.getName());
+	}
+	return constructor;
+    }
+}