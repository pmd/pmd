--- conflicted
+++ resolved
@@ -88,11 +88,7 @@
             }
         }
         else {
-<<<<<<< HEAD
-            issue.categories = new String[]{ "Style" };
-=======
-        	issue.categories =CODECLIMATE_DEFAULT_CATEGORIES;
->>>>>>> 130f05cf
+        	issue.categories = CODECLIMATE_DEFAULT_CATEGORIES;
         }
 
         return issue;
