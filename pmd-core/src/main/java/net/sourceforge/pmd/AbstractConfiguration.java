/*
 * BSD-style license; for more info see http://pmd.sourceforge.net/license.html
 */

package net.sourceforge.pmd;

import java.net.URI;
import java.nio.charset.Charset;
import java.nio.file.Files;
import java.nio.file.Path;
import java.util.ArrayList;
import java.util.Collections;
import java.util.HashMap;
import java.util.List;
import java.util.Map;
import java.util.Objects;

import org.checkerframework.checker.nullness.qual.NonNull;
import org.checkerframework.checker.nullness.qual.Nullable;

import net.sourceforge.pmd.lang.Language;
import net.sourceforge.pmd.lang.LanguagePropertyBundle;
import net.sourceforge.pmd.lang.LanguageRegistry;
import net.sourceforge.pmd.lang.LanguageVersion;
import net.sourceforge.pmd.lang.LanguageVersionDiscoverer;
import net.sourceforge.pmd.util.AssertionUtil;
import net.sourceforge.pmd.util.log.PmdReporter;

/**
 * Base configuration class for both PMD and CPD.
 *
 * @author Brian Remedios
 */
public abstract class AbstractConfiguration {

    private final List<Path> relativizeRoots = new ArrayList<>();
    private URI inputUri;
    private Charset sourceEncoding = Charset.forName(System.getProperty("file.encoding"));
    private final Map<Language, LanguagePropertyBundle> langProperties = new HashMap<>();
    private final LanguageRegistry langRegistry;
    private PmdReporter reporter;
    private final LanguageVersionDiscoverer languageVersionDiscoverer;
    private LanguageVersion forceLanguageVersion;

    private @NonNull List<Path> inputPaths = new ArrayList<>();
    private Path inputFilePath;
    private Path ignoreFilePath;
    private List<Path> excludes = new ArrayList<>();
    private boolean collectRecursive = true;

    private Path reportFile;

<<<<<<< HEAD
    private int threads = Runtime.getRuntime().availableProcessors();

=======
>>>>>>> e457ddd6
    private boolean failOnViolation = true;
    private boolean failOnError = true;


    protected AbstractConfiguration(LanguageRegistry languageRegistry, PmdReporter messageReporter) {
        this.langRegistry = Objects.requireNonNull(languageRegistry);
        this.languageVersionDiscoverer = new LanguageVersionDiscoverer(languageRegistry);
        this.reporter = Objects.requireNonNull(messageReporter);
    }

    /**
     * Get the character encoding of source files.
     *
     * @return The character encoding.
     */
    public Charset getSourceEncoding() {
        return sourceEncoding;
    }

    /**
     * Set the character encoding of source files.
     *
     * @param sourceEncoding
     *            The character encoding.
     */
    public void setSourceEncoding(Charset sourceEncoding) {
        this.sourceEncoding = Objects.requireNonNull(sourceEncoding);
    }

    /**
     * Returns a mutable bundle of language properties that are associated
     * to the given language (always the same for a given language).
     *
     * @param language A language, which must be registered
     */
    public @NonNull LanguagePropertyBundle getLanguageProperties(Language language) {
        checkLanguageIsRegistered(language);
        return langProperties.computeIfAbsent(language, Language::newPropertyBundle);
    }

    void checkLanguageIsRegistered(Language language) {
        if (!langRegistry.getLanguages().contains(language)) {
            throw new IllegalArgumentException(
                "Language '" + language.getId() + "' is not registered in " + getLanguageRegistry());
        }
        checkLanguageIsAcceptable(language);
    }

    public LanguageRegistry getLanguageRegistry() {
        return langRegistry;
    }

    /**
     * Returns the message reporter that is to be used while running
     * the analysis.
     */
    public @NonNull PmdReporter getReporter() {
        return reporter;
    }

    /**
     * Sets the message reporter that is to be used while running
     * the analysis.
     *
     * @param reporter A non-null message reporter
     */
    public void setReporter(@NonNull PmdReporter reporter) {
        AssertionUtil.requireParamNotNull("reporter", reporter);
        this.reporter = reporter;
    }

    /**
     * Get the LanguageVersionDiscoverer, used to determine the LanguageVersion
     * of a source file.
     *
     * @return The LanguageVersionDiscoverer.
     */
    public LanguageVersionDiscoverer getLanguageVersionDiscoverer() {
        return languageVersionDiscoverer;
    }

    /**
     * Get the LanguageVersion specified by the force-language parameter. This overrides detection based on file
     * extensions
     *
     * @return The LanguageVersion.
     */
    public LanguageVersion getForceLanguageVersion() {
        return forceLanguageVersion;
    }

    /**
     * Is the force-language parameter set to anything?
     *
     * @return true if ${@link #getForceLanguageVersion()} is not null
     */
    public boolean isForceLanguageVersion() {
        return forceLanguageVersion != null;
    }

    /**
     * Set the LanguageVersion specified by the force-language parameter. This overrides detection based on file
     * extensions
     *
     * @param forceLanguageVersion the language version
     */
    public void setForceLanguageVersion(@Nullable LanguageVersion forceLanguageVersion) {
        if (forceLanguageVersion != null) {
            checkLanguageIsRegistered(forceLanguageVersion.getLanguage());
        }
        this.forceLanguageVersion = forceLanguageVersion;
        languageVersionDiscoverer.setForcedVersion(forceLanguageVersion);
    }

    /**
     * Make it so that the only extensions that are considered are those
     * of the given language. This is different from {@link #setForceLanguageVersion(LanguageVersion)}
     * because that one will assign the given language version to all files
     * irrespective of extension. This method, on the other hand, will
     * ignore files that do not match the given language.
     *
     * @param lang A language
     */
    public void setOnlyRecognizeLanguage(Language lang) {
        AssertionUtil.requireParamNotNull("language", lang);
        checkLanguageIsRegistered(lang);
        this.languageVersionDiscoverer.onlyRecognizeLanguages(LanguageRegistry.singleton(lang));
    }

    /**
     * Set the given LanguageVersion as the current default for its Language.
     *
     * @param languageVersion the LanguageVersion
     */
    public void setDefaultLanguageVersion(LanguageVersion languageVersion) {
        Objects.requireNonNull(languageVersion);
        checkLanguageIsRegistered(languageVersion.getLanguage());

        languageVersionDiscoverer.setDefaultLanguageVersion(languageVersion);
        getLanguageProperties(languageVersion.getLanguage()).setLanguageVersion(languageVersion.getVersion());
    }

    /**
     * Set the given LanguageVersions as the current default for their
     * Languages.
     *
     * @param languageVersions
     *            The LanguageVersions.
     */
    public void setDefaultLanguageVersions(List<LanguageVersion> languageVersions) {
        for (LanguageVersion languageVersion : languageVersions) {
            setDefaultLanguageVersion(languageVersion);
        }
    }

    /**
     * Get the number of threads to use when processing files.
     * A value of zero means the main thread will be used to run the
     * analyses.
     *
     * @return The number of threads.
     */
    public int getThreads() {
        return threads;
    }

    /**
     * Set the number of threads to use when processing files.
     * A value of zero means the main thread will be used to run the
     * analyses.
     *
     * @param threads The number of threads.
     * @throws IllegalArgumentException If the parameter is negative
     */
    public void setThreads(int threads) {
        if (threads < 0) {
            throw new IllegalArgumentException("threads cannot be negative: " + threads);
        }
        this.threads = threads;
    }

    /**
     * Check that it is correct to use the given language with this configuration.
     *
     * @throws UnsupportedOperationException if the language isn't supported.
     */
    protected void checkLanguageIsAcceptable(Language lang) throws UnsupportedOperationException {
        // do nothing
    }

    /**
     * Get the LanguageVersion of the source file with given name. This depends
     * on the fileName extension, and the java version.
     * <p>
     * For compatibility with older code that does not always pass in a correct
     * filename, unrecognized files are assumed to be java files.
     * </p>
     *
     * @param fileName
     *            Name of the file, can be absolute, or simple.
     * @return the LanguageVersion
     */
    // FUTURE Delete this? I can't think of a good reason to keep it around.
    // Failure to determine the LanguageVersion for a file should be a hard
    // error, or simply cause the file to be skipped?
    public @Nullable LanguageVersion getLanguageVersionOfFile(String fileName) {
        LanguageVersion forcedVersion = getForceLanguageVersion();
        if (forcedVersion != null) {
            // use force language if given
            return forcedVersion;
        }

        // otherwise determine by file extension
        return languageVersionDiscoverer.getDefaultLanguageVersionForFile(fileName);
    }


    /**
     * Set the path used to shorten paths output in the report.
     * The path does not need to exist. If it exists, it must point
     * to a directory and not a file. See {@link #getRelativizeRoots()}
     * for the interpretation.
     *
     * <p>If several paths are added, the shortest paths possible are
     * built.
     *
     * @param path A path
     *
     * @throws IllegalArgumentException If the path points to a file, and not a directory
     * @throws NullPointerException     If the path is null
     */
    public void addRelativizeRoot(Path path) {
        // Note: the given path is not further modified or resolved. E.g. there is no special handling for symlinks.
        // The goal is, that if the user inputs a path, PMD should output in terms of that path, not its resolution.
        this.relativizeRoots.add(Objects.requireNonNull(path));

        if (Files.isRegularFile(path)) {
            throw new IllegalArgumentException("Relativize root should be a directory: " + path);
        }
    }

    /**
     * Add several paths to shorten paths that are output in the report.
     * See {@link #addRelativizeRoot(Path)}.
     *
     * @param paths A list of non-null paths
     *
     * @throws IllegalArgumentException If any path points to a file, and not a directory
     * @throws NullPointerException     If the list, or any path in the list is null
     */
    public void addRelativizeRoots(List<Path> paths) {
        for (Path path : paths) {
            addRelativizeRoot(path);
        }
    }

    /**
     * Returns the paths used to shorten paths output in the report.
     * <ul>
     * <li>If the list is empty, then paths are not touched
     * <li>If the list is non-empty, then source file paths are relativized with all the items in the list.
     * The shortest of these relative paths is taken as the display name of the file.
     * </ul>
     */
    public List<Path> getRelativizeRoots() {
        return Collections.unmodifiableList(relativizeRoots);
    }

    /**
     * Get the input URI to process for source code objects.
     *
     * @return URI
     */
    public URI getUri() {
        return inputUri;
    }

    /**
     * Set the input URI to process for source code objects.
     *
     * @param inputUri a single URI
     */
    public void setInputUri(URI inputUri) {
        this.inputUri = inputUri;
    }

    /**
     * Returns the list of input paths to explore. This is an
     * unmodifiable list.
     */
    public @NonNull List<Path> getInputPathList() {
        return Collections.unmodifiableList(inputPaths);
    }

    /**
     * Set the input paths to the given list of paths.
     *
     * @throws NullPointerException If the parameter is null or contains a null value
     */
    public void setInputPathList(final List<Path> inputPaths) {
        AssertionUtil.requireContainsNoNullValue("input paths", inputPaths);
        this.inputPaths = new ArrayList<>(inputPaths);
    }

    /**
     * Add an input path. It is not split on commas.
     *
     * @throws NullPointerException If the parameter is null
     */
    public void addInputPath(@NonNull Path inputPath) {
        Objects.requireNonNull(inputPath);
        this.inputPaths.add(inputPath);
    }

    /** Returns the path to the file list include file. */
    public @Nullable Path getInputFile() {
        return inputFilePath;
    }

    /** Returns the path to the file list exclude file. */
    public @Nullable Path getIgnoreFile() {
        return ignoreFilePath;
    }

    /**
     * The input file path points to a single file, which contains a
     * comma-separated list of source file names to process.
     *
     * @param inputFilePath path to the file
     */
    public void setInputFilePath(Path inputFilePath) {
        this.inputFilePath = inputFilePath;
    }

    /**
     * The input file path points to a single file, which contains a
     * comma-separated list of source file names to ignore.
     *
     * @param ignoreFilePath  path to the file
     */
    public void setIgnoreFilePath(Path ignoreFilePath) {
        this.ignoreFilePath = ignoreFilePath;
    }

    public List<Path> getExcludes() {
        return excludes;
    }

    public void setExcludes(List<Path> excludes) {
        this.excludes = Objects.requireNonNull(excludes);
    }

    public boolean collectFilesRecursively() {
        return collectRecursive;
    }

    public void collectFilesRecursively(boolean collectRecursive) {
        this.collectRecursive = collectRecursive;
    }


    /**
     * Get the file to which the report should render. If null, the
     * report is rendered on stdout.
     *
     * @return The file to which to render.
<<<<<<< HEAD
=======
     * @since 7.14.0 (was previously only available on {@link PMDConfiguration})
>>>>>>> e457ddd6
     */
    public @Nullable Path getReportFilePath() {
        return reportFile;
    }

    /**
     * Set the file to which the report should render.
     *
     * @param reportFile the file to set
<<<<<<< HEAD
=======
     * @since 7.14.0 (was previously only available on {@link PMDConfiguration})
>>>>>>> e457ddd6
     */
    public void setReportFile(@Nullable Path reportFile) {
        this.reportFile = reportFile;
    }


    /**
     * Whether PMD should exit with status 4 (the default behavior, true) if
     * violations are found or just with 0 (to not break the build, e.g.).
     *
     * <p>Note: If additionally recoverable errors occurred, the exit status is 5. See
     * {@link #isFailOnError()}.
     *
     * @return failOnViolation
     *
     * @see #isFailOnError()
     * @since 6.0.0
     */
    public boolean isFailOnViolation() {
        return failOnViolation;
    }

    /**
     * Sets whether PMD should exit with status 4 (the default behavior, true)
     * if violations are found or just with 0 (to not break the build, e.g.).
     *
     * <p>Note: If additionally recoverable errors occurred, the exit status is 5. See
     * {@link #isFailOnError()}.
     *
     * @param failOnViolation whether to exit with 4 and fail the build if violations are found.
     *
     * @see #isFailOnError()
     * @since 6.0.0
     */
    public void setFailOnViolation(boolean failOnViolation) {
        this.failOnViolation = failOnViolation;
    }

    /**
     * Whether PMD should exit with status 5 (the default behavior, true) if
     * recoverable errors occurred or just with 0 (to not break the build, e.g.).
     *
     * <p>Note: If only violations are found, the exit status is 4. See
     * {@link #isFailOnViolation()}.
     *
     * @return failOnError
     *
     * @see #isFailOnViolation()
     * @since 7.3.0
     */
    public boolean isFailOnError() {
        return failOnError;
    }

    /**
     * Sets whether PMD should exit with status 5 (the default behavior, true)
     * if recoverable errors occurred or just with 0 (to not break the build, e.g.).
     *
     * <p>Note: If only violations are found, the exit status is 4. See
     * {@link #isFailOnViolation()}.
     *
     * @param failOnError whether to exit with 5 and fail the build if recoverable errors occurred.
     *
     * @see #isFailOnViolation()
     * @since 7.3.0
     */
    public void setFailOnError(boolean failOnError) {
        this.failOnError = failOnError;
    }
}<|MERGE_RESOLUTION|>--- conflicted
+++ resolved
@@ -50,11 +50,8 @@
 
     private Path reportFile;
 
-<<<<<<< HEAD
     private int threads = Runtime.getRuntime().availableProcessors();
 
-=======
->>>>>>> e457ddd6
     private boolean failOnViolation = true;
     private boolean failOnError = true;
 
@@ -421,10 +418,7 @@
      * report is rendered on stdout.
      *
      * @return The file to which to render.
-<<<<<<< HEAD
-=======
      * @since 7.14.0 (was previously only available on {@link PMDConfiguration})
->>>>>>> e457ddd6
      */
     public @Nullable Path getReportFilePath() {
         return reportFile;
@@ -434,10 +428,7 @@
      * Set the file to which the report should render.
      *
      * @param reportFile the file to set
-<<<<<<< HEAD
-=======
      * @since 7.14.0 (was previously only available on {@link PMDConfiguration})
->>>>>>> e457ddd6
      */
     public void setReportFile(@Nullable Path reportFile) {
         this.reportFile = reportFile;
