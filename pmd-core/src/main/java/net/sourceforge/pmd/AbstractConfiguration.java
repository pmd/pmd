--- conflicted
+++ resolved
@@ -46,12 +46,9 @@
     private Path ignoreFilePath;
     private List<Path> excludes = new ArrayList<>();
     private boolean collectRecursive = true;
-<<<<<<< HEAD
     private int threads = Runtime.getRuntime().availableProcessors();
-=======
     private boolean failOnViolation = true;
     private boolean failOnError = true;
->>>>>>> 79c0ce04
 
 
     protected AbstractConfiguration(LanguageRegistry languageRegistry, PmdReporter messageReporter) {
