--- conflicted
+++ resolved
@@ -218,29 +218,7 @@
         }
     }
 
-<<<<<<< HEAD
-=======
-    /** @deprecated Will be removed in 7.0.0 */
-    @Deprecated
-    public static class RulePriorityConverter implements IStringConverter<RulePriority> {
-
-        public int validate(String value) throws ParameterException {
-            int minPriorityValue = Integer.parseInt(value);
-            if (minPriorityValue < 1 || minPriorityValue > 5) {
-                throw new ParameterException(
-                        "Priority values can only be integer value, between 1 and 5," + value + " is not valid");
-            }
-            return minPriorityValue;
-        }
-
-        @Override
-        public RulePriority convert(String value) {
-            return RulePriority.valueOf(validate(value));
-        }
-    }
-
     public static class PathToRelativizeRootValidator implements IValueValidator<List<Path>> {
-
         @Override
         public void validate(String name, List<Path> value) throws ParameterException {
             for (Path p : value) {
@@ -251,16 +229,12 @@
         }
     }
 
-
     public static class StringToPathConverter implements IStringConverter<Path> {
-
         @Override
         public Path convert(String value) {
             return Paths.get(value);
         }
     }
-
->>>>>>> 8eabce2f
 
     /**
      * Converts these parameters into a configuration.
