--- conflicted
+++ resolved
@@ -9,11 +9,8 @@
 import java.util.List;
 import java.util.Properties;
 
-<<<<<<< HEAD
 import org.checkerframework.checker.nullness.qual.NonNull;
-=======
 import org.apache.commons.lang3.StringUtils;
->>>>>>> a56ba97e
 import org.checkerframework.checker.nullness.qual.Nullable;
 
 import net.sourceforge.pmd.PMD;
@@ -233,7 +230,6 @@
      * @throws IllegalArgumentException if the parameters are inconsistent or incomplete
      */
     public PMDConfiguration toConfiguration() {
-<<<<<<< HEAD
         return toConfiguration(LanguageRegistry.PMD);
     }
 
@@ -250,8 +246,6 @@
             throw new IllegalArgumentException(
                     "Please provide a parameter for source root directory (-dir or -d), database URI (-uri or -u), or file list path (-filelist).");
         }
-=======
->>>>>>> a56ba97e
         PMDConfiguration configuration = new PMDConfiguration();
         configuration.setInputPaths(this.getInputPaths());
         configuration.setInputFilePath(this.getFileListPath());
