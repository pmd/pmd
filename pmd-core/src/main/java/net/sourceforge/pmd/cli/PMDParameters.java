--- conflicted
+++ resolved
@@ -167,9 +167,6 @@
 
     @Parameter(names = { "--no-cache", "-no-cache" }, description = "Explicitly disable incremental analysis. The '-cache' option is ignored if this switch is present in the command line.")
     private boolean noCache = false;
-
-    @Parameter(names = { "--no-progress", "-no-progress" }, description = "Disables progress bar indicator of live analysis progress.")
-    private boolean noProgressBar = false;
 
     @Parameter(names = "--use-version", description = "The language version PMD should use when parsing source code in the language-version format, ie: 'java-1.8'")
     private List<String> languageVersions = new ArrayList<>();
@@ -384,21 +381,12 @@
             }
         }
         return null;
-<<<<<<< HEAD
-    }
-    
+    }
+
     public @Nullable String getLanguage() {
         return language;
     }
 
-=======
-    }
-
-    public @Nullable String getLanguage() {
-        return language;
-    }
-
->>>>>>> cfad2420
     private @Nullable LanguageVersion getForceLangVersion(LanguageRegistry registry) {
         Language lang = forceLanguage != null ? registry.getLanguageById(forceLanguage) : null;
         return lang != null ? lang.getDefaultVersion() : null;
