--- conflicted
+++ resolved
@@ -193,16 +193,14 @@
      *
      * @return A new PMDConfiguration corresponding to these parameters
      *
-     * @param languageRegistry The language registry with which to interpret languages/version strings
-     *
      * @throws IllegalArgumentException if the parameters are inconsistent or incomplete
      */
-    public PMDConfiguration toConfiguration(LanguageRegistry languageRegistry) {
+    public PMDConfiguration toConfiguration() {
         if (null == this.getSourceDir() && null == this.getUri() && null == this.getFileListPath()) {
             throw new IllegalArgumentException(
                     "Please provide a parameter for source root directory (-dir or -d), database URI (-uri or -u), or file list path (-filelist).");
         }
-        PMDConfiguration configuration = new PMDConfiguration(languageRegistry);
+        PMDConfiguration configuration = new PMDConfiguration();
         configuration.setInputPaths(this.getSourceDir());
         configuration.setInputFilePath(this.getFileListPath());
         configuration.setIgnoreFilePath(this.getIgnoreListPath());
@@ -225,16 +223,12 @@
         configuration.setAnalysisCacheLocation(this.cacheLocation);
         configuration.setIgnoreIncrementalAnalysis(this.isIgnoreIncrementalAnalysis());
 
-<<<<<<< HEAD
-        LanguageVersion languageVersion = getLangVersion(languageRegistry);
-=======
         LanguageVersion forceLangVersion = getForceLangVersion();
         if (forceLangVersion != null) {
             configuration.setForceLanguageVersion(forceLangVersion);
         }
 
         LanguageVersion languageVersion = getLangVersion();
->>>>>>> 32a02cec
         if (languageVersion != null) {
             configuration.getLanguageVersionDiscoverer().setDefaultLanguageVersion(languageVersion);
         }
@@ -253,6 +247,15 @@
     }
 
 
+    /**
+     * {@link #toConfiguration()}.
+     * @deprecated To be removed in 7.0.0. Use the instance method {@link #toConfiguration()}.
+     */
+    @Deprecated
+    public static PMDConfiguration transformParametersIntoConfiguration(PMDParameters params) {
+        return params.toConfiguration();
+    }
+
     public boolean isDebug() {
         return debug;
     }
@@ -309,35 +312,23 @@
         return reportfile;
     }
 
-<<<<<<< HEAD
-    @Nullable
-    private LanguageVersion getLangVersion(LanguageRegistry registry) {
-        Language lang = language != null ? registry.findLanguageByTerseName(language)
-                                         : registry.getDefaultLanguage();
-=======
     private @Nullable LanguageVersion getLangVersion() {
         Language lang = language != null ? LanguageRegistry.findLanguageByTerseName(language)
                                          : LanguageRegistry.getDefaultLanguage();
->>>>>>> 32a02cec
 
         return version != null ? lang.getVersion(version)
                                : lang.getDefaultVersion();
     }
-<<<<<<< HEAD
-
-    public String getVersion(LanguageRegistry registry) {
-=======
     
     public String getVersion() {
->>>>>>> 32a02cec
         if (version != null) {
             return version;
         }
-        return registry.findLanguageByTerseName(getLanguage(registry)).getDefaultVersion().getVersion();
-    }
-
-    public String getLanguage(LanguageRegistry registry) {
-        return language != null ? language : registry.getDefaultLanguage().getTerseName();
+        return LanguageRegistry.findLanguageByTerseName(getLanguage()).getDefaultVersion().getVersion();
+    }
+
+    public String getLanguage() {
+        return language != null ? language : LanguageRegistry.getDefaultLanguage().getTerseName();
     }
 
     private @Nullable LanguageVersion getForceLangVersion() {
