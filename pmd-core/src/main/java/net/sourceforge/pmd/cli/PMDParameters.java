--- conflicted
+++ resolved
@@ -78,13 +78,11 @@
     @Parameter(names = "-auxclasspath", description = "Specifies the classpath for libraries used by the source code. This is used by the type resolution. Alternatively, a 'file://' URL to a text file containing path elements on consecutive lines can be specified.")
     private String auxclasspath;
 
-<<<<<<< HEAD
     @Parameter(names = {"-failOnViolation", "--failOnViolation"}, arity = 1, description = "By default PMD exits with status 4 if violations are found. Disable this option with '-failOnViolation false' to exit with 0 instead and just write the report.")
     private boolean failOnViolation = true;
-=======
+
     @Parameter(names = "-norulesetcompatibility", description = "Disable the ruleset compatibility filter. The filter is active by default and tries automatically 'fix' old ruleset files with old rule names")
     private boolean noRuleSetCompatibility = false;
->>>>>>> f32beeb7
 
     // this has to be a public static class, so that JCommander can use it!
     public static class PropertyConverter implements IStringConverter<Properties> {
