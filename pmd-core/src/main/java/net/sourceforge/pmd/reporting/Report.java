/*
 * BSD-style license; for more info see http://pmd.sourceforge.net/license.html
 */

package net.sourceforge.pmd.reporting;

import static java.util.Collections.synchronizedList;

import java.io.IOException;
import java.io.PrintWriter;
import java.io.StringWriter;
import java.util.ArrayList;
import java.util.Collections;
import java.util.List;
import java.util.function.Consumer;
import java.util.function.Predicate;

import net.sourceforge.pmd.PmdAnalysis;
<<<<<<< HEAD
import net.sourceforge.pmd.annotation.Experimental;
=======
import net.sourceforge.pmd.annotation.InternalApi;
>>>>>>> dbde030d
import net.sourceforge.pmd.lang.document.FileId;
import net.sourceforge.pmd.lang.document.TextFile;
import net.sourceforge.pmd.lang.rule.Rule;
import net.sourceforge.pmd.util.BaseResultProducingCloseable;

/**
 * A {@link Report} collects all information during a PMD execution. This
 * includes violations, suppressed violations, metrics, error during processing
 * and configuration errors.
 *
 * <p>A report may be created by a {@link GlobalReportBuilderListener} that you
 * use as the {@linkplain GlobalAnalysisListener} in {@link PmdAnalysis#performAnalysisAndCollectReport() PMD's entry point}.
 * You can also create one manually with {@link #buildReport(Consumer)}.
 *
 * <p>For special use cases, like filtering the report after PMD analysis and
 * before rendering the report, some transformation operations are provided:
 * <ul>
 *     <li>{@link #filterViolations(Predicate)}</li>
 *     <li>{@link #union(Report)}</li>
 * </ul>
 * These methods create a new {@link Report} rather than modifying their receiver.
 * </p>
 */
public final class Report {
    private final List<RuleViolation> violations = synchronizedList(new ArrayList<>());
    private final List<SuppressedViolation> suppressedRuleViolations = synchronizedList(new ArrayList<>());
    private final List<ProcessingError> errors = synchronizedList(new ArrayList<>());
    private final List<ConfigurationError> configErrors = synchronizedList(new ArrayList<>());

<<<<<<< HEAD
    private Report() {
        // constructor is private
=======
    @InternalApi
    public Report() { // NOPMD - UnnecessaryConstructor
        // TODO: should be package-private, you have to use a listener to build a report.
>>>>>>> dbde030d
    }

    /**
     * Represents a configuration error.
     */
    public static class ConfigurationError {

        private final Rule rule;
        private final String issue;

        /**
         * Creates a new configuration error for a specific rule.
         *
         * @param theRule
         *            the rule which is configured wrongly
         * @param theIssue
         *            the reason, why the configuration is wrong
         */
        public ConfigurationError(Rule theRule, String theIssue) {
            rule = theRule;
            issue = theIssue;
        }

        /**
         * Gets the wrongly configured rule.
         *
         * @return the wrongly configured rule
         */
        public Rule rule() {
            return rule;
        }

        /**
         * Gets the reason for the configuration error.
         *
         * @return the issue
         */
        public String issue() {
            return issue;
        }
    }

    /**
     * Represents a processing error, such as a parse error.
     */
    public static class ProcessingError {

        private final Throwable error;
        private final FileId file;

        /**
         * Creates a new processing error
         *
         * @param error
         *            the error
         * @param file
         *            the file during which the error occurred
         */
        public ProcessingError(Throwable error, FileId file) {
            this.error = error;
            this.file = file;
        }

        public String getMsg() {
            return error.getClass().getSimpleName() + ": " + error.getMessage();
        }

        public String getDetail() {
            try (StringWriter stringWriter = new StringWriter();
                 PrintWriter writer = new PrintWriter(stringWriter)) {
                error.printStackTrace(writer);
                return stringWriter.toString();
            } catch (IOException e) {
                // IOException on close - should never happen when using StringWriter
                throw new RuntimeException(e);
            }
        }

        public FileId getFileId() {
            return file;
        }

        public Throwable getError() {
            return error;
        }
    }

    /**
     * Represents a violation, that has been suppressed.
     */
    public static class SuppressedViolation {

        private final RuleViolation rv;
        private final String userMessage;
        private final ViolationSuppressor suppressor;

        /**
         * Creates a suppressed violation.
         *
         * @param rv          The violation, that has been suppressed
         * @param suppressor  The suppressor which suppressed the violation
         * @param userMessage Any relevant info given by the suppressor
         */
        public SuppressedViolation(RuleViolation rv, ViolationSuppressor suppressor, String userMessage) {
            this.suppressor = suppressor;
            this.rv = rv;
            this.userMessage = userMessage;
        }

        public ViolationSuppressor getSuppressor() {
            return suppressor;
        }

        public RuleViolation getRuleViolation() {
            return this.rv;
        }

        public String getUserMessage() {
            return userMessage;
        }
    }

    /**
     * Adds a new rule violation to the report and notify the listeners.
     *
     * @param violation the violation to add
     */
<<<<<<< HEAD
    private void addRuleViolation(RuleViolation violation) {
=======
    @Deprecated
    @InternalApi
    public void addRuleViolation(RuleViolation violation) {
>>>>>>> dbde030d
        synchronized (violations) {
            // note that this binary search is inefficient as we usually
            // report violations file by file.
            int index = Collections.binarySearch(violations, violation, RuleViolation.DEFAULT_COMPARATOR);
            violations.add(index < 0 ? -index - 1 : index, violation);
        }
    }

    /**
     * Adds a new suppressed violation.
     */
    private void addSuppressedViolation(SuppressedViolation sv) {
        suppressedRuleViolations.add(sv);
    }

    /**
     * Adds a new configuration error to the report.
     *
     * @param error the error to add
     */
<<<<<<< HEAD
    private void addConfigError(ConfigurationError error) {
=======
    @Deprecated
    @InternalApi
    public void addConfigError(ConfigurationError error) {
>>>>>>> dbde030d
        configErrors.add(error);
    }

    /**
     * Adds a new processing error to the report.
     *
     * @param error the error to add
     */
<<<<<<< HEAD
    private void addError(ProcessingError error) {
=======
    @Deprecated
    @InternalApi
    public void addError(ProcessingError error) {
>>>>>>> dbde030d
        errors.add(error);
    }

    /**
     * Returns an unmodifiable list of violations that were suppressed.
     */
    public List<SuppressedViolation> getSuppressedViolations() {
        return Collections.unmodifiableList(suppressedRuleViolations);
    }

    /**
     * Returns an unmodifiable list of violations that have been
     * recorded until now. None of those violations were suppressed.
     *
     * <p>The violations list is sorted with {@link RuleViolation#DEFAULT_COMPARATOR}.
     */
    public List<RuleViolation> getViolations() {
        return Collections.unmodifiableList(violations);
    }


    /**
     * Returns an unmodifiable list of processing errors that have been
     * recorded until now.
     */
    public List<ProcessingError> getProcessingErrors() {
        return Collections.unmodifiableList(errors);
    }


    /**
     * Returns an unmodifiable list of configuration errors that have
     * been recorded until now.
     */
    public List<ConfigurationError> getConfigurationErrors() {
        return Collections.unmodifiableList(configErrors);
    }

    /**
     * Create a report by making side effects on a {@link FileAnalysisListener}.
     * This wraps a {@link ReportBuilderListener}.
     */
    public static Report buildReport(Consumer<? super FileAnalysisListener> lambda) {
        return BaseResultProducingCloseable.using(new ReportBuilderListener(), lambda);
    }

    /**
     * A {@link FileAnalysisListener} that accumulates events into a
     * {@link Report}.
     */
    public static final class ReportBuilderListener extends BaseResultProducingCloseable<Report> implements FileAnalysisListener {

        private final Report report;

        public ReportBuilderListener() {
            this(new Report());
        }

        ReportBuilderListener(Report report) {
            this.report = report;
        }

        @Override
        protected Report getResultImpl() {
            return report;
        }

        @Override
        public void onRuleViolation(RuleViolation violation) {
            report.addRuleViolation(violation);
        }

        @Override
        public void onSuppressedRuleViolation(SuppressedViolation violation) {
            report.addSuppressedViolation(violation);
        }

        @Override
        public void onError(ProcessingError error) {
            report.addError(error);
        }

        @Override
        public String toString() {
            return "ReportBuilderListener";
        }
    }

    /**
     * A {@link GlobalAnalysisListener} that accumulates the events of
     * all files into a {@link Report}.
     */
    public static final class GlobalReportBuilderListener extends BaseResultProducingCloseable<Report> implements GlobalAnalysisListener {

        private final Report report = new Report();

        @Override
        public FileAnalysisListener startFileAnalysis(TextFile file) {
            // note that the report is shared, but Report is now thread-safe
            return new ReportBuilderListener(this.report);
        }

        @Override
        public void onConfigError(ConfigurationError error) {
            report.addConfigError(error);
        }

        @Override
        public Report getResultImpl() {
            return report;
        }
    }

    /**
     * Creates a new report taking all the information from this report,
     * but filtering the violations.
     *
     * @param filter when true, the violation will be kept.
     * @return copy of this report
     */
    public Report filterViolations(Predicate<RuleViolation> filter) {
        Report copy = new Report();

        for (RuleViolation violation : violations) {
            if (filter.test(violation)) {
                copy.addRuleViolation(violation);
            }
        }

        copy.suppressedRuleViolations.addAll(suppressedRuleViolations);
        copy.errors.addAll(errors);
        copy.configErrors.addAll(configErrors);
        return copy;
    }

    /**
     * Creates a new report by combining this report with another report.
     * The lowest start time and greatest end time are kept in the copy.
     *
     * @param other the other report to combine
     * @return a new report which is the combination of this and the other report.
     */
    public Report union(Report other) {
        Report copy = new Report();

        for (RuleViolation violation : violations) {
            copy.addRuleViolation(violation);
        }
        for (RuleViolation violation : other.violations) {
            copy.addRuleViolation(violation);
        }

        copy.suppressedRuleViolations.addAll(suppressedRuleViolations);
        copy.suppressedRuleViolations.addAll(other.suppressedRuleViolations);

        copy.errors.addAll(errors);
        copy.errors.addAll(other.errors);
        copy.configErrors.addAll(configErrors);
        copy.configErrors.addAll(other.configErrors);

        return copy;
    }
}<|MERGE_RESOLUTION|>--- conflicted
+++ resolved
@@ -16,11 +16,6 @@
 import java.util.function.Predicate;
 
 import net.sourceforge.pmd.PmdAnalysis;
-<<<<<<< HEAD
-import net.sourceforge.pmd.annotation.Experimental;
-=======
-import net.sourceforge.pmd.annotation.InternalApi;
->>>>>>> dbde030d
 import net.sourceforge.pmd.lang.document.FileId;
 import net.sourceforge.pmd.lang.document.TextFile;
 import net.sourceforge.pmd.lang.rule.Rule;
@@ -50,14 +45,8 @@
     private final List<ProcessingError> errors = synchronizedList(new ArrayList<>());
     private final List<ConfigurationError> configErrors = synchronizedList(new ArrayList<>());
 
-<<<<<<< HEAD
     private Report() {
         // constructor is private
-=======
-    @InternalApi
-    public Report() { // NOPMD - UnnecessaryConstructor
-        // TODO: should be package-private, you have to use a listener to build a report.
->>>>>>> dbde030d
     }
 
     /**
@@ -185,13 +174,7 @@
      *
      * @param violation the violation to add
      */
-<<<<<<< HEAD
     private void addRuleViolation(RuleViolation violation) {
-=======
-    @Deprecated
-    @InternalApi
-    public void addRuleViolation(RuleViolation violation) {
->>>>>>> dbde030d
         synchronized (violations) {
             // note that this binary search is inefficient as we usually
             // report violations file by file.
@@ -212,13 +195,7 @@
      *
      * @param error the error to add
      */
-<<<<<<< HEAD
     private void addConfigError(ConfigurationError error) {
-=======
-    @Deprecated
-    @InternalApi
-    public void addConfigError(ConfigurationError error) {
->>>>>>> dbde030d
         configErrors.add(error);
     }
 
@@ -227,13 +204,7 @@
      *
      * @param error the error to add
      */
-<<<<<<< HEAD
     private void addError(ProcessingError error) {
-=======
-    @Deprecated
-    @InternalApi
-    public void addError(ProcessingError error) {
->>>>>>> dbde030d
         errors.add(error);
     }
 
