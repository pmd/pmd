--- conflicted
+++ resolved
@@ -4,15 +4,13 @@
 
 package net.sourceforge.pmd.ant.internal;
 
-import static java.util.Arrays.asList;
-
 import java.io.File;
 import java.io.IOException;
 import java.util.ArrayList;
+import java.util.Arrays;
 import java.util.List;
 import java.util.StringJoiner;
 
-import org.apache.commons.lang3.StringUtils;
 import org.apache.tools.ant.AntClassLoader;
 import org.apache.tools.ant.BuildException;
 import org.apache.tools.ant.DirectoryScanner;
@@ -26,11 +24,8 @@
 import net.sourceforge.pmd.Rule;
 import net.sourceforge.pmd.RulePriority;
 import net.sourceforge.pmd.RuleSet;
+import net.sourceforge.pmd.RuleSetLoadException;
 import net.sourceforge.pmd.RuleSetLoader;
-<<<<<<< HEAD
-import net.sourceforge.pmd.RulesetLoadException;
-=======
->>>>>>> 52d8904a
 import net.sourceforge.pmd.ant.Formatter;
 import net.sourceforge.pmd.ant.PMDTask;
 import net.sourceforge.pmd.ant.SourceLanguage;
@@ -54,11 +49,7 @@
     private final List<Formatter> formatters = new ArrayList<>();
     private final List<FileSet> filesets = new ArrayList<>();
     private final PMDConfiguration configuration = new PMDConfiguration();
-<<<<<<< HEAD
-=======
     private final String rulesetPaths;
-    private boolean failOnError;
->>>>>>> 52d8904a
     private boolean failOnRuleViolation;
     private int maxRuleViolations = 0;
     private String failuresPropertyName;
@@ -111,20 +102,7 @@
         RuleSetLoader rulesetLoader = RuleSetLoader.fromPmdConfig(configuration)
                                                    .loadResourcesWith(setupResourceLoader());
 
-<<<<<<< HEAD
         List<RuleSet> rules = loadRulesets(rulesetLoader);
-=======
-        // This is just used to validate and display rules. Each thread will create its own ruleset
-        // Substitute env variables/properties
-        String ruleSetString = project.replaceProperties(rulesetPaths);
-
-        List<String> rulesets = Arrays.asList(ruleSetString.split(","));
-        List<RuleSet> rulesetList = rulesetLoader.loadFromResources(rulesets);
-        if (rulesetList.isEmpty()) {
-            throw new BuildException("No rulesets");
-        }
-        logRulesUsed(rulesetList);
->>>>>>> 52d8904a
 
         if (configuration.getSuppressMarker() != null) {
             project.log("Setting suppress marker to be " + configuration.getSuppressMarker(), Project.MSG_VERBOSE);
@@ -172,23 +150,22 @@
         }
     }
 
-    @NonNull
     private List<RuleSet> loadRulesets(RuleSetLoader rulesetLoader) {
-        List<RuleSet> rules;
         try {
             // This is just used to validate and display rules. Each thread will create its own ruleset
-            String ruleSets = configuration.getRuleSets();
-            if (StringUtils.isNotBlank(ruleSets)) {
-                // Substitute env variables/properties
-                configuration.setRuleSets(project.replaceProperties(ruleSets));
-            }
-            List<String> paths = asList(configuration.getRuleSets().split(","));
-            rules = rulesetLoader.loadFromResources(paths);
-            logRulesUsed(rules);
-        } catch (RulesetLoadException e) {
+            // Substitute env variables/properties
+            String ruleSetString = project.replaceProperties(rulesetPaths);
+
+            List<String> rulesets = Arrays.asList(ruleSetString.split(","));
+            List<RuleSet> rulesetList = rulesetLoader.loadFromResources(rulesets);
+            if (rulesetList.isEmpty()) {
+                throw new BuildException("No rulesets");
+            }
+            logRulesUsed(rulesetList);
+            return rulesetList;
+        } catch (RuleSetLoadException e) {
             throw new BuildException(e.getMessage(), e);
         }
-        return rules;
     }
 
     private @NonNull GlobalAnalysisListener getListener(ViolationCounterListener reportSizeListener, List<String> reportShortNamesPaths) {
@@ -276,17 +253,10 @@
         }
     }
 
-<<<<<<< HEAD
-    private void logRulesUsed(List<RuleSet> rules) {
-        project.log("Using these rulesets: " + configuration.getRuleSets(), Project.MSG_VERBOSE);
-
-        for (RuleSet ruleSet : rules) {
-=======
     private void logRulesUsed(List<RuleSet> rulesets) {
         project.log("Using these rulesets: " + rulesetPaths, Project.MSG_VERBOSE);
 
         for (RuleSet ruleSet : rulesets) {
->>>>>>> 52d8904a
             for (Rule rule : ruleSet.getRules()) {
                 project.log("Using rule " + rule.getName(), Project.MSG_VERBOSE);
             }
