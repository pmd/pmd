--- conflicted
+++ resolved
@@ -132,14 +132,9 @@
             ReportStatsListener reportStatsListener = new ReportStatsListener();
             pmd.addListener(getListener(reportStatsListener, reportShortNamesPaths, fullInputPath.toString()));
 
-<<<<<<< HEAD
             pmd.performAnalysis();
             stats = reportStatsListener.getResult();
-            if (failOnError && pmd.getLog().numErrors() > 0) {
-=======
-            report = pmd.performAnalysisAndCollectReport();
             if (failOnError && pmd.getReporter().numErrors() > 0) {
->>>>>>> 55f5b45f
                 throw new BuildException("Some errors occurred while running PMD");
             }
         }
