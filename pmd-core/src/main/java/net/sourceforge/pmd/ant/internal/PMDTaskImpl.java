/**
 * BSD-style license; for more info see http://pmd.sourceforge.net/license.html
 */

package net.sourceforge.pmd.ant.internal;

import java.io.File;
import java.io.IOException;
import java.util.ArrayList;
import java.util.List;
import java.util.StringJoiner;

import org.apache.commons.lang3.StringUtils;
import org.apache.tools.ant.AntClassLoader;
import org.apache.tools.ant.BuildException;
import org.apache.tools.ant.DirectoryScanner;
import org.apache.tools.ant.Project;
import org.apache.tools.ant.types.FileSet;
import org.apache.tools.ant.types.Path;
import org.checkerframework.checker.nullness.qual.NonNull;

import net.sourceforge.pmd.PMD;
import net.sourceforge.pmd.PMDConfiguration;
import net.sourceforge.pmd.Rule;
import net.sourceforge.pmd.RulePriority;
import net.sourceforge.pmd.RuleSet;
<<<<<<< HEAD
import net.sourceforge.pmd.RuleSetFactory;
import net.sourceforge.pmd.RuleSetNotFoundException;
=======
import net.sourceforge.pmd.RuleSetLoader;
import net.sourceforge.pmd.RuleSets;
>>>>>>> 6eee3d03
import net.sourceforge.pmd.RulesetsFactoryUtils;
import net.sourceforge.pmd.ant.Formatter;
import net.sourceforge.pmd.ant.PMDTask;
import net.sourceforge.pmd.ant.SourceLanguage;
import net.sourceforge.pmd.lang.Language;
import net.sourceforge.pmd.lang.LanguageRegistry;
import net.sourceforge.pmd.lang.LanguageVersion;
import net.sourceforge.pmd.reporting.FileAnalysisListener;
import net.sourceforge.pmd.reporting.GlobalAnalysisListener;
import net.sourceforge.pmd.reporting.GlobalAnalysisListener.ViolationCounterListener;
import net.sourceforge.pmd.util.ClasspathClassLoader;
import net.sourceforge.pmd.util.IOUtil;
import net.sourceforge.pmd.util.ResourceLoader;
import net.sourceforge.pmd.util.datasource.DataSource;
import net.sourceforge.pmd.util.datasource.FileDataSource;
import net.sourceforge.pmd.util.log.AntLogHandler;
import net.sourceforge.pmd.util.log.ScopedLogHandlersManager;

public class PMDTaskImpl {

    private Path classpath;
    private Path auxClasspath;
    private final List<Formatter> formatters = new ArrayList<>();
    private final List<FileSet> filesets = new ArrayList<>();
    private final PMDConfiguration configuration = new PMDConfiguration();
    private boolean failOnRuleViolation;
    private int maxRuleViolations = 0;
    private String failuresPropertyName;
    private Project project;

    public PMDTaskImpl(PMDTask task) {
        configuration.setReportShortNames(task.isShortFilenames());
        if (task.getSuppressMarker() != null) {
            configuration.setSuppressMarker(task.getSuppressMarker());
        }
        this.failOnRuleViolation = task.isFailOnRuleViolation();
        this.maxRuleViolations = task.getMaxRuleViolations();
        if (this.maxRuleViolations > 0) {
            this.failOnRuleViolation = true;
        }
        configuration.setRuleSets(task.getRulesetFiles());
        configuration.setRuleSetFactoryCompatibilityEnabled(!task.isNoRuleSetCompatibility());
        if (task.getEncoding() != null) {
            configuration.setSourceEncoding(task.getEncoding());
        }
        configuration.setThreads(task.getThreads());
        this.failuresPropertyName = task.getFailuresPropertyName();
        configuration.setMinimumPriority(RulePriority.valueOf(task.getMinimumPriority()));
        configuration.setAnalysisCacheLocation(task.getCacheLocation());
        configuration.setIgnoreIncrementalAnalysis(task.isNoCache());

        SourceLanguage version = task.getSourceLanguage();
        if (version != null) {
            Language lang = LanguageRegistry.findLanguageByTerseName(version.getName());
            LanguageVersion languageVersion = lang == null ? null : lang.getVersion(version.getVersion());
            if (languageVersion == null) {
                throw new BuildException("The following language is not supported:" + version + '.');
            }
            configuration.setDefaultLanguageVersion(languageVersion);
        }

        classpath = task.getClasspath();
        auxClasspath = task.getAuxClasspath();

        filesets.addAll(task.getFilesets());
        formatters.addAll(task.getFormatters());

        project = task.getProject();
    }

    private void doTask() {
        setupClassLoader();

        // Setup RuleSetFactory and validate RuleSets
<<<<<<< HEAD
        final ResourceLoader rl = setupResourceLoader();
        RuleSetFactory ruleSetFactory = RulesetsFactoryUtils.getRulesetFactory(configuration, rl);

        List<RuleSet> rules;
        try {
            // This is just used to validate and display rules. Each thread will create its own ruleset
            String ruleSets = configuration.getRuleSets();
            if (StringUtils.isNotBlank(ruleSets)) {
                // Substitute env variables/properties
                configuration.setRuleSets(project.replaceProperties(ruleSets));
            }
            rules = ruleSetFactory.createRuleSets(configuration.getRuleSets());
            logRulesUsed(rules);
        } catch (RuleSetNotFoundException e) {
            throw new BuildException(e.getMessage(), e);
        }
=======
        RuleSetLoader rulesetLoader = RuleSetLoader.fromPmdConfig(configuration)
                                                   .loadResourcesWith(setupResourceLoader());

        // This is just used to validate and display rules. Each thread will create its own ruleset
        String ruleSetString = configuration.getRuleSets();
        if (StringUtils.isNotBlank(ruleSetString)) {
            // Substitute env variables/properties
            configuration.setRuleSets(project.replaceProperties(ruleSetString));
        }

        final RuleSets ruleSets = RulesetsFactoryUtils.getRuleSets(configuration.getRuleSets(), rulesetLoader.toFactory());
        List<RuleSet> rulesetList = Arrays.asList(ruleSets.getAllRuleSets());
        logRulesUsed(ruleSets);
>>>>>>> 6eee3d03

        if (configuration.getSuppressMarker() != null) {
            project.log("Setting suppress marker to be " + configuration.getSuppressMarker(), Project.MSG_VERBOSE);
        }


<<<<<<< HEAD
        @SuppressWarnings("PMD.CloseResource")
        ViolationCounterListener reportSizeListener = new ViolationCounterListener();
=======
        // TODO Do we really need all this in a loop over each FileSet? Seems
        // like a lot of redundancy
        Report errorReport = new Report();
        final AtomicInteger reportSize = new AtomicInteger();
        final String separator = System.getProperty("file.separator");
>>>>>>> 6eee3d03

        final List<DataSource> files = new ArrayList<>();
        final List<String> reportShortNamesPaths = new ArrayList<>();
        StringJoiner fullInputPath = new StringJoiner(",");
        for (FileSet fs : filesets) {
            DirectoryScanner ds = fs.getDirectoryScanner(project);
            for (String srcFile : ds.getIncludedFiles()) {
                File file = new File(ds.getBasedir() + File.separator + srcFile);
                files.add(new FileDataSource(file));
            }

            final String commonInputPath = ds.getBasedir().getPath();
            fullInputPath.add(commonInputPath);
            if (configuration.isReportShortNames()) {
                reportShortNamesPaths.add(commonInputPath);
            }
        }
        configuration.setInputPaths(fullInputPath.toString());

<<<<<<< HEAD
        try (GlobalAnalysisListener listener = getListener(reportSizeListener, reportShortNamesPaths)) {
            PMD.processFiles(configuration, rules, files, listener);
        } catch (Exception e) {
            throw new BuildException("Exception while closing data sources", e);
=======
            Renderer logRenderer = new AbstractRenderer("log", "Logging renderer") {
                @Override
                public void start() {
                    // Nothing to do
                }

                @Override
                public void startFileAnalysis(DataSource dataSource) {
                    project.log("Processing file " + dataSource.getNiceFileName(false, commonInputPath),
                            Project.MSG_VERBOSE);
                }

                @Override
                public void renderFileReport(Report r) {
                    int size = r.size();
                    if (size > 0) {
                        reportSize.addAndGet(size);
                    }
                }

                @Override
                public void end() {
                    // Nothing to do
                }

                @Override
                public String defaultFileExtension() {
                    return null;
                } // not relevant
            };
            List<Renderer> renderers = new ArrayList<>(formatters.size() + 1);
            renderers.add(logRenderer);
            for (Formatter formatter : formatters) {
                Renderer renderer = formatter.getRenderer();
                renderer.setUseShortNames(reportShortNamesPaths);
                renderers.add(renderer);
            }
            try {
                PMD.processFiles(configuration, rulesetList, files, renderers);
            } catch (ContextedRuntimeException e) {
                if (e.getFirstContextValue("filename") instanceof String) {
                    handleError((String) e.getFirstContextValue("filename"), errorReport, e);
                } else {
                    handleError("(unknown file)", errorReport, e);
                }
            } catch (RuntimeException pmde) {
                handleError("(unknown file)", errorReport, pmde);
            }
>>>>>>> 6eee3d03
        }

        int problemCount = reportSizeListener.getResult();
        project.log(problemCount + " problems found", Project.MSG_VERBOSE);

        if (failuresPropertyName != null && problemCount > 0) {
            project.setProperty(failuresPropertyName, String.valueOf(problemCount));
            project.log("Setting property " + failuresPropertyName + " to " + problemCount, Project.MSG_VERBOSE);
        }

        if (failOnRuleViolation && problemCount > maxRuleViolations) {
            throw new BuildException("Stopping build since PMD found " + problemCount + " rule violations in the code");
        }
    }

    private @NonNull GlobalAnalysisListener getListener(ViolationCounterListener reportSizeListener, List<String> reportShortNamesPaths) {
        List<GlobalAnalysisListener> renderers = new ArrayList<>(formatters.size() + 1);
        try {
            renderers.add(makeLogListener(configuration.getInputPaths()));
            renderers.add(reportSizeListener);
            for (Formatter formatter : formatters) {
                project.log("Sending a report to " + formatter, Project.MSG_VERBOSE);
                renderers.add(formatter.newListener(project, reportShortNamesPaths));
            }
        } catch (IOException e) {
            // close those opened so far
            Exception e2 = IOUtil.closeAll(renderers);
            if (e2 != null) {
                e.addSuppressed(e2);
            }
            throw new BuildException("Exception while initializing renderers", e);
        }

        return GlobalAnalysisListener.tee(renderers);
    }

    private GlobalAnalysisListener makeLogListener(String commonInputPath) {
        return new GlobalAnalysisListener() {

            @Override
            public FileAnalysisListener startFileAnalysis(DataSource dataSource) {
                String name = dataSource.getNiceFileName(false, commonInputPath);
                project.log("Processing file " + name, Project.MSG_VERBOSE);
                return FileAnalysisListener.noop();
            }

            @Override
            public void close() {
                // nothing to do
            }
        };
    }

    private ResourceLoader setupResourceLoader() {
        if (classpath == null) {
            classpath = new Path(project);
        }

        /*
         * 'basedir' is added to the path to make sure that relative paths such
         * as "<ruleset>resources/custom_ruleset.xml</ruleset>" still work when
         * ant is invoked from a different directory using "-f"
         */
        classpath.add(new Path(null, project.getBaseDir().toString()));

        project.log("Using the AntClassLoader: " + classpath, Project.MSG_VERBOSE);
        // must be true, otherwise you'll get ClassCastExceptions as classes
        // are loaded twice
        // and exist in multiple class loaders
        final boolean parentFirst = true;
        return new ResourceLoader(new AntClassLoader(Thread.currentThread().getContextClassLoader(),
                project, classpath, parentFirst));
    }

    private void setupClassLoader() {
        try {
            if (auxClasspath != null) {
                project.log("Using auxclasspath: " + auxClasspath, Project.MSG_VERBOSE);
                configuration.prependClasspath(auxClasspath.toString());
            }
        } catch (IOException ioe) {
            throw new BuildException(ioe.getMessage(), ioe);
        }
    }

    public void execute() throws BuildException {
        final AntLogHandler antLogHandler = new AntLogHandler(project);
        final ScopedLogHandlersManager logManager = new ScopedLogHandlersManager(antLogHandler.getAntLogLevel(), antLogHandler);
        try {
            doTask();
        } finally {
            logManager.close();
            // only close the classloader, if it is ours. Otherwise we end up with class not found
            // exceptions
            if (configuration.getClassLoader() instanceof ClasspathClassLoader) {
                IOUtil.tryCloseClassLoader(configuration.getClassLoader());
            }
        }
    }

    private void logRulesUsed(List<RuleSet> rules) {
        project.log("Using these rulesets: " + configuration.getRuleSets(), Project.MSG_VERBOSE);

        for (RuleSet ruleSet : rules) {
            for (Rule rule : ruleSet.getRules()) {
                project.log("Using rule " + rule.getName(), Project.MSG_VERBOSE);
            }
        }
    }
}<|MERGE_RESOLUTION|>--- conflicted
+++ resolved
@@ -24,13 +24,10 @@
 import net.sourceforge.pmd.Rule;
 import net.sourceforge.pmd.RulePriority;
 import net.sourceforge.pmd.RuleSet;
-<<<<<<< HEAD
 import net.sourceforge.pmd.RuleSetFactory;
 import net.sourceforge.pmd.RuleSetNotFoundException;
-=======
 import net.sourceforge.pmd.RuleSetLoader;
 import net.sourceforge.pmd.RuleSets;
->>>>>>> 6eee3d03
 import net.sourceforge.pmd.RulesetsFactoryUtils;
 import net.sourceforge.pmd.ant.Formatter;
 import net.sourceforge.pmd.ant.PMDTask;
@@ -105,9 +102,8 @@
         setupClassLoader();
 
         // Setup RuleSetFactory and validate RuleSets
-<<<<<<< HEAD
-        final ResourceLoader rl = setupResourceLoader();
-        RuleSetFactory ruleSetFactory = RulesetsFactoryUtils.getRulesetFactory(configuration, rl);
+        RuleSetLoader rulesetLoader = RuleSetLoader.fromPmdConfig(configuration)
+                                                   .loadResourcesWith(setupResourceLoader());
 
         List<RuleSet> rules;
         try {
@@ -122,37 +118,14 @@
         } catch (RuleSetNotFoundException e) {
             throw new BuildException(e.getMessage(), e);
         }
-=======
-        RuleSetLoader rulesetLoader = RuleSetLoader.fromPmdConfig(configuration)
-                                                   .loadResourcesWith(setupResourceLoader());
-
-        // This is just used to validate and display rules. Each thread will create its own ruleset
-        String ruleSetString = configuration.getRuleSets();
-        if (StringUtils.isNotBlank(ruleSetString)) {
-            // Substitute env variables/properties
-            configuration.setRuleSets(project.replaceProperties(ruleSetString));
-        }
-
-        final RuleSets ruleSets = RulesetsFactoryUtils.getRuleSets(configuration.getRuleSets(), rulesetLoader.toFactory());
-        List<RuleSet> rulesetList = Arrays.asList(ruleSets.getAllRuleSets());
-        logRulesUsed(ruleSets);
->>>>>>> 6eee3d03
 
         if (configuration.getSuppressMarker() != null) {
             project.log("Setting suppress marker to be " + configuration.getSuppressMarker(), Project.MSG_VERBOSE);
         }
 
 
-<<<<<<< HEAD
         @SuppressWarnings("PMD.CloseResource")
         ViolationCounterListener reportSizeListener = new ViolationCounterListener();
-=======
-        // TODO Do we really need all this in a loop over each FileSet? Seems
-        // like a lot of redundancy
-        Report errorReport = new Report();
-        final AtomicInteger reportSize = new AtomicInteger();
-        final String separator = System.getProperty("file.separator");
->>>>>>> 6eee3d03
 
         final List<DataSource> files = new ArrayList<>();
         final List<String> reportShortNamesPaths = new ArrayList<>();
@@ -172,61 +145,10 @@
         }
         configuration.setInputPaths(fullInputPath.toString());
 
-<<<<<<< HEAD
         try (GlobalAnalysisListener listener = getListener(reportSizeListener, reportShortNamesPaths)) {
             PMD.processFiles(configuration, rules, files, listener);
         } catch (Exception e) {
             throw new BuildException("Exception while closing data sources", e);
-=======
-            Renderer logRenderer = new AbstractRenderer("log", "Logging renderer") {
-                @Override
-                public void start() {
-                    // Nothing to do
-                }
-
-                @Override
-                public void startFileAnalysis(DataSource dataSource) {
-                    project.log("Processing file " + dataSource.getNiceFileName(false, commonInputPath),
-                            Project.MSG_VERBOSE);
-                }
-
-                @Override
-                public void renderFileReport(Report r) {
-                    int size = r.size();
-                    if (size > 0) {
-                        reportSize.addAndGet(size);
-                    }
-                }
-
-                @Override
-                public void end() {
-                    // Nothing to do
-                }
-
-                @Override
-                public String defaultFileExtension() {
-                    return null;
-                } // not relevant
-            };
-            List<Renderer> renderers = new ArrayList<>(formatters.size() + 1);
-            renderers.add(logRenderer);
-            for (Formatter formatter : formatters) {
-                Renderer renderer = formatter.getRenderer();
-                renderer.setUseShortNames(reportShortNamesPaths);
-                renderers.add(renderer);
-            }
-            try {
-                PMD.processFiles(configuration, rulesetList, files, renderers);
-            } catch (ContextedRuntimeException e) {
-                if (e.getFirstContextValue("filename") instanceof String) {
-                    handleError((String) e.getFirstContextValue("filename"), errorReport, e);
-                } else {
-                    handleError("(unknown file)", errorReport, e);
-                }
-            } catch (RuntimeException pmde) {
-                handleError("(unknown file)", errorReport, pmde);
-            }
->>>>>>> 6eee3d03
         }
 
         int problemCount = reportSizeListener.getResult();
