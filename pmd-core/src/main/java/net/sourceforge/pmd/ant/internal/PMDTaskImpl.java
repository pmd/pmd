--- conflicted
+++ resolved
@@ -9,17 +9,10 @@
 import java.io.File;
 import java.io.IOException;
 import java.util.ArrayList;
-<<<<<<< HEAD
 import java.util.List;
 import java.util.StringJoiner;
-=======
-import java.util.Arrays;
-import java.util.LinkedList;
-import java.util.List;
->>>>>>> 6aef869a
 
 import org.apache.commons.lang3.StringUtils;
-import org.apache.commons.lang3.exception.ContextedRuntimeException;
 import org.apache.tools.ant.AntClassLoader;
 import org.apache.tools.ant.BuildException;
 import org.apache.tools.ant.DirectoryScanner;
@@ -34,12 +27,7 @@
 import net.sourceforge.pmd.RulePriority;
 import net.sourceforge.pmd.RuleSet;
 import net.sourceforge.pmd.RuleSetLoader;
-<<<<<<< HEAD
-import net.sourceforge.pmd.RuleSetNotFoundException;
-=======
-import net.sourceforge.pmd.RuleSets;
-import net.sourceforge.pmd.RulesetsFactoryUtils;
->>>>>>> 6aef869a
+import net.sourceforge.pmd.RulesetLoadException;
 import net.sourceforge.pmd.ant.Formatter;
 import net.sourceforge.pmd.ant.PMDTask;
 import net.sourceforge.pmd.ant.SourceLanguage;
@@ -115,7 +103,56 @@
         RuleSetLoader rulesetLoader = RuleSetLoader.fromPmdConfig(configuration)
                                                    .loadResourcesWith(setupResourceLoader());
 
-<<<<<<< HEAD
+        List<RuleSet> rules = loadRulesets(rulesetLoader);
+
+        if (configuration.getSuppressMarker() != null) {
+            project.log("Setting suppress marker to be " + configuration.getSuppressMarker(), Project.MSG_VERBOSE);
+        }
+
+
+        @SuppressWarnings("PMD.CloseResource")
+        ViolationCounterListener reportSizeListener = new ViolationCounterListener();
+
+        final List<DataSource> files = new ArrayList<>();
+        final List<String> reportShortNamesPaths = new ArrayList<>();
+        StringJoiner fullInputPath = new StringJoiner(",");
+
+        for (FileSet fs : filesets) {
+            DirectoryScanner ds = fs.getDirectoryScanner(project);
+            for (String srcFile : ds.getIncludedFiles()) {
+                File file = new File(ds.getBasedir() + File.separator + srcFile);
+                files.add(new FileDataSource(file));
+            }
+
+            final String commonInputPath = ds.getBasedir().getPath();
+            fullInputPath.add(commonInputPath);
+            if (configuration.isReportShortNames()) {
+                reportShortNamesPaths.add(commonInputPath);
+            }
+        }
+        configuration.setInputPaths(fullInputPath.toString());
+
+        try (GlobalAnalysisListener listener = getListener(reportSizeListener, reportShortNamesPaths)) {
+            PMD.processFiles(configuration, rules, files, listener);
+        } catch (Exception e) {
+            throw new BuildException("Exception while closing data sources", e);
+        }
+
+        int problemCount = reportSizeListener.getResult();
+        project.log(problemCount + " problems found", Project.MSG_VERBOSE);
+
+        if (failuresPropertyName != null && problemCount > 0) {
+            project.setProperty(failuresPropertyName, String.valueOf(problemCount));
+            project.log("Setting property " + failuresPropertyName + " to " + problemCount, Project.MSG_VERBOSE);
+        }
+
+        if (failOnRuleViolation && problemCount > maxRuleViolations) {
+            throw new BuildException("Stopping build since PMD found " + problemCount + " rule violations in the code");
+        }
+    }
+
+    @NonNull
+    private List<RuleSet> loadRulesets(RuleSetLoader rulesetLoader) {
         List<RuleSet> rules;
         try {
             // This is just used to validate and display rules. Each thread will create its own ruleset
@@ -127,126 +164,12 @@
             List<String> paths = asList(configuration.getRuleSets().split(","));
             rules = rulesetLoader.loadFromResources(paths);
             logRulesUsed(rules);
-        } catch (RuleSetNotFoundException e) {
+        } catch (RulesetLoadException e) {
             throw new BuildException(e.getMessage(), e);
-=======
-        // This is just used to validate and display rules. Each thread will create its own ruleset
-        String ruleSetString = configuration.getRuleSets();
-        if (StringUtils.isNotBlank(ruleSetString)) {
-            // Substitute env variables/properties
-            configuration.setRuleSets(project.replaceProperties(ruleSetString));
->>>>>>> 6aef869a
-        }
-
-        final RuleSets ruleSets = RulesetsFactoryUtils.getRuleSets(configuration.getRuleSets(), rulesetLoader.toFactory());
-        List<RuleSet> rulesetList = Arrays.asList(ruleSets.getAllRuleSets());
-        logRulesUsed(ruleSets);
-
-        if (configuration.getSuppressMarker() != null) {
-            project.log("Setting suppress marker to be " + configuration.getSuppressMarker(), Project.MSG_VERBOSE);
-        }
-
-
-<<<<<<< HEAD
-        @SuppressWarnings("PMD.CloseResource")
-        ViolationCounterListener reportSizeListener = new ViolationCounterListener();
-=======
-        // TODO Do we really need all this in a loop over each FileSet? Seems
-        // like a lot of redundancy
-        Report errorReport = new Report();
-        int problemCount = 0;
-        final String separator = System.getProperty("file.separator");
->>>>>>> 6aef869a
-
-        final List<DataSource> files = new ArrayList<>();
-        final List<String> reportShortNamesPaths = new ArrayList<>();
-        StringJoiner fullInputPath = new StringJoiner(",");
-        for (FileSet fs : filesets) {
-            DirectoryScanner ds = fs.getDirectoryScanner(project);
-            for (String srcFile : ds.getIncludedFiles()) {
-                File file = new File(ds.getBasedir() + File.separator + srcFile);
-                files.add(new FileDataSource(file));
-            }
-
-            final String commonInputPath = ds.getBasedir().getPath();
-            fullInputPath.add(commonInputPath);
-            if (configuration.isReportShortNames()) {
-                reportShortNamesPaths.add(commonInputPath);
-            }
-        }
-        configuration.setInputPaths(fullInputPath.toString());
-
-<<<<<<< HEAD
-        try (GlobalAnalysisListener listener = getListener(reportSizeListener, reportShortNamesPaths)) {
-            PMD.processFiles(configuration, rules, files, listener);
-        } catch (Exception e) {
-            throw new BuildException("Exception while closing data sources", e);
-        }
-
-        int problemCount = reportSizeListener.getResult();
-=======
-            Renderer logRenderer = new AbstractRenderer("log", "Logging renderer") {
-                @Override
-                public void start() {
-                    // Nothing to do
-                }
-
-                @Override
-                public void startFileAnalysis(DataSource dataSource) {
-                    project.log("Processing file " + dataSource.getNiceFileName(false, commonInputPath),
-                            Project.MSG_VERBOSE);
-                }
-
-                @Override
-                public void renderFileReport(Report r) {
-                    // Nothing to do
-                }
-
-                @Override
-                public void end() {
-                    // Nothing to do
-                }
-
-                @Override
-                public String defaultFileExtension() {
-                    return null;
-                } // not relevant
-            };
-            List<Renderer> renderers = new ArrayList<>(formatters.size() + 1);
-            renderers.add(logRenderer);
-            for (Formatter formatter : formatters) {
-                Renderer renderer = formatter.getRenderer();
-                renderer.setUseShortNames(reportShortNamesPaths);
-                renderers.add(renderer);
-            }
-            try {
-                Report report = PMD.processFiles(configuration, rulesetList, files, renderers);
-                problemCount += report.getViolations().size();
-            } catch (ContextedRuntimeException e) {
-                if (e.getFirstContextValue("filename") instanceof String) {
-                    handleError((String) e.getFirstContextValue("filename"), errorReport, e);
-                } else {
-                    handleError("(unknown file)", errorReport, e);
-                }
-            } catch (RuntimeException pmde) {
-                handleError("(unknown file)", errorReport, pmde);
-            }
-        }
-
->>>>>>> 6aef869a
-        project.log(problemCount + " problems found", Project.MSG_VERBOSE);
-
-        if (failuresPropertyName != null && problemCount > 0) {
-            project.setProperty(failuresPropertyName, String.valueOf(problemCount));
-            project.log("Setting property " + failuresPropertyName + " to " + problemCount, Project.MSG_VERBOSE);
-        }
-
-        if (failOnRuleViolation && problemCount > maxRuleViolations) {
-            throw new BuildException("Stopping build since PMD found " + problemCount + " rule violations in the code");
-        }
-    }
-
-<<<<<<< HEAD
+        }
+        return rules;
+    }
+
     private @NonNull GlobalAnalysisListener getListener(ViolationCounterListener reportSizeListener, List<String> reportShortNamesPaths) {
         List<GlobalAnalysisListener> renderers = new ArrayList<>(formatters.size() + 1);
         try {
@@ -285,8 +208,6 @@
         };
     }
 
-=======
->>>>>>> 6aef869a
     private ClassLoader setupResourceLoader() {
         if (classpath == null) {
             classpath = new Path(project);
@@ -306,35 +227,6 @@
         final boolean parentFirst = true;
         return new AntClassLoader(Thread.currentThread().getContextClassLoader(),
                                   project, classpath, parentFirst);
-<<<<<<< HEAD
-=======
-    }
-
-    private void handleError(String filename, Report errorReport, RuntimeException pmde) {
-
-        pmde.printStackTrace();
-        project.log(pmde.toString(), Project.MSG_VERBOSE);
-
-        Throwable cause = pmde.getCause();
-
-        if (cause != null) {
-            try (StringWriter strWriter = new StringWriter();
-                 PrintWriter printWriter = new PrintWriter(strWriter)) {
-                cause.printStackTrace(printWriter);
-                project.log(strWriter.toString(), Project.MSG_VERBOSE);
-            } catch (IOException e) {
-                project.log("Error while closing stream", e, Project.MSG_ERR);
-            }
-            if (StringUtils.isNotBlank(cause.getMessage())) {
-                project.log(cause.getMessage(), Project.MSG_VERBOSE);
-            }
-        }
-
-        if (failOnError) {
-            throw new BuildException(pmde);
-        }
-        errorReport.addError(new Report.ProcessingError(pmde, filename));
->>>>>>> 6aef869a
     }
 
     private void setupClassLoader() {
@@ -353,10 +245,6 @@
         final ScopedLogHandlersManager logManager = new ScopedLogHandlersManager(antLogHandler.getAntLogLevel(), antLogHandler);
         try {
             doTask();
-        } catch (BuildException e) {
-            throw e;
-        } catch (Exception other) {
-            throw new BuildException(other);
         } finally {
             logManager.close();
             // only close the classloader, if it is ours. Otherwise we end up with class not found
