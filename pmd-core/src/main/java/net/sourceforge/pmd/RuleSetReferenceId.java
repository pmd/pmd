--- conflicted
+++ resolved
@@ -323,18 +323,10 @@
      *         <i>ruleSetFileName/ruleName</i>, for a single Rule absolute
      *         references, or <i>ruleName</i> otherwise.
      */
-<<<<<<< HEAD
-    @Override
-    public String toString() {
-        if (ruleSetFileName != null) {
-            if (allRules) {
-                return ruleSetFileName;
-=======
     public String toNormalizedReference() {
         if (isAbsolute()) {
             if (isAllRules()) {
                 return ruleSetReference;
->>>>>>> 9748580e
             } else {
                 return ruleSetReference + '/' + ruleName;
             }
