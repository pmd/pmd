--- conflicted
+++ resolved
@@ -102,13 +102,8 @@
                                                                                      violationCounter))) {
 
 
-<<<<<<< HEAD
-                try (TimedOperation to = TimeTracker.startOperation(TimedOperationCategory.FILE_PROCESSING)) {
+                try (TimedOperation ignored = TimeTracker.startOperation(TimedOperationCategory.FILE_PROCESSING)) {
                     processTextFiles(configuration, ruleSets, files, listener);
-=======
-                try (TimedOperation ignored = TimeTracker.startOperation(TimedOperationCategory.FILE_PROCESSING)) {
-                    processFiles(configuration, ruleSets, files, listener);
->>>>>>> 2a89d9a1
                 }
             }
             return violationCounter.getResult();
