/**
 * BSD-style license; for more info see http://pmd.sourceforge.net/license.html
 */

package net.sourceforge.pmd;

import static net.sourceforge.pmd.util.CollectionUtil.listOf;

import java.io.File;
import java.io.FileNotFoundException;
import java.io.IOException;
import java.io.OutputStreamWriter;
import java.io.Writer;
import java.net.URISyntaxException;
import java.sql.SQLException;
import java.util.ArrayList;
import java.util.Arrays;
import java.util.Collection;
import java.util.Collections;
import java.util.HashSet;
import java.util.List;
import java.util.Set;
import java.util.logging.ConsoleHandler;
import java.util.logging.Level;
import java.util.logging.Logger;

import net.sourceforge.pmd.annotation.InternalApi;
import net.sourceforge.pmd.benchmark.TextTimingReportRenderer;
import net.sourceforge.pmd.benchmark.TimeTracker;
import net.sourceforge.pmd.benchmark.TimedOperation;
import net.sourceforge.pmd.benchmark.TimedOperationCategory;
import net.sourceforge.pmd.benchmark.TimingReport;
import net.sourceforge.pmd.benchmark.TimingReportRenderer;
import net.sourceforge.pmd.cache.NoopAnalysisCache;
import net.sourceforge.pmd.cli.PMDCommandLineInterface;
import net.sourceforge.pmd.cli.PMDParameters;
import net.sourceforge.pmd.lang.Language;
import net.sourceforge.pmd.lang.LanguageFilenameFilter;
import net.sourceforge.pmd.lang.LanguageVersion;
import net.sourceforge.pmd.lang.LanguageVersionDiscoverer;
import net.sourceforge.pmd.processor.AbstractPMDProcessor;
import net.sourceforge.pmd.renderers.Renderer;
import net.sourceforge.pmd.reporting.GlobalAnalysisListener;
import net.sourceforge.pmd.reporting.GlobalAnalysisListener.ViolationCounterListener;
import net.sourceforge.pmd.util.ClasspathClassLoader;
import net.sourceforge.pmd.util.FileUtil;
import net.sourceforge.pmd.util.IOUtil;
import net.sourceforge.pmd.util.database.DBMSMetadata;
import net.sourceforge.pmd.util.database.DBURI;
import net.sourceforge.pmd.util.database.SourceObject;
import net.sourceforge.pmd.util.datasource.DataSource;
import net.sourceforge.pmd.util.datasource.ReaderDataSource;
import net.sourceforge.pmd.util.log.ScopedLogHandlersManager;

/**
 * This is the main class for interacting with PMD. The primary flow of all Rule
 * process is controlled via interactions with this class. A command line
 * interface is supported, as well as a programmatic API for integrating PMD
 * with other software such as IDEs and Ant.
 */
public final class PMD {

    private static final Logger LOG = Logger.getLogger(PMD.class.getName());

    /**
     * The line delimiter used by PMD in outputs. Usually the platform specific
     * line separator.
     */
    public static final String EOL = System.getProperty("line.separator", "\n");

    /** The default suppress marker string. */
    public static final String SUPPRESS_MARKER = "NOPMD";

<<<<<<< HEAD
    private PMD() {
    }

=======
    /**
     * Contains the configuration with which this PMD instance has been created.
     */
    protected final PMDConfiguration configuration;

    private final SourceCodeProcessor rulesetsFileProcessor;

    /**
     * Constant that contains always the current version of PMD.
     * @deprecated Use {@link PMDVersion#VERSION} instead.
     */
    @Deprecated // to be removed with PMD 7.0.0.
    public static final String VERSION = PMDVersion.VERSION;

    /**
     * Create a PMD instance using a default Configuration. Changes to the
     * configuration may be required.
     *
     * @deprecated Just use the static methods, and maintain your {@link PMDConfiguration} separately.
     */
    @Deprecated
    public PMD() {
        this(new PMDConfiguration());
    }

    /**
     * Create a PMD instance using the specified Configuration.
     *
     * @param configuration The runtime Configuration of PMD to use.
     *
     * @deprecated Just use the static methods, and maintain your {@link PMDConfiguration} separately.
     */
    @Deprecated
    public PMD(PMDConfiguration configuration) {
        this.configuration = configuration;
        this.rulesetsFileProcessor = new SourceCodeProcessor(configuration);
    }
>>>>>>> 5946be38

    /**
     * Parses the given string as a database uri and returns a list of
     * datasources.
     *
     * @param uriString the URI to parse
     *
     * @return list of data sources
     *
     * @throws IOException if the URI couldn't be parsed
     * @see DBURI
     *
     * @deprecated Will be hidden as part of the parsing of {@link PMD#getApplicableFiles(PMDConfiguration, Set)}
     */
<<<<<<< HEAD
    public static List<DataSource> getURIDataSources(String uriString) throws IOException {
=======
    @Deprecated
    public static List<DataSource> getURIDataSources(String uriString) throws PMDException {
>>>>>>> 5946be38
        List<DataSource> dataSources = new ArrayList<>();

        try {
            DBURI dbUri = new DBURI(uriString);
            DBMSMetadata dbmsMetadata = new DBMSMetadata(dbUri);
            LOG.log(Level.FINE, "DBMSMetadata retrieved");
            List<SourceObject> sourceObjectList = dbmsMetadata.getSourceObjectList();
            LOG.log(Level.FINE, "Located {0} database source objects", sourceObjectList.size());
            for (SourceObject sourceObject : sourceObjectList) {
                String falseFilePath = sourceObject.getPseudoFileName();
                LOG.log(Level.FINEST, "Adding database source object {0}", falseFilePath);

                try {
                    dataSources.add(new ReaderDataSource(dbmsMetadata.getSourceCode(sourceObject), falseFilePath));
                } catch (SQLException ex) {
                    if (LOG.isLoggable(Level.WARNING)) {
                        LOG.log(Level.WARNING, "Cannot get SourceCode for " + falseFilePath + "  - skipping ...", ex);
                    }
                }
            }
        } catch (URISyntaxException e) {
            throw new IOException("Cannot get DataSources from DBURI - \"" + uriString + "\"", e);
        } catch (SQLException e) {
            throw new IOException("Cannot get DataSources from DBURI, couldn't access the database - \"" + uriString + "\"", e);
        } catch (ClassNotFoundException e) {
            throw new IOException("Cannot get DataSources from DBURI, probably missing database jdbc driver - \"" + uriString + "\"", e);
        } catch (Exception e) {
            throw new IOException("Encountered unexpected problem with URI \"" + uriString + "\"", e);
        }
        return dataSources;
    }

    /**
<<<<<<< HEAD
=======
     * Helper method to get a configured parser for the requested language. The
     * parser is configured based on the given {@link PMDConfiguration}.
     *
     * @param languageVersion
     *            the requested language
     * @param configuration
     *            the given configuration
     * @return the pre-configured parser
     *
     * @deprecated This is internal
     */
    @Deprecated
    @InternalApi
    public static Parser parserFor(LanguageVersion languageVersion, PMDConfiguration configuration) {

        // TODO Handle Rules having different parser options.
        LanguageVersionHandler languageVersionHandler = languageVersion.getLanguageVersionHandler();
        ParserOptions options = languageVersionHandler.getDefaultParserOptions();
        if (configuration != null) {
            options.setSuppressMarker(configuration.getSuppressMarker());
        }
        return languageVersionHandler.getParser(options);
    }

    /**
     * Get the runtime configuration. The configuration can be modified to
     * affect how PMD behaves.
     *
     * @return The configuration.
     * @see PMDConfiguration
     *
     * @deprecated Don't create a PMD instance just to create a {@link PMDConfiguration}
     */
    @Deprecated
    public PMDConfiguration getConfiguration() {
        return configuration;
    }

    /**
     * Gets the source code processor.
     *
     * @return SourceCodeProcessor
     * @deprecated Source code processor is internal
     */
    @Deprecated
    public SourceCodeProcessor getSourceCodeProcessor() {
        return rulesetsFileProcessor;
    }

    /**
>>>>>>> 5946be38
     * This method is the main entry point for command line usage.
     *
     * @param configuration the configuration to use
     * @return number of violations found.
     */
    public static int doPMD(final PMDConfiguration configuration) {

        // Load the RuleSets
<<<<<<< HEAD
        final RuleSetFactory ruleSetFactory = RulesetsFactoryUtils.getRulesetFactory(configuration, new ResourceLoader());
        final List<RuleSet> ruleSets = RulesetsFactoryUtils.getRuleSetsWithBenchmark(configuration.getRuleSets(), ruleSetFactory);
=======
        final RuleSetParser ruleSetFactory = RuleSetParser.fromPmdConfig(configuration);
        RuleSets result;
        try (TimedOperation to1 = TimeTracker.startOperation(TimedOperationCategory.LOAD_RULES)) {
            result = RulesetsFactoryUtils.getRuleSets(configuration.getRuleSets(), ruleSetFactory);
        }
        final RuleSets ruleSets =
            result;
>>>>>>> 5946be38
        if (ruleSets == null) {
            return PMDCommandLineInterface.NO_ERRORS_STATUS;
        }

        final Set<Language> languages = getApplicableLanguages(configuration, ruleSets);

        try {

<<<<<<< HEAD
            final List<DataSource> files = getApplicableFiles(configuration, languages);
            Renderer renderer = configuration.createRenderer(true);
=======
            final AtomicInteger violations = new AtomicInteger(0);
            final Report report = new Report();
            report.addListener(new ThreadSafeReportListener() {
                @Override
                public void ruleViolationAdded(final RuleViolation ruleViolation) {
                    violations.getAndIncrement();
                }
>>>>>>> 5946be38

            @SuppressWarnings("PMD.CloseResource")
            ViolationCounterListener violationCounter = new ViolationCounterListener();

            try (GlobalAnalysisListener listener = GlobalAnalysisListener.tee(listOf(renderer.newListener(),
                                                                                     violationCounter))) {

<<<<<<< HEAD
=======
            try (TimedOperation to = TimeTracker.startOperation(TimedOperationCategory.FILE_PROCESSING)) {
                processFiles(configuration, Arrays.asList(ruleSets.getAllRuleSets()), files, report, renderers);
            }
>>>>>>> 5946be38

                try (TimedOperation to = TimeTracker.startOperation(TimedOperationCategory.FILE_PROCESSING)) {
                    processFiles(configuration, ruleSets, files, listener);
                }
            }
            return violationCounter.getResult();
        } catch (final Exception e) {
            String message = e.getMessage();
            if (message == null) {
                LOG.log(Level.SEVERE, "Exception during processing", e);
            } else {
                LOG.severe(message);
            }
            LOG.log(Level.FINE, "Exception during processing", e);
            LOG.info(PMDCommandLineInterface.buildUsageText());
            return PMDCommandLineInterface.NO_ERRORS_STATUS;
        } finally {
            /*
             * Make sure it's our own classloader before attempting to close it....
             * Maven + Jacoco provide us with a cloaseable classloader that if closed
             * will throw a ClassNotFoundException.
            */
            if (configuration.getClassLoader() instanceof ClasspathClassLoader) {
                IOUtil.tryCloseClassLoader(configuration.getClassLoader());
            }
        }
    }

    /**
     * Run PMD on a list of files using the number of threads specified
     * by the configuration.
     *
     * TODO rulesets should be validated more strictly upon construction.
     *   We shouldn't be removing rules after construction.
     *
     * @param configuration Configuration
     * @param ruleSets      RuleSetFactory
     * @param files         List of {@link DataSource}s
     * @param listener      RuleContext
     *
<<<<<<< HEAD
     * @throws Exception If an exception occurs while closing the data sources
     *                   Todo wrap that into a known exception type
     */
    public static void processFiles(PMDConfiguration configuration,
                                    List<RuleSet> ruleSets,
                                    List<DataSource> files,
                                    GlobalAnalysisListener listener) throws Exception {

        final RuleSets rs = new RuleSets(ruleSets);

        // todo Just like we throw for invalid properties, "broken rules"
        // shouldn't be a "config error". This is the only instance of
        // config errors...
=======
     * @param sourceCodeFilename
     *            the source code filename
     * @param sourceCodeFile
     *            the source code file
     * @return the rule context
     *
     * @deprecated Not useful
     */
    @Deprecated
    public static RuleContext newRuleContext(String sourceCodeFilename, File sourceCodeFile) {
>>>>>>> 5946be38

        for (final Rule rule : removeBrokenRules(rs)) {
            listener.onConfigError(new Report.ConfigurationError(rule, rule.dysfunctionReason()));
        }

        encourageToUseIncrementalAnalysis(configuration);

        files = sortFiles(configuration, files);

        // Make sure the cache is listening for analysis results
        listener = GlobalAnalysisListener.tee(listOf(listener, configuration.getAnalysisCache()));

        configuration.getAnalysisCache().checkValidity(rs, configuration.getClassLoader());

        Exception ex = null;
        try (AbstractPMDProcessor processor = AbstractPMDProcessor.newFileProcessor(configuration)) {
            processor.processFiles(rs, files, listener);
        } catch (Exception e) {
            ex = e;
        } finally {
            configuration.getAnalysisCache().persist();

            // in case we analyzed files within Zip Files/Jars, we need to close them after
            // the analysis is finished
            Exception closed = IOUtil.closeAll(files);

            if (closed != null) {
                if (ex != null) {
                    ex.addSuppressed(closed);
                } else {
                    ex = closed;
                }
            }
        }

        if (ex != null) {
            throw ex;
        }
    }


    /**
<<<<<<< HEAD
     * Remove and return the misconfigured rules from the rulesets and log them
     * for good measure.
     *
     * @param ruleSets RuleSets to prune of broken rules.
     *
     * @return Set<Rule>
     */
    private static Set<Rule> removeBrokenRules(final RuleSets ruleSets) {
        final Set<Rule> brokenRules = new HashSet<>();
        ruleSets.removeDysfunctionalRules(brokenRules);

        for (final Rule rule : brokenRules) {
            if (LOG.isLoggable(Level.WARNING)) {
                LOG.log(Level.WARNING,
                        "Removed misconfigured rule: " + rule.getName() + "  cause: " + rule.dysfunctionReason());
            }
        }

        return brokenRules;
=======
     * Run PMD using the given configuration. This replaces the other overload.
     *
     * @param configuration Configuration for the run. Note that the files,
     *                      and rulesets, are ignored, as they are supplied
     *                      as parameters
     * @param rulesets      Parsed rulesets
     * @param files         Files to process
     * @param report        Report in which violations are accumulated
     * @param renderers     Renderers that render the report
     *
     * @throws RuntimeException If processing fails
     */
    public static void processFiles(final PMDConfiguration configuration,
                                    final List<RuleSet> rulesets,
                                    final Collection<? extends DataSource> files,
                                    final Report report,
                                    final List<Renderer> renderers) {
        encourageToUseIncrementalAnalysis(configuration);
        report.addListener(configuration.getAnalysisCache());

        List<DataSource> sortedFiles = new ArrayList<>(files);
        sortFiles(configuration, sortedFiles);

        RuleContext ctx = new RuleContext();
        ctx.setReport(report);
        newFileProcessor(configuration).processFiles(new RuleSets(rulesets), sortedFiles, ctx, renderers);
        configuration.getAnalysisCache().persist();
>>>>>>> 5946be38
    }


    private static List<DataSource> sortFiles(final PMDConfiguration configuration, List<DataSource> files) {
        // the input collection may be unmodifiable
        files = new ArrayList<>(files);

        if (configuration.isStressTest()) {
            // randomize processing order
            Collections.shuffle(files);
        } else {
            final boolean useShortNames = configuration.isReportShortNames();
            final String inputPaths = configuration.getInputPaths();
            files.sort((left, right) -> {
                String leftString = left.getNiceFileName(useShortNames, inputPaths);
                String rightString = right.getNiceFileName(useShortNames, inputPaths);
                return leftString.compareTo(rightString);
            });
        }

        return files;
    }

    private static void encourageToUseIncrementalAnalysis(final PMDConfiguration configuration) {
        if (!configuration.isIgnoreIncrementalAnalysis()
                && configuration.getAnalysisCache() instanceof NoopAnalysisCache
                && LOG.isLoggable(Level.WARNING)) {
            final String version =
                    PMDVersion.isUnknown() || PMDVersion.isSnapshot() ? "latest" : "pmd-" + PMDVersion.VERSION;
            LOG.warning("This analysis could be faster, please consider using Incremental Analysis: "
                    + "https://pmd.github.io/" + version + "/pmd_userdocs_incremental_analysis.html");
        }
    }

    /**
     * Determines all the files, that should be analyzed by PMD.
     *
     * @param configuration
     *            contains either the file path or the DB URI, from where to
     *            load the files
     * @param languages
     *            used to filter by file extension
     * @return List of {@link DataSource} of files
     */
    public static List<DataSource> getApplicableFiles(PMDConfiguration configuration, Set<Language> languages) throws IOException {
        try (TimedOperation to = TimeTracker.startOperation(TimedOperationCategory.COLLECT_FILES)) {
            return internalGetApplicableFiles(configuration, languages);
        }
    }

    private static List<DataSource> internalGetApplicableFiles(PMDConfiguration configuration,
                                                               Set<Language> languages) throws IOException {
        LanguageFilenameFilter fileSelector = new LanguageFilenameFilter(languages);
        List<DataSource> files = new ArrayList<>();

        if (null != configuration.getInputPaths()) {
            files.addAll(FileUtil.collectFiles(configuration.getInputPaths(), fileSelector));
        }

        if (null != configuration.getInputUri()) {
            String uriString = configuration.getInputUri();
            files.addAll(getURIDataSources(uriString));
        }

        if (null != configuration.getInputFilePath()) {
            String inputFilePath = configuration.getInputFilePath();
            File file = new File(inputFilePath);
            if (!file.exists()) {
                throw new FileNotFoundException(inputFilePath);
            }

            try {
                String filePaths = FileUtil.readFilelist(file);
                files.addAll(FileUtil.collectFiles(filePaths, fileSelector));
            } catch (IOException ex) {
                throw new IOException("Problem with Input File Path: " + inputFilePath, ex);
            }

        }

        if (null != configuration.getIgnoreFilePath()) {
            String ignoreFilePath = configuration.getIgnoreFilePath();
            File file = new File(ignoreFilePath);
            if (!file.exists()) {
                throw new FileNotFoundException(ignoreFilePath);
            }

            try {
                String filePaths = FileUtil.readFilelist(file);
                files.removeAll(FileUtil.collectFiles(filePaths, fileSelector));
            } catch (IOException ex) {
                LOG.log(Level.SEVERE, "Problem with Ignore File", ex);
                throw new RuntimeException("Problem with Ignore File Path: " + ignoreFilePath, ex);
            }
        }
        return files;
    }

    private static Set<Language> getApplicableLanguages(final PMDConfiguration configuration, final List<RuleSet> ruleSets) {
        final Set<Language> languages = new HashSet<>();
        final LanguageVersionDiscoverer discoverer = configuration.getLanguageVersionDiscoverer();

        for (final RuleSet ruleSet : ruleSets) {
            for (Rule rule : ruleSet.getRules()) {
                final Language ruleLanguage = rule.getLanguage();
                if (!languages.contains(ruleLanguage)) {
                    final LanguageVersion version = discoverer.getDefaultLanguageVersion(ruleLanguage);
                    if (RuleSet.applies(rule, version)) {
                        languages.add(ruleLanguage);
                        if (LOG.isLoggable(Level.FINE)) {
                            LOG.fine("Using " + ruleLanguage.getShortName() + " version: " + version.getShortName());
                        }
                    }
                }
            }
        }
        return languages;
    }

    /**
     * Entry to invoke PMD as command line tool. Note that this will invoke {@link System#exit(int)}.
     *
     * @param args
     *            command line arguments
     */
    public static void main(String[] args) {
        PMDCommandLineInterface.run(args);
    }

    /**
     * Parses the command line arguments and executes PMD. Returns the
     * exit code without exiting the VM.
     *
     * @param args
     *            command line arguments
     * @return the exit code, where <code>0</code> means successful execution,
     *         <code>1</code> means error, <code>4</code> means there have been
     *         violations found.
     */
    public static int run(final String[] args) {
        final PMDParameters params = PMDCommandLineInterface.extractParameters(new PMDParameters(), args, "pmd");

        if (params.isBenchmark()) {
            TimeTracker.startGlobalTracking();
        }

        int status = PMDCommandLineInterface.NO_ERRORS_STATUS;
        final PMDConfiguration configuration = params.toConfiguration();

        final Level logLevel = params.isDebug() ? Level.FINER : Level.INFO;
        final ScopedLogHandlersManager logHandlerManager = new ScopedLogHandlersManager(logLevel, new ConsoleHandler());
        final Level oldLogLevel = LOG.getLevel();
        // Need to do this, since the static logger has already been initialized
        // at this point
        LOG.setLevel(logLevel);

        try {
            int violations = PMD.doPMD(configuration);
            if (violations > 0 && configuration.isFailOnViolation()) {
                status = PMDCommandLineInterface.VIOLATIONS_FOUND;
            } else {
                status = PMDCommandLineInterface.NO_ERRORS_STATUS;
            }
        } catch (Exception e) {
            System.out.println(PMDCommandLineInterface.buildUsageText());
            System.out.println();
            System.err.println(e.getMessage());
            status = PMDCommandLineInterface.ERROR_STATUS;
        } finally {
            logHandlerManager.close();
            LOG.setLevel(oldLogLevel);

            if (params.isBenchmark()) {
                final TimingReport timingReport = TimeTracker.stopGlobalTracking();

                // TODO get specified report format from config
                final TimingReportRenderer renderer = new TextTimingReportRenderer();
                try {
                    // Don't close this writer, we don't want to close stderr
                    @SuppressWarnings("PMD.CloseResource")
                    final Writer writer = new OutputStreamWriter(System.err);
                    renderer.render(timingReport, writer);
                } catch (final IOException e) {
                    System.err.println(e.getMessage());
                }
            }
        }
        return status;
    }
}<|MERGE_RESOLUTION|>--- conflicted
+++ resolved
@@ -71,49 +71,9 @@
     /** The default suppress marker string. */
     public static final String SUPPRESS_MARKER = "NOPMD";
 
-<<<<<<< HEAD
     private PMD() {
     }
 
-=======
-    /**
-     * Contains the configuration with which this PMD instance has been created.
-     */
-    protected final PMDConfiguration configuration;
-
-    private final SourceCodeProcessor rulesetsFileProcessor;
-
-    /**
-     * Constant that contains always the current version of PMD.
-     * @deprecated Use {@link PMDVersion#VERSION} instead.
-     */
-    @Deprecated // to be removed with PMD 7.0.0.
-    public static final String VERSION = PMDVersion.VERSION;
-
-    /**
-     * Create a PMD instance using a default Configuration. Changes to the
-     * configuration may be required.
-     *
-     * @deprecated Just use the static methods, and maintain your {@link PMDConfiguration} separately.
-     */
-    @Deprecated
-    public PMD() {
-        this(new PMDConfiguration());
-    }
-
-    /**
-     * Create a PMD instance using the specified Configuration.
-     *
-     * @param configuration The runtime Configuration of PMD to use.
-     *
-     * @deprecated Just use the static methods, and maintain your {@link PMDConfiguration} separately.
-     */
-    @Deprecated
-    public PMD(PMDConfiguration configuration) {
-        this.configuration = configuration;
-        this.rulesetsFileProcessor = new SourceCodeProcessor(configuration);
-    }
->>>>>>> 5946be38
 
     /**
      * Parses the given string as a database uri and returns a list of
@@ -128,12 +88,8 @@
      *
      * @deprecated Will be hidden as part of the parsing of {@link PMD#getApplicableFiles(PMDConfiguration, Set)}
      */
-<<<<<<< HEAD
+    @Deprecated
     public static List<DataSource> getURIDataSources(String uriString) throws IOException {
-=======
-    @Deprecated
-    public static List<DataSource> getURIDataSources(String uriString) throws PMDException {
->>>>>>> 5946be38
         List<DataSource> dataSources = new ArrayList<>();
 
         try {
@@ -167,59 +123,6 @@
     }
 
     /**
-<<<<<<< HEAD
-=======
-     * Helper method to get a configured parser for the requested language. The
-     * parser is configured based on the given {@link PMDConfiguration}.
-     *
-     * @param languageVersion
-     *            the requested language
-     * @param configuration
-     *            the given configuration
-     * @return the pre-configured parser
-     *
-     * @deprecated This is internal
-     */
-    @Deprecated
-    @InternalApi
-    public static Parser parserFor(LanguageVersion languageVersion, PMDConfiguration configuration) {
-
-        // TODO Handle Rules having different parser options.
-        LanguageVersionHandler languageVersionHandler = languageVersion.getLanguageVersionHandler();
-        ParserOptions options = languageVersionHandler.getDefaultParserOptions();
-        if (configuration != null) {
-            options.setSuppressMarker(configuration.getSuppressMarker());
-        }
-        return languageVersionHandler.getParser(options);
-    }
-
-    /**
-     * Get the runtime configuration. The configuration can be modified to
-     * affect how PMD behaves.
-     *
-     * @return The configuration.
-     * @see PMDConfiguration
-     *
-     * @deprecated Don't create a PMD instance just to create a {@link PMDConfiguration}
-     */
-    @Deprecated
-    public PMDConfiguration getConfiguration() {
-        return configuration;
-    }
-
-    /**
-     * Gets the source code processor.
-     *
-     * @return SourceCodeProcessor
-     * @deprecated Source code processor is internal
-     */
-    @Deprecated
-    public SourceCodeProcessor getSourceCodeProcessor() {
-        return rulesetsFileProcessor;
-    }
-
-    /**
->>>>>>> 5946be38
      * This method is the main entry point for command line usage.
      *
      * @param configuration the configuration to use
@@ -228,18 +131,8 @@
     public static int doPMD(final PMDConfiguration configuration) {
 
         // Load the RuleSets
-<<<<<<< HEAD
         final RuleSetFactory ruleSetFactory = RulesetsFactoryUtils.getRulesetFactory(configuration, new ResourceLoader());
         final List<RuleSet> ruleSets = RulesetsFactoryUtils.getRuleSetsWithBenchmark(configuration.getRuleSets(), ruleSetFactory);
-=======
-        final RuleSetParser ruleSetFactory = RuleSetParser.fromPmdConfig(configuration);
-        RuleSets result;
-        try (TimedOperation to1 = TimeTracker.startOperation(TimedOperationCategory.LOAD_RULES)) {
-            result = RulesetsFactoryUtils.getRuleSets(configuration.getRuleSets(), ruleSetFactory);
-        }
-        final RuleSets ruleSets =
-            result;
->>>>>>> 5946be38
         if (ruleSets == null) {
             return PMDCommandLineInterface.NO_ERRORS_STATUS;
         }
@@ -248,18 +141,8 @@
 
         try {
 
-<<<<<<< HEAD
             final List<DataSource> files = getApplicableFiles(configuration, languages);
             Renderer renderer = configuration.createRenderer(true);
-=======
-            final AtomicInteger violations = new AtomicInteger(0);
-            final Report report = new Report();
-            report.addListener(new ThreadSafeReportListener() {
-                @Override
-                public void ruleViolationAdded(final RuleViolation ruleViolation) {
-                    violations.getAndIncrement();
-                }
->>>>>>> 5946be38
 
             @SuppressWarnings("PMD.CloseResource")
             ViolationCounterListener violationCounter = new ViolationCounterListener();
@@ -267,12 +150,6 @@
             try (GlobalAnalysisListener listener = GlobalAnalysisListener.tee(listOf(renderer.newListener(),
                                                                                      violationCounter))) {
 
-<<<<<<< HEAD
-=======
-            try (TimedOperation to = TimeTracker.startOperation(TimedOperationCategory.FILE_PROCESSING)) {
-                processFiles(configuration, Arrays.asList(ruleSets.getAllRuleSets()), files, report, renderers);
-            }
->>>>>>> 5946be38
 
                 try (TimedOperation to = TimeTracker.startOperation(TimedOperationCategory.FILE_PROCESSING)) {
                     processFiles(configuration, ruleSets, files, listener);
@@ -313,10 +190,10 @@
      * @param files         List of {@link DataSource}s
      * @param listener      RuleContext
      *
-<<<<<<< HEAD
      * @throws Exception If an exception occurs while closing the data sources
      *                   Todo wrap that into a known exception type
      */
+    @Deprecated
     public static void processFiles(PMDConfiguration configuration,
                                     List<RuleSet> ruleSets,
                                     List<DataSource> files,
@@ -327,18 +204,6 @@
         // todo Just like we throw for invalid properties, "broken rules"
         // shouldn't be a "config error". This is the only instance of
         // config errors...
-=======
-     * @param sourceCodeFilename
-     *            the source code filename
-     * @param sourceCodeFile
-     *            the source code file
-     * @return the rule context
-     *
-     * @deprecated Not useful
-     */
-    @Deprecated
-    public static RuleContext newRuleContext(String sourceCodeFilename, File sourceCodeFile) {
->>>>>>> 5946be38
 
         for (final Rule rule : removeBrokenRules(rs)) {
             listener.onConfigError(new Report.ConfigurationError(rule, rule.dysfunctionReason()));
@@ -381,7 +246,6 @@
 
 
     /**
-<<<<<<< HEAD
      * Remove and return the misconfigured rules from the rulesets and log them
      * for good measure.
      *
@@ -401,35 +265,6 @@
         }
 
         return brokenRules;
-=======
-     * Run PMD using the given configuration. This replaces the other overload.
-     *
-     * @param configuration Configuration for the run. Note that the files,
-     *                      and rulesets, are ignored, as they are supplied
-     *                      as parameters
-     * @param rulesets      Parsed rulesets
-     * @param files         Files to process
-     * @param report        Report in which violations are accumulated
-     * @param renderers     Renderers that render the report
-     *
-     * @throws RuntimeException If processing fails
-     */
-    public static void processFiles(final PMDConfiguration configuration,
-                                    final List<RuleSet> rulesets,
-                                    final Collection<? extends DataSource> files,
-                                    final Report report,
-                                    final List<Renderer> renderers) {
-        encourageToUseIncrementalAnalysis(configuration);
-        report.addListener(configuration.getAnalysisCache());
-
-        List<DataSource> sortedFiles = new ArrayList<>(files);
-        sortFiles(configuration, sortedFiles);
-
-        RuleContext ctx = new RuleContext();
-        ctx.setReport(report);
-        newFileProcessor(configuration).processFiles(new RuleSets(rulesets), sortedFiles, ctx, renderers);
-        configuration.getAnalysisCache().persist();
->>>>>>> 5946be38
     }
 
 
