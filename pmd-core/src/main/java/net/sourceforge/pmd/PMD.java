--- conflicted
+++ resolved
@@ -165,13 +165,10 @@
             System.err.println(CliMessages.runWithHelpFlagMessage());
             return StatusCode.ERROR;
         }
-<<<<<<< HEAD
-        return runPmd(parseResult.toConfiguration(LanguageRegistry.PMD));
-    }
-=======
->>>>>>> a56ba97e
-
-        PMDConfiguration configuration = Objects.requireNonNull(parseResult.toConfiguration());
+
+        PMDConfiguration configuration = Objects.requireNonNull(
+            parseResult.toConfiguration(LanguageRegistry.PMD)
+        );
         MessageReporter pmdReporter = setupMessageReporter(configuration);
         configuration.setReporter(pmdReporter);
 
