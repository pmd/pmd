/**
 * BSD-style license; for more info see http://pmd.sourceforge.net/license.html
 */

package net.sourceforge.pmd;

import java.io.File;
import java.io.IOException;
import java.io.InputStream;
import java.net.URISyntaxException;
import java.sql.SQLException;
import java.util.ArrayList;
import java.util.Collection;
import java.util.Collections;
import java.util.Comparator;
import java.util.HashSet;
import java.util.List;
import java.util.Properties;
import java.util.Set;
import java.util.concurrent.atomic.AtomicInteger;
import java.util.logging.Handler;
import java.util.logging.Level;
import java.util.logging.Logger;

import org.apache.commons.io.FileUtils;
import org.apache.commons.io.IOUtils;
import org.apache.commons.lang3.StringUtils;

import net.sourceforge.pmd.benchmark.Benchmark;
import net.sourceforge.pmd.benchmark.Benchmarker;
import net.sourceforge.pmd.benchmark.TextReport;
import net.sourceforge.pmd.cli.PMDCommandLineInterface;
import net.sourceforge.pmd.cli.PMDParameters;
import net.sourceforge.pmd.lang.Language;
import net.sourceforge.pmd.lang.LanguageFilenameFilter;
import net.sourceforge.pmd.lang.LanguageVersion;
import net.sourceforge.pmd.lang.LanguageVersionDiscoverer;
import net.sourceforge.pmd.lang.LanguageVersionHandler;
import net.sourceforge.pmd.lang.Parser;
import net.sourceforge.pmd.lang.ParserOptions;
import net.sourceforge.pmd.processor.MonoThreadProcessor;
import net.sourceforge.pmd.processor.MultiThreadProcessor;
import net.sourceforge.pmd.renderers.Renderer;
import net.sourceforge.pmd.stat.Metric;
import net.sourceforge.pmd.util.ClasspathClassLoader;
import net.sourceforge.pmd.util.FileUtil;
import net.sourceforge.pmd.util.IOUtil;
import net.sourceforge.pmd.util.database.DBMSMetadata;
import net.sourceforge.pmd.util.database.DBURI;
import net.sourceforge.pmd.util.database.SourceObject;
import net.sourceforge.pmd.util.datasource.DataSource;
import net.sourceforge.pmd.util.datasource.ReaderDataSource;
import net.sourceforge.pmd.util.log.ConsoleLogHandler;
import net.sourceforge.pmd.util.log.ScopedLogHandlersManager;

/**
 * This is the main class for interacting with PMD. The primary flow of all Rule
 * process is controlled via interactions with this class. A command line
 * interface is supported, as well as a programmatic API for integrating PMD
 * with other software such as IDEs and Ant.
 */
public class PMD {

    private static final Logger LOG = Logger.getLogger(PMD.class.getName());

    /**
     * The line delimiter used by PMD in outputs. Usually the platform specific
     * line separator.
     */
    public static final String EOL = System.getProperty("line.separator", "\n");

    /** The default suppress marker string. */
    public static final String SUPPRESS_MARKER = "NOPMD";

    /**
     * Contains the configuration with which this PMD instance has been created.
     */
    protected final PMDConfiguration configuration;

    private final SourceCodeProcessor rulesetsFileProcessor;

    /**
     * Constant that contains always the current version of PMD.
     */
    public static final String VERSION;

    /**
     * Create a PMD instance using a default Configuration. Changes to the
     * configuration may be required.
     */
    public PMD() {
        this(new PMDConfiguration());
    }

    /**
     * Create a PMD instance using the specified Configuration.
     *
     * @param configuration
     *            The runtime Configuration of PMD to use.
     */
    public PMD(PMDConfiguration configuration) {
        this.configuration = configuration;
        this.rulesetsFileProcessor = new SourceCodeProcessor(configuration);
    }

    /**
     * Parses the given string as a database uri and returns a list of
     * datasources.
     *
     * @param uriString
     *            the URI to parse
     * @return list of data sources
     * @throws PMDException
     *             if the URI couldn't be parsed
     * @see DBURI
     */
    public static List<DataSource> getURIDataSources(String uriString) throws PMDException {
        List<DataSource> dataSources = new ArrayList<>();

        try {
            DBURI dbUri = new DBURI(uriString);
            DBMSMetadata dbmsMetadata = new DBMSMetadata(dbUri);
            LOG.log(Level.FINE, "DBMSMetadata retrieved");
            List<SourceObject> sourceObjectList = dbmsMetadata.getSourceObjectList();
            LOG.log(Level.FINE, "Located {0} database source objects", sourceObjectList.size());
            for (SourceObject sourceObject : sourceObjectList) {
                String falseFilePath = sourceObject.getPseudoFileName();
                LOG.log(Level.FINEST, "Adding database source object {0}", falseFilePath);

                try {
                    dataSources.add(new ReaderDataSource(dbmsMetadata.getSourceCode(sourceObject), falseFilePath));
                } catch (SQLException ex) {
                    if (LOG.isLoggable(Level.WARNING)) {
                        LOG.log(Level.WARNING, "Cannot get SourceCode for " + falseFilePath + "  - skipping ...", ex);
                    }
                }
            }
        } catch (URISyntaxException e) {
            throw new PMDException("Cannot get DataSources from DBURI - \"" + uriString + "\"", e);
        } catch (SQLException e) {
            throw new PMDException(
                    "Cannot get DataSources from DBURI, couldn't access the database - \"" + uriString + "\"", e);
        } catch (ClassNotFoundException e) {
            throw new PMDException(
                    "Cannot get DataSources from DBURI, probably missing database jdbc driver - \"" + uriString + "\"",
                    e);
        } catch (Exception e) {
            throw new PMDException("Encountered unexpected problem with URI \"" + uriString + "\"", e);
        }
        return dataSources;
    }

    /**
     * Helper method to get a configured parser for the requested language. The
     * parser is configured based on the given {@link PMDConfiguration}.
     *
     * @param languageVersion
     *            the requested language
     * @param configuration
     *            the given configuration
     * @return the pre-configured parser
     */
    public static Parser parserFor(LanguageVersion languageVersion, PMDConfiguration configuration) {

        // TODO Handle Rules having different parser options.
        LanguageVersionHandler languageVersionHandler = languageVersion.getLanguageVersionHandler();
        ParserOptions options = languageVersionHandler.getDefaultParserOptions();
        if (configuration != null) {
            options.setSuppressMarker(configuration.getSuppressMarker());
        }
        return languageVersionHandler.getParser(options);
    }

    /**
     * Create a report, filter out any defective rules, and keep a record of
     * them.
     *
     * @param rs
     *            the rules
     * @param ctx
     *            the rule context
     * @param fileName
     *            the filename of the source file, which should appear in the
     *            report
     * @return the Report
     */
    public static Report setupReport(RuleSets rs, RuleContext ctx, String fileName) {

        Set<Rule> brokenRules = removeBrokenRules(rs);
        Report report = Report.createReport(ctx, fileName);

        for (Rule rule : brokenRules) {
            report.addConfigError(new Report.RuleConfigurationError(rule, rule.dysfunctionReason()));
        }

        return report;
    }

    /**
     * Remove and return the misconfigured rules from the rulesets and log them
     * for good measure.
     *
     * @param ruleSets
     *            RuleSets
     * @return Set<Rule>
     */
    private static Set<Rule> removeBrokenRules(RuleSets ruleSets) {

        Set<Rule> brokenRules = new HashSet<>();
        ruleSets.removeDysfunctionalRules(brokenRules);

        for (Rule rule : brokenRules) {
            if (LOG.isLoggable(Level.WARNING)) {
                LOG.log(Level.WARNING,
                        "Removed misconfigured rule: " + rule.getName() + "  cause: " + rule.dysfunctionReason());
            }
        }

        return brokenRules;
    }

    /**
     * Get the runtime configuration. The configuration can be modified to
     * affect how PMD behaves.
     *
     * @return The configuration.
     * @see PMDConfiguration
     */
    public PMDConfiguration getConfiguration() {
        return configuration;
    }

    /**
     * Gets the source code processor.
     *
     * @return SourceCodeProcessor
     */
    public SourceCodeProcessor getSourceCodeProcessor() {
        return rulesetsFileProcessor;
    }

    /**
     * This method is the main entry point for command line usage.
     *
     * @param configuration
     *            the configure to use
     * @return number of violations found.
     */
    public static int doPMD(PMDConfiguration configuration) {

        // Load the RuleSets
        RuleSetFactory ruleSetFactory = RulesetsFactoryUtils.getRulesetFactory(configuration);
        RuleSets ruleSets = RulesetsFactoryUtils.getRuleSetsWithBenchmark(configuration.getRuleSets(), ruleSetFactory);
        if (ruleSets == null) {
            return 0;
        }

        Set<Language> languages = getApplicableLanguages(configuration, ruleSets);
        List<DataSource> files = getApplicableFiles(configuration, languages);

        long reportStart = System.nanoTime();
        try {
            Renderer renderer = configuration.createRenderer();
            List<Renderer> renderers = Collections.singletonList(renderer);

            renderer.setWriter(IOUtil.createWriter(configuration.getReportFile()));
            renderer.start();

            Benchmarker.mark(Benchmark.Reporting, System.nanoTime() - reportStart, 0);

            RuleContext ctx = new RuleContext();
            final AtomicInteger violations = new AtomicInteger(0);
            ctx.getReport().addListener(new ThreadSafeReportListener() {
                @Override
                public void ruleViolationAdded(RuleViolation ruleViolation) {
                    violations.incrementAndGet();
                }

                @Override
                public void metricAdded(Metric metric) {
                }
            });

            processFiles(configuration, ruleSetFactory, files, ctx, renderers);

            reportStart = System.nanoTime();
            renderer.end();
            renderer.flush();
            return violations.get();
        } catch (Exception e) {
            String message = e.getMessage();
            if (message != null) {
                LOG.severe(message);
            } else {
                LOG.log(Level.SEVERE, "Exception during processing", e);
            }
            LOG.log(Level.FINE, "Exception during processing", e);
            LOG.info(PMDCommandLineInterface.buildUsageText());
            return 0;
        } finally {
            Benchmarker.mark(Benchmark.Reporting, System.nanoTime() - reportStart, 0);

            /*
             * Make sure it's our own classloader before attempting to close it....
             * Maven + Jacoco provide us with a cloaseable classloader that if closed
             * will throw a ClassNotFoundException.
            */
            if (configuration.getClassLoader() instanceof ClasspathClassLoader) {
                IOUtil.tryCloseClassLoader(configuration.getClassLoader());
            }
        }
    }

    /**
     * Creates a new rule context, initialized with a new, empty report.
     *
     * @param sourceCodeFilename
     *            the source code filename
     * @param sourceCodeFile
     *            the source code file
     * @return the rule context
     */
    public static RuleContext newRuleContext(String sourceCodeFilename, File sourceCodeFile) {

        RuleContext context = new RuleContext();
        context.setSourceCodeFile(sourceCodeFile);
        context.setSourceCodeFilename(sourceCodeFilename);
        context.setReport(new Report());
        return context;
    }

    /**
     * A callback that would be implemented by IDEs keeping track of PMD's
     * progress as it evaluates a set of files.
     *
     * @author Brian Remedios
     */
    public interface ProgressMonitor {
        /**
         * A status update reporting on current progress. Implementers will
         * return true if it is to continue, false otherwise.
         *
         * @param total
         *            total number of files to be analyzed
         * @param totalDone
         *            number of files, that have been done analyzing.
         * @return <code>true</code> if the execution of PMD should continue,
         *         <code>false</code> if the execution should be
         *         cancelled/terminated.
         */
        boolean status(int total, int totalDone);
    }

    /**
     * An entry point that would typically be used by IDEs intent on providing
     * ongoing feedback and the ability to terminate it at will.
     *
     * @param configuration
     *            the PMD configuration to use
     * @param ruleSetFactory
     *            ruleset factory
     * @param files
     *            the files to analyze
     * @param ctx
     *            the rule context to use for the execution
     * @param monitor
     *            PMD informs about the progress through this progress monitor.
     *            It provides also the ability to terminate/cancel the
     *            execution.
     */
    public static void processFiles(PMDConfiguration configuration, RuleSetFactory ruleSetFactory,
            Collection<File> files, RuleContext ctx, ProgressMonitor monitor) {

        // TODO
        // call the main processFiles with just the new monitor and a single
        // logRenderer
    }

    /**
     * Run PMD on a list of files using multiple threads - if more than one is
     * available
     *
     * @param configuration
     *            Configuration
     * @param ruleSetFactory
     *            RuleSetFactory
     * @param files
     *            List of {@link DataSource}s
     * @param ctx
     *            RuleContext
     * @param renderers
     *            List of {@link Renderer}s
     */
    public static void processFiles(final PMDConfiguration configuration, final RuleSetFactory ruleSetFactory,
            final List<DataSource> files, final RuleContext ctx, final List<Renderer> renderers) {

        sortFiles(configuration, files);

        // Make sure the cache is listening for analysis results
        ctx.getReport().addListener(configuration.getAnalysisCache());

        final RuleSetFactory silentFactoy = new RuleSetFactory(ruleSetFactory, false);

        /*
         * Check if multithreaded support is available. ExecutorService can also
         * be disabled if threadCount is not positive, e.g. using the
         * "-threads 0" command line option.
         */
        if (configuration.getThreads() > 0) {
            new MultiThreadProcessor(configuration).processFiles(silentFactoy, files, ctx, renderers);
        } else {
            new MonoThreadProcessor(configuration).processFiles(silentFactoy, files, ctx, renderers);
        }
<<<<<<< HEAD
        
        // Persist the analysis cache
        configuration.getAnalysisCache().persist();

        if (configuration.getClassLoader() instanceof ClasspathClassLoader) {
            IOUtil.tryCloseClassLoader(configuration.getClassLoader());
        }
=======
>>>>>>> df23b764
    }

    private static void sortFiles(final PMDConfiguration configuration, final List<DataSource> files) {
        if (configuration.isStressTest()) {
            // randomize processing order
            Collections.shuffle(files);
        } else {
            final boolean useShortNames = configuration.isReportShortNames();
            final String inputPaths = configuration.getInputPaths();
            Collections.sort(files, new Comparator<DataSource>() {
                @Override
                public int compare(DataSource left, DataSource right) {
                    String leftString = left.getNiceFileName(useShortNames, inputPaths);
                    String rightString = right.getNiceFileName(useShortNames, inputPaths);
                    return leftString.compareTo(rightString);
                }
            });
        }
    }

    /**
     * Determines all the files, that should be analyzed by PMD.
     *
     * @param configuration
     *            contains either the file path or the DB URI, from where to
     *            load the files
     * @param languages
     *            used to filter by file extension
     * @return List of {@link DataSource} of files
     */
    public static List<DataSource> getApplicableFiles(PMDConfiguration configuration, Set<Language> languages) {
        long startFiles = System.nanoTime();
        List<DataSource> files = internalGetApplicableFiles(configuration, languages);
        long endFiles = System.nanoTime();
        Benchmarker.mark(Benchmark.CollectFiles, endFiles - startFiles, 0);
        return files;
    }

    private static List<DataSource> internalGetApplicableFiles(PMDConfiguration configuration,
            Set<Language> languages) {
        LanguageFilenameFilter fileSelector = new LanguageFilenameFilter(languages);
        List<DataSource> files = new ArrayList<>();

        if (null != configuration.getInputPaths()) {
            files.addAll(FileUtil.collectFiles(configuration.getInputPaths(), fileSelector));
        }

        if (null != configuration.getInputUri()) {
            String uriString = configuration.getInputUri();
            try {
                List<DataSource> dataSources = getURIDataSources(uriString);

                files.addAll(dataSources);
            } catch (PMDException ex) {
                LOG.log(Level.SEVERE, "Problem with Input URI", ex);
                throw new RuntimeException("Problem with DBURI: " + uriString, ex);
            }
        }

        if (null != configuration.getInputFilePath()) {
            String inputFilePath = configuration.getInputFilePath();
            File file = new File(inputFilePath);
            try {
                if (!file.exists()) {
                    LOG.log(Level.SEVERE, "Problem with Input File Path", inputFilePath);
                    throw new RuntimeException("Problem with Input File Path: " + inputFilePath);
                } else {
                    String filePaths = FileUtils.readFileToString(new File(inputFilePath));
                    filePaths = StringUtils.trimToEmpty(filePaths);
                    filePaths = filePaths.replaceAll("\\r?\\n", ",");
                    filePaths = filePaths.replaceAll(",+", ",");

                    files.addAll(FileUtil.collectFiles(filePaths, fileSelector));
                }
            } catch (IOException ex) {
                LOG.log(Level.SEVERE, "Problem with Input File", ex);
                throw new RuntimeException("Problem with Input File Path: " + inputFilePath, ex);
            }

        }
        return files;
    }

    private static Set<Language> getApplicableLanguages(PMDConfiguration configuration, RuleSets ruleSets) {
        Set<Language> languages = new HashSet<>();
        LanguageVersionDiscoverer discoverer = configuration.getLanguageVersionDiscoverer();

        for (Rule rule : ruleSets.getAllRules()) {
            Language language = rule.getLanguage();
            if (languages.contains(language)) {
                continue;
            }
            LanguageVersion version = discoverer.getDefaultLanguageVersion(language);
            if (RuleSet.applies(rule, version)) {
                languages.add(language);
                if (LOG.isLoggable(Level.FINE)) {
                    LOG.fine("Using " + language.getShortName() + " version: " + version.getShortName());
                }
            }
        }
        return languages;
    }

    /**
     * Entry to invoke PMD as command line tool
     *
     * @param args
     *            command line arguments
     */
    public static void main(String[] args) {
        PMDCommandLineInterface.run(args);
    }

    /**
     * Parses the command line arguments and executes PMD.
     *
     * @param args
     *            command line arguments
     * @return the exit code, where <code>0</code> means successful execution,
     *         <code>1</code> means error, <code>4</code> means there have been
     *         violations found.
     */
    public static int run(String[] args) {
        int status = 0;
        long start = System.nanoTime();
        final PMDParameters params = PMDCommandLineInterface.extractParameters(new PMDParameters(), args, "pmd");
        final PMDConfiguration configuration = PMDParameters.transformParametersIntoConfiguration(params);

        final Level logLevel = params.isDebug() ? Level.FINER : Level.INFO;
        final Handler logHandler = new ConsoleLogHandler();
        final ScopedLogHandlersManager logHandlerManager = new ScopedLogHandlersManager(logLevel, logHandler);
        final Level oldLogLevel = LOG.getLevel();
        // Need to do this, since the static logger has already been initialized
        // at this point
        LOG.setLevel(logLevel);

        try {
            int violations = PMD.doPMD(configuration);
            if (violations > 0 && configuration.isFailOnViolation()) {
                status = PMDCommandLineInterface.VIOLATIONS_FOUND;
            } else {
                status = 0;
            }
        } catch (Exception e) {
            System.out.println(PMDCommandLineInterface.buildUsageText());
            System.out.println();
            System.err.println(e.getMessage());
            status = PMDCommandLineInterface.ERROR_STATUS;
        } finally {
            logHandlerManager.close();
            LOG.setLevel(oldLogLevel);
            if (params.isBenchmark()) {
                long end = System.nanoTime();
                Benchmarker.mark(Benchmark.TotalPMD, end - start, 0);

                // TODO get specified report format from config
                TextReport report = new TextReport();

                report.generate(Benchmarker.values(), System.err);
            }
        }
        return status;
    }

    /**
     * Determines the version from maven's generated pom.properties file.
     */
    static {
        String pmdVersion = null;
        InputStream stream = PMD.class
                .getResourceAsStream("/META-INF/maven/net.sourceforge.pmd/pmd-core/pom.properties");
        if (stream != null) {
            try {
                Properties properties = new Properties();
                properties.load(stream);
                pmdVersion = properties.getProperty("version");
            } catch (IOException e) {
                LOG.log(Level.FINE, "Couldn't determine version of PMD", e);
            } finally {
                IOUtils.closeQuietly(stream);
            }
        }
        if (pmdVersion == null) {
            pmdVersion = "unknown";
        }
        VERSION = pmdVersion;
    }
}<|MERGE_RESOLUTION|>--- conflicted
+++ resolved
@@ -411,16 +411,9 @@
         } else {
             new MonoThreadProcessor(configuration).processFiles(silentFactoy, files, ctx, renderers);
         }
-<<<<<<< HEAD
-        
+
         // Persist the analysis cache
         configuration.getAnalysisCache().persist();
-
-        if (configuration.getClassLoader() instanceof ClasspathClassLoader) {
-            IOUtil.tryCloseClassLoader(configuration.getClassLoader());
-        }
-=======
->>>>>>> df23b764
     }
 
     private static void sortFiles(final PMDConfiguration configuration, final List<DataSource> files) {
