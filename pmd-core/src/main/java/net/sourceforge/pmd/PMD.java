/**
 * BSD-style license; for more info see http://pmd.sourceforge.net/license.html
 */

package net.sourceforge.pmd;

import static net.sourceforge.pmd.util.CollectionUtil.listOf;

import java.io.File;
import java.io.FileNotFoundException;
import java.io.FilenameFilter;
import java.io.IOException;
import java.io.OutputStreamWriter;
import java.io.Writer;
import java.net.URISyntaxException;
import java.sql.SQLException;
import java.util.ArrayList;
import java.util.Collection;
import java.util.Collections;
import java.util.HashSet;
import java.util.List;
import java.util.Map.Entry;
import java.util.Set;
import java.util.logging.ConsoleHandler;
import java.util.logging.Level;
import java.util.logging.Logger;

import net.sourceforge.pmd.Report.GlobalReportBuilderListener;
import net.sourceforge.pmd.benchmark.TextTimingReportRenderer;
import net.sourceforge.pmd.benchmark.TimeTracker;
import net.sourceforge.pmd.benchmark.TimedOperation;
import net.sourceforge.pmd.benchmark.TimedOperationCategory;
import net.sourceforge.pmd.benchmark.TimingReport;
import net.sourceforge.pmd.benchmark.TimingReportRenderer;
import net.sourceforge.pmd.cache.NoopAnalysisCache;
import net.sourceforge.pmd.cli.PMDCommandLineInterface;
import net.sourceforge.pmd.cli.PmdParametersParseResult;
import net.sourceforge.pmd.internal.util.AssertionUtil;
import net.sourceforge.pmd.lang.Language;
import net.sourceforge.pmd.lang.LanguageFilenameFilter;
import net.sourceforge.pmd.lang.LanguageVersion;
import net.sourceforge.pmd.lang.LanguageVersionDiscoverer;
import net.sourceforge.pmd.processor.AbstractPMDProcessor;
import net.sourceforge.pmd.renderers.Renderer;
import net.sourceforge.pmd.reporting.GlobalAnalysisListener;
import net.sourceforge.pmd.reporting.GlobalAnalysisListener.ViolationCounterListener;
import net.sourceforge.pmd.util.ClasspathClassLoader;
import net.sourceforge.pmd.util.FileUtil;
import net.sourceforge.pmd.util.IOUtil;
import net.sourceforge.pmd.util.database.DBMSMetadata;
import net.sourceforge.pmd.util.database.DBURI;
import net.sourceforge.pmd.util.database.SourceObject;
import net.sourceforge.pmd.util.datasource.DataSource;
import net.sourceforge.pmd.util.datasource.ReaderDataSource;
import net.sourceforge.pmd.util.log.ScopedLogHandlersManager;

/**
 * This is the main class for interacting with PMD. The primary flow of all Rule
 * process is controlled via interactions with this class. A command line
 * interface is supported, as well as a programmatic API for integrating PMD
 * with other software such as IDEs and Ant.
 * 
 * <p>Main entrypoints are:
 * <ul>
 *   <li>{@link #main(String[])} which exits the java process</li>
 *   <li>{@link #runPmd(String...)} which returns a {@link StatusCode}</li>
 *   <li>{@link #runPmd(PMDConfiguration)}</li>
 *   <li>{@link #processFiles(PMDConfiguration, List, Collection, List)}</li>
 * </ul>
 * 
 * <p><strong>Warning:</strong> This class is not intended to be instantiated or subclassed. It will
 * be made final in PMD7.
 */
public final class PMD {

    private static final Logger LOG = Logger.getLogger(PMD.class.getName());

    /**
     * The line delimiter used by PMD in outputs. Usually the platform specific
     * line separator.
     */
    public static final String EOL = System.getProperty("line.separator", "\n");

    /** The default suppress marker string. */
    public static final String SUPPRESS_MARKER = "NOPMD";

<<<<<<< HEAD
    private PMD() {
=======
    /**
     * Contains the configuration with which this PMD instance has been created.
     * 
     * @deprecated this configuration field is unused and will be removed. The class
     * {@link PMD} should not be instantiated or subclassed.
     */
    @Deprecated
    protected final PMDConfiguration configuration;

    private final SourceCodeProcessor rulesetsFileProcessor;

    /**
     * Constant that contains always the current version of PMD.
     * @deprecated Use {@link PMDVersion#VERSION} instead.
     */
    @Deprecated // to be removed with PMD 7.0.0.
    public static final String VERSION = PMDVersion.VERSION;

    /**
     * Create a PMD instance using a default Configuration. Changes to the
     * configuration may be required.
     *
     * @deprecated Just use the static methods, and maintain your {@link PMDConfiguration} separately.
     */
    @Deprecated
    public PMD() {
        this(new PMDConfiguration());
>>>>>>> 7733be75
    }


    /**
     * Parses the given string as a database uri and returns a list of
     * datasources.
     *
     * @param uriString the URI to parse
     *
     * @return list of data sources
     *
     * @throws IOException if the URI couldn't be parsed
     * @see DBURI
     *
     * @deprecated Will be hidden as part of the parsing of {@link PMD#getApplicableFiles(PMDConfiguration, Set)}
     */
    @Deprecated
    public static List<DataSource> getURIDataSources(String uriString) throws IOException {
        List<DataSource> dataSources = new ArrayList<>();

        try {
            DBURI dbUri = new DBURI(uriString);
            DBMSMetadata dbmsMetadata = new DBMSMetadata(dbUri);
            LOG.log(Level.FINE, "DBMSMetadata retrieved");
            List<SourceObject> sourceObjectList = dbmsMetadata.getSourceObjectList();
            LOG.log(Level.FINE, "Located {0} database source objects", sourceObjectList.size());
            for (SourceObject sourceObject : sourceObjectList) {
                String falseFilePath = sourceObject.getPseudoFileName();
                LOG.log(Level.FINEST, "Adding database source object {0}", falseFilePath);

                try {
                    dataSources.add(new ReaderDataSource(dbmsMetadata.getSourceCode(sourceObject), falseFilePath));
                } catch (SQLException ex) {
                    if (LOG.isLoggable(Level.WARNING)) {
                        LOG.log(Level.WARNING, "Cannot get SourceCode for " + falseFilePath + "  - skipping ...", ex);
                    }
                }
            }
        } catch (URISyntaxException e) {
            throw new IOException("Cannot get DataSources from DBURI - \"" + uriString + "\"", e);
        } catch (SQLException e) {
            throw new IOException("Cannot get DataSources from DBURI, couldn't access the database - \"" + uriString + "\"", e);
        } catch (ClassNotFoundException e) {
            throw new IOException("Cannot get DataSources from DBURI, probably missing database jdbc driver - \"" + uriString + "\"", e);
        } catch (Exception e) {
            throw new IOException("Encountered unexpected problem with URI \"" + uriString + "\"", e);
        }
        return dataSources;
    }

    /**
     * This method is the main entry point for command line usage.
     *
     * @param configuration the configuration to use
     *
     * @return number of violations found.
     *
     * @deprecated Use {@link #runPmd(PMDConfiguration)}.
     */
    @Deprecated
    public static int doPMD(final PMDConfiguration configuration) {

        // Load the RuleSets
        final RuleSetLoader ruleSetFactory = RuleSetLoader.fromPmdConfig(configuration);
        final List<RuleSet> ruleSets = getRuleSetsWithBenchmark(configuration.getRuleSetPaths(), ruleSetFactory);

        final Set<Language> languages = getApplicableLanguages(configuration, ruleSets);

        try {

            final List<DataSource> files = getApplicableFiles(configuration, languages);
            Renderer renderer = configuration.createRenderer(true);

            @SuppressWarnings("PMD.CloseResource")
            ViolationCounterListener violationCounter = new ViolationCounterListener();

            try (GlobalAnalysisListener listener = GlobalAnalysisListener.tee(listOf(renderer.newListener(),
                                                                                     violationCounter))) {


                try (TimedOperation ignored = TimeTracker.startOperation(TimedOperationCategory.FILE_PROCESSING)) {
                    processFiles(configuration, ruleSets, files, listener);
                }
            }
            return violationCounter.getResult();
        } catch (final Exception e) {
            String message = e.getMessage();
            if (message == null) {
                LOG.log(Level.SEVERE, "Exception during processing", e);
            } else {
                LOG.severe(message);
            }
            LOG.log(Level.FINE, "Exception during processing", e);
            LOG.info(PMDCommandLineInterface.buildUsageText());
            return PMDCommandLineInterface.NO_ERRORS_STATUS;
        } finally {
            /*
             * Make sure it's our own classloader before attempting to close it....
             * Maven + Jacoco provide us with a cloaseable classloader that if closed
             * will throw a ClassNotFoundException.
             */
            if (configuration.getClassLoader() instanceof ClasspathClassLoader) {
                IOUtil.tryCloseClassLoader(configuration.getClassLoader());
            }
        }
    }

    private static List<RuleSet> getRuleSetsWithBenchmark(List<String> rulesetPaths, RuleSetLoader factory) {
        try (TimedOperation ignored = TimeTracker.startOperation(TimedOperationCategory.LOAD_RULES)) {
            List<RuleSet> ruleSets;
            try {
                ruleSets = factory.loadFromResources(rulesetPaths);
                printRuleNamesInDebug(ruleSets);
                if (isEmpty(ruleSets)) {
                    String msg = "No rules found. Maybe you misspelled a rule name? ("
                        + String.join(",", rulesetPaths) + ')';
                    LOG.log(Level.SEVERE, msg);
                    throw new IllegalArgumentException(msg);
                }
            } catch (RuleSetLoadException rsnfe) {
                LOG.log(Level.SEVERE, "Ruleset not found", rsnfe);
                throw rsnfe;
            }
            return ruleSets;
        }
    }

    private static boolean isEmpty(List<RuleSet> rsets) {
        return rsets.stream().noneMatch(it -> it.size() > 0);
    }

    /**
     * If in debug modus, print the names of the rules.
     *
     * @param rulesets the RuleSets to print
     */
    private static void printRuleNamesInDebug(List<RuleSet> rulesets) {
        if (LOG.isLoggable(Level.FINER)) {
            for (RuleSet rset : rulesets) {
                for (Rule r : rset.getRules()) {
                    LOG.finer("Loaded rule " + r.getName());
                }
            }
        }
    }

    /**
     * Run PMD using the given configuration. This replaces the other overload.
     *
     * @param configuration Configuration for the run. Note that the files,
     *                      and rulesets, are ignored, as they are supplied
     *                      as parameters
     * @param ruleSets      Parsed rulesets
     * @param files         Files to process, will be closed by this method.
     * @param renderers     Renderers that render the report (may be empty)
     *
     * @return Report in which violations are accumulated
     *
     * @throws Exception If there was a problem when opening or closing the renderers
     */
    @SuppressWarnings("PMD.CloseResource")
    public static Report processFiles(PMDConfiguration configuration,
                                      List<RuleSet> ruleSets,
                                      Collection<? extends DataSource> files,
                                      List<Renderer> renderers) throws Exception {


        GlobalAnalysisListener rendererListeners = createComposedRendererListener(renderers);
        GlobalReportBuilderListener reportBuilder = new GlobalReportBuilderListener();

        List<GlobalAnalysisListener> allListeners = listOf(reportBuilder, rendererListeners);

        try (GlobalAnalysisListener listener = GlobalAnalysisListener.tee(allListeners)) {
            processFiles(configuration, ruleSets, new ArrayList<>(files), listener);
        }

        return reportBuilder.getResult();
    }

    private static GlobalAnalysisListener createComposedRendererListener(List<Renderer> renderers) throws Exception {
        if (renderers.isEmpty()) {
            return GlobalAnalysisListener.noop();
        }

        List<GlobalAnalysisListener> rendererListeners = new ArrayList<>(renderers.size());
        for (Renderer renderer : renderers) {
            try {
                rendererListeners.add(renderer.newListener());
            } catch (IOException ioe) {
                // close listeners so far, throw their close exception or the ioe
                IOUtil.ensureClosed(rendererListeners, ioe);
                throw AssertionUtil.shouldNotReachHere("ensureClosed should have thrown");
            }
        }
        return GlobalAnalysisListener.tee(rendererListeners);
    }


    /**
     * Run PMD using the given configuration. This replaces the other overload.
     *
     * @param configuration Configuration for the run. Note that the files,
     *                      and rulesets, are ignored, as they are supplied
     *                      as parameters
     * @param ruleSets      Parsed rulesets
     * @param files         Files to process, will be closed by this method.
     * @param listener      Listener to which analysis events are forwarded.
     *                      The listener is NOT closed by this routine and should
     *                      be closed by the caller.
     *
     * @throws Exception If there was a problem when opening or closing the renderers
     */
    public static void processFiles(PMDConfiguration configuration,
                                    List<RuleSet> ruleSets,
                                    List<DataSource> files,
                                    GlobalAnalysisListener listener) throws Exception {

        final RuleSets rs = new RuleSets(ruleSets);

        // todo Just like we throw for invalid properties, "broken rules"
        // shouldn't be a "config error". This is the only instance of
        // config errors...

        for (final Rule rule : removeBrokenRules(rs)) {
            listener.onConfigError(new Report.ConfigurationError(rule, rule.dysfunctionReason()));
        }

        encourageToUseIncrementalAnalysis(configuration);

        List<DataSource> sortedFiles = sortFiles(configuration, files);

        // Make sure the cache is listening for analysis results
        listener = GlobalAnalysisListener.tee(listOf(listener, configuration.getAnalysisCache()));

        configuration.getAnalysisCache().checkValidity(rs, configuration.getClassLoader());

        Exception ex = null;
        try (AbstractPMDProcessor processor = AbstractPMDProcessor.newFileProcessor(configuration)) {
            processor.processFiles(rs, sortedFiles, listener);
        } catch (Exception e) {
            ex = e;
        } finally {
            configuration.getAnalysisCache().persist();
            IOUtil.ensureClosed(sortedFiles, ex);
        }
    }


    /**
     * Remove and return the misconfigured rules from the rulesets and log them
     * for good measure.
     *
     * @param ruleSets RuleSets to prune of broken rules.
     *
     * @return Set<Rule>
     */
    private static Set<Rule> removeBrokenRules(final RuleSets ruleSets) {
        final Set<Rule> brokenRules = new HashSet<>();
        ruleSets.removeDysfunctionalRules(brokenRules);

        for (final Rule rule : brokenRules) {
            if (LOG.isLoggable(Level.WARNING)) {
                LOG.log(Level.WARNING,
                        "Removed misconfigured rule: " + rule.getName() + "  cause: " + rule.dysfunctionReason());
            }
        }

        return brokenRules;
    }


    private static List<DataSource> sortFiles(final PMDConfiguration configuration, Collection<? extends DataSource> files) {
        // the input collection may be unmodifiable
        List<DataSource> result = new ArrayList<>(files);

        if (configuration.isStressTest()) {
            // randomize processing order
            Collections.shuffle(result);
        } else {
            final boolean useShortNames = configuration.isReportShortNames();
            final String inputPaths = configuration.getInputPaths();
            result.sort((left, right) -> {
                String leftString = left.getNiceFileName(useShortNames, inputPaths);
                String rightString = right.getNiceFileName(useShortNames, inputPaths);
                return leftString.compareTo(rightString);
            });
        }

        return result;
    }

    private static void encourageToUseIncrementalAnalysis(final PMDConfiguration configuration) {
        if (!configuration.isIgnoreIncrementalAnalysis()
                && configuration.getAnalysisCache() instanceof NoopAnalysisCache
                && LOG.isLoggable(Level.WARNING)) {
            final String version =
                    PMDVersion.isUnknown() || PMDVersion.isSnapshot() ? "latest" : "pmd-" + PMDVersion.VERSION;
            LOG.warning("This analysis could be faster, please consider using Incremental Analysis: "
                    + "https://pmd.github.io/" + version + "/pmd_userdocs_incremental_analysis.html");
        }
    }

    /**
     * Determines all the files, that should be analyzed by PMD.
     *
     * @param configuration
     *            contains either the file path or the DB URI, from where to
     *            load the files
     * @param languages
     *            used to filter by file extension
     * @return List of {@link DataSource} of files
     */
    public static List<DataSource> getApplicableFiles(PMDConfiguration configuration, Set<Language> languages) throws IOException {
        try (TimedOperation ignored = TimeTracker.startOperation(TimedOperationCategory.COLLECT_FILES)) {
            return internalGetApplicableFiles(configuration, languages);
        }
    }

    private static List<DataSource> internalGetApplicableFiles(PMDConfiguration configuration,
                                                               Set<Language> languages) throws IOException {
        FilenameFilter fileSelector = configuration.isForceLanguageVersion() ? new AcceptAllFilenames() : new LanguageFilenameFilter(languages);
        List<DataSource> files = new ArrayList<>();

        if (null != configuration.getInputPaths()) {
            files.addAll(FileUtil.collectFiles(configuration.getInputPaths(), fileSelector));
        }

        if (null != configuration.getInputUri()) {
            String uriString = configuration.getInputUri();
            files.addAll(getURIDataSources(uriString));
        }

        if (null != configuration.getInputFilePath()) {
            String inputFilePath = configuration.getInputFilePath();
            File file = new File(inputFilePath);
            if (!file.exists()) {
                throw new FileNotFoundException(inputFilePath);
            }

            try {
                String filePaths = FileUtil.readFilelist(file);
                files.addAll(FileUtil.collectFiles(filePaths, fileSelector));
            } catch (IOException ex) {
                throw new IOException("Problem with Input File Path: " + inputFilePath, ex);
            }

        }

        if (null != configuration.getIgnoreFilePath()) {
            String ignoreFilePath = configuration.getIgnoreFilePath();
            File file = new File(ignoreFilePath);
            if (!file.exists()) {
                throw new FileNotFoundException(ignoreFilePath);
            }

            try {
                String filePaths = FileUtil.readFilelist(file);
                files.removeAll(FileUtil.collectFiles(filePaths, fileSelector));
            } catch (IOException ex) {
                LOG.log(Level.SEVERE, "Problem with Ignore File", ex);
                throw new RuntimeException("Problem with Ignore File Path: " + ignoreFilePath, ex);
            }
        }
        return files;
    }

    private static Set<Language> getApplicableLanguages(final PMDConfiguration configuration, final List<RuleSet> ruleSets) {
        final Set<Language> languages = new HashSet<>();
        final LanguageVersionDiscoverer discoverer = configuration.getLanguageVersionDiscoverer();

        for (final RuleSet ruleSet : ruleSets) {
            for (Rule rule : ruleSet.getRules()) {
                final Language ruleLanguage = rule.getLanguage();
                if (!languages.contains(ruleLanguage)) {
                    final LanguageVersion version = discoverer.getDefaultLanguageVersion(ruleLanguage);
                    if (RuleSet.applies(rule, version)) {
                        languages.add(ruleLanguage);
                        if (LOG.isLoggable(Level.FINE)) {
                            LOG.fine("Using " + ruleLanguage.getShortName() + " version: " + version.getShortName());
                        }
                    }
                }
            }
        }
        return languages;
    }

    /**
     * Entry to invoke PMD as command line tool. Note that this will
     * invoke {@link System#exit(int)}.
     *
     * @param args command line arguments
     */
    public static void main(String[] args) {
        StatusCode exitCode = runPmd(args);
        PMDCommandLineInterface.setStatusCodeOrExit(exitCode.toInt());
    }

    /**
     * Parses the command line arguments and executes PMD. Returns the
     * exit code without exiting the VM.
     *
     * @param args command line arguments
     *
     * @return the exit code, where <code>0</code> means successful execution,
     *     <code>1</code> means error, <code>4</code> means there have been
     *     violations found.
     *
     * @deprecated Use {@link #runPmd(String...)}.
     */
    @Deprecated
    public static int run(final String[] args) {
        return runPmd(args).toInt();
    }

    /**
     * Parses the command line arguments and executes PMD. Returns the
     * status code without exiting the VM. Note that the arguments parsing
     * may itself fail and produce a {@link StatusCode#ERROR}. This will
     * print the error message to standard error.
     *
     * @param args command line arguments
     *
     * @return the status code. Note that {@link PMDConfiguration#isFailOnViolation()}
     *     (flag {@code --failOnViolation}) may turn an {@link StatusCode#OK} into a {@link
     *     StatusCode#VIOLATIONS_FOUND}.
     */
    public static StatusCode runPmd(String... args) {
        PmdParametersParseResult parseResult = PmdParametersParseResult.extractParameters(args);

        if (!parseResult.getDeprecatedOptionsUsed().isEmpty()) {
            Entry<String, String> first = parseResult.getDeprecatedOptionsUsed().entrySet().iterator().next();
            LOG.warning("Some deprecated options were used on the command-line, including " + first.getKey());
            LOG.warning("Consider replacing it with " + first.getValue());
        }

        if (parseResult.isVersion()) {
            System.out.println("PMD " + PMDVersion.VERSION);
            return StatusCode.OK;
        } else if (parseResult.isHelp()) {
            PMDCommandLineInterface.printJcommanderUsageOnConsole();
            System.out.println(PMDCommandLineInterface.buildUsageText());
            return StatusCode.OK;
        } else if (parseResult.isError()) {
            System.out.println(PMDCommandLineInterface.buildUsageText());
            System.err.println(parseResult.getError().getMessage());
            return StatusCode.ERROR;
        }
        return runPmd(parseResult.toConfiguration());
    }

    /**
     * Execute PMD from a configuration. Returns the status code without
     * exiting the VM. This is the main entry point to run a full PMD run
     * with a manually created configuration.
     *
     * @param configuration Configuration to run
     *
     * @return the status code. Note that {@link PMDConfiguration#isFailOnViolation()}
     *     (flag {@code --failOnViolation}) may turn an {@link StatusCode#OK} into a {@link
     *     StatusCode#VIOLATIONS_FOUND}.
     */
    public static StatusCode runPmd(PMDConfiguration configuration) {
        if (configuration.isBenchmark()) {
            TimeTracker.startGlobalTracking();
        }

        final Level logLevel = configuration.isDebug() ? Level.FINER : Level.INFO;
        final ScopedLogHandlersManager logHandlerManager = new ScopedLogHandlersManager(logLevel, new ConsoleHandler());
        final Level oldLogLevel = LOG.getLevel();
        // Need to do this, since the static logger has already been initialized
        // at this point
        LOG.setLevel(logLevel);

        StatusCode status;
        try {
            int violations = PMD.doPMD(configuration);
            if (violations > 0 && configuration.isFailOnViolation()) {
                status = StatusCode.VIOLATIONS_FOUND;
            } else {
                status = StatusCode.OK;
            }
        } catch (Exception e) {
            System.out.println(PMDCommandLineInterface.buildUsageText());
            System.out.println();
            System.err.println(e.getMessage());
            status = StatusCode.ERROR;
        } finally {
            logHandlerManager.close();
            LOG.setLevel(oldLogLevel);

            if (configuration.isBenchmark()) {
                final TimingReport timingReport = TimeTracker.stopGlobalTracking();

                // TODO get specified report format from config
                final TimingReportRenderer renderer = new TextTimingReportRenderer();
                try {
                    // Don't close this writer, we don't want to close stderr
                    @SuppressWarnings("PMD.CloseResource")
                    final Writer writer = new OutputStreamWriter(System.err);
                    renderer.render(timingReport, writer);
                } catch (final IOException e) {
                    System.err.println(e.getMessage());
                }
            }
        }
        return status;
    }

    /**
     * Represents status codes that are used as exit codes during CLI runs.
     *
     * @see #runPmd(String[])
     */
    public enum StatusCode {
        /** No errors, no violations. This is exit code {@code 0}. */
        OK(0),
        /**
         * Errors were detected, PMD may have not run to the end.
         * This is exit code {@code 1}.
         */
        ERROR(1),
        /**
         * No errors, but PMD found violations. This is exit code {@code 4}.
         * This is only returned if {@link PMDConfiguration#isFailOnViolation()}
         * is set (CLI flag {@code --failOnViolation}).
         */
        VIOLATIONS_FOUND(4);

        private final int code;

        StatusCode(int code) {
            this.code = code;
        }

        /** Returns the exit code as used in CLI. */
        public int toInt() {
            return this.code;
        }

    }

    private static final class AcceptAllFilenames implements FilenameFilter {
        @Override
        public boolean accept(File dir, String name) {
            return true;
        }
    }
}<|MERGE_RESOLUTION|>--- conflicted
+++ resolved
@@ -84,37 +84,7 @@
     /** The default suppress marker string. */
     public static final String SUPPRESS_MARKER = "NOPMD";
 
-<<<<<<< HEAD
     private PMD() {
-=======
-    /**
-     * Contains the configuration with which this PMD instance has been created.
-     * 
-     * @deprecated this configuration field is unused and will be removed. The class
-     * {@link PMD} should not be instantiated or subclassed.
-     */
-    @Deprecated
-    protected final PMDConfiguration configuration;
-
-    private final SourceCodeProcessor rulesetsFileProcessor;
-
-    /**
-     * Constant that contains always the current version of PMD.
-     * @deprecated Use {@link PMDVersion#VERSION} instead.
-     */
-    @Deprecated // to be removed with PMD 7.0.0.
-    public static final String VERSION = PMDVersion.VERSION;
-
-    /**
-     * Create a PMD instance using a default Configuration. Changes to the
-     * configuration may be required.
-     *
-     * @deprecated Just use the static methods, and maintain your {@link PMDConfiguration} separately.
-     */
-    @Deprecated
-    public PMD() {
-        this(new PMDConfiguration());
->>>>>>> 7733be75
     }
 
 
