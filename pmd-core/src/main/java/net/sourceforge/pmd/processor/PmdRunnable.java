/**
 * BSD-style license; for more info see http://pmd.sourceforge.net/license.html
 */

package net.sourceforge.pmd.processor;

import net.sourceforge.pmd.PMDConfiguration;
import net.sourceforge.pmd.Report;
import net.sourceforge.pmd.RuleSets;
import net.sourceforge.pmd.RuleViolation;
import net.sourceforge.pmd.benchmark.TimeTracker;
import net.sourceforge.pmd.benchmark.TimedOperation;
import net.sourceforge.pmd.benchmark.TimedOperationCategory;
import net.sourceforge.pmd.cache.AnalysisCache;
import net.sourceforge.pmd.internal.RulesetStageDependencyHelper;
import net.sourceforge.pmd.internal.SystemProps;
import net.sourceforge.pmd.lang.LanguageVersion;
import net.sourceforge.pmd.lang.ast.FileAnalysisException;
import net.sourceforge.pmd.lang.ast.Parser;
import net.sourceforge.pmd.lang.ast.Parser.ParserTask;
import net.sourceforge.pmd.lang.ast.RootNode;
import net.sourceforge.pmd.lang.ast.SemanticErrorReporter;
import net.sourceforge.pmd.reporting.FileAnalysisListener;
import net.sourceforge.pmd.reporting.GlobalAnalysisListener;
import net.sourceforge.pmd.util.document.TextDocument;
import net.sourceforge.pmd.util.document.TextFile;

/**
 * A processing task for a single file.
 */
abstract class PmdRunnable implements Runnable {

    private final TextFile textFile;
    private final GlobalAnalysisListener ruleContext;

    private final AnalysisCache analysisCache;
    /** @deprecated Get rid of this */
    @Deprecated
    private final PMDConfiguration configuration;

    private final RulesetStageDependencyHelper dependencyHelper;

    PmdRunnable(TextFile textFile,
                GlobalAnalysisListener ruleContext,
                PMDConfiguration configuration) {
        this.textFile = textFile;
        this.ruleContext = ruleContext;
        this.analysisCache = configuration.getAnalysisCache();
        this.configuration = configuration;
        this.dependencyHelper = new RulesetStageDependencyHelper(configuration);
    }

    /**
     * This is only called within the run method (when we are on the actual carrier thread).
     * That way an implementation that uses a ThreadLocal will see the
     * correct thread.
     */
    protected abstract RuleSets getRulesets();

    @Override
    public void run() throws FileAnalysisException {
        TimeTracker.initThread();

        RuleSets ruleSets = getRulesets();

        try (FileAnalysisListener listener = ruleContext.startFileAnalysis(textFile)) {

            // Coarse check to see if any RuleSet applies to file, will need to do a finer RuleSet specific check later
<<<<<<< HEAD
            if (ruleSets.applies(textFile)) {
                try (TextDocument textDocument = TextDocument.create(textFile)) {

                    if (analysisCache.isUpToDate(textDocument)) {
                        reportCachedRuleViolations(listener, textDocument);
                    } else {
                        try {
                            processSource(listener, textDocument, ruleSets);
                        } catch (Exception | StackOverflowError | AssertionError e) {
                            if (e instanceof Error && !SystemProps.isErrorRecoveryMode()) {
                                throw e;
                            }
                            analysisCache.analysisFailed(textDocument);

                            // The listener handles logging if needed,
                            // it may also rethrow the error, as a FileAnalysisException (which we let through below)
                            listener.onError(new Report.ProcessingError(e, textFile.getDisplayName()));
=======
            if (ruleSets.applies(file)) {
                if (configuration.getAnalysisCache().isUpToDate(file)) {
                    reportCachedRuleViolations(listener, file);
                } else {
                    try {
                        processSource(listener, langVersion, ruleSets);
                    } catch (Exception | StackOverflowError | AssertionError e) {
                        if (e instanceof Error && !SystemProps.isErrorRecoveryMode()) { // NOPMD:
                            throw e;
>>>>>>> 5c940eb5
                        }
                    }
                }
            }
        } catch (FileAnalysisException e) {
            throw e; // bubble managed exceptions, they were already reported
        } catch (Exception e) {
<<<<<<< HEAD
            throw FileAnalysisException.wrap(textFile.getDisplayName(), "Exception while closing listener", e);
=======
            throw FileAnalysisException.wrap(file.getPath(), "An unknown exception occurred", e);
>>>>>>> 5c940eb5
        }

        TimeTracker.finishThread();
    }

    private void reportCachedRuleViolations(final FileAnalysisListener ctx, TextDocument file) {
        for (final RuleViolation rv : analysisCache.getCachedViolations(file)) {
            ctx.onRuleViolation(rv);
        }
    }

    private RootNode parse(Parser parser, ParserTask task) {
        try (TimedOperation to = TimeTracker.startOperation(TimedOperationCategory.PARSER)) {
            return parser.parse(task);
        }
    }


    private void processSource(FileAnalysisListener listener,
                               TextDocument textDocument,
                               RuleSets ruleSets) throws FileAnalysisException {

        ParserTask task = new ParserTask(
            textDocument,
            SemanticErrorReporter.noop(), // TODO
            configuration.getSuppressMarker()
        );

        Parser parser = textDocument.getLanguageVersion().getLanguageVersionHandler().getParser();

        RootNode rootNode = parse(parser, task);

        dependencyHelper.runLanguageSpecificStages(ruleSets, textDocument.getLanguageVersion(), rootNode);

        ruleSets.apply(rootNode, listener);
    }

}<|MERGE_RESOLUTION|>--- conflicted
+++ resolved
@@ -14,7 +14,6 @@
 import net.sourceforge.pmd.cache.AnalysisCache;
 import net.sourceforge.pmd.internal.RulesetStageDependencyHelper;
 import net.sourceforge.pmd.internal.SystemProps;
-import net.sourceforge.pmd.lang.LanguageVersion;
 import net.sourceforge.pmd.lang.ast.FileAnalysisException;
 import net.sourceforge.pmd.lang.ast.Parser;
 import net.sourceforge.pmd.lang.ast.Parser.ParserTask;
@@ -66,7 +65,6 @@
         try (FileAnalysisListener listener = ruleContext.startFileAnalysis(textFile)) {
 
             // Coarse check to see if any RuleSet applies to file, will need to do a finer RuleSet specific check later
-<<<<<<< HEAD
             if (ruleSets.applies(textFile)) {
                 try (TextDocument textDocument = TextDocument.create(textFile)) {
 
@@ -76,7 +74,7 @@
                         try {
                             processSource(listener, textDocument, ruleSets);
                         } catch (Exception | StackOverflowError | AssertionError e) {
-                            if (e instanceof Error && !SystemProps.isErrorRecoveryMode()) {
+                            if (e instanceof Error && !SystemProps.isErrorRecoveryMode()) { // NOPMD:
                                 throw e;
                             }
                             analysisCache.analysisFailed(textDocument);
@@ -84,17 +82,6 @@
                             // The listener handles logging if needed,
                             // it may also rethrow the error, as a FileAnalysisException (which we let through below)
                             listener.onError(new Report.ProcessingError(e, textFile.getDisplayName()));
-=======
-            if (ruleSets.applies(file)) {
-                if (configuration.getAnalysisCache().isUpToDate(file)) {
-                    reportCachedRuleViolations(listener, file);
-                } else {
-                    try {
-                        processSource(listener, langVersion, ruleSets);
-                    } catch (Exception | StackOverflowError | AssertionError e) {
-                        if (e instanceof Error && !SystemProps.isErrorRecoveryMode()) { // NOPMD:
-                            throw e;
->>>>>>> 5c940eb5
                         }
                     }
                 }
@@ -102,11 +89,7 @@
         } catch (FileAnalysisException e) {
             throw e; // bubble managed exceptions, they were already reported
         } catch (Exception e) {
-<<<<<<< HEAD
-            throw FileAnalysisException.wrap(textFile.getDisplayName(), "Exception while closing listener", e);
-=======
-            throw FileAnalysisException.wrap(file.getPath(), "An unknown exception occurred", e);
->>>>>>> 5c940eb5
+            throw FileAnalysisException.wrap(textFile.getDisplayName(), "An unknown exception occurred", e);
         }
 
         TimeTracker.finishThread();
