/**
 * BSD-style license; for more info see http://pmd.sourceforge.net/license.html
 */

package net.sourceforge.pmd.processor;

import static net.sourceforge.pmd.util.CollectionUtil.listOf;

import org.slf4j.Logger;
import org.slf4j.LoggerFactory;

import net.sourceforge.pmd.PMDConfiguration;
import net.sourceforge.pmd.Report;
import net.sourceforge.pmd.RuleSets;
import net.sourceforge.pmd.RuleViolation;
import net.sourceforge.pmd.benchmark.TimeTracker;
import net.sourceforge.pmd.benchmark.TimedOperation;
import net.sourceforge.pmd.benchmark.TimedOperationCategory;
import net.sourceforge.pmd.cache.AnalysisCache;
import net.sourceforge.pmd.internal.SystemProps;
import net.sourceforge.pmd.lang.LanguageVersionHandler;
import net.sourceforge.pmd.lang.ast.FileAnalysisException;
import net.sourceforge.pmd.lang.ast.Parser;
import net.sourceforge.pmd.lang.ast.Parser.ParserTask;
import net.sourceforge.pmd.lang.ast.RootNode;
import net.sourceforge.pmd.lang.ast.SemanticErrorReporter;
import net.sourceforge.pmd.lang.document.TextDocument;
import net.sourceforge.pmd.lang.document.TextFile;
import net.sourceforge.pmd.reporting.FileAnalysisListener;
import net.sourceforge.pmd.reporting.GlobalAnalysisListener;

/**
 * A processing task for a single file.
 */
abstract class PmdRunnable implements Runnable {

<<<<<<< HEAD
    private static final Logger LOGGER = LoggerFactory.getLogger(PmdRunnable.class);
    private final TextFile textFile;
=======
    private static final Logger LOG = LoggerFactory.getLogger(PmdRunnable.class);
    private final DataSource dataSource;
    private final File file;
>>>>>>> 32a02cec
    private final GlobalAnalysisListener globalListener;

    private final AnalysisCache analysisCache;
    /** @deprecated Get rid of this */
    @Deprecated
    private final PMDConfiguration configuration;

    PmdRunnable(TextFile textFile,
                GlobalAnalysisListener globalListener,
                PMDConfiguration configuration) {
        this.textFile = textFile;
        this.globalListener = globalListener;
        this.analysisCache = configuration.getAnalysisCache();
        this.configuration = configuration;
    }

    /**
     * This is only called within the run method (when we are on the actual carrier thread).
     * That way an implementation that uses a ThreadLocal will see the
     * correct thread.
     */
    protected abstract RuleSets getRulesets();

    @Override
    public void run() throws FileAnalysisException {
        TimeTracker.initThread();

        RuleSets ruleSets = getRulesets();

        try (FileAnalysisListener listener = globalListener.startFileAnalysis(textFile)) {

            // Coarse check to see if any RuleSet applies to file, will need to do a finer RuleSet specific check later
<<<<<<< HEAD
            if (ruleSets.applies(textFile)) {
                try (TextDocument textDocument = TextDocument.create(textFile);
                     FileAnalysisListener cacheListener = analysisCache.startFileAnalysis(textDocument)) {

                    @SuppressWarnings("PMD.CloseResource")
                    FileAnalysisListener completeListener = FileAnalysisListener.tee(listOf(listener, cacheListener));

                    if (analysisCache.isUpToDate(textDocument)) {
                        // note: no cache listener here
                        //                         vvvvvvvv
                        reportCachedRuleViolations(listener, textDocument);
                    } else {
                        try {
                            processSource(completeListener, textDocument, ruleSets);
                        } catch (Exception | StackOverflowError | AssertionError e) {
                            if (e instanceof Error && !SystemProps.isErrorRecoveryMode()) { // NOPMD:
                                throw e;
                            }

                            // The listener handles logging if needed,
                            // it may also rethrow the error, as a FileAnalysisException (which we let through below)
                            completeListener.onError(new Report.ProcessingError(e, textFile.getDisplayName()));
=======
            if (ruleSets.applies(file)) {
                if (configuration.getAnalysisCache().isUpToDate(file)) {
                    LOG.trace("Skipping file (lang: {}) because it was found in the cache: {}", langVersion, dataSource.getNiceFileName(false, null));
                    reportCachedRuleViolations(listener, file);
                } else {
                    LOG.trace("Processing file (lang: {}): {}", langVersion, dataSource.getNiceFileName(false, null));
                    try {
                        processSource(listener, langVersion, ruleSets);
                    } catch (Exception | StackOverflowError | AssertionError e) {
                        if (e instanceof Error && !SystemProps.isErrorRecoveryMode()) { // NOPMD:
                            throw e;
>>>>>>> 32a02cec
                        }
                    }
                }
            } else {
                LOG.trace("Skipping file (lang: {}) because no rule applies: {}", langVersion, dataSource.getNiceFileName(false, null));
            }
        } catch (FileAnalysisException e) {
            throw e; // bubble managed exceptions, they were already reported
        } catch (Exception e) {
            throw FileAnalysisException.wrap(textFile.getDisplayName(), "An unknown exception occurred", e);
        }

        TimeTracker.finishThread();
    }

    private void reportCachedRuleViolations(final FileAnalysisListener ctx, TextDocument file) {
        for (final RuleViolation rv : analysisCache.getCachedViolations(file)) {
            ctx.onRuleViolation(rv);
        }
    }

    private RootNode parse(Parser parser, ParserTask task) {
        try (TimedOperation ignored = TimeTracker.startOperation(TimedOperationCategory.PARSER)) {
            return parser.parse(task);
        }
    }


    private void processSource(FileAnalysisListener listener,
                               TextDocument textDocument,
                               RuleSets ruleSets) throws FileAnalysisException {

        ParserTask task = new ParserTask(
<<<<<<< HEAD
            textDocument,
            SemanticErrorReporter.reportToLogger(LOGGER),
=======
            languageVersion,
            filename,
            sourceCode,
            SemanticErrorReporter.reportToLogger(LOG),
>>>>>>> 32a02cec
            configuration.getClassLoader()
        );


        LanguageVersionHandler handler = textDocument.getLanguageVersion().getLanguageVersionHandler();

        handler.declareParserTaskProperties(task.getProperties());
        task.getProperties().setProperty(ParserTask.COMMENT_MARKER, configuration.getSuppressMarker());

        Parser parser = handler.getParser();

        RootNode rootNode = parse(parser, task);

        ruleSets.apply(rootNode, listener);
    }

}<|MERGE_RESOLUTION|>--- conflicted
+++ resolved
@@ -34,14 +34,8 @@
  */
 abstract class PmdRunnable implements Runnable {
 
-<<<<<<< HEAD
-    private static final Logger LOGGER = LoggerFactory.getLogger(PmdRunnable.class);
+    private static final Logger LOG = LoggerFactory.getLogger(PmdRunnable.class);
     private final TextFile textFile;
-=======
-    private static final Logger LOG = LoggerFactory.getLogger(PmdRunnable.class);
-    private final DataSource dataSource;
-    private final File file;
->>>>>>> 32a02cec
     private final GlobalAnalysisListener globalListener;
 
     private final AnalysisCache analysisCache;
@@ -74,7 +68,6 @@
         try (FileAnalysisListener listener = globalListener.startFileAnalysis(textFile)) {
 
             // Coarse check to see if any RuleSet applies to file, will need to do a finer RuleSet specific check later
-<<<<<<< HEAD
             if (ruleSets.applies(textFile)) {
                 try (TextDocument textDocument = TextDocument.create(textFile);
                      FileAnalysisListener cacheListener = analysisCache.startFileAnalysis(textDocument)) {
@@ -83,10 +76,12 @@
                     FileAnalysisListener completeListener = FileAnalysisListener.tee(listOf(listener, cacheListener));
 
                     if (analysisCache.isUpToDate(textDocument)) {
+                        LOG.trace("Skipping file (lang: {}) because it was found in the cache: {}", textFile.getLanguageVersion(), textFile.getPathId());
                         // note: no cache listener here
                         //                         vvvvvvvv
                         reportCachedRuleViolations(listener, textDocument);
                     } else {
+                        LOG.trace("Processing file (lang: {}): {}", textFile.getLanguageVersion(), textFile.getPathId());
                         try {
                             processSource(completeListener, textDocument, ruleSets);
                         } catch (Exception | StackOverflowError | AssertionError e) {
@@ -97,24 +92,11 @@
                             // The listener handles logging if needed,
                             // it may also rethrow the error, as a FileAnalysisException (which we let through below)
                             completeListener.onError(new Report.ProcessingError(e, textFile.getDisplayName()));
-=======
-            if (ruleSets.applies(file)) {
-                if (configuration.getAnalysisCache().isUpToDate(file)) {
-                    LOG.trace("Skipping file (lang: {}) because it was found in the cache: {}", langVersion, dataSource.getNiceFileName(false, null));
-                    reportCachedRuleViolations(listener, file);
-                } else {
-                    LOG.trace("Processing file (lang: {}): {}", langVersion, dataSource.getNiceFileName(false, null));
-                    try {
-                        processSource(listener, langVersion, ruleSets);
-                    } catch (Exception | StackOverflowError | AssertionError e) {
-                        if (e instanceof Error && !SystemProps.isErrorRecoveryMode()) { // NOPMD:
-                            throw e;
->>>>>>> 32a02cec
                         }
                     }
                 }
             } else {
-                LOG.trace("Skipping file (lang: {}) because no rule applies: {}", langVersion, dataSource.getNiceFileName(false, null));
+                LOG.trace("Skipping file (lang: {}) because no rule applies: {}", textFile.getLanguageVersion(), textFile.getPathId());
             }
         } catch (FileAnalysisException e) {
             throw e; // bubble managed exceptions, they were already reported
@@ -143,15 +125,8 @@
                                RuleSets ruleSets) throws FileAnalysisException {
 
         ParserTask task = new ParserTask(
-<<<<<<< HEAD
             textDocument,
-            SemanticErrorReporter.reportToLogger(LOGGER),
-=======
-            languageVersion,
-            filename,
-            sourceCode,
             SemanticErrorReporter.reportToLogger(LOG),
->>>>>>> 32a02cec
             configuration.getClassLoader()
         );
 
