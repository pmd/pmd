--- conflicted
+++ resolved
@@ -134,11 +134,7 @@
             languageVersion,
             filename,
             sourceCode,
-<<<<<<< HEAD
             reporter,
-=======
-            SemanticErrorReporter.reportToLogger(LOG),
->>>>>>> 7cf97d6a
             configuration.getClassLoader()
         );
 
