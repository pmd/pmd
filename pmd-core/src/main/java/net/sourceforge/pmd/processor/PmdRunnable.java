--- conflicted
+++ resolved
@@ -14,11 +14,8 @@
 import net.sourceforge.pmd.cache.AnalysisCache;
 import net.sourceforge.pmd.internal.RulesetStageDependencyHelper;
 import net.sourceforge.pmd.internal.SystemProps;
-<<<<<<< HEAD
-=======
 import net.sourceforge.pmd.lang.LanguageVersion;
 import net.sourceforge.pmd.lang.LanguageVersionHandler;
->>>>>>> fe5d1e49
 import net.sourceforge.pmd.lang.ast.FileAnalysisException;
 import net.sourceforge.pmd.lang.ast.Parser;
 import net.sourceforge.pmd.lang.ast.Parser.ParserTask;
@@ -118,28 +115,17 @@
                                RuleSets ruleSets) throws FileAnalysisException {
 
         ParserTask task = new ParserTask(
-<<<<<<< HEAD
             textDocument,
-            SemanticErrorReporter.noop(), // TODO
-            configuration.getSuppressMarker()
-        );
-
-        Parser parser = textDocument.getLanguageVersion().getLanguageVersionHandler().getParser();
-=======
-            languageVersion,
-            filename,
-            sourceCode,
             SemanticErrorReporter.noop() // TODO
         );
 
 
-        LanguageVersionHandler handler = languageVersion.getLanguageVersionHandler();
+        LanguageVersionHandler handler = textDocument.getLanguageVersion().getLanguageVersionHandler();
 
         handler.declareParserTaskProperties(task.getProperties());
         task.getProperties().setProperty(ParserTask.COMMENT_MARKER, configuration.getSuppressMarker());
 
         Parser parser = handler.getParser();
->>>>>>> fe5d1e49
 
         RootNode rootNode = parse(parser, task);
 
