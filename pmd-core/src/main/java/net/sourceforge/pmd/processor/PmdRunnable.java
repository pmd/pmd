/**
 * BSD-style license; for more info see http://pmd.sourceforge.net/license.html
 */
package net.sourceforge.pmd.processor;

import java.io.BufferedInputStream;
import java.io.IOException;
import java.io.InputStream;
import java.util.List;
import java.util.concurrent.Callable;
import java.util.logging.Level;
import java.util.logging.Logger;

import net.sourceforge.pmd.PMD;
import net.sourceforge.pmd.PMDConfiguration;
import net.sourceforge.pmd.PMDException;
import net.sourceforge.pmd.Report;
import net.sourceforge.pmd.RuleContext;
import net.sourceforge.pmd.RuleSetFactory;
import net.sourceforge.pmd.RuleSetNotFoundException;
import net.sourceforge.pmd.RuleSets;
import net.sourceforge.pmd.SourceCodeProcessor;
import net.sourceforge.pmd.renderers.Renderer;
import net.sourceforge.pmd.util.datasource.DataSource;

<<<<<<< HEAD
public class PmdRunnable extends PMD implements Callable<Report> {

	private static final Logger LOG = Logger.getLogger(PmdRunnable.class.getName());

	private final ExecutorService executor;
	private final DataSource dataSource;
	private final String fileName;
	private final List<Renderer> renderers;

	public PmdRunnable(ExecutorService executor,
			PMDConfiguration configuration, DataSource dataSource,
			String fileName, List<Renderer> renderers) {
		super(configuration);
		this.executor = executor;
		this.dataSource = dataSource;
		this.fileName = fileName;
		this.renderers = renderers;
	}

	// If we ever end up having a ReportUtil class, this method should be moved there...
	private static void addError(Report report, Exception ex, String fileName) {
		report.addError(
				new Report.ProcessingError(ex.getMessage(),
				fileName)
				);
	}

	private void addErrorAndShutdown(Report report, Exception e, String errorMessage) {
		// unexpected exception: log and stop executor service
		LOG.log(Level.FINE, errorMessage, e);
		addError(report, e, fileName);
		executor.shutdownNow();
	}
	
	@Override
    public Report call() {
		PmdThread thread = (PmdThread) Thread.currentThread();

		RuleContext ctx = thread.getRuleContext();
		RuleSets rs = thread.getRuleSets(configuration.getRuleSets());

		Report report = setupReport(rs, ctx, fileName);
		
		if (LOG.isLoggable(Level.FINE)) {
			LOG.fine("Processing " + ctx.getSourceCodeFilename());
		}
		for (Renderer r : renderers) {
			r.startFileAnalysis(dataSource);
		}

		try {
			InputStream stream = new BufferedInputStream(
					dataSource.getInputStream());
			ctx.setLanguageVersion(null);
			this.getSourceCodeProcessor().processSourceCode(stream, rs, ctx);
		} catch (PMDException pmde) {
		    if (LOG.isLoggable(Level.FINE)) {
			LOG.log(Level.FINE, "Error while processing file: "+fileName, pmde.getCause());
		    }
			addError(report, pmde, fileName);
		} catch (IOException ioe) {
			addErrorAndShutdown(report, ioe, "IOException during processing of "+ fileName );

		} catch (RuntimeException re) {
			addErrorAndShutdown(report, re,"RuntimeException during processing of " + fileName);
		}
		return report;
	}
	
	private static class PmdThread extends Thread {

        private final int id;
        private RuleContext context;
        private RuleSets rulesets;
        private final RuleSetFactory ruleSetFactory;

		public PmdThread(int id, Runnable r, RuleSetFactory ruleSetFactory,
				RuleContext ctx) {
			super(r, "PmdThread " + id);
			this.id = id;
			context = new RuleContext(ctx);
			this.ruleSetFactory = ruleSetFactory;
		}

		public RuleContext getRuleContext() {
			return context;
		}

		public RuleSets getRuleSets(String rsList) {
			if (rulesets == null) {
				try {
					rulesets = ruleSetFactory.createRuleSets(rsList);
				} catch (Exception e) {
					e.printStackTrace();
				}
			}
			return rulesets;
		}

		@Override
		public String toString() {
			return "PmdThread " + id;
		}
	}

	public static Thread createThread(int id, Runnable r,
			RuleSetFactory ruleSetFactory, RuleContext ctx) {
		return new PmdThread(id, r,ruleSetFactory, ctx);
	}
=======
public class PmdRunnable implements Callable<Report> {

    private static final Logger LOG = Logger.getLogger(PmdRunnable.class.getName());

    private static final ThreadLocal<ThreadContext> LOCAL_THREAD_CONTEXT = new ThreadLocal<>();

    private final PMDConfiguration configuration;
    private final DataSource dataSource;
    private final String fileName;
    private final List<Renderer> renderers;
    private final RuleContext ruleContext;
    private final RuleSetFactory ruleSetFactory;
    private final SourceCodeProcessor sourceCodeProcessor;

    public PmdRunnable(PMDConfiguration configuration, DataSource dataSource, String fileName,
            List<Renderer> renderers, RuleContext ruleContext, RuleSetFactory ruleSetFactory,
            SourceCodeProcessor sourceCodeProcessor) {
        this.configuration = configuration;
        this.dataSource = dataSource;
        this.fileName = fileName;
        this.renderers = renderers;
        this.ruleContext = ruleContext;
        this.ruleSetFactory = ruleSetFactory;
        this.sourceCodeProcessor = sourceCodeProcessor;
    }

    public static void reset() {
        LOCAL_THREAD_CONTEXT.remove();
    }

    private void addError(Report report, Exception e, String errorMessage) {
        // unexpected exception: log and stop executor service
        LOG.log(Level.FINE, errorMessage, e);
        report.addError(new Report.ProcessingError(e.getMessage(), fileName));
    }

    @Override
    public Report call() {
        ThreadContext tc = LOCAL_THREAD_CONTEXT.get();
        if (tc == null) {
            try {
                tc = new ThreadContext(ruleSetFactory.createRuleSets(configuration.getRuleSets()),
                        new RuleContext(ruleContext));
            } catch (RuleSetNotFoundException e) {
                throw new RuntimeException(e);
            }
            LOCAL_THREAD_CONTEXT.set(tc);
        }

        Report report = PMD.setupReport(tc.ruleSets, tc.ruleContext, fileName);

        if (LOG.isLoggable(Level.FINE)) {
            LOG.fine("Processing " + tc.ruleContext.getSourceCodeFilename());
        }
        for (Renderer r : renderers) {
            r.startFileAnalysis(dataSource);
        }

        try {
            InputStream stream = new BufferedInputStream(dataSource.getInputStream());
            tc.ruleContext.setLanguageVersion(null);
            sourceCodeProcessor.processSourceCode(stream, tc.ruleSets, tc.ruleContext);
        } catch (PMDException pmde) {
            addError(report, pmde, "Error while processing file: " + fileName);
        } catch (IOException ioe) {
            addError(report, ioe, "IOException during processing of " + fileName);
        } catch (RuntimeException re) {
            addError(report, re, "RuntimeException during processing of " + fileName);
        }

        return report;
    }

    private static class ThreadContext {
        /* default */ final RuleSets ruleSets;
        /* default */ final RuleContext ruleContext;

        ThreadContext(RuleSets ruleSets, RuleContext ruleContext) {
            this.ruleSets = ruleSets;
            this.ruleContext = ruleContext;
        }
    }
>>>>>>> 8201ba0a
}<|MERGE_RESOLUTION|>--- conflicted
+++ resolved
@@ -23,117 +23,6 @@
 import net.sourceforge.pmd.renderers.Renderer;
 import net.sourceforge.pmd.util.datasource.DataSource;
 
-<<<<<<< HEAD
-public class PmdRunnable extends PMD implements Callable<Report> {
-
-	private static final Logger LOG = Logger.getLogger(PmdRunnable.class.getName());
-
-	private final ExecutorService executor;
-	private final DataSource dataSource;
-	private final String fileName;
-	private final List<Renderer> renderers;
-
-	public PmdRunnable(ExecutorService executor,
-			PMDConfiguration configuration, DataSource dataSource,
-			String fileName, List<Renderer> renderers) {
-		super(configuration);
-		this.executor = executor;
-		this.dataSource = dataSource;
-		this.fileName = fileName;
-		this.renderers = renderers;
-	}
-
-	// If we ever end up having a ReportUtil class, this method should be moved there...
-	private static void addError(Report report, Exception ex, String fileName) {
-		report.addError(
-				new Report.ProcessingError(ex.getMessage(),
-				fileName)
-				);
-	}
-
-	private void addErrorAndShutdown(Report report, Exception e, String errorMessage) {
-		// unexpected exception: log and stop executor service
-		LOG.log(Level.FINE, errorMessage, e);
-		addError(report, e, fileName);
-		executor.shutdownNow();
-	}
-	
-	@Override
-    public Report call() {
-		PmdThread thread = (PmdThread) Thread.currentThread();
-
-		RuleContext ctx = thread.getRuleContext();
-		RuleSets rs = thread.getRuleSets(configuration.getRuleSets());
-
-		Report report = setupReport(rs, ctx, fileName);
-		
-		if (LOG.isLoggable(Level.FINE)) {
-			LOG.fine("Processing " + ctx.getSourceCodeFilename());
-		}
-		for (Renderer r : renderers) {
-			r.startFileAnalysis(dataSource);
-		}
-
-		try {
-			InputStream stream = new BufferedInputStream(
-					dataSource.getInputStream());
-			ctx.setLanguageVersion(null);
-			this.getSourceCodeProcessor().processSourceCode(stream, rs, ctx);
-		} catch (PMDException pmde) {
-		    if (LOG.isLoggable(Level.FINE)) {
-			LOG.log(Level.FINE, "Error while processing file: "+fileName, pmde.getCause());
-		    }
-			addError(report, pmde, fileName);
-		} catch (IOException ioe) {
-			addErrorAndShutdown(report, ioe, "IOException during processing of "+ fileName );
-
-		} catch (RuntimeException re) {
-			addErrorAndShutdown(report, re,"RuntimeException during processing of " + fileName);
-		}
-		return report;
-	}
-	
-	private static class PmdThread extends Thread {
-
-        private final int id;
-        private RuleContext context;
-        private RuleSets rulesets;
-        private final RuleSetFactory ruleSetFactory;
-
-		public PmdThread(int id, Runnable r, RuleSetFactory ruleSetFactory,
-				RuleContext ctx) {
-			super(r, "PmdThread " + id);
-			this.id = id;
-			context = new RuleContext(ctx);
-			this.ruleSetFactory = ruleSetFactory;
-		}
-
-		public RuleContext getRuleContext() {
-			return context;
-		}
-
-		public RuleSets getRuleSets(String rsList) {
-			if (rulesets == null) {
-				try {
-					rulesets = ruleSetFactory.createRuleSets(rsList);
-				} catch (Exception e) {
-					e.printStackTrace();
-				}
-			}
-			return rulesets;
-		}
-
-		@Override
-		public String toString() {
-			return "PmdThread " + id;
-		}
-	}
-
-	public static Thread createThread(int id, Runnable r,
-			RuleSetFactory ruleSetFactory, RuleContext ctx) {
-		return new PmdThread(id, r,ruleSetFactory, ctx);
-	}
-=======
 public class PmdRunnable implements Callable<Report> {
 
     private static final Logger LOG = Logger.getLogger(PmdRunnable.class.getName());
@@ -216,5 +105,4 @@
             this.ruleContext = ruleContext;
         }
     }
->>>>>>> 8201ba0a
 }