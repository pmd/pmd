/**
 * BSD-style license; for more info see http://pmd.sourceforge.net/license.html
 */

package net.sourceforge.pmd.processor;

import java.util.List;

import net.sourceforge.pmd.PMDConfiguration;
import net.sourceforge.pmd.RuleSets;
import net.sourceforge.pmd.reporting.GlobalAnalysisListener;
import net.sourceforge.pmd.util.document.TextFile;

/**
 * @author Romain Pelisse &lt;belaran@gmail.com&gt;
 *
 */
final class MonoThreadProcessor extends AbstractPMDProcessor {

    MonoThreadProcessor(PMDConfiguration configuration) {
        super(configuration);
    }

    @Override
    @SuppressWarnings("PMD.CloseResource") // closed by the PMDRunnable
<<<<<<< HEAD
    public void processFiles(RuleSets rulesets, List<TextFile> files, GlobalAnalysisListener listener) {
        for (TextFile file : files) {
            new PmdRunnable(file, listener, configuration) {
                @Override
                protected RuleSets getRulesets() {
                    return rulesets;
                }
            }.run();
=======
    public void processFiles(RuleSets rulesets, List<DataSource> files, GlobalAnalysisListener listener) {
        for (DataSource file : files) {
            new MonothreadRunnable(rulesets, file, listener, configuration).run();
>>>>>>> 5c940eb5
        }
    }

    @Override
    public void close() {
        // nothing to do
    }

    static final class MonothreadRunnable extends PmdRunnable {

        private final RuleSets ruleSets;

        MonothreadRunnable(RuleSets ruleSets, DataSource dataSource, GlobalAnalysisListener ruleContext, PMDConfiguration configuration) {
            super(dataSource, ruleContext, configuration);
            this.ruleSets = ruleSets;
        }

        @Override
        protected RuleSets getRulesets() {
            return ruleSets;
        }
    }
}<|MERGE_RESOLUTION|>--- conflicted
+++ resolved
@@ -23,20 +23,9 @@
 
     @Override
     @SuppressWarnings("PMD.CloseResource") // closed by the PMDRunnable
-<<<<<<< HEAD
     public void processFiles(RuleSets rulesets, List<TextFile> files, GlobalAnalysisListener listener) {
         for (TextFile file : files) {
-            new PmdRunnable(file, listener, configuration) {
-                @Override
-                protected RuleSets getRulesets() {
-                    return rulesets;
-                }
-            }.run();
-=======
-    public void processFiles(RuleSets rulesets, List<DataSource> files, GlobalAnalysisListener listener) {
-        for (DataSource file : files) {
             new MonothreadRunnable(rulesets, file, listener, configuration).run();
->>>>>>> 5c940eb5
         }
     }
 
