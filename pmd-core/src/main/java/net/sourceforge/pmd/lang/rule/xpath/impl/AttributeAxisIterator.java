/*
 * BSD-style license; for more info see http://pmd.sourceforge.net/license.html
 */

package net.sourceforge.pmd.lang.rule.xpath.impl;

import java.lang.reflect.Method;
import java.util.Arrays;
import java.util.HashSet;
import java.util.Iterator;
import java.util.List;
import java.util.Set;
import java.util.concurrent.ConcurrentHashMap;
import java.util.concurrent.ConcurrentMap;
import java.util.stream.Collectors;

import net.sourceforge.pmd.lang.ast.Node;
import net.sourceforge.pmd.lang.ast.impl.AbstractNode;
import net.sourceforge.pmd.lang.ast.impl.AbstractNodeWithTextCoordinates;
import net.sourceforge.pmd.lang.rule.xpath.Attribute;
import net.sourceforge.pmd.lang.rule.xpath.NoAttribute;
import net.sourceforge.pmd.lang.rule.xpath.NoAttribute.NoAttrScope;


/**
 * Explores an AST node reflectively to iterate over its XPath
 * attributes. This is the default way the attributes of a node
 * are made accessible to XPath rules, and defines an important
 * piece of PMD's XPath support.
 */
public class AttributeAxisIterator implements Iterator<Attribute> {

    /** Caches the precomputed attribute accessors of a given class. */
    private static final ConcurrentMap<Class<?>, List<MethodWrapper>> METHOD_CACHE = new ConcurrentHashMap<>();

    /* Constants used to determine which methods are accessors */
    private static final Set<Class<?>> CONSIDERED_RETURN_TYPES
            = new HashSet<>(Arrays.<Class<?>>asList(Integer.TYPE, Boolean.TYPE, Double.TYPE, String.class,
                    Long.TYPE, Character.TYPE, Float.TYPE));

    private static final Set<String> FILTERED_OUT_NAMES
<<<<<<< HEAD
        = new HashSet<>(Arrays.asList("toString", "getNumChildren", "getIndexInParent", "getParent", "getSourceCodeFile", "getClass", "getRuleIndex", "getXPathNodeName", "altNumber", "toStringTree", "getTypeNameNode", "hashCode", "getImportedNameNode", "getScope"));
=======
        = new HashSet<>(Arrays.asList("toString",
                                      "getNumChildren",
                                      "getIndexInParent",
                                      "getParent",
                                      "getClass",
                                      "isFindBoundary",
                                      "getRuleIndex",
                                      "getXPathNodeName",
                                      "altNumber",
                                      "toStringTree",
                                      "getTypeNameNode",
                                      "hashCode",
                                      "getImportedNameNode",
                                      "getScope"));
>>>>>>> 42f4a32c

    /* Iteration variables */
    private final Iterator<MethodWrapper> iterator;
    private final Node node;


    /**
     * Creates a new iterator that enumerates the attributes of the given node.
     * Note: if you want to access the attributes of a node, don't use this directly,
     * use instead the overridable {@link Node#getXPathAttributesIterator()}.
     */
    public AttributeAxisIterator(Node contextNode) {
        this.node = contextNode;
        this.iterator = METHOD_CACHE.computeIfAbsent(contextNode.getClass(), this::getWrappersForClass).iterator();
    }

    private List<MethodWrapper> getWrappersForClass(Class<?> nodeClass) {
        return Arrays.stream(nodeClass.getMethods())
                     .filter(m -> isAttributeAccessor(nodeClass, m))
                     .map(MethodWrapper::new)
                     .collect(Collectors.toList());
    }

    /**
     * Returns whether the given method is an attribute accessor,
     * in which case a corresponding Attribute will be added to
     * the iterator.
     *
     * @param method The method to test
     */
    protected boolean isAttributeAccessor(Class<?> nodeClass, Method method) {
        String methodName = method.getName();

        return !methodName.startsWith("jjt")
            && !FILTERED_OUT_NAMES.contains(methodName)
            && method.getParameterTypes().length == 0
            && isConsideredReturnType(method)
            // filter out methods declared in supertypes like the
            // Antlr ones, unless they're opted-in
            && Node.class.isAssignableFrom(method.getDeclaringClass())
            && !isIgnored(nodeClass, method);
    }

    private boolean isConsideredReturnType(Method method) {
        Class<?> klass = method.getReturnType();
        return CONSIDERED_RETURN_TYPES.contains(klass) || klass.isEnum();
    }

    private boolean isIgnored(Class<?> nodeClass, Method method) {
        Class<?> declaration = method.getDeclaringClass();
        if (method.isAnnotationPresent(NoAttribute.class)) {
            return true;
        } else if (declaration == Node.class || declaration == AbstractNode.class || declaration == AbstractNodeWithTextCoordinates.class) {
            // attributes from Node and AbstractNode are never suppressed
            // we don't know what might go wrong if we do suppress them
            return false;
        }

        NoAttribute declAnnot = declaration.getAnnotation(NoAttribute.class);

        if (declAnnot != null && declAnnot.scope() == NoAttrScope.ALL) {
            // then the parent didn't want children to inherit the attr
            return true;
        }

        // we don't care about the parent annotation in the following

        NoAttribute localAnnot = nodeClass.getAnnotation(NoAttribute.class);

        if (localAnnot == null) {
            return false;
        } else if (!declaration.equals(nodeClass)) {
            // then the node suppressed the attributes of its parent
            return localAnnot.scope() == NoAttrScope.INHERITED;
        } else {
            // then declaration == nodeClass so we need the scope to be ALL
            return localAnnot.scope() == NoAttrScope.ALL;

        }
    }


    @Override
    public Attribute next() {
        MethodWrapper m = iterator.next();
        return new Attribute(node, m.name, m.method);
    }


    @Override
    public boolean hasNext() {
        return iterator.hasNext();
    }


    /**
     * Associates an attribute accessor with the XPath-accessible
     * name of the attribute. This is used to avoid recomputing
     * the name of the attribute for each attribute (it's only done
     * once and put inside the {@link #METHOD_CACHE}).
     */
    private static class MethodWrapper {
        public Method method;
        public String name;


        MethodWrapper(Method m) {
            this.method = m;
            this.name = truncateMethodName(m.getName());
        }


        /**
         * This method produces the actual XPath name of an attribute
         * from the name of its accessor.
         */
        private String truncateMethodName(String n) {
            // about 70% of the methods start with 'get', so this case goes
            // first
            if (n.startsWith("get")) {
                return n.substring("get".length());
            }
            if (n.startsWith("is")) {
                return n.substring("is".length());
            }
            if (n.startsWith("has")) {
                return n.substring("has".length());
            }
            if (n.startsWith("uses")) {
                return n.substring("uses".length());
            }
            if ("size".equals(n)) {
                return "Size";
            } else if ("length".equals(n)) {
                return "Length";
            }

            return n;
        }
    }
}<|MERGE_RESOLUTION|>--- conflicted
+++ resolved
@@ -39,14 +39,12 @@
                     Long.TYPE, Character.TYPE, Float.TYPE));
 
     private static final Set<String> FILTERED_OUT_NAMES
-<<<<<<< HEAD
-        = new HashSet<>(Arrays.asList("toString", "getNumChildren", "getIndexInParent", "getParent", "getSourceCodeFile", "getClass", "getRuleIndex", "getXPathNodeName", "altNumber", "toStringTree", "getTypeNameNode", "hashCode", "getImportedNameNode", "getScope"));
-=======
         = new HashSet<>(Arrays.asList("toString",
                                       "getNumChildren",
                                       "getIndexInParent",
                                       "getParent",
                                       "getClass",
+                                      "getSourceCodeFile",
                                       "isFindBoundary",
                                       "getRuleIndex",
                                       "getXPathNodeName",
@@ -56,7 +54,6 @@
                                       "hashCode",
                                       "getImportedNameNode",
                                       "getScope"));
->>>>>>> 42f4a32c
 
     /* Iteration variables */
     private final Iterator<MethodWrapper> iterator;
