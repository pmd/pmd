/*
 * BSD-style license; for more info see http://pmd.sourceforge.net/license.html
 */

package net.sourceforge.pmd.lang.ast.impl.javacc;

<<<<<<< HEAD
import org.checkerframework.checker.nullness.qual.NonNull;
=======
import java.util.Comparator;
>>>>>>> 9c0ea3a9

import net.sourceforge.pmd.annotation.Experimental;
import net.sourceforge.pmd.lang.ast.Node;
import net.sourceforge.pmd.lang.ast.impl.AbstractNode;
import net.sourceforge.pmd.util.document.Chars;
import net.sourceforge.pmd.util.document.FileLocation;
import net.sourceforge.pmd.util.document.TextDocument;
import net.sourceforge.pmd.util.document.TextRegion;

/**
 * Base class for node produced by JJTree. JJTree specific functionality
 * present on the API of {@link Node} and {@link AbstractNode} will be
 * moved here for 7.0.0.
 *
 * <p>This is experimental because it's expected to change for 7.0.0 in
 * unforeseeable ways. Don't use it directly, use the node interfaces.
 */
@Experimental
public abstract class AbstractJjtreeNode<B extends AbstractJjtreeNode<B, N>, N extends JjtreeNode<N>> extends AbstractNode<B, N> implements JjtreeNode<N> {
    protected final int id;
    private JavaccToken firstToken;
    private JavaccToken lastToken;

    private String image;

    /**
     * The id is an index in the constant names array generated by jjtree,
     * it must be set to some value that depends on the node type, not some
     * arbitrary "1" or "2", and not necessarily a unique value.
     */
    protected AbstractJjtreeNode(int id) {
        super();
        this.id = id;
    }

    @Override
    public String getImage() {
        return image;
    }

    protected void setImage(String image) {
        this.image = image;
    }

    @Override
<<<<<<< HEAD
    public Chars getText() {
        return getTextDocument().sliceText(getTextRegion());
    }

    @Override
    public @NonNull TextDocument getTextDocument() {
        return getFirstToken().getDocument().getTextDocument();
    }

    @Override
    public TextRegion getTextRegion() {
        return TextRegion.fromBothOffsets(getFirstToken().getStartOffset(),
                                          getLastToken().getEndOffset());
    }

    @Override
    public FileLocation getReportLocation() {
        return getTextDocument().toLocation(getTextRegion());
=======
    public CharSequence getText() {
        String fullText = getFirstToken().getDocument().getFullText();
        return fullText.substring(getStartOffset(), getEndOffset());
>>>>>>> 9c0ea3a9
    }

    private static final Comparator<JjtreeNode<?>> JJT_COMPARATOR =
        Comparator.<JjtreeNode<?>, JavaccToken>comparing(JjtreeNode::getFirstToken)
            .thenComparing(JjtreeNode::getLastToken);

    @Override
    public final int compareLocation(Node other) {
        if (other instanceof JjtreeNode<?>) {
            return JJT_COMPARATOR.compare(this, (JjtreeNode<?>) other);
        }
        return super.compareLocation(other);
    }

    /**
     * This method is called after the node has been made the current node. It
     * indicates that child nodes can now be added to it.
     */
    protected void jjtOpen() {
        // to be overridden
    }

    /**
     * This method is called after all the child nodes have been added.
     */
    protected void jjtClose() {
        // to be overridden
    }

    @Override // override to make it protected
    protected void addChild(B child, int index) {
        super.addChild(child, index);
    }

    @Override
    public int compareLocation(Node node) {
        if (node instanceof JjtreeNode) {
            return getTextRegion().compareTo(((JjtreeNode<?>) node).getTextRegion());
        }
        return JjtreeNode.super.compareLocation(node);
    }

    @Override
    protected void insertChild(B child, int index) {
        super.insertChild(child, index);
        fitTokensToChildren(index);
    }

    /**
     * Ensures that the first (resp. last) token of this node is before
     * (resp. after) the first (resp. last) token of the child at the
     * given index. The index
     */
    protected void fitTokensToChildren(int index) {
        if (index == 0) {
            enlargeLeft((B) getChild(index));
        }
        if (index == getNumChildren()) {
            enlargeRight((B) getChild(index));
        }
    }

    private void enlargeLeft(B child) {
        JavaccToken thisFst = this.getFirstToken();
        JavaccToken childFst = child.getFirstToken();

        if (childFst.compareTo(thisFst) < 0) {
            this.setFirstToken(childFst);
        }
    }

    private void enlargeRight(B child) {
        JavaccToken thisLast = this.getLastToken();
        JavaccToken childLast = child.getLastToken();

        if (childLast.compareTo(thisLast) > 0) {
            this.setLastToken(childLast);
        }
    }

    @Override
    public JavaccToken getFirstToken() {
        return firstToken;
    }

    @Override
    public JavaccToken getLastToken() {
        return lastToken;
    }

    // the super methods query line & column, which we want to avoid

    protected void setLastToken(JavaccToken token) {
        this.lastToken = token;
    }

    protected void setFirstToken(JavaccToken token) {
        this.firstToken = token;
    }

    /**
     * This toString implementation is only meant for debugging purposes.
     */
    @Override
    public String toString() {
        FileLocation loc = getReportLocation();
        return "[" + getXPathNodeName() + ":" + loc.getBeginLine() + ":" + loc.getBeginColumn() + "]" + getText();
    }
}<|MERGE_RESOLUTION|>--- conflicted
+++ resolved
@@ -4,11 +4,7 @@
 
 package net.sourceforge.pmd.lang.ast.impl.javacc;
 
-<<<<<<< HEAD
 import org.checkerframework.checker.nullness.qual.NonNull;
-=======
-import java.util.Comparator;
->>>>>>> 9c0ea3a9
 
 import net.sourceforge.pmd.annotation.Experimental;
 import net.sourceforge.pmd.lang.ast.Node;
@@ -54,7 +50,6 @@
     }
 
     @Override
-<<<<<<< HEAD
     public Chars getText() {
         return getTextDocument().sliceText(getTextRegion());
     }
@@ -73,21 +68,12 @@
     @Override
     public FileLocation getReportLocation() {
         return getTextDocument().toLocation(getTextRegion());
-=======
-    public CharSequence getText() {
-        String fullText = getFirstToken().getDocument().getFullText();
-        return fullText.substring(getStartOffset(), getEndOffset());
->>>>>>> 9c0ea3a9
     }
-
-    private static final Comparator<JjtreeNode<?>> JJT_COMPARATOR =
-        Comparator.<JjtreeNode<?>, JavaccToken>comparing(JjtreeNode::getFirstToken)
-            .thenComparing(JjtreeNode::getLastToken);
 
     @Override
     public final int compareLocation(Node other) {
         if (other instanceof JjtreeNode<?>) {
-            return JJT_COMPARATOR.compare(this, (JjtreeNode<?>) other);
+            return getTextRegion().compareTo(((JjtreeNode<?>) other).getTextRegion());
         }
         return super.compareLocation(other);
     }
@@ -112,13 +98,6 @@
         super.addChild(child, index);
     }
 
-    @Override
-    public int compareLocation(Node node) {
-        if (node instanceof JjtreeNode) {
-            return getTextRegion().compareTo(((JjtreeNode<?>) node).getTextRegion());
-        }
-        return JjtreeNode.super.compareLocation(node);
-    }
 
     @Override
     protected void insertChild(B child, int index) {
