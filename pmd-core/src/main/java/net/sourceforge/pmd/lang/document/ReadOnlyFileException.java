/*
 * BSD-style license; for more info see http://pmd.sourceforge.net/license.html
 */

package net.sourceforge.pmd.lang.document;

/**
 * Thrown when an attempt to write through a {@link TextFile}
 * fails because the file is read-only.
 */
public class ReadOnlyFileException extends UnsupportedOperationException {

    public ReadOnlyFileException(TextFile textFile) {
<<<<<<< HEAD
        super("Read only: " + textFile.getFileId());
=======
        super("Read only: " + textFile.getFileId().getAbsolutePath());
>>>>>>> 0c0d756f
    }

}<|MERGE_RESOLUTION|>--- conflicted
+++ resolved
@@ -11,11 +11,7 @@
 public class ReadOnlyFileException extends UnsupportedOperationException {
 
     public ReadOnlyFileException(TextFile textFile) {
-<<<<<<< HEAD
-        super("Read only: " + textFile.getFileId());
-=======
         super("Read only: " + textFile.getFileId().getAbsolutePath());
->>>>>>> 0c0d756f
     }
 
 }