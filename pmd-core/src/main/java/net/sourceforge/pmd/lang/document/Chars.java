--- conflicted
+++ resolved
@@ -298,8 +298,6 @@
     }
 
     /**
-<<<<<<< HEAD
-=======
      * Remove trailing and leading blank lines. The resulting string
      * does not end with a line terminator.
      */
@@ -337,7 +335,6 @@
     }
 
     /**
->>>>>>> 87c224fe
      * Remove the suffix if it is present, otherwise returns this.
      */
     public Chars removeSuffix(String charSeq) {
@@ -587,7 +584,23 @@
     }
 
     /**
-<<<<<<< HEAD
+     * Returns a stream of lines yielded by {@link #lines()}.
+     */
+    public Stream<Chars> lineStream() {
+        return StreamSupport.stream(lines().spliterator(), false);
+    }
+
+    /**
+     * Returns a new stringbuilder containing the whole contents of this
+     * char sequence.
+     */
+    public StringBuilder toStringBuilder() {
+        StringBuilder sb = new StringBuilder(length());
+        appendChars(sb);
+        return sb;
+    }
+
+    /**
      * Split this slice into subslices, like {@link String#split(String)},
      * except it's iterated lazily.
      */
@@ -621,24 +634,6 @@
             }
         };
     }
-=======
-     * Returns a stream of lines yielded by {@link #lines()}.
-     */
-    public Stream<Chars> lineStream() {
-        return StreamSupport.stream(lines().spliterator(), false);
-    }
-
-    /**
-     * Returns a new stringbuilder containing the whole contents of this
-     * char sequence.
-     */
-    public StringBuilder toStringBuilder() {
-        StringBuilder sb = new StringBuilder(length());
-        appendChars(sb);
-        return sb;
-    }
-
->>>>>>> 87c224fe
 
     /**
      * Returns a new reader for the whole contents of this char sequence.
