--- conflicted
+++ resolved
@@ -213,13 +213,6 @@
      * See {@link String#indexOf(int, int)}.
      */
     public int indexOf(int ch, int fromIndex) {
-<<<<<<< HEAD
-        return indexOf(ch, fromIndex, len);
-    }
-
-    public int indexOf(int ch, int fromIndex, int toIndex) {
-        if (fromIndex < 0 || fromIndex >= len || toIndex <= fromIndex) {
-=======
         return indexOf(ch, fromIndex, Integer.MAX_VALUE);
     }
 
@@ -241,7 +234,6 @@
         toIndex = min(toIndex, len);
 
         if (fromIndex >= len || toIndex <= 0) {
->>>>>>> 9f54da98
             return NOT_FOUND;
         } else if (isFullString() && toIndex >= len) {
             return str.indexOf(ch, fromIndex);
