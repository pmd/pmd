--- conflicted
+++ resolved
@@ -48,15 +48,18 @@
 
         private final ParserTaskProperties propertySource;
 
-<<<<<<< HEAD
-        public ParserTask(TextDocument textDoc, SemanticErrorReporter reporter) {
-            this(textDoc, reporter, new ParserTaskProperties());
+        public ParserTask(TextDocument textDoc, SemanticErrorReporter reporter, ClassLoader auxclasspathClassLoader) {
+            this(textDoc, reporter, new ParserTaskProperties(), auxclasspathClassLoader);
         }
 
-        private ParserTask(TextDocument textDoc, SemanticErrorReporter reporter, ParserTaskProperties source) {
-=======
-        public ParserTask(TextDocument textDoc, SemanticErrorReporter reporter, ClassLoader auxclasspathClassLoader) {
->>>>>>> dee33029
+        public ParserTask(TextDocument textDoc, SemanticErrorReporter reporter) {
+            this(textDoc, reporter, Parser.class.getClassLoader());
+        }
+
+        private ParserTask(TextDocument textDoc,
+                           SemanticErrorReporter reporter,
+                           ParserTaskProperties source,
+                           ClassLoader auxclasspathClassLoader) {
             this.textDoc = Objects.requireNonNull(textDoc, "Text document was null");
             this.reporter = Objects.requireNonNull(reporter, "reporter was null");
             this.auxclasspathClassLoader = Objects.requireNonNull(auxclasspathClassLoader, "auxclasspathClassLoader was null");
@@ -64,9 +67,6 @@
             this.propertySource = new ParserTaskProperties(source);
         }
 
-        public ParserTask(TextDocument textDoc, SemanticErrorReporter reporter) {
-            this(textDoc, reporter, Parser.class.getClassLoader());
-        }
 
         public static final PropertyDescriptor<String> COMMENT_MARKER =
             PropertyFactory.stringProperty("suppressionCommentMarker")
@@ -128,7 +128,7 @@
          * Replace the text document with another.
          */
         public ParserTask withTextDocument(TextDocument doc) {
-            return new ParserTask(doc, this.reporter, this.propertySource);
+            return new ParserTask(doc, this.reporter, this.propertySource, this.auxclasspathClassLoader);
         }
 
 
