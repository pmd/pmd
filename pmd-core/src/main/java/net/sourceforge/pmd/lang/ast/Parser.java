--- conflicted
+++ resolved
@@ -3,8 +3,6 @@
  */
 
 package net.sourceforge.pmd.lang.ast;
-
-import static net.sourceforge.pmd.internal.util.AssertionUtil.requireParamNotNull;
 
 import java.util.Objects;
 
@@ -21,9 +19,6 @@
 /**
  * Produces an AST from a source file. Instances of this interface must
  * be stateless (which makes them trivially threadsafe).
- *
- * TODO
- *  - The reader + filename would be a TextDocument
  */
 public interface Parser {
 
@@ -53,25 +48,17 @@
 
         private final PropertySource propertySource;
 
-<<<<<<< HEAD
-        public ParserTask(TextDocument textDoc, SemanticErrorReporter reporter) {
+        public ParserTask(TextDocument textDoc, SemanticErrorReporter reporter, ClassLoader auxclasspathClassLoader) {
             this.textDoc = Objects.requireNonNull(textDoc, "Text document was null");
             this.reporter = Objects.requireNonNull(reporter, "reporter was null");
-=======
-        public ParserTask(LanguageVersion lv, String filepath, String sourceText, SemanticErrorReporter reporter, ClassLoader auxclasspathClassLoader) {
-            this.lv = requireParamNotNull("language version", lv);
-            this.filepath = requireParamNotNull("filepath", filepath);
-            this.sourceText = requireParamNotNull("sourceText", sourceText);
-            this.reporter = requireParamNotNull("reporter", reporter);
-            this.auxclasspathClassLoader = requireParamNotNull("auxclasspathClassLoader", auxclasspathClassLoader);
->>>>>>> 6349f134
+            this.auxclasspathClassLoader = Objects.requireNonNull(auxclasspathClassLoader, "auxclasspathClassLoader was null");
 
             this.propertySource = new ParserTaskProperties();
             propertySource.definePropertyDescriptor(COMMENT_MARKER);
         }
 
-        public ParserTask(LanguageVersion lv, String filepath, String sourceText, SemanticErrorReporter reporter) {
-            this(lv, filepath, sourceText, reporter, Parser.class.getClassLoader());
+        public ParserTask(TextDocument textDoc, SemanticErrorReporter reporter) {
+            this(textDoc, reporter, Parser.class.getClassLoader());
         }
 
         public static final PropertyDescriptor<String> COMMENT_MARKER =
