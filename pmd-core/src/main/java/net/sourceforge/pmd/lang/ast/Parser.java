/*
 * BSD-style license; for more info see http://pmd.sourceforge.net/license.html
 */

package net.sourceforge.pmd.lang.ast;

import java.util.Objects;

import net.sourceforge.pmd.internal.util.AssertionUtil;
import net.sourceforge.pmd.lang.LanguageProcessorRegistry;
import net.sourceforge.pmd.lang.LanguageVersion;
import net.sourceforge.pmd.lang.document.TextDocument;

/**
 * Produces an AST from a source file. Instances of this interface must
 * be stateless (which makes them trivially threadsafe).
 */
public interface Parser {

    /**
     * Parses an entire tree for this language. This may perform some
     * semantic analysis, like name resolution.
     *
     * @param task Description of the parsing task
     *
     * @return The root of the tree corresponding to the source code.
     *
     * @throws IllegalArgumentException If the language version of the
     *                                  parsing task is for an incorrect language
     * @throws FileAnalysisException    If any error occurs
     */
    RootNode parse(ParserTask task) throws FileAnalysisException;


    /**
     * Parameters passed to a parsing task.
     */
    final class ParserTask {

        private final TextDocument textDoc;
        private final SemanticErrorReporter reporter;
<<<<<<< HEAD
        private final LanguageProcessorRegistry lpRegistry;

        public ParserTask(TextDocument textDoc, SemanticErrorReporter reporter, LanguageProcessorRegistry lpRegistry) {
            this.textDoc = Objects.requireNonNull(textDoc, "Text document was null");
            this.reporter = Objects.requireNonNull(reporter, "reporter was null");
            this.lpRegistry = AssertionUtil.requireParamNotNull("lpRegistry", lpRegistry);
            Objects.requireNonNull(lpRegistry.getProcessor(textDoc.getLanguageVersion().getLanguage()));
=======
        private final ClassLoader auxclasspathClassLoader;

        private final ParserTaskProperties propertySource;

        public ParserTask(TextDocument textDoc, SemanticErrorReporter reporter, ClassLoader auxclasspathClassLoader) {
            this(textDoc, reporter, new ParserTaskProperties(), auxclasspathClassLoader);
        }

        public ParserTask(TextDocument textDoc, SemanticErrorReporter reporter) {
            this(textDoc, reporter, Parser.class.getClassLoader());
        }

        private ParserTask(TextDocument textDoc,
                           SemanticErrorReporter reporter,
                           ParserTaskProperties source,
                           ClassLoader auxclasspathClassLoader) {
            this.textDoc = Objects.requireNonNull(textDoc, "Text document was null");
            this.reporter = Objects.requireNonNull(reporter, "reporter was null");
            this.auxclasspathClassLoader = Objects.requireNonNull(auxclasspathClassLoader, "auxclasspathClassLoader was null");

            this.propertySource = new ParserTaskProperties(source);
        }


        public static final PropertyDescriptor<String> COMMENT_MARKER =
            PropertyFactory.stringProperty("suppressionCommentMarker")
                           .desc("deprecated! NOPMD")
                           .defaultValue(PMDConfiguration.DEFAULT_SUPPRESS_MARKER)
                           .build();

        @Deprecated // transitional until language properties are implemented
        public PropertySource getProperties() {
            return propertySource;
>>>>>>> d2d3a72c
        }


        public LanguageVersion getLanguageVersion() {
            return textDoc.getLanguageVersion();
        }

        /**
         * The display name for where the file comes from. This should
         * not be interpreted, it may not be a file-system path.
         */
        public String getFileDisplayName() {
            return textDoc.getDisplayName();
        }

        /**
         * The text document to parse.
         */
        public TextDocument getTextDocument() {
            return textDoc;
        }

        /**
         * The full text of the file to parse.
         */
        public String getSourceText() {
            return getTextDocument().getText().toString();
        }

        /**
         * The error reporter for semantic checks.
         */
        public SemanticErrorReporter getReporter() {
            return reporter;
        }

<<<<<<< HEAD
        public LanguageProcessorRegistry getLpRegistry() {
            return lpRegistry;
=======
        /**
         * The suppression marker for comments.
         */
        public @NonNull String getCommentMarker() {
            return getProperties().getProperty(COMMENT_MARKER);
        }

        /**
         * Replace the text document with another.
         */
        public ParserTask withTextDocument(TextDocument doc) {
            return new ParserTask(doc, this.reporter, this.propertySource, this.auxclasspathClassLoader);
        }


        private static final class ParserTaskProperties extends AbstractPropertySource {

            ParserTaskProperties() {
                definePropertyDescriptor(COMMENT_MARKER);
            }

            ParserTaskProperties(ParserTaskProperties toCopy) {
                for (PropertyDescriptor<?> prop : toCopy.getPropertyDescriptors()) {
                    definePropertyDescriptor(prop);
                }
                toCopy.getOverriddenPropertyDescriptors().forEach(
                    prop -> copyProperty(prop, toCopy, this)
                );
            }

            static <T> void copyProperty(PropertyDescriptor<T> prop, PropertySource source, PropertySource target) {
                target.setProperty(prop, source.getProperty(prop));
            }

            @Override
            protected String getPropertySourceType() {
                return "ParserOptions";
            }

            @Override
            public String getName() {
                return "n/a";
            }

            @Override
            public boolean equals(Object obj) {
                if (this == obj) {
                    return true;
                }
                if (!(obj instanceof ParserTaskProperties)) {
                    return false;
                }
                final ParserTaskProperties that = (ParserTaskProperties) obj;
                return Objects.equals(getPropertiesByPropertyDescriptor(),
                                      that.getPropertiesByPropertyDescriptor());
            }

            @Override
            public int hashCode() {
                return getPropertiesByPropertyDescriptor().hashCode();
            }
>>>>>>> d2d3a72c
        }
    }


}<|MERGE_RESOLUTION|>--- conflicted
+++ resolved
@@ -39,7 +39,6 @@
 
         private final TextDocument textDoc;
         private final SemanticErrorReporter reporter;
-<<<<<<< HEAD
         private final LanguageProcessorRegistry lpRegistry;
 
         public ParserTask(TextDocument textDoc, SemanticErrorReporter reporter, LanguageProcessorRegistry lpRegistry) {
@@ -47,41 +46,6 @@
             this.reporter = Objects.requireNonNull(reporter, "reporter was null");
             this.lpRegistry = AssertionUtil.requireParamNotNull("lpRegistry", lpRegistry);
             Objects.requireNonNull(lpRegistry.getProcessor(textDoc.getLanguageVersion().getLanguage()));
-=======
-        private final ClassLoader auxclasspathClassLoader;
-
-        private final ParserTaskProperties propertySource;
-
-        public ParserTask(TextDocument textDoc, SemanticErrorReporter reporter, ClassLoader auxclasspathClassLoader) {
-            this(textDoc, reporter, new ParserTaskProperties(), auxclasspathClassLoader);
-        }
-
-        public ParserTask(TextDocument textDoc, SemanticErrorReporter reporter) {
-            this(textDoc, reporter, Parser.class.getClassLoader());
-        }
-
-        private ParserTask(TextDocument textDoc,
-                           SemanticErrorReporter reporter,
-                           ParserTaskProperties source,
-                           ClassLoader auxclasspathClassLoader) {
-            this.textDoc = Objects.requireNonNull(textDoc, "Text document was null");
-            this.reporter = Objects.requireNonNull(reporter, "reporter was null");
-            this.auxclasspathClassLoader = Objects.requireNonNull(auxclasspathClassLoader, "auxclasspathClassLoader was null");
-
-            this.propertySource = new ParserTaskProperties(source);
-        }
-
-
-        public static final PropertyDescriptor<String> COMMENT_MARKER =
-            PropertyFactory.stringProperty("suppressionCommentMarker")
-                           .desc("deprecated! NOPMD")
-                           .defaultValue(PMDConfiguration.DEFAULT_SUPPRESS_MARKER)
-                           .build();
-
-        @Deprecated // transitional until language properties are implemented
-        public PropertySource getProperties() {
-            return propertySource;
->>>>>>> d2d3a72c
         }
 
 
@@ -118,72 +82,16 @@
             return reporter;
         }
 
-<<<<<<< HEAD
         public LanguageProcessorRegistry getLpRegistry() {
             return lpRegistry;
-=======
-        /**
-         * The suppression marker for comments.
-         */
-        public @NonNull String getCommentMarker() {
-            return getProperties().getProperty(COMMENT_MARKER);
         }
 
-        /**
-         * Replace the text document with another.
-         */
-        public ParserTask withTextDocument(TextDocument doc) {
-            return new ParserTask(doc, this.reporter, this.propertySource, this.auxclasspathClassLoader);
-        }
-
-
-        private static final class ParserTaskProperties extends AbstractPropertySource {
-
-            ParserTaskProperties() {
-                definePropertyDescriptor(COMMENT_MARKER);
-            }
-
-            ParserTaskProperties(ParserTaskProperties toCopy) {
-                for (PropertyDescriptor<?> prop : toCopy.getPropertyDescriptors()) {
-                    definePropertyDescriptor(prop);
-                }
-                toCopy.getOverriddenPropertyDescriptors().forEach(
-                    prop -> copyProperty(prop, toCopy, this)
-                );
-            }
-
-            static <T> void copyProperty(PropertyDescriptor<T> prop, PropertySource source, PropertySource target) {
-                target.setProperty(prop, source.getProperty(prop));
-            }
-
-            @Override
-            protected String getPropertySourceType() {
-                return "ParserOptions";
-            }
-
-            @Override
-            public String getName() {
-                return "n/a";
-            }
-
-            @Override
-            public boolean equals(Object obj) {
-                if (this == obj) {
-                    return true;
-                }
-                if (!(obj instanceof ParserTaskProperties)) {
-                    return false;
-                }
-                final ParserTaskProperties that = (ParserTaskProperties) obj;
-                return Objects.equals(getPropertiesByPropertyDescriptor(),
-                                      that.getPropertiesByPropertyDescriptor());
-            }
-
-            @Override
-            public int hashCode() {
-                return getPropertiesByPropertyDescriptor().hashCode();
-            }
->>>>>>> d2d3a72c
+        public ParserTask withTextDocument(TextDocument textDocument) {
+            return new ParserTask(
+                textDocument,
+                this.reporter,
+                this.lpRegistry
+            );
         }
     }
 
