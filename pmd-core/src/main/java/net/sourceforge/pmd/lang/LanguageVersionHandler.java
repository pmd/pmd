--- conflicted
+++ resolved
@@ -7,12 +7,9 @@
 import java.io.Writer;
 import java.util.List;
 
-<<<<<<< HEAD
 import net.sourceforge.pmd.annotation.Experimental;
+import net.sourceforge.pmd.annotation.InternalApi;
 import net.sourceforge.pmd.lang.ast.AstProcessingStage;
-=======
-import net.sourceforge.pmd.annotation.InternalApi;
->>>>>>> c47694b9
 import net.sourceforge.pmd.lang.dfa.DFAGraphRule;
 import net.sourceforge.pmd.lang.rule.RuleViolationFactory;
 
@@ -29,16 +26,6 @@
  */
 public interface LanguageVersionHandler {
 
-<<<<<<< HEAD
-=======
-    /**
-     * Get the DataFlowHandler.
-     * @deprecated This is internal API
-     */
-    @Deprecated
-    @InternalApi
-    DataFlowHandler getDataFlowHandler();
->>>>>>> c47694b9
 
     /**
      * Get the XPathHandler.
@@ -75,18 +62,6 @@
      * Get the RuleViolationFactory.
      */
     RuleViolationFactory getRuleViolationFactory();
-
-
-    /**
-     * Get the DumpFacade.
-     *
-     * @param writer The writer to dump to.
-     *
-     * @return VisitorStarter
-     */
-    // TODO should we deprecate? Not much use to it.
-    // Plus if it's not implemented, then it does nothing to the writer which is unexpected.
-    VisitorStarter getDumpFacade(Writer writer, String prefix, boolean recurse);
 
 
     /**
@@ -131,11 +106,8 @@
     /**
      * Get the TypeResolutionFacade.
      *
-<<<<<<< HEAD
      * @param classLoader A ClassLoader to use for resolving Types.
-=======
-     * @param classLoader
-     *            A ClassLoader to use for resolving Types.
+     *
      * @return VisitorStarter
      * @deprecated see note in the class description
      */
@@ -144,17 +116,14 @@
 
     /**
      * Get the DumpFacade.
->>>>>>> c47694b9
      *
+     * @param writer
+     *            The writer to dump to.
      * @return VisitorStarter
      * @deprecated The dump façade is not that useful and will be completely scrapped with PMD 7.0.0
      */
     @Deprecated
-<<<<<<< HEAD
-    VisitorStarter getTypeResolutionFacade(ClassLoader classLoader);
-=======
     VisitorStarter getDumpFacade(Writer writer, String prefix, boolean recurse);
->>>>>>> c47694b9
 
 
     /**
@@ -180,14 +149,10 @@
     VisitorStarter getQualifiedNameResolutionFacade(ClassLoader classLoader);
 
 
-<<<<<<< HEAD
-    @Deprecated
-=======
     /**
      * @deprecated This is internal API
      */
     @Deprecated
     @InternalApi
->>>>>>> c47694b9
     DFAGraphRule getDFAGraphRule();
 }