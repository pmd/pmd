/*
 * BSD-style license; for more info see http://pmd.sourceforge.net/license.html
 */

package net.sourceforge.pmd.lang.document;

import static net.sourceforge.pmd.lang.document.RootTextDocument.checkInRange;

import java.io.Closeable;
import java.io.IOException;
import java.io.Reader;

import org.checkerframework.checker.nullness.qual.NonNull;

import net.sourceforge.pmd.cpd.SourceCode;
import net.sourceforge.pmd.lang.LanguageVersion;
import net.sourceforge.pmd.util.datasource.DataSource;

/**
 * Represents a textual document, providing methods to edit it incrementally
 * and address regions of text. A text document delegates IO operations
 * to a {@link TextFile}. It reflects some in-memory snapshot of the file,
 * though the file may still be edited externally.
 *
 * <p>TextDocument is meant to replace CPD's {@link SourceCode} and PMD's
 * {@link DataSource}, though the abstraction level of {@link DataSource}
 * is the {@link TextFile}.
 *
 * <p>Note that the backing {@link TextFile} is purposefully not accessible
 * from a text document. Exposing it here could lead to files being written
 * to from within rules, while we want to eventually build an API that allows
 * file edition based on AST manipulation.
 */
public interface TextDocument extends Closeable {
    // todo logical sub-documents, to support embedded languages
    //  ideally, just slice the text, and share the positioner
    //  a problem with document slices becomes reference counting for the close routine


    // todo text edition (there are some reverted commits in the branch
    //  with part of this, including a lot of tests)

    /*
        Summary of different coordinate systems:
        Coordinate system:   Line/column            Offset
        ==============================================================
        Position:            TextPos2d              int >= 0
        Range:               TextRange2d            TextRegion

        (FileLocation is similar to TextRange2d in terms of position info)

        Conversions:
          line/column -> offset: offsetAtLineColumn
          offset -> line/column: lineColumnAtOffset
        Range conversions:
          TextRegion  -> TextRange2d: toRegion
          TextRange2d -> TextRegion: toRange2d

          TextRegion -> FileLocation: toLocation
          TextRange2d -> FileLocation: toLocation
     */

    /**
     * Returns the language version that should be used to parse this file.
     */
    LanguageVersion getLanguageVersion();

    /**
     * Returns {@link TextFile#getPathId()} for the text file backing this document.
     */
    String getPathId();

    /**
     * Returns {@link TextFile#getDisplayName()} for the text file backing this document.
     */
    String getDisplayName();


    /**
     * Returns the current text of this document. Note that this doesn't take
     * external modifications to the {@link TextFile} into account.
     *
     * <p>Line endings are normalized to {@link TextFileContent#NORMALIZED_LINE_TERM}.
     *
     * @see TextFileContent#getNormalizedText()
     */
    Chars getText();

    /**
     * Returns a slice of the original text. Note that this is not the
     * same as {@code getText().subsequence}, as if this document has
     * translated escapes, the returned char slice will contain the
     * untranslated escapes, whereas {@link #getText()} would return
     * the translated characters.
     *
     * @param region A region, in the coordinate system of this document
     *
     * @return The slice of the original text that corresponds to the region
     *
     * @throws IndexOutOfBoundsException If the region is not a valid range
     */
    Chars sliceOriginalText(TextRegion region);

    /**
     * Returns a slice of the source text. This is always equal to
     * {@code getText().slice(region)}, as the text is the translated text.
     *
     * @param region A region, in the coordinate system of this document
     *
     * @return The slice of the original text that corresponds to the region
     *
     * @throws IndexOutOfBoundsException If the region is not a valid range
     */
    default Chars sliceTranslatedText(TextRegion region) {
        return getText().slice(region);
    }


    /**
     * Returns a checksum for the contents of the file.
     *
     * @see TextFileContent#getCheckSum()
     */
    long getCheckSum();


    /**
     * Returns the input offset for the given output offset. This maps
     * back an offset in the coordinate system of this document, to the
     * coordinate system of the original document. This includes the
     * length of any unicode escapes.
     *
     * <pre>
     * input:      "a\u00a0b"   (original document)
     * translated: "a b"        (this document)
     *
     * translateOffset(0) = 0
     * translateOffset(1) = 1
     * translateOffset(2) = 7 // includes the length of the escape
     * </pre>
     *
     * @param outOffset Output offset
     * @param inclusive Whether the offset is to be interpreted as the index of a character (true),
     *                  or the position after a character (false)
     *
     * @return Input offset
     */
    int inputOffset(int outOffset, boolean inclusive);

    /**
     * Translate a region given in the the coordinate system of this
     * document, to the coordinate system of the original document.
     * This works as if creating a new region with both start and end
     * offsets translated through {@link #inputOffset(int, boolean)}. The
     * returned region may have a different length.
     *
     * @param outputRegion Output region
     *
     * @return Input region
     */
    TextRegion inputRegion(TextRegion outputRegion);


    /**
     * Returns a reader over the text of this document.
     */
    default Reader newReader() {
        return getText().newReader();
    }

    /**
     * Returns the length in characters of the {@linkplain #getText() text}.
     */
    default int getLength() {
        return getText().length();
    }

    /**
     * Returns a text region that corresponds to the entire document.
     */
    default TextRegion getEntireRegion() {
        return TextRegion.fromOffsetLength(0, getLength());
    }

    /**
     * Returns a 2D text range that corresponds to the entire document.
     */
    TextRange2d getEntireRegion2d();

    /**
     * Returns a region that spans the text of all the given lines.
     * This is intended to provide a replacement for {@link SourceCode#getSlice(int, int)}.
     *
     * <p>Note that, as line numbers may only be obtained from {@link #toLocation(TextRegion)},
     * and hence are line numbers of the original source, both parameters
     * must be line numbers of the source text and not the translated text
     * that this represents.
     *
     * @param startLineInclusive Inclusive start line number (1-based)
     * @param endLineInclusive   Inclusive end line number (1-based)
     *
     * @throws IndexOutOfBoundsException If the arguments do not identify
     *                                   a valid region in the source document
     */
    TextRegion createLineRange(int startLineInclusive, int endLineInclusive);


    /**
     * Turn a text region into a {@link FileLocation}. This computes
     * the line/column information for both start and end offset of
     * the region.
     *
     * @return A new file position
     *
     * @throws IndexOutOfBoundsException If the argument is not a valid region in this document
     */
    FileLocation toLocation(TextRegion region);

    /**
     * Turn a text region into a {@link FileLocation}. The file name is
     * the display name of this document.
     *
     * @return A new file position
     *
     * @throws IndexOutOfBoundsException If the argument is not a valid region in this document
     */
    default FileLocation toLocation(TextRange2d range) {
        int startOffset = offsetAtLineColumn(range.getStartPos());
        if (startOffset < 0) {
            throw new IndexOutOfBoundsException("Region out of bounds: " + range.displayString());
        }
        TextRegion region = TextRegion.caretAt(startOffset);
        checkInRange(region, this.getLength());
        return FileLocation.location(getDisplayName(), range);
    }

    /**
     * Turn a text region to a {@link TextRange2d}.
     */
    default TextRange2d toRange2d(TextRegion region) {
        TextPos2d start = lineColumnAtOffset(region.getStartOffset(), true);
        TextPos2d end = lineColumnAtOffset(region.getEndOffset(), false);
        return TextRange2d.range2d(start, end);
    }

    /**
     * Turn a {@link TextRange2d} into a {@link TextRegion}.
     */
    default TextRegion toRegion(TextRange2d region) {
        return TextRegion.fromBothOffsets(
            offsetAtLineColumn(region.getStartPos()),
            offsetAtLineColumn(region.getEndPos())
        );
    }


<<<<<<< HEAD
    // todo doc
    default FileLocation createLocation(int bline, int bcol, int eline, int ecol) {
        return FileLocation.range(getDisplayName(), bline, bcol, eline, ecol);
=======
    /**
     * Returns the offset at the given line and column number.
     *
     * @param line   Line number (1-based)
     * @param column Column number (1-based)
     *
     * @return an offset (0-based)
     */
    int offsetAtLineColumn(int line, int column);

    /**
     * Returns true if the position is valid in this document.
     */
    boolean isInRange(TextPos2d textPos2d);

    /**
     * Returns the offset at the line and number.
     */
    default int offsetAtLineColumn(TextPos2d pos2d) {
        return offsetAtLineColumn(pos2d.getLine(), pos2d.getColumn());
>>>>>>> f567b8ca
    }

    /**
     * Returns the line and column at the given offset (inclusive).
     *
     * @param offset A source offset (0-based), can range in {@code [0, length]}.
     *
     * @throws IndexOutOfBoundsException if the offset is out of bounds
     */
    default TextPos2d lineColumnAtOffset(int offset) {
        return lineColumnAtOffset(offset, true);
    }

    /**
     * Returns the line and column at the given offset (inclusive).
     *
     * @param offset    A source offset (0-based), can range in {@code [0, length]}.
     * @param inclusive If the offset falls right after a line terminator,
     *                  two behaviours are possible. If the parameter is true,
     *                  choose the position at the start of the next line.
     *                  Otherwise choose the offset at the end of the line.
     *
     * @throws IndexOutOfBoundsException if the offset is out of bounds
     */
    TextPos2d lineColumnAtOffset(int offset, boolean inclusive);


    /**
     * Closing a document closes the underlying {@link TextFile}.
     * New editors cannot be produced after that, and the document otherwise
     * remains in its current state.
     *
     * @throws IOException           If {@link TextFile#close()} throws
     * @throws IllegalStateException If an editor is currently open. In this case
     *                               the editor is rendered ineffective before the
     *                               exception is thrown. This indicates a programming
     *                               mistake.
     */
    @Override
    void close() throws IOException;

    static TextDocument create(TextFile textFile) throws IOException {
        return new RootTextDocument(textFile);
    }

    /**
     * Returns a read-only document for the given text.
     *
     * @see TextFile#forCharSeq(CharSequence, String, LanguageVersion)
     */
    static TextDocument readOnlyString(final CharSequence source, LanguageVersion lv) {
        return readOnlyString(source, TextFile.UNKNOWN_FILENAME, lv);
    }

    /**
     * Returns a read-only document for the given text. This works as
     * if by calling {@link TextDocument#create(TextFile)} on a textfile
     * produced by {@link TextFile#forCharSeq(CharSequence, String, LanguageVersion) forString},
     * but doesn't throw {@link IOException}, as such text files will
     * not throw.
     *
     * @see TextFile#forCharSeq(CharSequence, String, LanguageVersion)
     */
    @SuppressWarnings("PMD.CloseResource")
    static TextDocument readOnlyString(@NonNull CharSequence source, @NonNull String filename, @NonNull LanguageVersion lv) {
        TextFile textFile = TextFile.forCharSeq(source, filename, lv);
        try {
            return create(textFile);
        } catch (IOException e) {
            throw new AssertionError("String text file should never throw IOException", e);
        }
    }

}<|MERGE_RESOLUTION|>--- conflicted
+++ resolved
@@ -254,11 +254,6 @@
     }
 
 
-<<<<<<< HEAD
-    // todo doc
-    default FileLocation createLocation(int bline, int bcol, int eline, int ecol) {
-        return FileLocation.range(getDisplayName(), bline, bcol, eline, ecol);
-=======
     /**
      * Returns the offset at the given line and column number.
      *
@@ -279,7 +274,6 @@
      */
     default int offsetAtLineColumn(TextPos2d pos2d) {
         return offsetAtLineColumn(pos2d.getLine(), pos2d.getColumn());
->>>>>>> f567b8ca
     }
 
     /**
