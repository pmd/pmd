/*
 * BSD-style license; for more info see http://pmd.sourceforge.net/license.html
 */

package net.sourceforge.pmd.lang.rule.xpath;

import java.lang.invoke.MethodHandle;
import java.lang.reflect.Method;
import java.lang.reflect.Type;
import java.util.List;
import java.util.Objects;

import org.slf4j.Logger;
import org.slf4j.LoggerFactory;

import net.sourceforge.pmd.annotation.InternalApi;
import net.sourceforge.pmd.lang.ast.Node;

/**
 * Represents an XPath attribute of a specific node.
 * Attributes know their name, the node they wrap,
 * and have access to their value.
 *
 * <p>Two attributes are equal if they have the same name
 * and their parent nodes are equal.
 *
 * @author daniels
 */
public class Attribute {
    private static final Logger LOG = LoggerFactory.getLogger(Attribute.class);

    private final Node parent;
    private final String name;
<<<<<<< HEAD
    private Method method;
    private List<?> value;
    private CharSequence stringValue;
=======

    private final MethodHandle handle;
    private final Method method;
    private boolean invoked;

    private Object value;
    private String stringValue;
>>>>>>> 10dae561

    /** Creates a new attribute belonging to the given node using its accessor. */
    public Attribute(Node parent, String name, MethodHandle handle, Method m) {
        this.parent = parent;
        this.name = name;
        this.handle = handle;
        this.method = m;
    }

    /** Creates a new attribute belonging to the given node using its string value. */
    public Attribute(Node parent, String name, String value) {
        this.parent = parent;
        this.name = name;
        this.value = value;
        this.handle = null;
        this.method = null;
        this.stringValue = value;
        this.invoked = true;
    }



    /**
     * Gets the generic type of the value of this attribute.
     */
    public Type getType() {
        return method == null ? String.class : method.getGenericReturnType();
    }

    public String getName() {
        return name;
    }


    public Node getParent() {
        return parent;
    }

    /**
     * Returns null for "not deprecated", empty string for "deprecated without replacement",
     * otherwise name of replacement attribute.
     */
    @InternalApi
    public String replacementIfDeprecated() {
        if (method == null) {
            return null;
        } else {
            DeprecatedAttribute annot = method.getAnnotation(DeprecatedAttribute.class);
            String result = annot != null
                   ? annot.replaceWith()
                   : method.isAnnotationPresent(Deprecated.class)
                     ? DeprecatedAttribute.NO_REPLACEMENT
                     : null;
            if (result == null && List.class.isAssignableFrom(method.getReturnType())) {
                // Lists are generally deprecated, see #2451
                result = DeprecatedAttribute.NO_REPLACEMENT;
            }
            return result;
        }
    }

    public boolean isDeprecated() {
        return replacementIfDeprecated() != null;
    }

    public Object getValue() {
        if (this.invoked) {
            return this.value;
        }

        Object value;
        // this lazy loading reduces calls to Method.invoke() by about 90%
        try {
            value = handle.invokeExact(parent);
        } catch (Throwable iae) { // NOPMD
            LOG.debug("Exception while fetching attribute value", iae);
            value = null;
        }
        this.value = value;
        this.invoked = true;
        return value;
    }

    public CharSequence getStringValue() {
        if (stringValue != null) {
            return stringValue;
        }
        Object v = getValue();

        if (v == null) {
            stringValue = "";
        } else if (v instanceof CharSequence) {
            stringValue = (CharSequence) v;
        } else {
            stringValue = v.toString();
        }
        return stringValue;
    }


    @Override
    public boolean equals(Object o) {
        if (this == o) {
            return true;
        }
        if (o == null || getClass() != o.getClass()) {
            return false;
        }
        Attribute attribute = (Attribute) o;
        return Objects.equals(parent, attribute.parent)
            && Objects.equals(name, attribute.name);
    }


    @Override
    public int hashCode() {
        return Objects.hash(parent, name);
    }

    @Override
    public String toString() {
        return name + ':' + getValue() + ':' + parent.getXPathNodeName();
    }
}<|MERGE_RESOLUTION|>--- conflicted
+++ resolved
@@ -31,19 +31,13 @@
 
     private final Node parent;
     private final String name;
-<<<<<<< HEAD
-    private Method method;
-    private List<?> value;
-    private CharSequence stringValue;
-=======
 
     private final MethodHandle handle;
     private final Method method;
     private boolean invoked;
 
     private Object value;
-    private String stringValue;
->>>>>>> 10dae561
+    private CharSequence stringValue;
 
     /** Creates a new attribute belonging to the given node using its accessor. */
     public Attribute(Node parent, String name, MethodHandle handle, Method m) {
