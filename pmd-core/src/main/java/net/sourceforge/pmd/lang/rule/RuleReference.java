--- conflicted
+++ resolved
@@ -83,33 +83,6 @@
         this.setRule(ref.getRule().deepCopy());
     }
 
-<<<<<<< HEAD
-    /**
-     * @deprecated overriding the language of a rule is not supported.
-     */
-    @Deprecated
-    public Language getOverriddenLanguage() {
-        return language;
-    }
-
-    /**
-     * @deprecated overriding the language of a rule is not supported.
-     */
-    // FIXME should we really allow overriding the language of a rule?
-    // I don't see any case where this wouldn't just make the rule fail during execution
-    @Override
-    @Deprecated
-    public void setLanguage(Language language) {
-        // Only override if different than current value, or if already
-        // overridden.
-        if (!Objects.equals(language, super.getLanguage()) || this.language != null) {
-            this.language = language;
-            super.setLanguage(language);
-        }
-    }
-
-=======
->>>>>>> 7a63ec3b
     public LanguageVersion getOverriddenMinimumLanguageVersion() {
         return minimumLanguageVersion;
     }
