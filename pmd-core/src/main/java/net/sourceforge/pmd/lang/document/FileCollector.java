--- conflicted
+++ resolved
@@ -60,12 +60,7 @@
     private Charset charset = StandardCharsets.UTF_8;
     private final LanguageVersionDiscoverer discoverer;
     private final MessageReporter reporter;
-<<<<<<< HEAD
-    private final String outerFsDisplayName;
-    private final List<Path> relativizeRootPaths = new ArrayList<>();
-=======
     private final FileId outerFsPath;
->>>>>>> 9eb5ac9a
     private boolean closed;
     private boolean recursive = true;
 
@@ -263,80 +258,6 @@
         return true;
     }
 
-<<<<<<< HEAD
-    private String getDisplayName(Path file) {
-        String localDisplayName = getLocalDisplayName(file);
-        if (outerFsDisplayName != null) {
-            return outerFsDisplayName + "!" + localDisplayName;
-        }
-        return localDisplayName;
-    }
-
-    private String getLocalDisplayName(Path file) {
-        return getDisplayName(file, relativizeRootPaths);
-    }
-
-    /**
-     * Return the textfile's display name.
-     *
-     * <p>package private for test only</p>
-     */
-    static String getDisplayNameLegacy(Path file, List<String> relativizeRoots) {
-        String fileName = file.toString();
-        for (String root : relativizeRoots) {
-            if (file.startsWith(root)) {
-                if (fileName.startsWith(File.separator, root.length())) {
-                    // remove following '/'
-                    return fileName.substring(root.length() + 1);
-                }
-                return fileName.substring(root.length());
-            }
-        }
-        return fileName;
-    }
-
-    /**
-     * Return the textfile's display name. Takes the shortest path we
-     * can construct from the relativize roots.
-     *
-     * <p>package private for test only</p>
-     */
-    static String getDisplayName(Path file, List<Path> relativizeRoots) {
-        Path best = file;
-        for (Path root : relativizeRoots) {
-            Path candidate;
-            if (isFileSystemRoot(root)) {
-                // Absolutize the path. Since the relativize roots are
-                // sorted by ascending length, this should be the first in the list
-                // (so another root can override it).
-                best = file.toAbsolutePath();
-                continue;
-            } else {
-                if (!root.getFileSystem().equals(file.getFileSystem())) {
-                    // maybe the file is in a zip
-                    root = file.getFileSystem().getPath(root.toString()); // SUPPRESS CHECKSTYLE ModifiedControlVariable
-                }
-                if (root.isAbsolute() != file.isAbsolute()) { // this causes IllegalArgumentException
-                    root = root.toAbsolutePath(); // SUPPRESS CHECKSTYLE ModifiedControlVariable
-                    file = file.toAbsolutePath();
-                }
-                candidate = root.relativize(file);
-            }
-            // take the shortest path.
-            if (candidate.getNameCount() < best.getNameCount()) {
-                best = candidate;
-            }
-        }
-        return best.toString();
-    }
-
-    /** Return whether the path is the root path (/). */
-    private static boolean isFileSystemRoot(Path root) {
-        return root.isAbsolute() && root.getNameCount() == 0;
-    }
-
-=======
->>>>>>> 9eb5ac9a
 
     /**
      * Add a directory recursively using {@link #addFile(Path)} on
@@ -485,25 +406,6 @@
         this.charset = Objects.requireNonNull(charset);
     }
 
-<<<<<<< HEAD
-
-    /**
-     * Add a prefix that is used to relativize file paths as their display name.
-     * For instance, when adding a file {@code /tmp/src/main/java/org/foo.java},
-     * and relativizing with {@code /tmp/src/}, the registered {@link TextFile}
-     * will have a path id of {@code /tmp/src/main/java/org/foo.java}, and a
-     * display name of {@code main/java/org/foo.java}.
-     *
-     * <p>This only matters for files added from a {@link Path} object.
-     *
-     * @param path Path with which to relativize
-     */
-    public void relativizeWith(Path path) {
-        this.relativizeRootPaths.add(Objects.requireNonNull(path));
-        relativizeRootPaths.sort(Comparator.comparingInt(Path::getNameCount).thenComparing(o -> o));
-    }
-=======
->>>>>>> 9eb5ac9a
 
     // filtering
 
