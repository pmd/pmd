--- conflicted
+++ resolved
@@ -19,23 +19,12 @@
     }
 
     @Override
-<<<<<<< HEAD
     public void apply(Node target, RuleContext ctx) {
-        AbstractAntlrVisitor<Void> visitor = buildVisitor(ctx);
-=======
-    public void apply(List<? extends Node> nodes, RuleContext ctx) {
         AstVisitor<RuleContext, ?> visitor = buildVisitor();
->>>>>>> 24074120
         assert visitor != null : "Rule should provide a non-null visitor";
-        assert target instanceof AntlrBaseNode : "Incorrect node type " + target + " passed to " + this;
+        assert target instanceof AntlrNode : "Incorrect node type " + target + " passed to " + this;
 
-<<<<<<< HEAD
-        ((AntlrBaseNode) target).accept(visitor);
-=======
-        for (Node node : nodes) {
-            node.acceptVisitor(visitor, ctx);
-        }
->>>>>>> 24074120
+        ((AntlrNode<?>) target).acceptVisitor(visitor, ctx);
     }
 
     /**
