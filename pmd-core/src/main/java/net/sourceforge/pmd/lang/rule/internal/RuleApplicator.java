--- conflicted
+++ resolved
@@ -54,7 +54,7 @@
                 Iterator<? extends Node> targets = rule.getTargetSelector().getVisitedNodes(idx);
                 while (targets.hasNext()) {
                     Node node = targets.next();
-                    if (!RuleSet.applies(rule, node.getAstInfo().getLanguageVersion())) {
+                    if (!RuleSet.applies(rule, node.getTextDocument().getLanguageVersion())) {
                         continue;
                     }
 
@@ -67,11 +67,7 @@
                         }
                         // The listener handles logging if needed,
                         // it may also rethrow the error.
-<<<<<<< HEAD
                         listener.onError(new ProcessingError(e, node.getTextDocument().getDisplayName()));
-=======
-                        listener.onError(new ProcessingError(e, node.getAstInfo().getFileName()));
->>>>>>> 5c940eb5
                     }
                 }
             } finally {
