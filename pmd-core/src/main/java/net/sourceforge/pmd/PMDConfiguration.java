/**
 * BSD-style license; for more info see http://pmd.sourceforge.net/license.html
 */

package net.sourceforge.pmd;

import java.io.File;
import java.io.IOException;
import java.net.URI;
import java.nio.file.Path;
import java.nio.file.Paths;
import java.util.ArrayList;
import java.util.Arrays;
import java.util.Collections;
import java.util.List;
import java.util.Objects;
import java.util.Properties;

import org.checkerframework.checker.nullness.qual.NonNull;
import org.checkerframework.checker.nullness.qual.Nullable;
import org.slf4j.LoggerFactory;

import net.sourceforge.pmd.annotation.DeprecatedUntil700;
import net.sourceforge.pmd.cache.AnalysisCache;
import net.sourceforge.pmd.cache.FileAnalysisCache;
import net.sourceforge.pmd.cache.NoopAnalysisCache;
import net.sourceforge.pmd.cli.PmdParametersParseResult;
import net.sourceforge.pmd.internal.util.AssertionUtil;
import net.sourceforge.pmd.lang.LanguageRegistry;
import net.sourceforge.pmd.lang.LanguageVersion;
import net.sourceforge.pmd.lang.LanguageVersionDiscoverer;
import net.sourceforge.pmd.renderers.Renderer;
import net.sourceforge.pmd.renderers.RendererFactory;
import net.sourceforge.pmd.util.ClasspathClassLoader;
import net.sourceforge.pmd.util.log.MessageReporter;
import net.sourceforge.pmd.util.log.internal.SimpleMessageReporter;

/**
 * This class contains the details for the runtime configuration of a PMD run.
 * You can either create one and set individual fields, or mimic a CLI run by
 * using {@link PmdParametersParseResult#extractParameters(String...) extractParameters}.
 *
 * <p>There are several aspects to the configuration of PMD.
 *
 * <p>The aspects related to generic PMD behavior:</p>
 * <ul>
 * <li>Suppress marker is used in source files to suppress a RuleViolation,
 * defaults to {@link PMD#SUPPRESS_MARKER}. {@link #getSuppressMarker()}</li>
 * <li>The number of threads to create when invoking on multiple files, defaults
 * one thread per available processor. {@link #getThreads()}</li>
 * <li>A ClassLoader to use when loading classes during Rule processing (e.g.
 * during type resolution), defaults to ClassLoader of the Configuration class.
 * {@link #getClassLoader()}</li>
 * <li>A means to configure a ClassLoader using a prepended classpath String,
 * instead of directly setting it programmatically.
 * {@link #prependAuxClasspath(String)}</li>
 * <li>A LanguageVersionDiscoverer instance, which defaults to using the default
 * LanguageVersion of each Language. Means are provided to change the
 * LanguageVersion for each Language.
 * {@link #getLanguageVersionDiscoverer()}</li>
 * </ul>
 *
 * <p>The aspects related to Rules and Source files are:</p>
 * <ul>
 * <li>RuleSets URIs: {@link #getRuleSetPaths()}</li>
 * <li>A minimum priority threshold when loading Rules from RuleSets, defaults
 * to {@link RulePriority#LOW}. {@link #getMinimumPriority()}</li>
 * <li>The character encoding of source files, defaults to the system default as
 * returned by <code>System.getProperty("file.encoding")</code>.
 * {@link #getSourceEncoding()}</li>
 * <li>A comma separated list of input paths to process for source files. This
 * may include files, directories, archives (e.g. ZIP files), etc.
 * {@link #getInputPaths()}</li>
 * <li>A flag which controls, whether {@link RuleSetLoader#enableCompatibility(boolean)} filter
 * should be used or not: #isRuleSetFactoryCompatibilityEnabled;
 * </ul>
 *
 * <ul>
 * <li>The renderer format to use for Reports. {@link #getReportFormat()}</li>
 * <li>The file to which the Report should render. {@link #getReportFile()}</li>
 * <li>An indicator of whether to use File short names in Reports, defaults to
 * <code>false</code>. {@link #isReportShortNames()}</li>
 * <li>The initialization properties to use when creating a Renderer instance.
 * {@link #getReportProperties()}</li>
 * <li>An indicator of whether to show suppressed Rule violations in Reports.
 * {@link #isShowSuppressedViolations()}</li>
 * </ul>
 *
 * <p>The aspects related to special PMD behavior are:</p>
 * <ul>
 * <li>An indicator of whether PMD should log debug information.
 * {@link #isDebug()}</li>
 * <li>An indicator of whether PMD should perform stress testing behaviors, such
 * as randomizing the order of file processing. {@link #isStressTest()}</li>
 * <li>An indicator of whether PMD should log benchmarking information.
 * {@link #isBenchmark()}</li>
 * </ul>
 */
public class PMDConfiguration extends AbstractConfiguration {
    private static final LanguageRegistry DEFAULT_REGISTRY = LanguageRegistry.PMD;

    /** The default suppress marker string. */
    public static final String DEFAULT_SUPPRESS_MARKER = "NOPMD";

    // General behavior options
    private String suppressMarker = DEFAULT_SUPPRESS_MARKER;
    private int threads = Runtime.getRuntime().availableProcessors();
    private ClassLoader classLoader = getClass().getClassLoader();
    private LanguageVersionDiscoverer languageVersionDiscoverer;
    private LanguageVersion forceLanguageVersion;
    private MessageReporter reporter = new SimpleMessageReporter(LoggerFactory.getLogger(PMD.class));

    // Rule and source file options
    private List<String> ruleSets = new ArrayList<>();
    private RulePriority minimumPriority = RulePriority.LOW;
<<<<<<< HEAD
    private @NonNull List<String> inputPaths = Collections.emptyList();
    private String inputUri;
    private String inputFilePath;
    private String ignoreFilePath;
=======
    private List<Path> inputPaths = new ArrayList<>();
    private URI inputUri;
    private Path inputFilePath;
    private Path ignoreFilePath;
>>>>>>> 384dec42
    private boolean ruleSetFactoryCompatibilityEnabled = true;

    // Reporting options
    private String reportFormat;
    private Path reportFile;
    private boolean reportShortNames = false;
    private Properties reportProperties = new Properties();
    private boolean showSuppressedViolations = false;
    private boolean failOnViolation = true;

    @Deprecated
    private boolean stressTest;
    @Deprecated
    private boolean benchmark;
    private AnalysisCache analysisCache = new NoopAnalysisCache();
    private boolean ignoreIncrementalAnalysis;
    private final LanguageRegistry langRegistry;
    private boolean progressBar = false;

    public PMDConfiguration() {
        this(DEFAULT_REGISTRY);
    }

    public PMDConfiguration(@NonNull LanguageRegistry languageRegistry) {
        this.langRegistry = Objects.requireNonNull(languageRegistry);
        this.languageVersionDiscoverer = new LanguageVersionDiscoverer(languageRegistry);
    }

    /**
     * Get the suppress marker. This is the source level marker used to indicate
     * a RuleViolation should be suppressed.
     *
     * @return The suppress marker.
     */
    public String getSuppressMarker() {
        return suppressMarker;
    }

    /**
     * Set the suppress marker.
     *
     * @param suppressMarker
     *            The suppress marker to use.
     */
    public void setSuppressMarker(String suppressMarker) {
        Objects.requireNonNull(suppressMarker, "Suppress marker was null");
        this.suppressMarker = suppressMarker;
    }

    /**
     * Get the number of threads to use when processing Rules.
     *
     * @return The number of threads.
     */
    public int getThreads() {
        return threads;
    }

    /**
     * Set the number of threads to use when processing Rules.
     *
     * @param threads
     *            The number of threads.
     */
    public void setThreads(int threads) {
        this.threads = threads;
    }

    /**
     * Get the ClassLoader being used by PMD when processing Rules.
     *
     * @return The ClassLoader being used
     */
    public ClassLoader getClassLoader() {
        return classLoader;
    }

    /**
     * Set the ClassLoader being used by PMD when processing Rules. Setting a
     * value of <code>null</code> will cause the default ClassLoader to be used.
     *
     * @param classLoader
     *            The ClassLoader to use
     */
    public void setClassLoader(ClassLoader classLoader) {
        if (classLoader == null) {
            this.classLoader = getClass().getClassLoader();
        } else {
            this.classLoader = classLoader;
        }
    }

    /**
     * Prepend the specified classpath like string to the current ClassLoader of
     * the configuration. If no ClassLoader is currently configured, the
     * ClassLoader used to load the {@link PMDConfiguration} class will be used
     * as the parent ClassLoader of the created ClassLoader.
     *
     * <p>If the classpath String looks like a URL to a file (i.e. starts with
     * <code>file://</code>) the file will be read with each line representing
     * an entry on the classpath.</p>
     *
     * @param classpath
     *            The prepended classpath.
     * @throws IOException
     *             if the given classpath is invalid (e.g. does not exist)
     * @see PMDConfiguration#setClassLoader(ClassLoader)
     * @see ClasspathClassLoader
     *
     * @deprecated Use {@link #prependAuxClasspath(String)}, which doesn't
     * throw a checked {@link IOException}
     */
    @Deprecated
    public void prependClasspath(String classpath) throws IOException {
        try {
            prependAuxClasspath(classpath);
        } catch (IllegalArgumentException e) {
            throw new IOException(e);
        }
    }

    /**
     * Prepend the specified classpath like string to the current ClassLoader of
     * the configuration. If no ClassLoader is currently configured, the
     * ClassLoader used to load the {@link PMDConfiguration} class will be used
     * as the parent ClassLoader of the created ClassLoader.
     *
     * <p>If the classpath String looks like a URL to a file (i.e. starts with
     * <code>file://</code>) the file will be read with each line representing
     * an entry on the classpath.</p>
     *
     * @param classpath The prepended classpath.
     *
     * @throws IllegalArgumentException if the given classpath is invalid (e.g. does not exist)
     * @see PMDConfiguration#setClassLoader(ClassLoader)
     */
    public void prependAuxClasspath(String classpath) {
        try {
            if (classLoader == null) {
                classLoader = PMDConfiguration.class.getClassLoader();
            }
            if (classpath != null) {
                classLoader = new ClasspathClassLoader(classpath, classLoader);
            }
        } catch (IOException e) {
            // Note: IOExceptions shouldn't appear anymore, they should already be converted
            // to IllegalArgumentException in ClasspathClassLoader.
            throw new IllegalArgumentException(e);
        }
    }

    /**
     * Returns the message reporter that is to be used while running
     * the analysis.
     */
    public @NonNull MessageReporter getReporter() {
        return reporter;
    }

    /**
     * Sets the message reporter that is to be used while running
     * the analysis.
     *
     * @param reporter A non-null message reporter
     */
    public void setReporter(@NonNull MessageReporter reporter) {
        AssertionUtil.requireParamNotNull("reporter", reporter);
        this.reporter = reporter;
    }

    /**
     * Get the LanguageVersionDiscoverer, used to determine the LanguageVersion
     * of a source file.
     *
     * @return The LanguageVersionDiscoverer.
     */
    public LanguageVersionDiscoverer getLanguageVersionDiscoverer() {
        return languageVersionDiscoverer;
    }

    /**
     * Get the LanguageVersion specified by the force-language parameter. This overrides detection based on file
     * extensions
     *
     * @return The LanguageVersion.
     */
    public LanguageVersion getForceLanguageVersion() {
        return forceLanguageVersion;
    }

    /**
     * Is the force-language parameter set to anything?
     *
     * @return true if ${@link #getForceLanguageVersion()} is not null
     */
    public boolean isForceLanguageVersion() {
        return forceLanguageVersion != null;
    }

    /**
     * Set the LanguageVersion specified by the force-language parameter. This overrides detection based on file
     * extensions
     *
     * @param forceLanguageVersion the language version
     */
    public void setForceLanguageVersion(LanguageVersion forceLanguageVersion) {
        this.forceLanguageVersion = forceLanguageVersion;
        languageVersionDiscoverer.setForcedVersion(forceLanguageVersion);
    }

    /**
     * Set the given LanguageVersion as the current default for it's Language.
     *
     * @param languageVersion
     *            the LanguageVersion
     */
    public void setDefaultLanguageVersion(LanguageVersion languageVersion) {
        Objects.requireNonNull(languageVersion);
        setDefaultLanguageVersions(Arrays.asList(languageVersion));
    }

    /**
     * Set the given LanguageVersions as the current default for their
     * Languages.
     *
     * @param languageVersions
     *            The LanguageVersions.
     */
    public void setDefaultLanguageVersions(List<LanguageVersion> languageVersions) {
        for (LanguageVersion languageVersion : languageVersions) {
            Objects.requireNonNull(languageVersion);
            languageVersionDiscoverer.setDefaultLanguageVersion(languageVersion);
        }
    }

    /**
     * Get the LanguageVersion of the source file with given name. This depends
     * on the fileName extension, and the java version.
     * <p>
     * For compatibility with older code that does not always pass in a correct
     * filename, unrecognized files are assumed to be java files.
     * </p>
     *
     * @param fileName
     *            Name of the file, can be absolute, or simple.
     * @return the LanguageVersion
     */
    // FUTURE Delete this? I can't think of a good reason to keep it around.
    // Failure to determine the LanguageVersion for a file should be a hard
    // error, or simply cause the file to be skipped?
    public @Nullable LanguageVersion getLanguageVersionOfFile(String fileName) {
        LanguageVersion forcedVersion = getForceLanguageVersion();
        if (forcedVersion != null) {
            // use force language if given
            return forcedVersion;
        }

        // otherwise determine by file extension
        return languageVersionDiscoverer.getDefaultLanguageVersionForFile(fileName);
    }

    LanguageRegistry languages() {
        return langRegistry;
    }

    /**
     * Get the comma separated list of RuleSet URIs.
     *
     * @return The RuleSet URIs.
     *
     * @deprecated Use {@link #getRuleSetPaths()}
     */
    @Deprecated
    @DeprecatedUntil700
    public @Nullable String getRuleSets() {
        if (ruleSets.isEmpty()) {
            return null;
        }
        return String.join(",", ruleSets);
    }

    /**
     * Returns the list of ruleset URIs.
     *
     * @see RuleSetLoader#loadFromResource(String)
     */
    public @NonNull List<@NonNull String> getRuleSetPaths() {
        return ruleSets;
    }

    /**
     * Sets the list of ruleset paths to load when starting the analysis.
     *
     * @param ruleSetPaths A list of ruleset paths, understandable by {@link RuleSetLoader#loadFromResource(String)}.
     *
     * @throws NullPointerException If the parameter is null
     */
    public void setRuleSets(@NonNull List<@NonNull String> ruleSetPaths) {
        AssertionUtil.requireParamNotNull("ruleSetPaths", ruleSetPaths);
        AssertionUtil.requireContainsNoNullValue("ruleSetPaths", ruleSetPaths);
        this.ruleSets = new ArrayList<>(ruleSetPaths);
    }

    /**
     * Add a new ruleset paths to load when starting the analysis.
     * This list is initially empty.
     *
     * @param rulesetPath A ruleset path, understandable by {@link RuleSetLoader#loadFromResource(String)}.
     *
     * @throws NullPointerException If the parameter is null
     */
    public void addRuleSet(@NonNull String rulesetPath) {
        AssertionUtil.requireParamNotNull("rulesetPath", rulesetPath);
        this.ruleSets.add(rulesetPath);
    }

    /**
     * Set the comma separated list of RuleSet URIs.
     *
     * @param ruleSets the rulesets to set
     *
     * @deprecated Use {@link #setRuleSets(List)} or {@link #addRuleSet(String)}.
     */
    @Deprecated
    @DeprecatedUntil700
    public void setRuleSets(@Nullable String ruleSets) {
        if (ruleSets == null) {
            this.ruleSets = new ArrayList<>();
        } else {
            this.ruleSets = new ArrayList<>(Arrays.asList(ruleSets.split(",")));
        }
    }

    /**
     * Get the minimum priority threshold when loading Rules from RuleSets.
     *
     * @return The minimum priority threshold.
     */
    public RulePriority getMinimumPriority() {
        return minimumPriority;
    }

    /**
     * Set the minimum priority threshold when loading Rules from RuleSets.
     *
     * @param minimumPriority
     *            The minimum priority.
     */
    public void setMinimumPriority(RulePriority minimumPriority) {
        this.minimumPriority = minimumPriority;
    }

    /**
     * Get the comma separated list of input paths to process for source files.
     *
     * @return A comma separated list.
     *
     * @deprecated Use {@link #getAllInputPaths()}
     */
    @Deprecated
    public @Nullable String getInputPaths() {
        return inputPaths.isEmpty() ? null : String.join(",", inputPaths);
    }

    /**
     * Returns an unmodifiable list.
<<<<<<< HEAD
     */
    public @NonNull List<String> getAllInputPaths() {
=======
     *
     * @throws NullPointerException If the parameter is null
     * @deprecated Use {@link #getInputPathList()}
     */
    @Deprecated
    public List<String> getAllInputPaths() {
        final List<String> ret = new ArrayList<>(inputPaths.size());
        for (final Path p : inputPaths) {
            ret.add(p.toString());
        }

        return Collections.unmodifiableList(ret);
    }

    /**
     * Returns an unmodifiable list.
     *
     * @throws NullPointerException If the parameter is null
     */
    public List<Path> getInputPathList() {
>>>>>>> 384dec42
        return Collections.unmodifiableList(inputPaths);
    }

    /**
     * Set the comma separated list of input paths to process for source files.
     *
     * @param inputPaths The comma separated list.
     *
     * @throws NullPointerException If the parameter is null
     * @deprecated Use {@link #setInputPaths(List)} or {@link #addInputPath(String)}
     */
    @Deprecated
    public void setInputPaths(String inputPaths) {
        List<Path> paths = new ArrayList<>();
        for (String s : inputPaths.split(",")) {
            paths.add(Paths.get(s));
        }
        this.inputPaths = paths;
    }

    /**
     * Set the input paths to the given list of paths.
     * @throws NullPointerException If the parameter is null
     * @deprecated Use {@link #setInputPathList(List)}
     */
    @Deprecated
    public void setInputPaths(List<String> inputPaths) {
        final List<Path> paths = new ArrayList<>(inputPaths.size());
        for (String s : inputPaths) {
            paths.add(Paths.get(s));
        }
        this.inputPaths = paths;
    }

    /**
     * Set the input paths to the given list of paths.
     * @throws NullPointerException If the parameter is null
     */
    public void setInputPathList(final List<Path> inputPaths) {
        this.inputPaths = new ArrayList<>(inputPaths);
    }

    /**
     * Add an input path. It is not split on commas.
     *
     * @throws NullPointerException If the parameter is null
     * @deprecated Use {@link #addInputPath(Path)}
     */
    @Deprecated
    public void addInputPath(String inputPath) {
        Objects.requireNonNull(inputPath);
        this.inputPaths.add(Paths.get(inputPath));
    }

    /**
     * Add an input path. It is not split on commas.
     *
     * @throws NullPointerException If the parameter is null
     */
    public void addInputPath(Path inputPath) {
        Objects.requireNonNull(inputPath);
        this.inputPaths.add(inputPath);
    }

    /**
     * @deprecated Use {@link #getInputFile()}
     */
    @Deprecated
    public String getInputFilePath() {
        return inputFilePath == null ? null : inputFilePath.toString();
    }

    public Path getInputFile() {
        return inputFilePath;
    }

    /**
     * @deprecated Use {@link #getIgnoreFile()}
     */
    @Deprecated
    public String getIgnoreFilePath() {
        return ignoreFilePath == null ? null : ignoreFilePath.toString();
    }

    public Path getIgnoreFile() {
        return ignoreFilePath;
    }

    /**
     * The input file path points to a single file, which contains a
     * comma-separated list of source file names to process.
     *
     * @param inputFilePath path to the file
     * @deprecated Use {@link #setInputFilePath(Path)}
     */
    @Deprecated
    public void setInputFilePath(String inputFilePath) {
        this.inputFilePath = inputFilePath == null ? null : Paths.get(inputFilePath);
    }

    /**
     * The input file path points to a single file, which contains a
     * comma-separated list of source file names to process.
     *
     * @param inputFilePath path to the file
     */
    public void setInputFilePath(Path inputFilePath) {
        this.inputFilePath = inputFilePath;
    }

    /**
     * The input file path points to a single file, which contains a
     * comma-separated list of source file names to ignore.
     *
     * @param ignoreFilePath path to the file
     * @deprecated Use {@link #setIgnoreFilePath(Path)}
     */
    @Deprecated
    public void setIgnoreFilePath(String ignoreFilePath) {
        this.ignoreFilePath = ignoreFilePath == null ? null : Paths.get(ignoreFilePath);
    }

    /**
     * The input file path points to a single file, which contains a
     * comma-separated list of source file names to ignore.
     *
     * @param ignoreFilePath  path to the file
     */
    public void setIgnoreFilePath(Path ignoreFilePath) {
        this.ignoreFilePath = ignoreFilePath;
    }

    /**
     * Get the input URI to process for source code objects.
     *
     * @return URI
     * @deprecated Use {@link #getUri}
     */
    @Deprecated
    public String getInputUri() {
        return inputUri == null ? null : inputUri.toString();
    }

    /**
     * Get the input URI to process for source code objects.
     *
     * @return URI
     */
    public URI getUri() {
        return inputUri;
    }

    /**
     * Set the input URI to process for source code objects.
     *
     * @param inputUri a single URI
     * @deprecated Use {@link PMDConfiguration#setInputUri(URI)}
     */
    @Deprecated
    public void setInputUri(String inputUri) {
        this.inputUri = inputUri == null ? null : URI.create(inputUri);
    }

    /**
     * Set the input URI to process for source code objects.
     *
     * @param inputUri a single URI
     */
    public void setInputUri(URI inputUri) {
        this.inputUri = inputUri;
    }

    /**
     * Get whether to use File short names in Reports.
     *
     * @return <code>true</code> when using short names in reports.
     */
    public boolean isReportShortNames() {
        return reportShortNames;
    }

    /**
     * Set whether to use File short names in Reports.
     *
     * @param reportShortNames
     *            <code>true</code> when using short names in reports.
     */
    public void setReportShortNames(boolean reportShortNames) {
        this.reportShortNames = reportShortNames;
    }

    /**
     * Create a Renderer instance based upon the configured reporting options.
     * No writer is created.
     *
     * @return renderer
     */
    public Renderer createRenderer() {
        return createRenderer(false);
    }

    /**
     * Create a Renderer instance based upon the configured reporting options.
     * If withReportWriter then we'll configure it with a writer for the
     * reportFile specified.
     *
     * @param withReportWriter
     *            whether to configure a writer or not
     * @return A Renderer instance.
     */
    public Renderer createRenderer(boolean withReportWriter) {
        Renderer renderer = RendererFactory.createRenderer(reportFormat, reportProperties);
        renderer.setShowSuppressedViolations(showSuppressedViolations);
<<<<<<< HEAD
=======
        if (reportShortNames && inputPaths != null) {
            renderer.setUseShortNames(getAllInputPaths());
        }
>>>>>>> 384dec42
        if (withReportWriter) {
            renderer.setReportFile(getReportFile());
        }
        return renderer;
    }

    /**
     * Get the report format.
     *
     * @return The report format.
     */
    public String getReportFormat() {
        return reportFormat;
    }

    /**
     * Set the report format. This should be a name of a Renderer.
     *
     * @param reportFormat
     *            The report format.
     *
     * @see Renderer
     */
    public void setReportFormat(String reportFormat) {
        this.reportFormat = reportFormat;
    }

    /**
     * Get the file to which the report should render.
     *
     * @return The file to which to render.
     * @deprecated Use {@link #getReportFilePath()}
     */
    @Deprecated
    public String getReportFile() {
        return reportFile == null ? null : reportFile.toString();
    }

    /**
     * Get the file to which the report should render.
     *
     * @return The file to which to render.
     */
    public Path getReportFilePath() {
        return reportFile;
    }

    /**
     * Set the file to which the report should render.
     *
     * @param reportFile the file to set
     * @deprecated Use {@link #setReportFile(Path)}
     */
    @Deprecated
    public void setReportFile(String reportFile) {
        this.reportFile = reportFile == null ? null : Paths.get(reportFile);
    }

    /**
     * Set the file to which the report should render.
     *
     * @param reportFile the file to set
     */
    public void setReportFile(Path reportFile) {
        this.reportFile = reportFile;
    }

    /**
     * Get whether the report should show suppressed violations.
     *
     * @return <code>true</code> if showing suppressed violations,
     *         <code>false</code> otherwise.
     */
    public boolean isShowSuppressedViolations() {
        return showSuppressedViolations;
    }

    /**
     * Set whether the report should show suppressed violations.
     *
     * @param showSuppressedViolations
     *            <code>true</code> if showing suppressed violations,
     *            <code>false</code> otherwise.
     */
    public void setShowSuppressedViolations(boolean showSuppressedViolations) {
        this.showSuppressedViolations = showSuppressedViolations;
    }

    /**
     * Get the Report properties. These are used to create the Renderer.
     *
     * @return The report properties.
     */
    public Properties getReportProperties() {
        return reportProperties;
    }

    /**
     * Set the Report properties. These are used to create the Renderer.
     *
     * @param reportProperties
     *            The Report properties to set.
     */
    public void setReportProperties(Properties reportProperties) {
        this.reportProperties = reportProperties;
    }

    /**
     * Return the stress test indicator. If this value is <code>true</code> then
     * PMD will randomize the order of file processing to attempt to shake out
     * bugs.
     *
     * @return <code>true</code> if stress test is enbaled, <code>false</code>
     *         otherwise.
     *
     * @deprecated For removal
     */
    @Deprecated
    public boolean isStressTest() {
        return stressTest;
    }

    /**
     * Set the stress test indicator.
     *
     * @param stressTest
     *            The stree test indicator to set.
     * @see #isStressTest()
     * @deprecated For removal.
     */
    @Deprecated
    public void setStressTest(boolean stressTest) {
        this.stressTest = stressTest;
    }

    /**
     * Return the benchmark indicator. If this value is <code>true</code> then
     * PMD will log benchmark information.
     *
     * @return <code>true</code> if benchmark logging is enbaled,
     *         <code>false</code> otherwise.
     * @deprecated This behavior is down to CLI, not part of the core analysis.
     */
    @Deprecated
    public boolean isBenchmark() {
        return benchmark;
    }

    /**
     * Set the benchmark indicator.
     *
     * @param benchmark
     *            The benchmark indicator to set.
     * @see #isBenchmark()
     * @deprecated This behavior is down to CLI, not part of the core analysis.
     */
    @Deprecated
    public void setBenchmark(boolean benchmark) {
        this.benchmark = benchmark;
    }

    /**
     * Whether PMD should exit with status 4 (the default behavior, true) if
     * violations are found or just with 0 (to not break the build, e.g.).
     *
     * @return failOnViolation
     */
    public boolean isFailOnViolation() {
        return failOnViolation;
    }

    /**
     * Sets whether PMD should exit with status 4 (the default behavior, true)
     * if violations are found or just with 0 (to not break the build, e.g.).
     *
     * @param failOnViolation
     *            failOnViolation
     */
    public void setFailOnViolation(boolean failOnViolation) {
        this.failOnViolation = failOnViolation;
    }

    /**
     * Checks if the rule set factory compatibility feature is enabled.
     *
     * @return true, if the rule set factory compatibility feature is enabled
     *
     * @see RuleSetLoader#enableCompatibility(boolean)
     */
    public boolean isRuleSetFactoryCompatibilityEnabled() {
        return ruleSetFactoryCompatibilityEnabled;
    }

    /**
     * Sets the rule set factory compatibility feature enabled/disabled.
     *
     * @param ruleSetFactoryCompatibilityEnabled {@code true} if the feature should be enabled
     *
     * @see RuleSetLoader#enableCompatibility(boolean)
     */
    public void setRuleSetFactoryCompatibilityEnabled(boolean ruleSetFactoryCompatibilityEnabled) {
        this.ruleSetFactoryCompatibilityEnabled = ruleSetFactoryCompatibilityEnabled;
    }

    /**
     * Retrieves the currently used analysis cache. Will never be null.
     *
     * @return The currently used analysis cache. Never null.
     */
    public AnalysisCache getAnalysisCache() {
        // Make sure we are not null
        if (analysisCache == null || isIgnoreIncrementalAnalysis() && !(analysisCache instanceof NoopAnalysisCache)) {
            // sets a noop cache
            setAnalysisCache(new NoopAnalysisCache());
        }

        return analysisCache;
    }

    /**
     * Sets the analysis cache to be used. Setting a
     * value of {@code null} will cause a Noop AnalysisCache to be used.
     * If incremental analysis was explicitly disabled ({@link #isIgnoreIncrementalAnalysis()}),
     * then this method is a noop.
     *
     * @param cache The analysis cache to be used.
     */
    public void setAnalysisCache(final AnalysisCache cache) {
        // the doc says it's a noop if incremental analysis was disabled,
        // but it's actually the getter that enforces that
        this.analysisCache = cache == null ? new NoopAnalysisCache() : cache;
    }

    /**
     * Sets the location of the analysis cache to be used. This will automatically configure
     * and appropriate AnalysisCache implementation.
     *
     * @param cacheLocation The location of the analysis cache to be used.
     */
    public void setAnalysisCacheLocation(final String cacheLocation) {
        setAnalysisCache(cacheLocation == null
                                 ? new NoopAnalysisCache()
                                 : new FileAnalysisCache(new File(cacheLocation)));
    }


    /**
     * Sets whether the user has explicitly disabled incremental analysis or not.
     * If so, incremental analysis is not used, and all suggestions to use it are
     * disabled. The analysis cached location is ignored, even if it's specified.
     *
     * @param noCache Whether to ignore incremental analysis or not
     */
    public void setIgnoreIncrementalAnalysis(boolean noCache) {
        // see #getAnalysisCache for the implementation.
        this.ignoreIncrementalAnalysis = noCache;
    }


    /**
     * Returns whether incremental analysis was explicitly disabled by the user
     * or not.
     *
     * @return {@code true} if incremental analysis is explicitly disabled
     */
    public boolean isIgnoreIncrementalAnalysis() {
        return ignoreIncrementalAnalysis;
    }

    /**
     * Sets whether to indicate analysis progress in command line output.
     *
     * @param progressBar Whether to enable progress bar indicator in CLI
     */
    public void setProgressBar(boolean progressBar) {
        this.progressBar = progressBar;
    }


    /**
     * Returns whether progress bar indicator should be used. The default
     * is false.
     *
     * @return {@code true} if progress bar indicator is enabled
     */
    public boolean isProgressBar() {
        return progressBar;
    }


}<|MERGE_RESOLUTION|>--- conflicted
+++ resolved
@@ -113,17 +113,10 @@
     // Rule and source file options
     private List<String> ruleSets = new ArrayList<>();
     private RulePriority minimumPriority = RulePriority.LOW;
-<<<<<<< HEAD
-    private @NonNull List<String> inputPaths = Collections.emptyList();
-    private String inputUri;
-    private String inputFilePath;
-    private String ignoreFilePath;
-=======
     private List<Path> inputPaths = new ArrayList<>();
     private URI inputUri;
     private Path inputFilePath;
     private Path ignoreFilePath;
->>>>>>> 384dec42
     private boolean ruleSetFactoryCompatibilityEnabled = true;
 
     // Reporting options
@@ -490,12 +483,7 @@
 
     /**
      * Returns an unmodifiable list.
-<<<<<<< HEAD
-     */
-    public @NonNull List<String> getAllInputPaths() {
-=======
-     *
-     * @throws NullPointerException If the parameter is null
+     *
      * @deprecated Use {@link #getInputPathList()}
      */
     @Deprecated
@@ -509,12 +497,10 @@
     }
 
     /**
-     * Returns an unmodifiable list.
-     *
-     * @throws NullPointerException If the parameter is null
-     */
-    public List<Path> getInputPathList() {
->>>>>>> 384dec42
+     * Returns the list of input paths to explore. This is an
+     * unmodifiable list.
+     */
+    public @NonNull List<Path> getInputPathList() {
         return Collections.unmodifiableList(inputPaths);
     }
 
@@ -587,7 +573,8 @@
         return inputFilePath == null ? null : inputFilePath.toString();
     }
 
-    public Path getInputFile() {
+    /** Returns the path to the file list text file. */
+    public @Nullable Path getInputFile() {
         return inputFilePath;
     }
 
@@ -599,7 +586,7 @@
         return ignoreFilePath == null ? null : ignoreFilePath.toString();
     }
 
-    public Path getIgnoreFile() {
+    public @Nullable Path getIgnoreFile() {
         return ignoreFilePath;
     }
 
@@ -728,12 +715,6 @@
     public Renderer createRenderer(boolean withReportWriter) {
         Renderer renderer = RendererFactory.createRenderer(reportFormat, reportProperties);
         renderer.setShowSuppressedViolations(showSuppressedViolations);
-<<<<<<< HEAD
-=======
-        if (reportShortNames && inputPaths != null) {
-            renderer.setUseShortNames(getAllInputPaths());
-        }
->>>>>>> 384dec42
         if (withReportWriter) {
             renderer.setReportFile(getReportFile());
         }
@@ -777,7 +758,7 @@
      *
      * @return The file to which to render.
      */
-    public Path getReportFilePath() {
+    public @Nullable Path getReportFilePath() {
         return reportFile;
     }
 
