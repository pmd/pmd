/**
 * BSD-style license; for more info see http://pmd.sourceforge.net/license.html
 */
package net.sourceforge.pmd;

import java.io.IOException;
import java.util.Arrays;
import java.util.List;
import java.util.Properties;

import net.sourceforge.pmd.lang.LanguageRegistry;
import net.sourceforge.pmd.lang.LanguageVersion;
import net.sourceforge.pmd.lang.LanguageVersionDiscoverer;
import net.sourceforge.pmd.renderers.Renderer;
import net.sourceforge.pmd.renderers.RendererFactory;
import net.sourceforge.pmd.util.ClasspathClassLoader;
import net.sourceforge.pmd.util.IOUtil;

/**
 * This class contains the details for the runtime configuration of PMD.
 * There are several aspects to the configuration of PMD.
 * <p>
 * The aspects related to generic PMD behavior:
 * <ul>
 * 	<li>Suppress marker is used in source files to suppress a RuleViolation,
 *	    defaults to {@link PMD#SUPPRESS_MARKER}.
 *          {@link #getSuppressMarker()}</li>
 *  <li>The number of threads to create when invoking on multiple files,
 *      defaults one thread per available processor.
 *          {@link #getThreads()}</li>
 *  <li>A ClassLoader to use when loading classes during Rule processing
 *      (e.g. during type resolution), defaults to ClassLoader of the
 *      Configuration class.
 *          {@link #getClassLoader()}</li>
 *  <li>A means to configure a ClassLoader using a prepended classpath
 *     String, instead of directly setting it programmatically.
 *          {@link #prependClasspath(String)}</li>
 *  <li>A LanguageVersionDiscoverer instance, which defaults to using the
 *      default LanguageVersion of each Language.  Means are provided to
 *      change the LanguageVersion for each Language.
 *          {@link #getLanguageVersionDiscoverer()}</li>
 * </ul>
 * <p>
 * The aspects related to Rules and Source files are:
 * <ul>
 *  <li>A comma separated list of RuleSets URIs.
 *          {@link #getRuleSets()}</li>
 *  <li>A minimum priority threshold when loading Rules from RuleSets,
 *      defaults to {@link RulePriority#LOW}.
 *          {@link #getMinimumPriority()}</li>
 *  <li>The character encoding of source files, defaults to the system default
 *      as returned by <code>System.getProperty("file.encoding")</code>.
 *          {@link #getSourceEncoding()}</li>
 *  <li>A comma separated list of input paths to process for source files.
 *      This may include files, directories, archives (e.g. ZIP files), etc.
 *          {@link #getInputPaths()}</li>
 *  <li>A flag which controls, whether {@link RuleSetFactoryCompatibility} filter
 *      should be used or not: #isRuleSetFactoryCompatibilityEnabled;
 * </ul>
 * <p>
 * <ul>
 *  <li>The renderer format to use for Reports.
 *          {@link #getReportFormat()}</li>
 *  <li>The file to which the Report should render.
 *          {@link #getReportFile()}</li>
 *  <li>An indicator of whether to use File short names in Reports, defaults
 *      to <code>false</code>.
 *          {@link #isReportShortNames()}</li>
 *  <li>The initialization properties to use when creating a Renderer instance.
 *          {@link #getReportProperties()}</li>
 *  <li>An indicator of whether to show suppressed Rule violations in Reports.
 *          {@link #isShowSuppressedViolations()}</li>
 * </ul>
 * <p>
 * The aspects related to special PMD behavior are:
 * <ul>
 *  <li>An indicator of whether PMD should log debug information.
 *          {@link #isDebug()}</li>
 *  <li>An indicator of whether PMD should perform stress testing behaviors,
 *          such as randomizing the order of file processing.
 *          {@link #isStressTest()}</li>
 *  <li>An indicator of whether PMD should log benchmarking information.
 *          {@link #isBenchmark()}</li>
 * </ul>
 */
public class PMDConfiguration extends AbstractConfiguration {

    // General behavior options
    private String suppressMarker = PMD.SUPPRESS_MARKER;
    private int threads = Runtime.getRuntime().availableProcessors();
    private ClassLoader classLoader = getClass().getClassLoader();
    private LanguageVersionDiscoverer languageVersionDiscoverer = new LanguageVersionDiscoverer();

    // Rule and source file options
    private String ruleSets;
    private RulePriority minimumPriority = RulePriority.LOW;
    private String inputPaths;
    private String inputUri;
    private boolean ruleSetFactoryCompatibilityEnabled = true;

    // Reporting options
    private String reportFormat;
    private String reportFile;
    private boolean reportShortNames = false;
    private Properties reportProperties = new Properties();
    private boolean showSuppressedViolations = false;
    private boolean failOnViolation = true;

    private boolean stressTest;
    private boolean benchmark;

    /**
     * Get the suppress marker. This is the source level marker used to indicate a
     * RuleViolation should be suppressed.
     * 
     * @return The suppress marker.
     */
    public String getSuppressMarker() {
        return suppressMarker;
    }

    /**
     * Set the suppress marker.
     * 
     * @param suppressMarker
     *            The suppress marker to use.
     */
    public void setSuppressMarker(String suppressMarker) {
        this.suppressMarker = suppressMarker;
    }

    /**
     * Get the number of threads to use when processing Rules.
     * 
     * @return The number of threads.
     */
    public int getThreads() {
        return threads;
    }

    /**
     * Set the number of threads to use when processing Rules.
     * 
     * @param threads
     *            The number of threads.
     */
    public void setThreads(int threads) {
        this.threads = threads;
    }

    /**
     * Get the ClassLoader being used by PMD when processing Rules.
     * 
     * @return The ClassLoader being used
     */
    public ClassLoader getClassLoader() {
        return classLoader;
    }

    /**
     * Set the ClassLoader being used by PMD when processing Rules. Setting a
     * value of <code>null</code> will cause the default ClassLoader to be used.
     * 
     * @param classLoader
     *            The ClassLoader to use
     */
    public void setClassLoader(ClassLoader classLoader) {
        if (classLoader == null) {
            this.classLoader = getClass().getClassLoader();
        } else {
            this.classLoader = classLoader;
        }
    }

    /**
     * Prepend the specified classpath like string to the current ClassLoader of
     * the configuration. If no ClassLoader is currently configured, the
     * ClassLoader used to load the {@link PMDConfiguration} class will be used
     * as the parent ClassLoader of the created ClassLoader.
     * <p>
     * If the classpath String looks like a URL to a file (i.e. starts with
     * <code>file://</code>) the file will be read with each line representing
     * an entry on the classpath.
     * 
     * @param classpath The prepended classpath.
     * @throws IOException if the given classpath is invalid (e.g. does not exist)
     * @see PMDConfiguration#setClassLoader(ClassLoader)
     * @see ClasspathClassLoader
     */
    public void prependClasspath(String classpath) throws IOException {
        if (classLoader == null) {
            classLoader = PMDConfiguration.class.getClassLoader();
        }
        if (classpath != null) {
            classLoader = new ClasspathClassLoader(classpath, classLoader);
        }
    }

    /**
     * Get the LanguageVersionDiscoverer, used to determine the LanguageVersion
     * of a source file.
     * 
     * @return The LanguageVersionDiscoverer.
     */
    public LanguageVersionDiscoverer getLanguageVersionDiscoverer() {
        return languageVersionDiscoverer;
    }

    /**
     * Set the given LanguageVersion as the current default for it's Language.
     * 
     * @param languageVersion
     *            the LanguageVersion
     */
    public void setDefaultLanguageVersion(LanguageVersion languageVersion) {
        setDefaultLanguageVersions(Arrays.asList(languageVersion));
    }

    /**
     * Set the given LanguageVersions as the current default for their
     * Languages.
     * 
     * @param languageVersions
     *            The LanguageVersions.
     */
    public void setDefaultLanguageVersions(List<LanguageVersion> languageVersions) {
        for (LanguageVersion languageVersion : languageVersions) {
            languageVersionDiscoverer.setDefaultLanguageVersion(languageVersion);
        }
    }

    /**
     * Get the LanguageVersion of the source file with given name. This depends
     * on the fileName extension, and the java version.
     * <p/>
     * For compatibility with older code that does not always pass in a correct
     * filename, unrecognized files are assumed to be java files.
     * 
     * @param fileName
     *            Name of the file, can be absolute, or simple.
     * @return the LanguageVersion
     */
    // FUTURE Delete this? I can't think of a good reason to keep it around.
    // Failure to determine the LanguageVersion for a file should be a hard
    // error, or simply cause the file to be skipped?
    public LanguageVersion getLanguageVersionOfFile(String fileName) {
        LanguageVersion languageVersion = languageVersionDiscoverer.getDefaultLanguageVersionForFile(fileName);
        if (languageVersion == null) {
            // For compatibility with older code that does not always pass in
            // a correct filename.
            languageVersion = languageVersionDiscoverer.getDefaultLanguageVersion(LanguageRegistry.getLanguage("Java"));
        }
        return languageVersion;
    }

    /**
     * Get the comma separated list of RuleSet URIs.
     * 
     * @return The RuleSet URIs.
     */
    public String getRuleSets() {
        return ruleSets;
    }

    /**
     * Set the comma separated list of RuleSet URIs.
     * 
     * @param ruleSets the rulesets to set
     */
    public void setRuleSets(String ruleSets) {
        this.ruleSets = ruleSets;
    }

    /**
     * Get the minimum priority threshold when loading Rules from RuleSets.
     * 
     * @return The minimum priority threshold.
     */
    public RulePriority getMinimumPriority() {
        return minimumPriority;
    }

    /**
     * Set the minimum priority threshold when loading Rules from RuleSets.
     * 
     * @param minimumPriority
     *            The minimum priority.
     */
    public void setMinimumPriority(RulePriority minimumPriority) {
        this.minimumPriority = minimumPriority;
    }

    /**
     * Get the comma separated list of input paths to process for source files.
     * 
     * @return A comma separated list.
     */
    public String getInputPaths() {
        return inputPaths;
    }

    /**
     * Set the comma separated list of input paths to process for source files.
     * 
     * @param inputPaths
     *            The comma separated list.
     */
    public void setInputPaths(String inputPaths) {
        this.inputPaths = inputPaths;
    }

    /**
     * Get the input URI to process for source code objects.
     * 
     * @return URI
     */
    public String getInputUri() {
        return inputUri;
    }

    /**
     * Set the input URI to process for source code objects.
     * 
     * @param inputUri
     *            a single URI
     */
    public void setInputUri(String inputUri) {
        this.inputUri = inputUri;
    }

    /**
     * Get whether to use File short names in Reports.
     * 
     * @return <code>true</code> when using short names in reports.
     */
    public boolean isReportShortNames() {
        return reportShortNames;
    }

    /**
     * Set whether to use File short names in Reports.
     * 
     * @param reportShortNames
     *            <code>true</code> when using short names in reports.
     */
    public void setReportShortNames(boolean reportShortNames) {
        this.reportShortNames = reportShortNames;
    }

    /**
     * Create a Renderer instance based upon the configured reporting options.
     * No writer is created.
     * 
     * @return renderer
     */
    public Renderer createRenderer() {
        return createRenderer(false);
    }

    /**
     * Create a Renderer instance based upon the configured reporting options.
     * If withReportWriter then we'll configure it with a writer for the
     * reportFile specified.
     * 
     * @param withReportWriter whether to configure a writer or not
     * @return A Renderer instance.
     */
    public Renderer createRenderer(boolean withReportWriter) {
        Renderer renderer = RendererFactory.createRenderer(reportFormat, reportProperties);
        renderer.setShowSuppressedViolations(showSuppressedViolations);
        if (withReportWriter) {
            renderer.setWriter(IOUtil.createWriter(reportFile));
        }
        return renderer;
    }

    /**
     * Get the report format.
     * 
     * @return The report format.
     */
    public String getReportFormat() {
        return reportFormat;
    }

    /**
     * Set the report format. This should be a name of a Renderer.
     * 
     * @param reportFormat
     *            The report format.
     * 
     * @see Renderer
     */
    public void setReportFormat(String reportFormat) {
        this.reportFormat = reportFormat;
    }

    /**
     * Get the file to which the report should render.
     * 
     * @return The file to which to render.
     */
    public String getReportFile() {
        return reportFile;
    }

    /**
     * Set the file to which the report should render.
     * 
     * @param reportFile the file to set
     */
    public void setReportFile(String reportFile) {
        this.reportFile = reportFile;
    }

    /**
     * Get whether the report should show suppressed violations.
     * 
     * @return <code>true</code> if showing suppressed violations,
     *         <code>false</code> otherwise.
     */
    public boolean isShowSuppressedViolations() {
        return showSuppressedViolations;
    }

    /**
     * Set whether the report should show suppressed violations.
     * 
     * @param showSuppressedViolations
     *            <code>true</code> if showing suppressed violations,
     *            <code>false</code> otherwise.
     */
    public void setShowSuppressedViolations(boolean showSuppressedViolations) {
        this.showSuppressedViolations = showSuppressedViolations;
    }

    /**
     * Get the Report properties. These are used to create the Renderer.
     * 
     * @return The report properties.
     */
    public Properties getReportProperties() {
        return reportProperties;
    }

    /**
     * Set the Report properties. These are used to create the Renderer.
     * 
     * @param reportProperties
     *            The Report properties to set.
     */
    public void setReportProperties(Properties reportProperties) {
        this.reportProperties = reportProperties;
    }

    /**
     * Return the stress test indicator. If this value is <code>true</code> then
     * PMD will randomize the order of file processing to attempt to shake out
     * bugs.
     * 
     * @return <code>true</code> if stress test is enbaled, <code>false</code>
     *         otherwise.
     */
    public boolean isStressTest() {
        return stressTest;
    }

    /**
     * Set the stress test indicator.
     * 
     * @param stressTest
     *            The stree test indicator to set.
     * @see #isStressTest()
     */
    public void setStressTest(boolean stressTest) {
        this.stressTest = stressTest;
    }

    /**
     * Return the benchmark indicator. If this value is <code>true</code> then
     * PMD will log benchmark information.
     * 
     * @return <code>true</code> if benchmark logging is enbaled,
     *         <code>false</code> otherwise.
     */
    public boolean isBenchmark() {
        return benchmark;
    }

    /**
     * Set the benchmark indicator.
     * 
     * @param benchmark
     *            The benchmark indicator to set.
     * @see #isBenchmark()
     */
    public void setBenchmark(boolean benchmark) {
        this.benchmark = benchmark;
    }

<<<<<<< HEAD
    /**
     * Whether PMD should exit with status 4 (the default behavior, true) if violations
     * are found or just with 0 (to not break the build, e.g.).
     * @return failOnViolation
     */
    public boolean isFailOnViolation() {
        return failOnViolation;
    }

    /**
     * Sets whether PMD should exit with status 4 (the default behavior, true) if violations
     * are found or just with 0 (to not break the build, e.g.).
     * @param failOnViolation failOnViolation
     */
    public void setFailOnViolation(boolean failOnViolation) {
        this.failOnViolation = failOnViolation;
=======
    
    /**
     * Checks if the rule set factory compatibility feature is enabled.
     *
     * @return true, if the rule set factory compatibility feature is enabled
     *
     * @see RuleSetFactoryCompatibility
     */
    public boolean isRuleSetFactoryCompatibilityEnabled() {
        return ruleSetFactoryCompatibilityEnabled;
    }

    /**
     * Sets the rule set factory compatibility feature enabled/disabled.
     *
     * @param ruleSetFactoryCompatibilityEnabled <code>true</code> if the feature should be enabled
     *
     * @see RuleSetFactoryCompatibility
     */
    public void setRuleSetFactoryCompatibilityEnabled(boolean ruleSetFactoryCompatibilityEnabled) {
        this.ruleSetFactoryCompatibilityEnabled = ruleSetFactoryCompatibilityEnabled;
>>>>>>> f32beeb7
    }
}<|MERGE_RESOLUTION|>--- conflicted
+++ resolved
@@ -1,542 +1,540 @@
-/**
- * BSD-style license; for more info see http://pmd.sourceforge.net/license.html
- */
-package net.sourceforge.pmd;
-
-import java.io.IOException;
-import java.util.Arrays;
-import java.util.List;
-import java.util.Properties;
-
-import net.sourceforge.pmd.lang.LanguageRegistry;
-import net.sourceforge.pmd.lang.LanguageVersion;
-import net.sourceforge.pmd.lang.LanguageVersionDiscoverer;
-import net.sourceforge.pmd.renderers.Renderer;
-import net.sourceforge.pmd.renderers.RendererFactory;
-import net.sourceforge.pmd.util.ClasspathClassLoader;
-import net.sourceforge.pmd.util.IOUtil;
-
-/**
- * This class contains the details for the runtime configuration of PMD.
- * There are several aspects to the configuration of PMD.
- * <p>
- * The aspects related to generic PMD behavior:
- * <ul>
- * 	<li>Suppress marker is used in source files to suppress a RuleViolation,
- *	    defaults to {@link PMD#SUPPRESS_MARKER}.
- *          {@link #getSuppressMarker()}</li>
- *  <li>The number of threads to create when invoking on multiple files,
- *      defaults one thread per available processor.
- *          {@link #getThreads()}</li>
- *  <li>A ClassLoader to use when loading classes during Rule processing
- *      (e.g. during type resolution), defaults to ClassLoader of the
- *      Configuration class.
- *          {@link #getClassLoader()}</li>
- *  <li>A means to configure a ClassLoader using a prepended classpath
- *     String, instead of directly setting it programmatically.
- *          {@link #prependClasspath(String)}</li>
- *  <li>A LanguageVersionDiscoverer instance, which defaults to using the
- *      default LanguageVersion of each Language.  Means are provided to
- *      change the LanguageVersion for each Language.
- *          {@link #getLanguageVersionDiscoverer()}</li>
- * </ul>
- * <p>
- * The aspects related to Rules and Source files are:
- * <ul>
- *  <li>A comma separated list of RuleSets URIs.
- *          {@link #getRuleSets()}</li>
- *  <li>A minimum priority threshold when loading Rules from RuleSets,
- *      defaults to {@link RulePriority#LOW}.
- *          {@link #getMinimumPriority()}</li>
- *  <li>The character encoding of source files, defaults to the system default
- *      as returned by <code>System.getProperty("file.encoding")</code>.
- *          {@link #getSourceEncoding()}</li>
- *  <li>A comma separated list of input paths to process for source files.
- *      This may include files, directories, archives (e.g. ZIP files), etc.
- *          {@link #getInputPaths()}</li>
- *  <li>A flag which controls, whether {@link RuleSetFactoryCompatibility} filter
- *      should be used or not: #isRuleSetFactoryCompatibilityEnabled;
- * </ul>
- * <p>
- * <ul>
- *  <li>The renderer format to use for Reports.
- *          {@link #getReportFormat()}</li>
- *  <li>The file to which the Report should render.
- *          {@link #getReportFile()}</li>
- *  <li>An indicator of whether to use File short names in Reports, defaults
- *      to <code>false</code>.
- *          {@link #isReportShortNames()}</li>
- *  <li>The initialization properties to use when creating a Renderer instance.
- *          {@link #getReportProperties()}</li>
- *  <li>An indicator of whether to show suppressed Rule violations in Reports.
- *          {@link #isShowSuppressedViolations()}</li>
- * </ul>
- * <p>
- * The aspects related to special PMD behavior are:
- * <ul>
- *  <li>An indicator of whether PMD should log debug information.
- *          {@link #isDebug()}</li>
- *  <li>An indicator of whether PMD should perform stress testing behaviors,
- *          such as randomizing the order of file processing.
- *          {@link #isStressTest()}</li>
- *  <li>An indicator of whether PMD should log benchmarking information.
- *          {@link #isBenchmark()}</li>
- * </ul>
- */
-public class PMDConfiguration extends AbstractConfiguration {
-
-    // General behavior options
-    private String suppressMarker = PMD.SUPPRESS_MARKER;
-    private int threads = Runtime.getRuntime().availableProcessors();
-    private ClassLoader classLoader = getClass().getClassLoader();
-    private LanguageVersionDiscoverer languageVersionDiscoverer = new LanguageVersionDiscoverer();
-
-    // Rule and source file options
-    private String ruleSets;
-    private RulePriority minimumPriority = RulePriority.LOW;
-    private String inputPaths;
-    private String inputUri;
-    private boolean ruleSetFactoryCompatibilityEnabled = true;
-
-    // Reporting options
-    private String reportFormat;
-    private String reportFile;
-    private boolean reportShortNames = false;
-    private Properties reportProperties = new Properties();
-    private boolean showSuppressedViolations = false;
-    private boolean failOnViolation = true;
-
-    private boolean stressTest;
-    private boolean benchmark;
-
-    /**
-     * Get the suppress marker. This is the source level marker used to indicate a
-     * RuleViolation should be suppressed.
-     * 
-     * @return The suppress marker.
-     */
-    public String getSuppressMarker() {
-        return suppressMarker;
-    }
-
-    /**
-     * Set the suppress marker.
-     * 
-     * @param suppressMarker
-     *            The suppress marker to use.
-     */
-    public void setSuppressMarker(String suppressMarker) {
-        this.suppressMarker = suppressMarker;
-    }
-
-    /**
-     * Get the number of threads to use when processing Rules.
-     * 
-     * @return The number of threads.
-     */
-    public int getThreads() {
-        return threads;
-    }
-
-    /**
-     * Set the number of threads to use when processing Rules.
-     * 
-     * @param threads
-     *            The number of threads.
-     */
-    public void setThreads(int threads) {
-        this.threads = threads;
-    }
-
-    /**
-     * Get the ClassLoader being used by PMD when processing Rules.
-     * 
-     * @return The ClassLoader being used
-     */
-    public ClassLoader getClassLoader() {
-        return classLoader;
-    }
-
-    /**
-     * Set the ClassLoader being used by PMD when processing Rules. Setting a
-     * value of <code>null</code> will cause the default ClassLoader to be used.
-     * 
-     * @param classLoader
-     *            The ClassLoader to use
-     */
-    public void setClassLoader(ClassLoader classLoader) {
-        if (classLoader == null) {
-            this.classLoader = getClass().getClassLoader();
-        } else {
-            this.classLoader = classLoader;
-        }
-    }
-
-    /**
-     * Prepend the specified classpath like string to the current ClassLoader of
-     * the configuration. If no ClassLoader is currently configured, the
-     * ClassLoader used to load the {@link PMDConfiguration} class will be used
-     * as the parent ClassLoader of the created ClassLoader.
-     * <p>
-     * If the classpath String looks like a URL to a file (i.e. starts with
-     * <code>file://</code>) the file will be read with each line representing
-     * an entry on the classpath.
-     * 
-     * @param classpath The prepended classpath.
-     * @throws IOException if the given classpath is invalid (e.g. does not exist)
-     * @see PMDConfiguration#setClassLoader(ClassLoader)
-     * @see ClasspathClassLoader
-     */
-    public void prependClasspath(String classpath) throws IOException {
-        if (classLoader == null) {
-            classLoader = PMDConfiguration.class.getClassLoader();
-        }
-        if (classpath != null) {
-            classLoader = new ClasspathClassLoader(classpath, classLoader);
-        }
-    }
-
-    /**
-     * Get the LanguageVersionDiscoverer, used to determine the LanguageVersion
-     * of a source file.
-     * 
-     * @return The LanguageVersionDiscoverer.
-     */
-    public LanguageVersionDiscoverer getLanguageVersionDiscoverer() {
-        return languageVersionDiscoverer;
-    }
-
-    /**
-     * Set the given LanguageVersion as the current default for it's Language.
-     * 
-     * @param languageVersion
-     *            the LanguageVersion
-     */
-    public void setDefaultLanguageVersion(LanguageVersion languageVersion) {
-        setDefaultLanguageVersions(Arrays.asList(languageVersion));
-    }
-
-    /**
-     * Set the given LanguageVersions as the current default for their
-     * Languages.
-     * 
-     * @param languageVersions
-     *            The LanguageVersions.
-     */
-    public void setDefaultLanguageVersions(List<LanguageVersion> languageVersions) {
-        for (LanguageVersion languageVersion : languageVersions) {
-            languageVersionDiscoverer.setDefaultLanguageVersion(languageVersion);
-        }
-    }
-
-    /**
-     * Get the LanguageVersion of the source file with given name. This depends
-     * on the fileName extension, and the java version.
-     * <p/>
-     * For compatibility with older code that does not always pass in a correct
-     * filename, unrecognized files are assumed to be java files.
-     * 
-     * @param fileName
-     *            Name of the file, can be absolute, or simple.
-     * @return the LanguageVersion
-     */
-    // FUTURE Delete this? I can't think of a good reason to keep it around.
-    // Failure to determine the LanguageVersion for a file should be a hard
-    // error, or simply cause the file to be skipped?
-    public LanguageVersion getLanguageVersionOfFile(String fileName) {
-        LanguageVersion languageVersion = languageVersionDiscoverer.getDefaultLanguageVersionForFile(fileName);
-        if (languageVersion == null) {
-            // For compatibility with older code that does not always pass in
-            // a correct filename.
-            languageVersion = languageVersionDiscoverer.getDefaultLanguageVersion(LanguageRegistry.getLanguage("Java"));
-        }
-        return languageVersion;
-    }
-
-    /**
-     * Get the comma separated list of RuleSet URIs.
-     * 
-     * @return The RuleSet URIs.
-     */
-    public String getRuleSets() {
-        return ruleSets;
-    }
-
-    /**
-     * Set the comma separated list of RuleSet URIs.
-     * 
-     * @param ruleSets the rulesets to set
-     */
-    public void setRuleSets(String ruleSets) {
-        this.ruleSets = ruleSets;
-    }
-
-    /**
-     * Get the minimum priority threshold when loading Rules from RuleSets.
-     * 
-     * @return The minimum priority threshold.
-     */
-    public RulePriority getMinimumPriority() {
-        return minimumPriority;
-    }
-
-    /**
-     * Set the minimum priority threshold when loading Rules from RuleSets.
-     * 
-     * @param minimumPriority
-     *            The minimum priority.
-     */
-    public void setMinimumPriority(RulePriority minimumPriority) {
-        this.minimumPriority = minimumPriority;
-    }
-
-    /**
-     * Get the comma separated list of input paths to process for source files.
-     * 
-     * @return A comma separated list.
-     */
-    public String getInputPaths() {
-        return inputPaths;
-    }
-
-    /**
-     * Set the comma separated list of input paths to process for source files.
-     * 
-     * @param inputPaths
-     *            The comma separated list.
-     */
-    public void setInputPaths(String inputPaths) {
-        this.inputPaths = inputPaths;
-    }
-
-    /**
-     * Get the input URI to process for source code objects.
-     * 
-     * @return URI
-     */
-    public String getInputUri() {
-        return inputUri;
-    }
-
-    /**
-     * Set the input URI to process for source code objects.
-     * 
-     * @param inputUri
-     *            a single URI
-     */
-    public void setInputUri(String inputUri) {
-        this.inputUri = inputUri;
-    }
-
-    /**
-     * Get whether to use File short names in Reports.
-     * 
-     * @return <code>true</code> when using short names in reports.
-     */
-    public boolean isReportShortNames() {
-        return reportShortNames;
-    }
-
-    /**
-     * Set whether to use File short names in Reports.
-     * 
-     * @param reportShortNames
-     *            <code>true</code> when using short names in reports.
-     */
-    public void setReportShortNames(boolean reportShortNames) {
-        this.reportShortNames = reportShortNames;
-    }
-
-    /**
-     * Create a Renderer instance based upon the configured reporting options.
-     * No writer is created.
-     * 
-     * @return renderer
-     */
-    public Renderer createRenderer() {
-        return createRenderer(false);
-    }
-
-    /**
-     * Create a Renderer instance based upon the configured reporting options.
-     * If withReportWriter then we'll configure it with a writer for the
-     * reportFile specified.
-     * 
-     * @param withReportWriter whether to configure a writer or not
-     * @return A Renderer instance.
-     */
-    public Renderer createRenderer(boolean withReportWriter) {
-        Renderer renderer = RendererFactory.createRenderer(reportFormat, reportProperties);
-        renderer.setShowSuppressedViolations(showSuppressedViolations);
-        if (withReportWriter) {
-            renderer.setWriter(IOUtil.createWriter(reportFile));
-        }
-        return renderer;
-    }
-
-    /**
-     * Get the report format.
-     * 
-     * @return The report format.
-     */
-    public String getReportFormat() {
-        return reportFormat;
-    }
-
-    /**
-     * Set the report format. This should be a name of a Renderer.
-     * 
-     * @param reportFormat
-     *            The report format.
-     * 
-     * @see Renderer
-     */
-    public void setReportFormat(String reportFormat) {
-        this.reportFormat = reportFormat;
-    }
-
-    /**
-     * Get the file to which the report should render.
-     * 
-     * @return The file to which to render.
-     */
-    public String getReportFile() {
-        return reportFile;
-    }
-
-    /**
-     * Set the file to which the report should render.
-     * 
-     * @param reportFile the file to set
-     */
-    public void setReportFile(String reportFile) {
-        this.reportFile = reportFile;
-    }
-
-    /**
-     * Get whether the report should show suppressed violations.
-     * 
-     * @return <code>true</code> if showing suppressed violations,
-     *         <code>false</code> otherwise.
-     */
-    public boolean isShowSuppressedViolations() {
-        return showSuppressedViolations;
-    }
-
-    /**
-     * Set whether the report should show suppressed violations.
-     * 
-     * @param showSuppressedViolations
-     *            <code>true</code> if showing suppressed violations,
-     *            <code>false</code> otherwise.
-     */
-    public void setShowSuppressedViolations(boolean showSuppressedViolations) {
-        this.showSuppressedViolations = showSuppressedViolations;
-    }
-
-    /**
-     * Get the Report properties. These are used to create the Renderer.
-     * 
-     * @return The report properties.
-     */
-    public Properties getReportProperties() {
-        return reportProperties;
-    }
-
-    /**
-     * Set the Report properties. These are used to create the Renderer.
-     * 
-     * @param reportProperties
-     *            The Report properties to set.
-     */
-    public void setReportProperties(Properties reportProperties) {
-        this.reportProperties = reportProperties;
-    }
-
-    /**
-     * Return the stress test indicator. If this value is <code>true</code> then
-     * PMD will randomize the order of file processing to attempt to shake out
-     * bugs.
-     * 
-     * @return <code>true</code> if stress test is enbaled, <code>false</code>
-     *         otherwise.
-     */
-    public boolean isStressTest() {
-        return stressTest;
-    }
-
-    /**
-     * Set the stress test indicator.
-     * 
-     * @param stressTest
-     *            The stree test indicator to set.
-     * @see #isStressTest()
-     */
-    public void setStressTest(boolean stressTest) {
-        this.stressTest = stressTest;
-    }
-
-    /**
-     * Return the benchmark indicator. If this value is <code>true</code> then
-     * PMD will log benchmark information.
-     * 
-     * @return <code>true</code> if benchmark logging is enbaled,
-     *         <code>false</code> otherwise.
-     */
-    public boolean isBenchmark() {
-        return benchmark;
-    }
-
-    /**
-     * Set the benchmark indicator.
-     * 
-     * @param benchmark
-     *            The benchmark indicator to set.
-     * @see #isBenchmark()
-     */
-    public void setBenchmark(boolean benchmark) {
-        this.benchmark = benchmark;
-    }
-
-<<<<<<< HEAD
-    /**
-     * Whether PMD should exit with status 4 (the default behavior, true) if violations
-     * are found or just with 0 (to not break the build, e.g.).
-     * @return failOnViolation
-     */
-    public boolean isFailOnViolation() {
-        return failOnViolation;
-    }
-
-    /**
-     * Sets whether PMD should exit with status 4 (the default behavior, true) if violations
-     * are found or just with 0 (to not break the build, e.g.).
-     * @param failOnViolation failOnViolation
-     */
-    public void setFailOnViolation(boolean failOnViolation) {
-        this.failOnViolation = failOnViolation;
-=======
-    
-    /**
-     * Checks if the rule set factory compatibility feature is enabled.
-     *
-     * @return true, if the rule set factory compatibility feature is enabled
-     *
-     * @see RuleSetFactoryCompatibility
-     */
-    public boolean isRuleSetFactoryCompatibilityEnabled() {
-        return ruleSetFactoryCompatibilityEnabled;
-    }
-
-    /**
-     * Sets the rule set factory compatibility feature enabled/disabled.
-     *
-     * @param ruleSetFactoryCompatibilityEnabled <code>true</code> if the feature should be enabled
-     *
-     * @see RuleSetFactoryCompatibility
-     */
-    public void setRuleSetFactoryCompatibilityEnabled(boolean ruleSetFactoryCompatibilityEnabled) {
-        this.ruleSetFactoryCompatibilityEnabled = ruleSetFactoryCompatibilityEnabled;
->>>>>>> f32beeb7
-    }
+/**
+ * BSD-style license; for more info see http://pmd.sourceforge.net/license.html
+ */
+package net.sourceforge.pmd;
+
+import java.io.IOException;
+import java.util.Arrays;
+import java.util.List;
+import java.util.Properties;
+
+import net.sourceforge.pmd.lang.LanguageRegistry;
+import net.sourceforge.pmd.lang.LanguageVersion;
+import net.sourceforge.pmd.lang.LanguageVersionDiscoverer;
+import net.sourceforge.pmd.renderers.Renderer;
+import net.sourceforge.pmd.renderers.RendererFactory;
+import net.sourceforge.pmd.util.ClasspathClassLoader;
+import net.sourceforge.pmd.util.IOUtil;
+
+/**
+ * This class contains the details for the runtime configuration of PMD.
+ * There are several aspects to the configuration of PMD.
+ * <p>
+ * The aspects related to generic PMD behavior:
+ * <ul>
+ * 	<li>Suppress marker is used in source files to suppress a RuleViolation,
+ *	    defaults to {@link PMD#SUPPRESS_MARKER}.
+ *          {@link #getSuppressMarker()}</li>
+ *  <li>The number of threads to create when invoking on multiple files,
+ *      defaults one thread per available processor.
+ *          {@link #getThreads()}</li>
+ *  <li>A ClassLoader to use when loading classes during Rule processing
+ *      (e.g. during type resolution), defaults to ClassLoader of the
+ *      Configuration class.
+ *          {@link #getClassLoader()}</li>
+ *  <li>A means to configure a ClassLoader using a prepended classpath
+ *     String, instead of directly setting it programmatically.
+ *          {@link #prependClasspath(String)}</li>
+ *  <li>A LanguageVersionDiscoverer instance, which defaults to using the
+ *      default LanguageVersion of each Language.  Means are provided to
+ *      change the LanguageVersion for each Language.
+ *          {@link #getLanguageVersionDiscoverer()}</li>
+ * </ul>
+ * <p>
+ * The aspects related to Rules and Source files are:
+ * <ul>
+ *  <li>A comma separated list of RuleSets URIs.
+ *          {@link #getRuleSets()}</li>
+ *  <li>A minimum priority threshold when loading Rules from RuleSets,
+ *      defaults to {@link RulePriority#LOW}.
+ *          {@link #getMinimumPriority()}</li>
+ *  <li>The character encoding of source files, defaults to the system default
+ *      as returned by <code>System.getProperty("file.encoding")</code>.
+ *          {@link #getSourceEncoding()}</li>
+ *  <li>A comma separated list of input paths to process for source files.
+ *      This may include files, directories, archives (e.g. ZIP files), etc.
+ *          {@link #getInputPaths()}</li>
+ *  <li>A flag which controls, whether {@link RuleSetFactoryCompatibility} filter
+ *      should be used or not: #isRuleSetFactoryCompatibilityEnabled;
+ * </ul>
+ * <p>
+ * <ul>
+ *  <li>The renderer format to use for Reports.
+ *          {@link #getReportFormat()}</li>
+ *  <li>The file to which the Report should render.
+ *          {@link #getReportFile()}</li>
+ *  <li>An indicator of whether to use File short names in Reports, defaults
+ *      to <code>false</code>.
+ *          {@link #isReportShortNames()}</li>
+ *  <li>The initialization properties to use when creating a Renderer instance.
+ *          {@link #getReportProperties()}</li>
+ *  <li>An indicator of whether to show suppressed Rule violations in Reports.
+ *          {@link #isShowSuppressedViolations()}</li>
+ * </ul>
+ * <p>
+ * The aspects related to special PMD behavior are:
+ * <ul>
+ *  <li>An indicator of whether PMD should log debug information.
+ *          {@link #isDebug()}</li>
+ *  <li>An indicator of whether PMD should perform stress testing behaviors,
+ *          such as randomizing the order of file processing.
+ *          {@link #isStressTest()}</li>
+ *  <li>An indicator of whether PMD should log benchmarking information.
+ *          {@link #isBenchmark()}</li>
+ * </ul>
+ */
+public class PMDConfiguration extends AbstractConfiguration {
+
+    // General behavior options
+    private String suppressMarker = PMD.SUPPRESS_MARKER;
+    private int threads = Runtime.getRuntime().availableProcessors();
+    private ClassLoader classLoader = getClass().getClassLoader();
+    private LanguageVersionDiscoverer languageVersionDiscoverer = new LanguageVersionDiscoverer();
+
+    // Rule and source file options
+    private String ruleSets;
+    private RulePriority minimumPriority = RulePriority.LOW;
+    private String inputPaths;
+    private String inputUri;
+    private boolean ruleSetFactoryCompatibilityEnabled = true;
+
+    // Reporting options
+    private String reportFormat;
+    private String reportFile;
+    private boolean reportShortNames = false;
+    private Properties reportProperties = new Properties();
+    private boolean showSuppressedViolations = false;
+    private boolean failOnViolation = true;
+
+    private boolean stressTest;
+    private boolean benchmark;
+
+    /**
+     * Get the suppress marker. This is the source level marker used to indicate a
+     * RuleViolation should be suppressed.
+     * 
+     * @return The suppress marker.
+     */
+    public String getSuppressMarker() {
+        return suppressMarker;
+    }
+
+    /**
+     * Set the suppress marker.
+     * 
+     * @param suppressMarker
+     *            The suppress marker to use.
+     */
+    public void setSuppressMarker(String suppressMarker) {
+        this.suppressMarker = suppressMarker;
+    }
+
+    /**
+     * Get the number of threads to use when processing Rules.
+     * 
+     * @return The number of threads.
+     */
+    public int getThreads() {
+        return threads;
+    }
+
+    /**
+     * Set the number of threads to use when processing Rules.
+     * 
+     * @param threads
+     *            The number of threads.
+     */
+    public void setThreads(int threads) {
+        this.threads = threads;
+    }
+
+    /**
+     * Get the ClassLoader being used by PMD when processing Rules.
+     * 
+     * @return The ClassLoader being used
+     */
+    public ClassLoader getClassLoader() {
+        return classLoader;
+    }
+
+    /**
+     * Set the ClassLoader being used by PMD when processing Rules. Setting a
+     * value of <code>null</code> will cause the default ClassLoader to be used.
+     * 
+     * @param classLoader
+     *            The ClassLoader to use
+     */
+    public void setClassLoader(ClassLoader classLoader) {
+        if (classLoader == null) {
+            this.classLoader = getClass().getClassLoader();
+        } else {
+            this.classLoader = classLoader;
+        }
+    }
+
+    /**
+     * Prepend the specified classpath like string to the current ClassLoader of
+     * the configuration. If no ClassLoader is currently configured, the
+     * ClassLoader used to load the {@link PMDConfiguration} class will be used
+     * as the parent ClassLoader of the created ClassLoader.
+     * <p>
+     * If the classpath String looks like a URL to a file (i.e. starts with
+     * <code>file://</code>) the file will be read with each line representing
+     * an entry on the classpath.
+     * 
+     * @param classpath The prepended classpath.
+     * @throws IOException if the given classpath is invalid (e.g. does not exist)
+     * @see PMDConfiguration#setClassLoader(ClassLoader)
+     * @see ClasspathClassLoader
+     */
+    public void prependClasspath(String classpath) throws IOException {
+        if (classLoader == null) {
+            classLoader = PMDConfiguration.class.getClassLoader();
+        }
+        if (classpath != null) {
+            classLoader = new ClasspathClassLoader(classpath, classLoader);
+        }
+    }
+
+    /**
+     * Get the LanguageVersionDiscoverer, used to determine the LanguageVersion
+     * of a source file.
+     * 
+     * @return The LanguageVersionDiscoverer.
+     */
+    public LanguageVersionDiscoverer getLanguageVersionDiscoverer() {
+        return languageVersionDiscoverer;
+    }
+
+    /**
+     * Set the given LanguageVersion as the current default for it's Language.
+     * 
+     * @param languageVersion
+     *            the LanguageVersion
+     */
+    public void setDefaultLanguageVersion(LanguageVersion languageVersion) {
+        setDefaultLanguageVersions(Arrays.asList(languageVersion));
+    }
+
+    /**
+     * Set the given LanguageVersions as the current default for their
+     * Languages.
+     * 
+     * @param languageVersions
+     *            The LanguageVersions.
+     */
+    public void setDefaultLanguageVersions(List<LanguageVersion> languageVersions) {
+        for (LanguageVersion languageVersion : languageVersions) {
+            languageVersionDiscoverer.setDefaultLanguageVersion(languageVersion);
+        }
+    }
+
+    /**
+     * Get the LanguageVersion of the source file with given name. This depends
+     * on the fileName extension, and the java version.
+     * <p/>
+     * For compatibility with older code that does not always pass in a correct
+     * filename, unrecognized files are assumed to be java files.
+     * 
+     * @param fileName
+     *            Name of the file, can be absolute, or simple.
+     * @return the LanguageVersion
+     */
+    // FUTURE Delete this? I can't think of a good reason to keep it around.
+    // Failure to determine the LanguageVersion for a file should be a hard
+    // error, or simply cause the file to be skipped?
+    public LanguageVersion getLanguageVersionOfFile(String fileName) {
+        LanguageVersion languageVersion = languageVersionDiscoverer.getDefaultLanguageVersionForFile(fileName);
+        if (languageVersion == null) {
+            // For compatibility with older code that does not always pass in
+            // a correct filename.
+            languageVersion = languageVersionDiscoverer.getDefaultLanguageVersion(LanguageRegistry.getLanguage("Java"));
+        }
+        return languageVersion;
+    }
+
+    /**
+     * Get the comma separated list of RuleSet URIs.
+     * 
+     * @return The RuleSet URIs.
+     */
+    public String getRuleSets() {
+        return ruleSets;
+    }
+
+    /**
+     * Set the comma separated list of RuleSet URIs.
+     * 
+     * @param ruleSets the rulesets to set
+     */
+    public void setRuleSets(String ruleSets) {
+        this.ruleSets = ruleSets;
+    }
+
+    /**
+     * Get the minimum priority threshold when loading Rules from RuleSets.
+     * 
+     * @return The minimum priority threshold.
+     */
+    public RulePriority getMinimumPriority() {
+        return minimumPriority;
+    }
+
+    /**
+     * Set the minimum priority threshold when loading Rules from RuleSets.
+     * 
+     * @param minimumPriority
+     *            The minimum priority.
+     */
+    public void setMinimumPriority(RulePriority minimumPriority) {
+        this.minimumPriority = minimumPriority;
+    }
+
+    /**
+     * Get the comma separated list of input paths to process for source files.
+     * 
+     * @return A comma separated list.
+     */
+    public String getInputPaths() {
+        return inputPaths;
+    }
+
+    /**
+     * Set the comma separated list of input paths to process for source files.
+     * 
+     * @param inputPaths
+     *            The comma separated list.
+     */
+    public void setInputPaths(String inputPaths) {
+        this.inputPaths = inputPaths;
+    }
+
+    /**
+     * Get the input URI to process for source code objects.
+     * 
+     * @return URI
+     */
+    public String getInputUri() {
+        return inputUri;
+    }
+
+    /**
+     * Set the input URI to process for source code objects.
+     * 
+     * @param inputUri
+     *            a single URI
+     */
+    public void setInputUri(String inputUri) {
+        this.inputUri = inputUri;
+    }
+
+    /**
+     * Get whether to use File short names in Reports.
+     * 
+     * @return <code>true</code> when using short names in reports.
+     */
+    public boolean isReportShortNames() {
+        return reportShortNames;
+    }
+
+    /**
+     * Set whether to use File short names in Reports.
+     * 
+     * @param reportShortNames
+     *            <code>true</code> when using short names in reports.
+     */
+    public void setReportShortNames(boolean reportShortNames) {
+        this.reportShortNames = reportShortNames;
+    }
+
+    /**
+     * Create a Renderer instance based upon the configured reporting options.
+     * No writer is created.
+     * 
+     * @return renderer
+     */
+    public Renderer createRenderer() {
+        return createRenderer(false);
+    }
+
+    /**
+     * Create a Renderer instance based upon the configured reporting options.
+     * If withReportWriter then we'll configure it with a writer for the
+     * reportFile specified.
+     * 
+     * @param withReportWriter whether to configure a writer or not
+     * @return A Renderer instance.
+     */
+    public Renderer createRenderer(boolean withReportWriter) {
+        Renderer renderer = RendererFactory.createRenderer(reportFormat, reportProperties);
+        renderer.setShowSuppressedViolations(showSuppressedViolations);
+        if (withReportWriter) {
+            renderer.setWriter(IOUtil.createWriter(reportFile));
+        }
+        return renderer;
+    }
+
+    /**
+     * Get the report format.
+     * 
+     * @return The report format.
+     */
+    public String getReportFormat() {
+        return reportFormat;
+    }
+
+    /**
+     * Set the report format. This should be a name of a Renderer.
+     * 
+     * @param reportFormat
+     *            The report format.
+     * 
+     * @see Renderer
+     */
+    public void setReportFormat(String reportFormat) {
+        this.reportFormat = reportFormat;
+    }
+
+    /**
+     * Get the file to which the report should render.
+     * 
+     * @return The file to which to render.
+     */
+    public String getReportFile() {
+        return reportFile;
+    }
+
+    /**
+     * Set the file to which the report should render.
+     * 
+     * @param reportFile the file to set
+     */
+    public void setReportFile(String reportFile) {
+        this.reportFile = reportFile;
+    }
+
+    /**
+     * Get whether the report should show suppressed violations.
+     * 
+     * @return <code>true</code> if showing suppressed violations,
+     *         <code>false</code> otherwise.
+     */
+    public boolean isShowSuppressedViolations() {
+        return showSuppressedViolations;
+    }
+
+    /**
+     * Set whether the report should show suppressed violations.
+     * 
+     * @param showSuppressedViolations
+     *            <code>true</code> if showing suppressed violations,
+     *            <code>false</code> otherwise.
+     */
+    public void setShowSuppressedViolations(boolean showSuppressedViolations) {
+        this.showSuppressedViolations = showSuppressedViolations;
+    }
+
+    /**
+     * Get the Report properties. These are used to create the Renderer.
+     * 
+     * @return The report properties.
+     */
+    public Properties getReportProperties() {
+        return reportProperties;
+    }
+
+    /**
+     * Set the Report properties. These are used to create the Renderer.
+     * 
+     * @param reportProperties
+     *            The Report properties to set.
+     */
+    public void setReportProperties(Properties reportProperties) {
+        this.reportProperties = reportProperties;
+    }
+
+    /**
+     * Return the stress test indicator. If this value is <code>true</code> then
+     * PMD will randomize the order of file processing to attempt to shake out
+     * bugs.
+     * 
+     * @return <code>true</code> if stress test is enbaled, <code>false</code>
+     *         otherwise.
+     */
+    public boolean isStressTest() {
+        return stressTest;
+    }
+
+    /**
+     * Set the stress test indicator.
+     * 
+     * @param stressTest
+     *            The stree test indicator to set.
+     * @see #isStressTest()
+     */
+    public void setStressTest(boolean stressTest) {
+        this.stressTest = stressTest;
+    }
+
+    /**
+     * Return the benchmark indicator. If this value is <code>true</code> then
+     * PMD will log benchmark information.
+     * 
+     * @return <code>true</code> if benchmark logging is enbaled,
+     *         <code>false</code> otherwise.
+     */
+    public boolean isBenchmark() {
+        return benchmark;
+    }
+
+    /**
+     * Set the benchmark indicator.
+     * 
+     * @param benchmark
+     *            The benchmark indicator to set.
+     * @see #isBenchmark()
+     */
+    public void setBenchmark(boolean benchmark) {
+        this.benchmark = benchmark;
+    }
+
+    /**
+     * Whether PMD should exit with status 4 (the default behavior, true) if violations
+     * are found or just with 0 (to not break the build, e.g.).
+     * @return failOnViolation
+     */
+    public boolean isFailOnViolation() {
+        return failOnViolation;
+    }
+
+    /**
+     * Sets whether PMD should exit with status 4 (the default behavior, true) if violations
+     * are found or just with 0 (to not break the build, e.g.).
+     * @param failOnViolation failOnViolation
+     */
+    public void setFailOnViolation(boolean failOnViolation) {
+        this.failOnViolation = failOnViolation;
+    }
+
+    /**
+     * Checks if the rule set factory compatibility feature is enabled.
+     *
+     * @return true, if the rule set factory compatibility feature is enabled
+     *
+     * @see RuleSetFactoryCompatibility
+     */
+    public boolean isRuleSetFactoryCompatibilityEnabled() {
+        return ruleSetFactoryCompatibilityEnabled;
+    }
+
+    /**
+     * Sets the rule set factory compatibility feature enabled/disabled.
+     *
+     * @param ruleSetFactoryCompatibilityEnabled <code>true</code> if the feature should be enabled
+     *
+     * @see RuleSetFactoryCompatibility
+     */
+    public void setRuleSetFactoryCompatibilityEnabled(boolean ruleSetFactoryCompatibilityEnabled) {
+        this.ruleSetFactoryCompatibilityEnabled = ruleSetFactoryCompatibilityEnabled;
+    }
 }