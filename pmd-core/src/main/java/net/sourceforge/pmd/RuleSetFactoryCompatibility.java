--- conflicted
+++ resolved
@@ -11,8 +11,6 @@
 import java.util.logging.Logger;
 
 import org.checkerframework.checker.nullness.qual.Nullable;
-
-import net.sourceforge.pmd.annotation.InternalApi;
 
 /**
  * Provides a simple filter mechanism to avoid failing to parse an old ruleset,
@@ -20,18 +18,8 @@
  * renamed or moved to another ruleset.
  *
  * @see <a href="https://sourceforge.net/p/pmd/bugs/1360/">issue 1360</a>
- *
- * @deprecated Use {@link RuleSetLoader#enableCompatibility(boolean)} to enable this feature.
- *  This implementation is internal API.
  */
-<<<<<<< HEAD
-@InternalApi
-@Deprecated
-public class RuleSetFactoryCompatibility {
-    private static final Logger LOG = Logger.getLogger(RuleSetFactoryCompatibility.class.getName());
-=======
 final class RuleSetFactoryCompatibility {
->>>>>>> 7d69a67a
 
     static final RuleSetFactoryCompatibility EMPTY = new RuleSetFactoryCompatibility();
     /** The instance with the built-in filters for the modified PMD rules. */
