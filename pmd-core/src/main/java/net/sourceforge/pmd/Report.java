--- conflicted
+++ resolved
@@ -387,34 +387,6 @@
         }
     }
 
-<<<<<<< HEAD
-=======
-    /**
-     * Check whether any metrics have been reported
-     *
-     * @return <code>true</code> if there are metrics, <code>false</code>
-     *         otherwise
-     *
-     * @deprecated see {@link StatisticalRule}
-     */
-    @Deprecated
-    public boolean hasMetrics() {
-        return !metrics.isEmpty();
-    }
-
-    /**
-     * Iterate over the metrics.
-     *
-     * @return an iterator over the metrics
-     *
-     * @deprecated see {@link StatisticalRule}
-     */
-    @Deprecated
-    public Iterator<Metric> metrics() {
-        return metrics.iterator();
-    }
-
->>>>>>> b986bed9
     public boolean isEmpty() {
         return !violations.iterator().hasNext() && !hasErrors();
     }
