/*
 * BSD-style license; for more info see http://pmd.sourceforge.net/license.html
 */

package net.sourceforge.pmd;

import static java.util.Collections.synchronizedList;

import java.io.IOException;
import java.io.PrintWriter;
import java.io.StringWriter;
import java.util.ArrayList;
import java.util.Collections;
import java.util.List;

import net.sourceforge.pmd.renderers.AbstractAccumulatingRenderer;
import net.sourceforge.pmd.reporting.FileAnalysisListener;
import net.sourceforge.pmd.reporting.GlobalAnalysisListener;
import net.sourceforge.pmd.util.BaseResultProducingCloseable;
import net.sourceforge.pmd.util.datasource.DataSource;

/**
 * A {@link Report} collects all informations during a PMD execution. This
 * includes violations, suppressed violations, metrics, error during processing
 * and configuration errors.
 */
public class Report {
    // todo move to package reporting

    private final List<RuleViolation> violations = synchronizedList(new ArrayList<>());
    private final List<SuppressedViolation> suppressedRuleViolations = synchronizedList(new ArrayList<>());
    private final List<ProcessingError> errors = synchronizedList(new ArrayList<>());
    private final List<ConfigurationError> configErrors = synchronizedList(new ArrayList<>());

    /**
     * Represents a configuration error.
     */
    public static class ConfigurationError {

        private final Rule rule;
        private final String issue;

        /**
         * Creates a new configuration error for a specific rule.
         *
         * @param theRule
         *            the rule which is configured wrongly
         * @param theIssue
         *            the reason, why the configuration is wrong
         */
        public ConfigurationError(Rule theRule, String theIssue) {
            rule = theRule;
            issue = theIssue;
        }

        /**
         * Gets the wrongly configured rule
         *
         * @return the wrongly configured rule
         */
        public Rule rule() {
            return rule;
        }

        /**
         * Gets the reason for the configuration error.
         *
         * @return the issue
         */
        public String issue() {
            return issue;
        }
    }

    /**
     * Represents a processing error, such as a parse error.
     */
    public static class ProcessingError {

        private final Throwable error;
        private final String file;

        /**
         * Creates a new processing error
         *
         * @param error
         *            the error
         * @param file
         *            the file during which the error occurred
         */
        public ProcessingError(Throwable error, String file) {
            this.error = error;
            this.file = file;
        }

        public String getMsg() {
            return error.getClass().getSimpleName() + ": " + error.getMessage();
        }

        public String getDetail() {
            try (StringWriter stringWriter = new StringWriter();
                 PrintWriter writer = new PrintWriter(stringWriter)) {
                error.printStackTrace(writer);
                return stringWriter.toString();
            } catch (IOException e) {
                // IOException on close - should never happen when using StringWriter
                throw new RuntimeException(e);
            }
        }

        public String getFile() {
            return file;
        }

        public Throwable getError() {
            return error;
        }
    }

    /**
     * Represents a violation, that has been suppressed.
     */
    public static class SuppressedViolation {

        private final RuleViolation rv;
        private final String userMessage;
        private final ViolationSuppressor suppressor;

        /**
         * Creates a suppressed violation.
         *
         * @param rv          The violation, that has been suppressed
         * @param suppressor  The suppressor which suppressed the violation
         * @param userMessage Any relevant info given by the suppressor
         */
        public SuppressedViolation(RuleViolation rv, ViolationSuppressor suppressor, String userMessage) {
            this.suppressor = suppressor;
            this.rv = rv;
            this.userMessage = userMessage;
        }

        public ViolationSuppressor getSuppressor() {
            return suppressor;
        }

        public RuleViolation getRuleViolation() {
            return this.rv;
        }

        public String getUserMessage() {
            return userMessage;
        }
    }

    /**
     * Adds a new rule violation to the report and notify the listeners.
     *
     * @param violation the violation to add
     */
    public void addRuleViolation(RuleViolation violation) {
<<<<<<< HEAD
        synchronized (violations) {
            int index = Collections.binarySearch(violations, violation, RuleViolationComparator.INSTANCE);
            violations.add(index < 0 ? -index - 1 : index, violation);
=======
        int index = Collections.binarySearch(violations, violation, RuleViolation.DEFAULT_COMPARATOR);
        violations.add(index < 0 ? -index - 1 : index, violation);
        for (ThreadSafeReportListener listener : listeners) {
            listener.ruleViolationAdded(violation);
>>>>>>> 35481bda
        }
    }

    /**
     * Adds a new suppressed violation.
     */
    public void addSuppressedViolation(SuppressedViolation sv) {
        suppressedRuleViolations.add(sv);
    }

    /**
     * Adds a new configuration error to the report.
     *
     * @param error the error to add
     */
    public void addConfigError(ConfigurationError error) {
        configErrors.add(error);
    }

    /**
     * Adds a new processing error to the report.
     *
     * @param error
     *            the error to add
     */
    public void addError(ProcessingError error) {
        errors.add(error);
    }

    /**
     * Merges the given report into this report. This might be necessary, if a
     * summary over all violations is needed as PMD creates one report per file
     * by default.
     *
     * @param r
     *            the report to be merged into this.
     * @see AbstractAccumulatingRenderer
     */
    public void merge(Report r) {
        errors.addAll(r.errors);
        configErrors.addAll(r.configErrors);
        suppressedRuleViolations.addAll(r.suppressedRuleViolations);

        for (RuleViolation violation : r.getViolations()) {
<<<<<<< HEAD
            addRuleViolation(violation);
=======
            int index = Collections.binarySearch(violations, violation, RuleViolation.DEFAULT_COMPARATOR);
            violations.add(index < 0 ? -index - 1 : index, violation);
>>>>>>> 35481bda
        }
    }


    /**
     * Returns an unmodifiable list of violations that were suppressed.
     */
    public final List<SuppressedViolation> getSuppressedViolations() {
        return Collections.unmodifiableList(suppressedRuleViolations);
    }

    /**
     * Returns an unmodifiable list of violations that have been
     * recorded until now. None of those violations were suppressed.
     *
     * <p>The violations list is sorted with {@link RuleViolation#DEFAULT_COMPARATOR}.
     */
    public final List<RuleViolation> getViolations() {
        return Collections.unmodifiableList(violations);
    }


    /**
     * Returns an unmodifiable list of processing errors that have been
     * recorded until now.
     */
    public final List<ProcessingError> getProcessingErrors() {
        return Collections.unmodifiableList(errors);
    }


    /**
     * Returns an unmodifiable list of configuration errors that have
     * been recorded until now.
     */
    public final List<ConfigurationError> getConfigurationErrors() {
        return Collections.unmodifiableList(configErrors);
    }


    /**
     * A {@link FileAnalysisListener} that accumulates events into a
     * {@link Report}.
     */
    public static final class ReportBuilderListener extends BaseResultProducingCloseable<Report> implements FileAnalysisListener {

        private final Report report;

        public ReportBuilderListener() {
            this(new Report());
        }

        ReportBuilderListener(Report report) {
            this.report = report;
        }

        @Override
        protected Report getResultImpl() {
            return report;
        }

        @Override
        public void onRuleViolation(RuleViolation violation) {
            report.addRuleViolation(violation);
        }

        @Override
        public void onSuppressedRuleViolation(SuppressedViolation violation) {
            report.addSuppressedViolation(violation);
        }

        @Override
        public void onError(ProcessingError error) {
            report.addError(error);
        }

        @Override
        public String toString() {
            return "ReportBuilderListener";
        }
    }

    /**
     * A {@link GlobalAnalysisListener} that accumulates the events of
     * all files into a {@link Report}.
     */
    public static final class GlobalReportBuilderListener extends BaseResultProducingCloseable<Report> implements GlobalAnalysisListener {

        private final Report report = new Report();

        @Override
        public FileAnalysisListener startFileAnalysis(DataSource file) {
            // note that the report is shared, but Report is now thread-safe
            return new ReportBuilderListener(this.report);
        }

        @Override
        public void onConfigError(ConfigurationError error) {
            report.addConfigError(error);
        }

        @Override
        protected Report getResultImpl() {
            return report;
        }
    }
}<|MERGE_RESOLUTION|>--- conflicted
+++ resolved
@@ -158,16 +158,9 @@
      * @param violation the violation to add
      */
     public void addRuleViolation(RuleViolation violation) {
-<<<<<<< HEAD
         synchronized (violations) {
-            int index = Collections.binarySearch(violations, violation, RuleViolationComparator.INSTANCE);
+            int index = Collections.binarySearch(violations, violation, RuleViolation.DEFAULT_COMPARATOR);
             violations.add(index < 0 ? -index - 1 : index, violation);
-=======
-        int index = Collections.binarySearch(violations, violation, RuleViolation.DEFAULT_COMPARATOR);
-        violations.add(index < 0 ? -index - 1 : index, violation);
-        for (ThreadSafeReportListener listener : listeners) {
-            listener.ruleViolationAdded(violation);
->>>>>>> 35481bda
         }
     }
 
@@ -212,12 +205,7 @@
         suppressedRuleViolations.addAll(r.suppressedRuleViolations);
 
         for (RuleViolation violation : r.getViolations()) {
-<<<<<<< HEAD
             addRuleViolation(violation);
-=======
-            int index = Collections.binarySearch(violations, violation, RuleViolation.DEFAULT_COMPARATOR);
-            violations.add(index < 0 ? -index - 1 : index, violation);
->>>>>>> 35481bda
         }
     }
 
