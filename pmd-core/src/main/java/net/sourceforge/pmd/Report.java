--- conflicted
+++ resolved
@@ -13,15 +13,12 @@
 import java.util.Collections;
 import java.util.List;
 import java.util.function.Consumer;
-
-<<<<<<< HEAD
+import java.util.function.Predicate;
+
 import net.sourceforge.pmd.annotation.DeprecatedUntil700;
-=======
 import net.sourceforge.pmd.annotation.Experimental;
->>>>>>> d407a92d
 import net.sourceforge.pmd.annotation.InternalApi;
 import net.sourceforge.pmd.renderers.AbstractAccumulatingRenderer;
-<<<<<<< HEAD
 import net.sourceforge.pmd.reporting.FileAnalysisListener;
 import net.sourceforge.pmd.reporting.GlobalAnalysisListener;
 import net.sourceforge.pmd.util.BaseResultProducingCloseable;
@@ -35,19 +32,6 @@
  * <p>A report may be created by a {@link GlobalReportBuilderListener} that you
  * use as the {@linkplain GlobalAnalysisListener} in {@link PmdAnalysis#performAnalysisAndCollectReport() PMD's entry point}.
  * You can also create one manually with {@link #buildReport(Consumer)}.
-=======
-import net.sourceforge.pmd.stat.Metric;
-import net.sourceforge.pmd.util.DateTimeUtil;
-import net.sourceforge.pmd.util.NumericConstants;
-import net.sourceforge.pmd.util.Predicate;
-
-/**
- * A {@link Report} is the output of a PMD execution. This
- * includes violations, suppressed violations, metrics, error
- * during processing and configuration errors. PMD's entry point creates
- * a report (see {@link PmdAnalysis#performAnalysisAndCollectReport()})
- * The mutation methods on this class are deprecated, as they will be
- * internalized in PMD 7.
  *
  * <p>For special use cases, like filtering the report after PMD analysis and
  * before rendering the report, some transformation operations are provided:
@@ -57,7 +41,6 @@
  * </ul>
  * These methods create a new {@link Report} rather than modifying their receiver.
  * </p>
->>>>>>> d407a92d
  */
 public final class Report {
     // todo move to package reporting
@@ -391,8 +374,6 @@
     @Experimental
     public Report filterViolations(Predicate<RuleViolation> filter) {
         Report copy = new Report();
-        copy.start = start;
-        copy.end = end;
 
         for (RuleViolation violation : violations) {
             if (filter.test(violation)) {
@@ -400,9 +381,7 @@
             }
         }
 
-        copy.linesToSuppress.putAll(linesToSuppress);
         copy.suppressedRuleViolations.addAll(suppressedRuleViolations);
-        copy.metrics.addAll(metrics);
         copy.errors.addAll(errors);
         copy.configErrors.addAll(configErrors);
         return copy;
@@ -420,9 +399,6 @@
     public Report union(Report other) {
         Report copy = new Report();
 
-        copy.start = Math.min(other.start, this.start);
-        copy.end = Math.max(other.end, this.end);
-
         for (RuleViolation violation : violations) {
             copy.addRuleViolation(violation);
         }
@@ -430,14 +406,9 @@
             copy.addRuleViolation(violation);
         }
 
-        copy.linesToSuppress.putAll(linesToSuppress);
-        copy.linesToSuppress.putAll(other.linesToSuppress);
-
         copy.suppressedRuleViolations.addAll(suppressedRuleViolations);
         copy.suppressedRuleViolations.addAll(other.suppressedRuleViolations);
 
-        copy.metrics.addAll(metrics);
-        copy.metrics.addAll(other.metrics);
         copy.errors.addAll(errors);
         copy.errors.addAll(other.errors);
         copy.configErrors.addAll(configErrors);
