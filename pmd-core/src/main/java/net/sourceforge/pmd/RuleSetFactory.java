--- conflicted
+++ resolved
@@ -565,37 +565,6 @@
         Rule rule = new RuleFactory().buildRule(ruleElement);
         rule.setRuleSetName(ruleSetBuilder.getName());
 
-<<<<<<< HEAD
-        if (hasAttributeSetTrue(ruleElement, "multifile")) {
-            // rule.setUsesMultifile(); // TODO, once that's safe
-        }
-
-        final NodeList nodeList = ruleElement.getChildNodes();
-        for (int i = 0; i < nodeList.getLength(); i++) {
-            Node node = nodeList.item(i);
-            if (node.getNodeType() != Node.ELEMENT_NODE) {
-                continue;
-            }
-            String nodeName = node.getNodeName();
-            if (DESCRIPTION.equals(nodeName)) {
-                rule.setDescription(parseTextNode(node));
-            } else if ("example".equals(nodeName)) {
-                rule.addExample(parseTextNode(node));
-            } else if (PRIORITY.equals(nodeName)) {
-                rule.setPriority(RulePriority.valueOf(Integer.parseInt(parseTextNode(node).trim())));
-            } else if ("properties".equals(nodeName)) {
-                parsePropertiesNode(rule, node);
-            } else {
-                throw new IllegalArgumentException(UNEXPECTED_ELEMENT + nodeName
-                        + "> encountered as child of <rule> element for Rule " + rule.getName());
-            }
-=======
-        if (StringUtils.isNotBlank(ruleSetReferenceId.getRuleName())
-                || rule.getPriority().compareTo(minimumPriority) <= 0) {
-            ruleSetBuilder.addRule(rule);
->>>>>>> e79cc20d
-        }
-
         ruleSetBuilder.addRule(rule);
     }
 
