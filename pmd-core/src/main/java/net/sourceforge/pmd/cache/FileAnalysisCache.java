--- conflicted
+++ resolved
@@ -63,11 +63,7 @@
     private void loadFromFile(final File cacheFile, Collection<? extends TextFile> files) {
         Map<String, FileId> idMap =
             files.stream().map(TextFile::getFileId)
-<<<<<<< HEAD
-                 .collect(Collectors.toMap(FileId::toUriString, id -> id));
-=======
                  .collect(Collectors.toMap(FileId::getUriString, id -> id));
->>>>>>> 090ffa1a
 
         try (TimedOperation ignored = TimeTracker.startOperation(TimedOperationCategory.ANALYSIS_CACHE, "load")) {
             if (cacheExists()) {
@@ -92,13 +88,7 @@
                             if (fileId == null) {
                                 LOG.debug("File {} is in the cache but is not part of the analysis",
                                           filePathId);
-<<<<<<< HEAD
-                                // todo we wrote a URI, if this happens several times we will be
-                                //  prepending unknown:// several times.
-                                fileId = FileId.fromPathLikeString(filePathId);
-=======
                                 fileId = FileId.fromURI(filePathId);
->>>>>>> 090ffa1a
                             }
                             final long checksum = inputStream.readLong();
 
@@ -157,11 +147,7 @@
                 for (final Map.Entry<FileId, AnalysisResult> resultEntry : updatedResultsCache.entrySet()) {
                     final List<RuleViolation> violations = resultEntry.getValue().getViolations();
 
-<<<<<<< HEAD
-                    outputStream.writeUTF(resultEntry.getKey().toUriString()); // the path id
-=======
                     outputStream.writeUTF(resultEntry.getKey().getUriString()); // the path id
->>>>>>> 090ffa1a
                     outputStream.writeLong(resultEntry.getValue().getFileChecksum());
 
                     outputStream.writeInt(violations.size());
