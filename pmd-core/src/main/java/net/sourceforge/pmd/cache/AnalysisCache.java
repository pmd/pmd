--- conflicted
+++ resolved
@@ -4,11 +4,8 @@
 
 package net.sourceforge.pmd.cache;
 
-<<<<<<< HEAD
-=======
 import java.io.File;
 import java.io.IOException;
->>>>>>> 6349f134
 import java.util.List;
 
 import net.sourceforge.pmd.RuleSets;
@@ -16,11 +13,9 @@
 import net.sourceforge.pmd.annotation.InternalApi;
 import net.sourceforge.pmd.reporting.FileAnalysisListener;
 import net.sourceforge.pmd.reporting.GlobalAnalysisListener;
-<<<<<<< HEAD
+import net.sourceforge.pmd.util.datasource.DataSource;
 import net.sourceforge.pmd.lang.document.TextDocument;
-=======
-import net.sourceforge.pmd.util.datasource.DataSource;
->>>>>>> 6349f134
+import net.sourceforge.pmd.lang.document.TextFile;
 
 /**
  * An analysis cache for incremental analysis.
@@ -78,6 +73,6 @@
      * This should record violations, and call {@link #analysisFailed(File)}
      * upon error.
      */
-    FileAnalysisListener startFileAnalysis(DataSource file);
+    FileAnalysisListener startFileAnalysis(TextFile file);
 
 }