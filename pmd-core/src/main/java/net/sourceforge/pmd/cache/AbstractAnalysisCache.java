--- conflicted
+++ resolved
@@ -67,16 +67,10 @@
 
     @Override
     public boolean isUpToDate(final TextDocument document) {
-<<<<<<< HEAD
-        // There is a new file being analyzed, prepare entry in updated cache
-        final AnalysisResult updatedResult = new AnalysisResult(document.getChecksum(), new ArrayList<>());
-        updatedResultsCache.put(document.getPathId(), updatedResult);
-=======
         try (TimedOperation to = TimeTracker.startOperation(TimedOperationCategory.ANALYSIS_CACHE, "up-to-date check")) {
             // There is a new file being analyzed, prepare entry in updated cache
-            final AnalysisResult updatedResult = new AnalysisResult(document.getContent().getCheckSum(), new ArrayList<>());
+            final AnalysisResult updatedResult = new AnalysisResult(document.getChecksum(), new ArrayList<>());
             updatedResultsCache.put(document.getPathId(), updatedResult);
->>>>>>> c7292e24
 
             // Now check the old cache
             final AnalysisResult analysisResult = fileResultsCache.get(document.getPathId());
