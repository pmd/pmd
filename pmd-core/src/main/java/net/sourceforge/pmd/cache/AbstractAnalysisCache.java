/**
 * BSD-style license; for more info see http://pmd.sourceforge.net/license.html
 */

package net.sourceforge.pmd.cache;

import java.io.File;
import java.io.IOException;
import java.net.URL;
import java.net.URLClassLoader;
import java.nio.file.FileVisitOption;
import java.nio.file.FileVisitResult;
import java.nio.file.Files;
import java.nio.file.Path;
import java.nio.file.SimpleFileVisitor;
import java.nio.file.attribute.BasicFileAttributes;
import java.util.ArrayList;
import java.util.Collections;
import java.util.EnumSet;
import java.util.List;
import java.util.concurrent.ConcurrentHashMap;
import java.util.concurrent.ConcurrentMap;

import org.slf4j.Logger;
import org.slf4j.LoggerFactory;

import net.sourceforge.pmd.PMDVersion;
import net.sourceforge.pmd.Report.ProcessingError;
import net.sourceforge.pmd.RuleSets;
import net.sourceforge.pmd.RuleViolation;
import net.sourceforge.pmd.annotation.InternalApi;
import net.sourceforge.pmd.benchmark.TimeTracker;
import net.sourceforge.pmd.benchmark.TimedOperation;
import net.sourceforge.pmd.benchmark.TimedOperationCategory;
import net.sourceforge.pmd.cache.internal.ClasspathFingerprinter;
import net.sourceforge.pmd.lang.document.TextDocument;
import net.sourceforge.pmd.reporting.FileAnalysisListener;
<<<<<<< HEAD
=======
import net.sourceforge.pmd.util.IOUtil;
import net.sourceforge.pmd.util.datasource.DataSource;
>>>>>>> 9d1782d9

/**
 * Abstract implementation of the analysis cache. Handles all operations, except for persistence.
 *
 * @deprecated This is internal API, will be hidden with 7.0.0
 */
@Deprecated
@InternalApi
public abstract class AbstractAnalysisCache implements AnalysisCache {

    protected static final Logger LOG = LoggerFactory.getLogger(AbstractAnalysisCache.class);
    protected static final ClasspathFingerprinter FINGERPRINTER = new ClasspathFingerprinter();
    protected final String pmdVersion;
    protected final ConcurrentMap<String, AnalysisResult> fileResultsCache = new ConcurrentHashMap<>();
    protected final ConcurrentMap<String, AnalysisResult> updatedResultsCache = new ConcurrentHashMap<>();
    protected final CachedRuleMapper ruleMapper = new CachedRuleMapper();
    protected long rulesetChecksum;
    protected long auxClassPathChecksum;
    protected long executionClassPathChecksum;

    /**
     * Creates a new empty cache
     */
    public AbstractAnalysisCache() {
        pmdVersion = PMDVersion.VERSION;
    }

    @Override
    public boolean isUpToDate(final TextDocument document) {
        try (TimedOperation ignored = TimeTracker.startOperation(TimedOperationCategory.ANALYSIS_CACHE, "up-to-date check")) {
            // There is a new file being analyzed, prepare entry in updated cache
            final AnalysisResult updatedResult = new AnalysisResult(document.getCheckSum(), new ArrayList<>());
            updatedResultsCache.put(document.getPathId(), updatedResult);

            // Now check the old cache
            final AnalysisResult analysisResult = fileResultsCache.get(document.getPathId());

            // is this a known file? has it changed?
            final boolean result = analysisResult != null
                && analysisResult.getFileChecksum() == updatedResult.getFileChecksum();

            if (result) {
                LOG.debug("Incremental Analysis cache HIT");
            } else {
                LOG.debug("Incremental Analysis cache MISS - {}",
                          analysisResult != null ? "file changed" : "no previous result found");
            }

            return result;
        }
    }

    @Override
    public List<RuleViolation> getCachedViolations(final TextDocument sourceFile) {
        final AnalysisResult analysisResult = fileResultsCache.get(sourceFile.getPathId());

        if (analysisResult == null) {
            // new file, avoid nulls
            return Collections.emptyList();
        }

        return analysisResult.getViolations();
    }

    @Override
    public void analysisFailed(final TextDocument sourceFile) {
        updatedResultsCache.remove(sourceFile.getPathId());
    }


    /**
     * Returns true if the cache exists. If so, normal cache validity checks
     * will be performed. Otherwise, the cache is necessarily invalid (e.g. on a first run).
     */
    protected abstract boolean cacheExists();


    @Override
    public void checkValidity(final RuleSets ruleSets, final ClassLoader auxclassPathClassLoader) {
        try (TimedOperation ignored = TimeTracker.startOperation(TimedOperationCategory.ANALYSIS_CACHE, "validity check")) {
            boolean cacheIsValid = cacheExists();

            if (cacheIsValid && ruleSets.getChecksum() != rulesetChecksum) {
                LOG.info("Analysis cache invalidated, rulesets changed.");
                cacheIsValid = false;
            }

            final long currentAuxClassPathChecksum;
            if (auxclassPathClassLoader instanceof URLClassLoader) {
                // we don't want to close our aux classpath loader - we still need it...
                @SuppressWarnings("PMD.CloseResource") final URLClassLoader urlClassLoader = (URLClassLoader) auxclassPathClassLoader;
                currentAuxClassPathChecksum = FINGERPRINTER.fingerprint(urlClassLoader.getURLs());

                if (cacheIsValid && currentAuxClassPathChecksum != auxClassPathChecksum) {
                    // TODO some rules don't need that (in fact, some languages)
                    LOG.info("Analysis cache invalidated, auxclasspath changed.");
                    cacheIsValid = false;
                }
            } else {
                currentAuxClassPathChecksum = 0;
            }

            final long currentExecutionClassPathChecksum = FINGERPRINTER.fingerprint(getClassPathEntries());
            if (cacheIsValid && currentExecutionClassPathChecksum != executionClassPathChecksum) {
                LOG.info("Analysis cache invalidated, execution classpath changed.");
                cacheIsValid = false;
            }

            if (!cacheIsValid) {
                // Clear the cache
                fileResultsCache.clear();
            }

            // Update the local checksums
            rulesetChecksum = ruleSets.getChecksum();
            auxClassPathChecksum = currentAuxClassPathChecksum;
            executionClassPathChecksum = currentExecutionClassPathChecksum;
            ruleMapper.initialize(ruleSets);
        }
    }

    private static boolean isClassPathWildcard(String entry) {
        return entry.endsWith("/*") || entry.endsWith("\\*");
    }

    private URL[] getClassPathEntries() {
        final String classpath = System.getProperty("java.class.path");
        final String[] classpathEntries = classpath.split(File.pathSeparator);
        final List<URL> entries = new ArrayList<>();

        final SimpleFileVisitor<Path> fileVisitor = new SimpleFileVisitor<Path>() {
            @Override
            public FileVisitResult visitFile(final Path file,
                                             final BasicFileAttributes attrs) throws IOException {
                if (!attrs.isSymbolicLink()) { // Broken link that can't be followed
                    entries.add(file.toUri().toURL());
                }
                return FileVisitResult.CONTINUE;
            }
        };
        final SimpleFileVisitor<Path> jarFileVisitor = new SimpleFileVisitor<Path>() {
            @Override
            public FileVisitResult visitFile(final Path file,
<<<<<<< HEAD
                                             final BasicFileAttributes attrs) throws IOException {
                String extension = FilenameUtils.getExtension(file.toString());
=======
                    final BasicFileAttributes attrs) throws IOException {
                String extension = IOUtil.getFilenameExtension(file.toString());
>>>>>>> 9d1782d9
                if ("jar".equalsIgnoreCase(extension)) {
                    fileVisitor.visitFile(file, attrs);
                }
                return FileVisitResult.CONTINUE;
            }
        };

        try {
            for (final String entry : classpathEntries) {
                final File f = new File(entry);
                if (isClassPathWildcard(entry)) {
                    Files.walkFileTree(new File(entry.substring(0, entry.length() - 1)).toPath(),
                                       EnumSet.of(FileVisitOption.FOLLOW_LINKS), 1, jarFileVisitor);
                } else if (f.isFile()) {
                    entries.add(f.toURI().toURL());
                } else if (f.exists()) { // ignore non-existing directories
                    Files.walkFileTree(f.toPath(), EnumSet.of(FileVisitOption.FOLLOW_LINKS), Integer.MAX_VALUE,
                                       fileVisitor);
                }
            }
        } catch (final IOException e) {
            LOG.error("Incremental analysis can't check execution classpath contents", e);
            throw new RuntimeException(e);
        }

        return entries.toArray(new URL[0]);
    }

    @Override
    public FileAnalysisListener startFileAnalysis(TextDocument file) {
        String fileName = file.getPathId();
        AnalysisResult analysisResult = updatedResultsCache.get(fileName);
        if (analysisResult == null) {
            analysisResult = new AnalysisResult(file.getCheckSum());
        }
        final AnalysisResult nonNullAnalysisResult = analysisResult;

        return new FileAnalysisListener() {
            @Override
            public void onRuleViolation(RuleViolation violation) {
                synchronized (nonNullAnalysisResult) {
                    nonNullAnalysisResult.addViolation(violation);
                }
            }

            @Override
            public void onError(ProcessingError error) {
                analysisFailed(file);
            }
        };
    }
}<|MERGE_RESOLUTION|>--- conflicted
+++ resolved
@@ -35,11 +35,7 @@
 import net.sourceforge.pmd.cache.internal.ClasspathFingerprinter;
 import net.sourceforge.pmd.lang.document.TextDocument;
 import net.sourceforge.pmd.reporting.FileAnalysisListener;
-<<<<<<< HEAD
-=======
 import net.sourceforge.pmd.util.IOUtil;
-import net.sourceforge.pmd.util.datasource.DataSource;
->>>>>>> 9d1782d9
 
 /**
  * Abstract implementation of the analysis cache. Handles all operations, except for persistence.
@@ -183,13 +179,8 @@
         final SimpleFileVisitor<Path> jarFileVisitor = new SimpleFileVisitor<Path>() {
             @Override
             public FileVisitResult visitFile(final Path file,
-<<<<<<< HEAD
                                              final BasicFileAttributes attrs) throws IOException {
-                String extension = FilenameUtils.getExtension(file.toString());
-=======
-                    final BasicFileAttributes attrs) throws IOException {
                 String extension = IOUtil.getFilenameExtension(file.toString());
->>>>>>> 9d1782d9
                 if ("jar".equalsIgnoreCase(extension)) {
                     fileVisitor.visitFile(file, attrs);
                 }
