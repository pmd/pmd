--- conflicted
+++ resolved
@@ -29,14 +29,10 @@
 import net.sourceforge.pmd.RuleSets;
 import net.sourceforge.pmd.RuleViolation;
 import net.sourceforge.pmd.annotation.InternalApi;
-<<<<<<< HEAD
-=======
 import net.sourceforge.pmd.benchmark.TimeTracker;
 import net.sourceforge.pmd.benchmark.TimedOperation;
 import net.sourceforge.pmd.benchmark.TimedOperationCategory;
 import net.sourceforge.pmd.cache.internal.ClasspathFingerprinter;
-import net.sourceforge.pmd.stat.Metric;
->>>>>>> 7260e880
 
 /**
  * Abstract implementation of the analysis cache. Handles all operations, except for persistence.
@@ -128,19 +124,6 @@
                 cacheIsValid = false;
             }
 
-<<<<<<< HEAD
-        final long currentAuxClassPathChecksum;
-        if (auxclassPathClassLoader instanceof URLClassLoader) {
-            // we don't want to close our aux classpath loader - we still need it...
-            @SuppressWarnings("PMD.CloseResource")
-            final URLClassLoader urlClassLoader = (URLClassLoader) auxclassPathClassLoader;
-            currentAuxClassPathChecksum = computeClassPathHash(urlClassLoader.getURLs());
-
-            if (cacheIsValid && currentAuxClassPathChecksum != auxClassPathChecksum) {
-                // TODO some rules don't need that (in fact, some languages)
-                LOG.info("Analysis cache invalidated, auxclasspath changed.");
-                cacheIsValid = false;
-=======
             final long currentAuxClassPathChecksum;
             if (auxclassPathClassLoader instanceof URLClassLoader) {
                 // we don't want to close our aux classpath loader - we still need it...
@@ -149,18 +132,12 @@
                 currentAuxClassPathChecksum = FINGERPRINTER.fingerprint(urlClassLoader.getURLs());
 
                 if (cacheIsValid && currentAuxClassPathChecksum != auxClassPathChecksum) {
-                    // Do we even care?
-                    for (final Rule r : ruleSets.getAllRules()) {
-                        if (r.isDfa() || r.isTypeResolution()) {
-                            LOG.info("Analysis cache invalidated, auxclasspath changed.");
-                            cacheIsValid = false;
-                            break;
-                        }
-                    }
+                    // TODO some rules don't need that (in fact, some languages)
+                    LOG.info("Analysis cache invalidated, auxclasspath changed.");
+                    cacheIsValid = false;
                 }
             } else {
                 currentAuxClassPathChecksum = 0;
->>>>>>> 7260e880
             }
 
             final long currentExecutionClassPathChecksum = FINGERPRINTER.fingerprint(getClassPathEntries());
