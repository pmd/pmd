/**
 * BSD-style license; for more info see http://pmd.sourceforge.net/license.html
 */
package net.sourceforge.pmd.cpd;

import java.io.File;
import java.io.FileNotFoundException;
import java.io.FilenameFilter;
import java.io.IOException;
import java.net.URISyntaxException;
import java.util.Arrays;
import java.util.List;
import java.util.logging.Logger;

import net.sourceforge.pmd.PMD;
import net.sourceforge.pmd.util.database.DBURI;

import com.beust.jcommander.JCommander;
import com.beust.jcommander.ParameterException;

public class CPDCommandLineInterface {
    private final static Logger LOGGER = Logger.getLogger(CPDCommandLineInterface.class.getName());

	private static final int DUPLICATE_CODE_FOUND = 4;

	public static final String NO_EXIT_AFTER_RUN = "net.sourceforge.pmd.cli.noExit";
	public static final String STATUS_CODE_PROPERTY = "net.sourceforge.pmd.cli.status";

	private static final String PROGRAM_NAME = "cpd";

	public static void setStatusCodeOrExit(int status) {
		if (isExitAfterRunSet()) {
			System.exit(status);
		} else {
			setStatusCode(status);
		}
	}

	private static boolean isExitAfterRunSet() {
	    String noExit = System.getenv(NO_EXIT_AFTER_RUN);
	    if (noExit == null) {
	        noExit = System.getProperty(NO_EXIT_AFTER_RUN);
	    }
		return (noExit == null ? true : false);
	}

	private static void setStatusCode(int statusCode) {
		System.setProperty(STATUS_CODE_PROPERTY, Integer.toString(statusCode));
	}

	public static void main(String[] args) {
		CPDConfiguration arguments = new CPDConfiguration();
		JCommander jcommander = new JCommander(arguments);
		jcommander.setProgramName(PROGRAM_NAME);

		try {
			jcommander.parse(args);
			if (arguments.isHelp()) {
				jcommander.usage();
				System.out.println(buildUsageText());
				setStatusCodeOrExit(1);
				return;
			}
		} catch (ParameterException e) {
			jcommander.usage();
			System.out.println(buildUsageText());
<<<<<<< HEAD
			System.out.println(" " + e.getMessage());
=======
			System.err.println(e.getMessage());
>>>>>>> e2cc67c5
			setStatusCodeOrExit(1);
			return;
		}
		arguments.postContruct();
		// Pass extra parameters as System properties to allow language
		// implementation to retrieve their associate values...
		CPDConfiguration.setSystemProperties(arguments);
		CPD cpd = new CPD(arguments);

                //Add files 
                if ( null != arguments.getFiles() && ! arguments.getFiles().isEmpty() )
                {
                  addSourcesFilesToCPD(arguments.getFiles(), arguments.filenameFilter(), cpd, !arguments.isNonRecursive());
                }

                //Add Database URIS
                if ( null != arguments.getURI() && ! "".equals(arguments.getURI()) )
                {
                  addSourceURIToCPD(arguments.getURI(),cpd);
                }

		cpd.go();
		if (cpd.getMatches().hasNext()) {
			System.out.println(arguments.getRenderer().render(cpd.getMatches()));
			setStatusCodeOrExit(DUPLICATE_CODE_FOUND);
		}
	}

	private static void addSourcesFilesToCPD(List<File> files, FilenameFilter filter, CPD cpd, boolean recursive) {
		try {
			for (File file : files) {
				if (!file.exists()) {
					throw new FileNotFoundException("Couldn't find directory/file '" + file + "'");
				} else if (file.isDirectory()) {
					if (recursive) {
						cpd.addRecursively(file);
					} else {
						cpd.addAllInDirectory(file);
					}
				} else {
					//Add a single file if it is accepted by the file filter
					File directory = file.getAbsoluteFile().getParentFile();
					String filename = file.getName();

					if (filter.accept(directory, filename)) {
						cpd.add(file);
					}
				}
			}
		} catch (IOException e) {
			throw new IllegalStateException(e);
		}
	}

	private static void addSourceURIToCPD(String uri, CPD cpd) {
          try {
                        LOGGER.fine(String.format("Attempting DBURI=%s" , uri));
                            DBURI dburi = new DBURI(uri);
                            LOGGER.fine(String.format("Initialised DBURI=%s"
                                                 , dburi
                                                 )
                                      );
                            LOGGER.fine(String.format("Adding DBURI=%s with DBType=%s"
                                                 , dburi.toString() 
                                                 , dburi.getDbType().toString()
                                                 )
                                      );
                            cpd.add(dburi);
              } catch (IOException e) {
                      throw new IllegalStateException( "uri="+uri, e);
              } catch (URISyntaxException ex) {
                      throw new IllegalStateException( "uri="+uri, ex);
              } catch (Exception ex) {
                throw new IllegalStateException( "uri="+uri, ex);
              }
	}

    public static String buildUsageText() {
        String helpText = " For example on Windows:" + PMD.EOL;

        helpText += " C:\\>" + "pmd-bin-" + PMD.VERSION + "\\bin\\cpd.bat"
                + " --minimum-tokens 100 --files c:\\jdk18\\src\\java" + PMD.EOL;
        helpText += PMD.EOL;

        helpText += " For example on *nix:" + PMD.EOL;
        helpText += " $ " + "pmd-bin-" + PMD.VERSION + "/bin/run.sh cpd"
                + " --minimum-tokens 100 --files /path/to/java/code" + PMD.EOL;
        helpText += PMD.EOL;

        helpText += " Supported languages: " + Arrays.toString(LanguageFactory.supportedLanguages) + PMD.EOL;
        helpText += " Formats: " + Arrays.toString(CPDConfiguration.getRenderers()) + PMD.EOL;
        return helpText;
    }

}<|MERGE_RESOLUTION|>--- conflicted
+++ resolved
@@ -64,11 +64,7 @@
 		} catch (ParameterException e) {
 			jcommander.usage();
 			System.out.println(buildUsageText());
-<<<<<<< HEAD
-			System.out.println(" " + e.getMessage());
-=======
-			System.err.println(e.getMessage());
->>>>>>> e2cc67c5
+			System.err.println(" " + e.getMessage());
 			setStatusCodeOrExit(1);
 			return;
 		}
