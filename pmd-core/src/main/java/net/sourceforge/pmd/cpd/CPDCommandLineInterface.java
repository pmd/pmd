/**
 * BSD-style license; for more info see http://pmd.sourceforge.net/license.html
 */

package net.sourceforge.pmd.cpd;

import java.io.File;
import java.io.FileNotFoundException;
import java.io.IOException;
import java.net.URISyntaxException;
<<<<<<< HEAD
=======
import java.nio.file.Files;
>>>>>>> cfad2420
import java.nio.file.Path;
import java.util.ArrayList;
import java.util.Arrays;
import java.util.Collections;
import java.util.HashSet;
import java.util.LinkedHashMap;
import java.util.List;
import java.util.Map;
import java.util.Map.Entry;

<<<<<<< HEAD
import org.checkerframework.checker.nullness.qual.NonNull;
=======
>>>>>>> cfad2420
import org.slf4j.Logger;
import org.slf4j.LoggerFactory;

import net.sourceforge.pmd.PMD;
import net.sourceforge.pmd.PMDVersion;
import net.sourceforge.pmd.annotation.InternalApi;
import net.sourceforge.pmd.cli.internal.CliMessages;
import net.sourceforge.pmd.cpd.CPD.StatusCode;
import net.sourceforge.pmd.util.FileUtil;
import net.sourceforge.pmd.util.database.DBURI;

import com.beust.jcommander.JCommander;
import com.beust.jcommander.ParameterException;

/**
 * @deprecated Internal API. Use {@link CPD#runCpd(String...)} or {@link CPD#main(String[])}
 *      in order to execute CPD.
 */
@Deprecated
@InternalApi
public final class CPDCommandLineInterface {
    private static final Logger LOG = LoggerFactory.getLogger(CPDCommandLineInterface.class);

    /**
     * @deprecated This is used for testing, but support for it will be removed in PMD 7.
     * Use {@link CPD#runCpd(String...)} to avoid exiting the VM. In PMD 7,
     * {@link CPD#main(String[])} will call {@link System#exit(int)} always.
     */
    @Deprecated
    public static final String NO_EXIT_AFTER_RUN = "net.sourceforge.pmd.cli.noExit";

    /**
     * @deprecated This is used for testing, but support for it will be removed in PMD 7.
     * Use {@link CPD#runCpd(String...)} to avoid exiting the VM. In PMD 7,
     * {@link CPD#main(String[])} will call {@link System#exit(int)} always.
     */
    @Deprecated
    public static final String STATUS_CODE_PROPERTY = "net.sourceforge.pmd.cli.status";

    static final String PROGRAM_NAME = "cpd";

    private CPDCommandLineInterface() { }

    @Deprecated
    public static void setStatusCodeOrExit(int status) {
        if (isExitAfterRunSet()) {
            System.exit(status);
        } else {
            setStatusCode(status);
        }
    }

    private static boolean isExitAfterRunSet() {
        String noExit = System.getenv(NO_EXIT_AFTER_RUN);
        if (noExit == null) {
            noExit = System.getProperty(NO_EXIT_AFTER_RUN);
        }
        return noExit == null;
    }

    private static void setStatusCode(int statusCode) {
        System.setProperty(STATUS_CODE_PROPERTY, Integer.toString(statusCode));
    }

    static StatusCode parseArgs(CPDConfiguration arguments, String... args) {
        JCommander jcommander = new JCommander(arguments);
        jcommander.setProgramName(PROGRAM_NAME);

        try {
            jcommander.parse(args);
            if (arguments.isHelp()) {
                jcommander.usage();
                System.out.println(buildUsageText());
                return StatusCode.OK;
            }
        } catch (ParameterException e) {
            System.err.println(e.getMessage());
            System.err.println(CliMessages.runWithHelpFlagMessage());
            return StatusCode.ERROR;
        }

        Map<String, String> deprecatedOptions = filterDeprecatedOptions(args);
        if (!deprecatedOptions.isEmpty()) {
            Entry<String, String> first = deprecatedOptions.entrySet().iterator().next();
            LOG.warn("Some deprecated options were used on the command-line, including {}", first.getKey());
            LOG.warn("Consider replacing it with {}", first.getValue());
        }

        arguments.postContruct();
        // Pass extra parameters as System properties to allow language
        // implementation to retrieve their associate values...
        CPDConfiguration.setSystemProperties(arguments);

        return null;
    }

    /**
     * @deprecated Use {@link CPD#main(String[])}
     */
    @Deprecated
    public static void main(String[] args) {
        setStatusCodeOrExit(CPD.runCpd(args).toInt());
    }

    private static Map<String, String> filterDeprecatedOptions(String... args) {
        Map<String, String> argSet = new LinkedHashMap<>(SUGGESTED_REPLACEMENT);
        argSet.keySet().retainAll(new HashSet<>(Arrays.asList(args)));
        return Collections.unmodifiableMap(argSet);
    }

    /** Map of deprecated option to suggested replacement. */
    private static final Map<String, String> SUGGESTED_REPLACEMENT;

    static {
        Map<String, String> m = new LinkedHashMap<>();

        m.put("--failOnViolation", "--fail-on-violation");
        m.put("-failOnViolation", "--fail-on-violation");
        m.put("--filelist", "--file-list");
        m.put("--files", "--dir");
        SUGGESTED_REPLACEMENT = Collections.unmodifiableMap(m);
    }

    public static void addSourceFilesToCPD(CPD cpd, CPDConfiguration arguments) {
        // Add files
        if (null != arguments.getFiles() && !arguments.getFiles().isEmpty()) {
            addSourcesFilesToCPD(arguments.getFiles(), cpd, !arguments.isNonRecursive());
        }

        // Add Database URIS
        if (null != arguments.getURI() && !"".equals(arguments.getURI())) {
            addSourceURIToCPD(arguments.getURI(), cpd);
        }

        if (null != arguments.getFileListPath() && !"".equals(arguments.getFileListPath())) {
            addFilesFromFilelist(arguments.getFileListPath(), cpd, !arguments.isNonRecursive());
        }
    }

    private static void addSourcesFilesToCPD(List<File> files, CPD cpd, boolean recursive) {
        try {
            for (File file : files) {
                if (!file.exists()) {
                    throw new FileNotFoundException("Couldn't find directory/file '" + file + "'");
                } else if (file.isDirectory()) {
                    if (recursive) {
                        cpd.addRecursively(file);
                    } else {
                        cpd.addAllInDirectory(file);
                    }
                } else {
                    cpd.add(file);
                }
            }
        } catch (IOException e) {
            throw new IllegalStateException(e);
        }
    }

    private static void addFilesFromFilelist(String inputFilePath, CPD cpd, boolean recursive) {
        List<File> files = new ArrayList<>();
        try {
<<<<<<< HEAD
            Path file = FileUtil.toExistingPath(inputFilePath);
            for (String param : FileUtil.readFilelistEntries(file)) {
                @NonNull Path fileToAdd = FileUtil.toExistingPath(param);
=======
            Path fileList = FileUtil.toExistingPath(inputFilePath);
            for (Path fileToAdd : FileUtil.readFilelistEntries(fileList)) {
                if (!Files.exists(fileToAdd)) {
                    throw new FileNotFoundException(fileToAdd.toString());
                }
>>>>>>> cfad2420
                files.add(fileToAdd.toFile());
            }
            addSourcesFilesToCPD(files, cpd, recursive);
        } catch (IOException ex) {
            throw new IllegalStateException(ex);
        }
    }

    private static void addSourceURIToCPD(String uri, CPD cpd) {
        try {
            LOG.debug("Attempting DBURI={}", uri);
            DBURI dburi = new DBURI(uri);
            LOG.debug("Initialised DBURI={}", dburi);
            LOG.debug("Adding DBURI={} with DBType={}", dburi, dburi.getDbType());
            cpd.add(dburi);
        } catch (IOException | URISyntaxException e) {
            throw new IllegalStateException("uri=" + uri, e);
        }
    }

    @Deprecated
    @InternalApi
    public static String buildUsageText() {
        String helpText = " For example on Windows:" + PMD.EOL;

        helpText += " C:\\>" + "pmd-bin-" + PMDVersion.VERSION + "\\bin\\cpd.bat"
                + " --minimum-tokens 100 --files c:\\jdk18\\src\\java" + PMD.EOL;
        helpText += PMD.EOL;

        helpText += " For example on *nix:" + PMD.EOL;
        helpText += " $ " + "pmd-bin-" + PMDVersion.VERSION + "/bin/run.sh cpd"
                + " --minimum-tokens 100 --files /path/to/java/code" + PMD.EOL;
        helpText += PMD.EOL;

        helpText += " Supported languages: " + Arrays.toString(LanguageFactory.supportedLanguages) + PMD.EOL;
        helpText += " Formats: " + Arrays.toString(CPDConfiguration.getRenderers()) + PMD.EOL;
        return helpText;
    }

}<|MERGE_RESOLUTION|>--- conflicted
+++ resolved
@@ -8,10 +8,7 @@
 import java.io.FileNotFoundException;
 import java.io.IOException;
 import java.net.URISyntaxException;
-<<<<<<< HEAD
-=======
 import java.nio.file.Files;
->>>>>>> cfad2420
 import java.nio.file.Path;
 import java.util.ArrayList;
 import java.util.Arrays;
@@ -22,10 +19,6 @@
 import java.util.Map;
 import java.util.Map.Entry;
 
-<<<<<<< HEAD
-import org.checkerframework.checker.nullness.qual.NonNull;
-=======
->>>>>>> cfad2420
 import org.slf4j.Logger;
 import org.slf4j.LoggerFactory;
 
@@ -188,17 +181,11 @@
     private static void addFilesFromFilelist(String inputFilePath, CPD cpd, boolean recursive) {
         List<File> files = new ArrayList<>();
         try {
-<<<<<<< HEAD
-            Path file = FileUtil.toExistingPath(inputFilePath);
-            for (String param : FileUtil.readFilelistEntries(file)) {
-                @NonNull Path fileToAdd = FileUtil.toExistingPath(param);
-=======
             Path fileList = FileUtil.toExistingPath(inputFilePath);
             for (Path fileToAdd : FileUtil.readFilelistEntries(fileList)) {
                 if (!Files.exists(fileToAdd)) {
                     throw new FileNotFoundException(fileToAdd.toString());
                 }
->>>>>>> cfad2420
                 files.add(fileToAdd.toFile());
             }
             addSourcesFilesToCPD(files, cpd, recursive);
