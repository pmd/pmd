--- conflicted
+++ resolved
@@ -16,33 +16,19 @@
 import net.sourceforge.pmd.lang.ast.FileAnalysisException;
 import net.sourceforge.pmd.lang.ast.impl.javacc.CharStream;
 import net.sourceforge.pmd.lang.ast.impl.javacc.JavaccToken;
-<<<<<<< HEAD
 import net.sourceforge.pmd.lang.ast.impl.javacc.JavaccTokenDocument.TokenDocumentBehavior;
-import net.sourceforge.pmd.lang.ast.impl.javacc.MalformedSourceException;
-=======
->>>>>>> e5453eea
 import net.sourceforge.pmd.lang.document.CpdCompat;
 import net.sourceforge.pmd.lang.document.TextDocument;
 
 public abstract class JavaCCTokenizer implements Tokenizer {
 
     @SuppressWarnings("PMD.CloseResource")
-<<<<<<< HEAD
-    protected TokenManager<JavaccToken> getLexerForSource(SourceCode sourceCode) throws IOException, MalformedSourceException {
-        TextDocument textDocument = TextDocument.create(CpdCompat.cpdCompat(sourceCode));
-        return makeLexerImpl(CharStream.create(textDocument, tokenBehavior()));
+    protected TokenManager<JavaccToken> getLexerForSource(TextDocument sourceCode) throws IOException {
+        return makeLexerImpl(CharStream.create(sourceCode, tokenBehavior()));
     }
 
     protected TokenDocumentBehavior tokenBehavior() {
         return TokenDocumentBehavior.DEFAULT;
-=======
-    protected TokenManager<JavaccToken> getLexerForSource(TextDocument sourceCode) throws IOException {
-        return makeLexerImpl(makeCharStream(sourceCode));
-    }
-
-    protected CharStream makeCharStream(TextDocument sourceCode) {
-        return CharStreamFactory.simpleCharStream(sourceCode);
->>>>>>> e5453eea
     }
 
     protected abstract TokenManager<JavaccToken> makeLexerImpl(CharStream sourceCode);
@@ -61,13 +47,8 @@
 
     @Override
     public void tokenize(SourceCode sourceCode, Tokens tokenEntries) throws IOException {
-<<<<<<< HEAD
-        try {
-            TokenManager<JavaccToken> tokenManager = getLexerForSource(sourceCode);
-=======
         try (TextDocument textDoc = TextDocument.create(CpdCompat.cpdCompat(sourceCode))) {
             TokenManager<JavaccToken> tokenManager = getLexerForSource(textDoc);
->>>>>>> e5453eea
             final TokenFilter<JavaccToken> tokenFilter = getTokenFilter(tokenManager);
             JavaccToken currentToken = tokenFilter.getNextToken();
             while (currentToken != null) {
