/**
 * BSD-style license; for more info see http://pmd.sourceforge.net/license.html
 */

package net.sourceforge.pmd.cpd;

import java.util.Comparator;
import java.util.Iterator;
import java.util.NoSuchElementException;
import java.util.Set;
import java.util.TreeSet;

<<<<<<< HEAD
import net.sourceforge.pmd.PMD;
import net.sourceforge.pmd.util.IteratorUtil;

=======
>>>>>>> 24a089bf
public class Match implements Comparable<Match>, Iterable<Mark> {

    private final int tokenCount;
    private final Set<Mark> markSet = new TreeSet<>();

    public static final Comparator<Match> MATCHES_COMPARATOR = (ma, mb) -> mb.getMarkCount() - ma.getMarkCount();

    public static final Comparator<Match> LINES_COMPARATOR = (ma, mb) -> mb.getLineCount() - ma.getLineCount();


    Match(int tokenCount, Mark first, Mark second) {
        markSet.add(first);
        markSet.add(second);
        this.tokenCount = tokenCount;
    }

    Match(int tokenCount, TokenEntry first, TokenEntry second) {
        this(tokenCount, new Mark(first), new Mark(second));
    }

    void addMark(TokenEntry entry) {
        markSet.add(new Mark(entry));
    }

    public int getMarkCount() {
        return markSet.size();
    }

    public int getLineCount() {
        return getMark(0).getLocation().getLineCount();
    }

    public int getTokenCount() {
        return this.tokenCount;
    }


    @Override
    public Iterator<Mark> iterator() {
        return markSet.iterator();
    }

    @Override
    public int compareTo(Match other) {
        int diff = other.getTokenCount() - getTokenCount();
        if (diff != 0) {
            return diff;
        }
        return getFirstMark().compareTo(other.getFirstMark());
    }

    public Mark getFirstMark() {
        return getMark(0);
    }

    public Mark getSecondMark() {
        return getMark(1);
    }

    @Override
    public String toString() {
        return "Match: \ntokenCount = " + tokenCount + "\nmarks = " + markSet.size();
    }

    public int getEndIndex() {
        return getMark(0).getToken().getIndex() + getTokenCount() - 1;
    }

    private Mark getMark(int index) {
        if (index >= markSet.size()) {
            throw new NoSuchElementException();
        }
        return IteratorUtil.getNth(markSet.iterator(), index);
    }
}<|MERGE_RESOLUTION|>--- conflicted
+++ resolved
@@ -10,12 +10,8 @@
 import java.util.Set;
 import java.util.TreeSet;
 
-<<<<<<< HEAD
-import net.sourceforge.pmd.PMD;
 import net.sourceforge.pmd.util.IteratorUtil;
 
-=======
->>>>>>> 24a089bf
 public class Match implements Comparable<Match>, Iterable<Mark> {
 
     private final int tokenCount;
