/**
 * BSD-style license; for more info see http://pmd.sourceforge.net/license.html
 */

package net.sourceforge.pmd.cpd;

import java.beans.IntrospectionException;
import java.beans.PropertyDescriptor;
import java.io.File;
import java.io.FilenameFilter;
import java.io.Reader;
import java.lang.reflect.InvocationTargetException;
import java.lang.reflect.Method;
import java.util.Arrays;
import java.util.HashMap;
import java.util.HashSet;
import java.util.List;
import java.util.Locale;
import java.util.Map;
import java.util.Properties;
import java.util.Set;

import net.sourceforge.pmd.AbstractConfiguration;
import net.sourceforge.pmd.cpd.renderer.CPDReportRenderer;
import net.sourceforge.pmd.util.FileFinder;
import net.sourceforge.pmd.util.FileUtil;

/**
 *
 * @author Brian Remedios
 * @author Romain Pelisse - &lt;belaran@gmail.com&gt;
 */
public class CPDConfiguration extends AbstractConfiguration {

    public static final String DEFAULT_LANGUAGE = "java";
    public static final String DEFAULT_RENDERER = "text";

    private static final Map<String, Class<? extends CPDReportRenderer>> RENDERERS = new HashMap<>();

    static {
        RENDERERS.put(DEFAULT_RENDERER, SimpleRenderer.class);
        RENDERERS.put("xml", XMLRenderer.class);
        RENDERERS.put("csv", CSVRenderer.class);
        RENDERERS.put("csv_with_linecount_per_file", CSVWithLinecountPerFileRenderer.class);
        RENDERERS.put("vs", VSRenderer.class);
    }

    private Language language;

    private int minimumTileSize;

    private boolean skipDuplicates;

    private String rendererName;

    private CPDReportRenderer cpdReportRenderer;

<<<<<<< HEAD

=======
    @Parameter(names = "--ignore-literals",
            description = "Ignore number values and string contents when comparing text", required = false)
>>>>>>> 712e5b56
    private boolean ignoreLiterals;

    private boolean ignoreIdentifiers;

    private boolean ignoreAnnotations;

    private boolean ignoreUsings;

    private boolean ignoreLiteralSequences = false;

    private boolean skipLexicalErrors = false;

    private boolean noSkipBlocks = false;

    private String skipBlocksPattern = Tokenizer.DEFAULT_SKIP_BLOCKS_PATTERN;

    private List<File> files;

    private String fileListPath;

    private List<File> excludes;

    private boolean nonRecursive;

    private String uri;

    private boolean help;

    private boolean failOnViolation = true;

    private boolean debug = false;

<<<<<<< HEAD
=======
    /**
     * @deprecated Don't use this. This class will be removed with PMD 7. The class has to be public static, so that JCommander can use it.
     */
    @Deprecated
    public static class LanguageConverter implements IStringConverter<Language> {

        @Override
        public Language convert(String languageString) {
            if (languageString == null || "".equals(languageString)) {
                languageString = DEFAULT_LANGUAGE;
            }
            return LanguageFactory.createLanguage(languageString);
        }
    }


    /**
     * @deprecated Use {@link #setSourceEncoding(String)} instead
     */
    @Parameter(names = { "--encoding", "-e" }, description = "Character encoding to use when processing files", required = false)
    @Deprecated
>>>>>>> 712e5b56
    public void setEncoding(String encoding) {
        setSourceEncoding(encoding);
    }

    public SourceCode sourceCodeFor(File file) {
        return new SourceCode(new SourceCode.FileCodeLoader(file, getSourceEncoding().name()));
    }

    public SourceCode sourceCodeFor(Reader reader, String sourceCodeName) {
        return new SourceCode(new SourceCode.ReaderCodeLoader(reader, sourceCodeName));
    }

    public void postContruct() {
        if (getLanguage() == null) {
            setLanguage(CPDConfiguration.getLanguageFromString(DEFAULT_LANGUAGE));
        }
        if (getRendererName() == null) {
            setRendererName(DEFAULT_RENDERER);
        }
<<<<<<< HEAD
        if (this.cpdReportRenderer == null) {
            //may throw
            CPDReportRenderer renderer = createRendererByName(getRendererName(), getSourceEncoding().name());
            setRenderer(renderer);
=======
        if (getRenderer() == null && getCPDRenderer() == null) {
            Object renderer = createRendererByName(getRendererName(), getSourceEncoding().name());
            String className = getRendererName();

            if (renderer instanceof CPDReportRenderer) {
                setRenderer((CPDReportRenderer) renderer);
            } else if (renderer instanceof CPDRenderer) {
                setCPDRenderer((CPDRenderer) renderer);
            } else if (renderer instanceof Renderer) {
                setRenderer((Renderer) renderer);
            } else {
                System.err.println("Class '" + className + "' is not a supported renderer, defaulting to SimpleRenderer.");
                setRenderer((CPDReportRenderer) new SimpleRenderer());
            }
>>>>>>> 712e5b56
        }
    }

    static CPDReportRenderer createRendererByName(String name, String encoding) {
        if (name == null || "".equals(name)) {
            name = DEFAULT_RENDERER;
        }
        Class<? extends CPDReportRenderer> rendererClass = RENDERERS.get(name.toLowerCase(Locale.ROOT));
        if (rendererClass == null) {
            Class<?> klass;
            try {
                klass = Class.forName(name);
                if (CPDReportRenderer.class.isAssignableFrom(klass)) {
                    rendererClass = (Class) klass;
                } else {
                    throw new IllegalArgumentException("Class " + name + " does not implement " + CPDReportRenderer.class);
                }
            } catch (ClassNotFoundException e) {
                throw new IllegalArgumentException("Cannot find class " + name);
            }
        }

        CPDReportRenderer renderer = null;
        try {
            renderer = rendererClass.getDeclaredConstructor().newInstance();
            setRendererEncoding(renderer, encoding);
        } catch (Exception e) {
            System.err.println("Couldn't instantiate renderer, defaulting to SimpleRenderer: " + e);
            renderer = new SimpleRenderer();
        }
        return renderer;
    }


    private static void setRendererEncoding(Object renderer, String encoding)
            throws IllegalAccessException, InvocationTargetException {
        try {
            PropertyDescriptor encodingProperty = new PropertyDescriptor("encoding", renderer.getClass());
            Method method = encodingProperty.getWriteMethod();
            if (method != null) {
                method.invoke(renderer, encoding);
            }
        } catch (IntrospectionException ignored) {
            // ignored - maybe this renderer doesn't have a encoding property
        }
    }

    public static String[] getRenderers() {
        String[] result = RENDERERS.keySet().toArray(new String[0]);
        Arrays.sort(result);
        return result;
    }

    public static Language getLanguageFromString(String languageString) {
        return LanguageFactory.createLanguage(languageString);
    }

    public static void setSystemProperties(CPDConfiguration configuration) {
        Properties properties = new Properties();
        if (configuration.isIgnoreLiterals()) {
            properties.setProperty(Tokenizer.IGNORE_LITERALS, "true");
        } else {
            properties.remove(Tokenizer.IGNORE_LITERALS);
        }
        if (configuration.isIgnoreIdentifiers()) {
            properties.setProperty(Tokenizer.IGNORE_IDENTIFIERS, "true");
        } else {
            properties.remove(Tokenizer.IGNORE_IDENTIFIERS);
        }
        if (configuration.isIgnoreAnnotations()) {
            properties.setProperty(Tokenizer.IGNORE_ANNOTATIONS, "true");
        } else {
            properties.remove(Tokenizer.IGNORE_ANNOTATIONS);
        }
        if (configuration.isIgnoreUsings()) {
            properties.setProperty(Tokenizer.IGNORE_USINGS, "true");
        } else {
            properties.remove(Tokenizer.IGNORE_USINGS);
        }
        if (configuration.isIgnoreLiteralSequences()) {
            properties.setProperty(Tokenizer.OPTION_IGNORE_LITERAL_SEQUENCES, "true");
        } else {
            properties.remove(Tokenizer.OPTION_IGNORE_LITERAL_SEQUENCES);
        }
        properties.setProperty(Tokenizer.OPTION_SKIP_BLOCKS, Boolean.toString(!configuration.isNoSkipBlocks()));
        properties.setProperty(Tokenizer.OPTION_SKIP_BLOCKS_PATTERN, configuration.getSkipBlocksPattern());
        configuration.getLanguage().setProperties(properties);
    }

    public Language getLanguage() {
        return language;
    }

    public void setLanguage(Language language) {
        this.language = language;
    }

    public int getMinimumTileSize() {
        return minimumTileSize;
    }

    public void setMinimumTileSize(int minimumTileSize) {
        this.minimumTileSize = minimumTileSize;
    }

    public boolean isSkipDuplicates() {
        return skipDuplicates;
    }

    public void setSkipDuplicates(boolean skipDuplicates) {
        this.skipDuplicates = skipDuplicates;
    }

    public String getRendererName() {
        return rendererName;
    }

    public void setRendererName(String rendererName) {
        this.rendererName = rendererName;
    }


    public CPDReportRenderer getCPDReportRenderer() {
        return cpdReportRenderer;
    }

    public Tokenizer tokenizer() {
        if (language == null) {
            throw new IllegalStateException("Language is null.");
        }
        return language.getTokenizer();
    }

    public FilenameFilter filenameFilter() {
        if (language == null) {
            throw new IllegalStateException("Language is null.");
        }

        final FilenameFilter languageFilter = language.getFileFilter();
        final Set<String> exclusions = new HashSet<>();

        if (excludes != null) {
            FileFinder finder = new FileFinder();
            for (File excludedFile : excludes) {
                if (excludedFile.isDirectory()) {
                    List<File> files = finder.findFilesFrom(excludedFile, languageFilter, true);
                    for (File f : files) {
                        exclusions.add(FileUtil.normalizeFilename(f.getAbsolutePath()));
                    }
                } else {
                    exclusions.add(FileUtil.normalizeFilename(excludedFile.getAbsolutePath()));
                }
            }
        }

        return (dir, name) -> {
            File f = new File(dir, name);
            if (exclusions.contains(FileUtil.normalizeFilename(f.getAbsolutePath()))) {
                System.err.println("Excluding " + f.getAbsolutePath());
                return false;
            }
            return languageFilter.accept(dir, name);
        };
    }


    void setRenderer(CPDReportRenderer renderer) {
        this.cpdReportRenderer = renderer;
    }

    public boolean isIgnoreLiterals() {
        return ignoreLiterals;
    }

    public void setIgnoreLiterals(boolean ignoreLiterals) {
        this.ignoreLiterals = ignoreLiterals;
    }

    public boolean isIgnoreIdentifiers() {
        return ignoreIdentifiers;
    }

    public void setIgnoreIdentifiers(boolean ignoreIdentifiers) {
        this.ignoreIdentifiers = ignoreIdentifiers;
    }

    public boolean isIgnoreAnnotations() {
        return ignoreAnnotations;
    }

    public void setIgnoreAnnotations(boolean ignoreAnnotations) {
        this.ignoreAnnotations = ignoreAnnotations;
    }

    public boolean isIgnoreUsings() {
        return ignoreUsings;
    }

    public void setIgnoreUsings(boolean ignoreUsings) {
        this.ignoreUsings = ignoreUsings;
    }

    public boolean isIgnoreLiteralSequences() {
        return ignoreLiteralSequences;
    }

    public void setIgnoreLiteralSequences(boolean ignoreLiteralSequences) {
        this.ignoreLiteralSequences = ignoreLiteralSequences;
    }

    public boolean isSkipLexicalErrors() {
        return skipLexicalErrors;
    }

    public void setSkipLexicalErrors(boolean skipLexicalErrors) {
        this.skipLexicalErrors = skipLexicalErrors;
    }

    public List<File> getFiles() {
        return files;
    }

    public void setFiles(List<File> files) {
        this.files = files;
    }

    public String getFileListPath() {
        return fileListPath;
    }

    public void setFileListPath(String fileListPath) {
        this.fileListPath = fileListPath;
    }

    public String getURI() {
        return uri;
    }

    public void setURI(String uri) {
        this.uri = uri;
    }

    public List<File> getExcludes() {
        return excludes;
    }

    public void setExcludes(List<File> excludes) {
        this.excludes = excludes;
    }

    public boolean isNonRecursive() {
        return nonRecursive;
    }

    public void setNonRecursive(boolean nonRecursive) {
        this.nonRecursive = nonRecursive;
    }

    public boolean isHelp() {
        return help;
    }

    public void setHelp(boolean help) {
        this.help = help;
    }

<<<<<<< HEAD
=======
    /**
     * @deprecated use {@link #getSourceEncoding()} instead
     * @return
     */
    @Deprecated
    public String getEncoding() {
        return getSourceEncoding().name();
    }

>>>>>>> 712e5b56
    public boolean isNoSkipBlocks() {
        return noSkipBlocks;
    }

    public void setNoSkipBlocks(boolean noSkipBlocks) {
        this.noSkipBlocks = noSkipBlocks;
    }

    public String getSkipBlocksPattern() {
        return skipBlocksPattern;
    }

    public void setSkipBlocksPattern(String skipBlocksPattern) {
        this.skipBlocksPattern = skipBlocksPattern;
    }

    public boolean isFailOnViolation() {
        return failOnViolation;
    }

    public void setFailOnViolation(boolean failOnViolation) {
        this.failOnViolation = failOnViolation;
    }

    @Override
    public boolean isDebug() {
        return debug;
    }

    @Override
    public void setDebug(boolean debug) {
        this.debug = debug;
    }
}<|MERGE_RESOLUTION|>--- conflicted
+++ resolved
@@ -55,12 +55,6 @@
 
     private CPDReportRenderer cpdReportRenderer;
 
-<<<<<<< HEAD
-
-=======
-    @Parameter(names = "--ignore-literals",
-            description = "Ignore number values and string contents when comparing text", required = false)
->>>>>>> 712e5b56
     private boolean ignoreLiterals;
 
     private boolean ignoreIdentifiers;
@@ -92,34 +86,6 @@
     private boolean failOnViolation = true;
 
     private boolean debug = false;
-
-<<<<<<< HEAD
-=======
-    /**
-     * @deprecated Don't use this. This class will be removed with PMD 7. The class has to be public static, so that JCommander can use it.
-     */
-    @Deprecated
-    public static class LanguageConverter implements IStringConverter<Language> {
-
-        @Override
-        public Language convert(String languageString) {
-            if (languageString == null || "".equals(languageString)) {
-                languageString = DEFAULT_LANGUAGE;
-            }
-            return LanguageFactory.createLanguage(languageString);
-        }
-    }
-
-
-    /**
-     * @deprecated Use {@link #setSourceEncoding(String)} instead
-     */
-    @Parameter(names = { "--encoding", "-e" }, description = "Character encoding to use when processing files", required = false)
-    @Deprecated
->>>>>>> 712e5b56
-    public void setEncoding(String encoding) {
-        setSourceEncoding(encoding);
-    }
 
     public SourceCode sourceCodeFor(File file) {
         return new SourceCode(new SourceCode.FileCodeLoader(file, getSourceEncoding().name()));
@@ -136,27 +102,10 @@
         if (getRendererName() == null) {
             setRendererName(DEFAULT_RENDERER);
         }
-<<<<<<< HEAD
         if (this.cpdReportRenderer == null) {
             //may throw
             CPDReportRenderer renderer = createRendererByName(getRendererName(), getSourceEncoding().name());
             setRenderer(renderer);
-=======
-        if (getRenderer() == null && getCPDRenderer() == null) {
-            Object renderer = createRendererByName(getRendererName(), getSourceEncoding().name());
-            String className = getRendererName();
-
-            if (renderer instanceof CPDReportRenderer) {
-                setRenderer((CPDReportRenderer) renderer);
-            } else if (renderer instanceof CPDRenderer) {
-                setCPDRenderer((CPDRenderer) renderer);
-            } else if (renderer instanceof Renderer) {
-                setRenderer((Renderer) renderer);
-            } else {
-                System.err.println("Class '" + className + "' is not a supported renderer, defaulting to SimpleRenderer.");
-                setRenderer((CPDReportRenderer) new SimpleRenderer());
-            }
->>>>>>> 712e5b56
         }
     }
 
@@ -423,18 +372,6 @@
         this.help = help;
     }
 
-<<<<<<< HEAD
-=======
-    /**
-     * @deprecated use {@link #getSourceEncoding()} instead
-     * @return
-     */
-    @Deprecated
-    public String getEncoding() {
-        return getSourceEncoding().name();
-    }
-
->>>>>>> 712e5b56
     public boolean isNoSkipBlocks() {
         return noSkipBlocks;
     }
