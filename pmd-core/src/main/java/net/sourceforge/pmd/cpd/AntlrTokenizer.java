--- conflicted
+++ resolved
@@ -27,13 +27,10 @@
     @Override
     public void tokenize(final SourceCode sourceCode, final Tokens tokenEntries) {
 
-<<<<<<< HEAD
         final AntlrTokenManager tokenManager = getLexerForSource(sourceCode);
+        tokenManager.setFileName(sourceCode.getFileName());
+
         final AntlrTokenFilter tokenFilter = getTokenFilter(tokenManager);
-=======
-        AntlrTokenManager tokenManager = getLexerForSource(sourceCode);
-        tokenManager.setFileName(sourceCode.getFileName());
->>>>>>> b74527cb
 
         try {
             AntlrToken currentToken = tokenFilter.getNextToken();
