/**
 * BSD-style license; for more info see http://pmd.sourceforge.net/license.html
 */

package net.sourceforge.pmd.cpd;

import java.io.File;
import java.io.FileNotFoundException;
import java.io.IOException;
import java.net.URISyntaxException;
import java.nio.charset.Charset;
import java.nio.file.Path;
import java.util.ArrayList;
import java.util.HashMap;
import java.util.HashSet;
import java.util.Iterator;
import java.util.List;
import java.util.Map;
import java.util.Set;
import java.util.TreeMap;

import org.checkerframework.checker.nullness.qual.NonNull;
import org.slf4j.Logger;
import org.slf4j.LoggerFactory;
import org.slf4j.event.Level;

import net.sourceforge.pmd.annotation.DeprecatedUntil700;
import net.sourceforge.pmd.annotation.Experimental;
import net.sourceforge.pmd.cpd.renderer.CPDReportRenderer;
import net.sourceforge.pmd.internal.LogMessages;
import net.sourceforge.pmd.internal.Slf4jSimpleConfiguration;
import net.sourceforge.pmd.lang.ast.TokenMgrError;
import net.sourceforge.pmd.util.FileFinder;
import net.sourceforge.pmd.util.FileUtil;
import net.sourceforge.pmd.util.IOUtil;
import net.sourceforge.pmd.util.database.DBMSMetadata;
import net.sourceforge.pmd.util.database.DBURI;
import net.sourceforge.pmd.util.database.SourceObject;

/**
<<<<<<< HEAD
 * @deprecated {@link PmdCli} under the pmd-cli offers CLI support.
 */
@DeprecatedUntil700
=======
 * @deprecated This class is to be removed in PMD 7 in favor of a unified PmdCli entry point.
 */
>>>>>>> 0710b5a1
@Deprecated
public class CPD {
    // not final, in order to re-initialize logging
    private static Logger log = LoggerFactory.getLogger(CPD.class);

    private CPDConfiguration configuration;

    private Map<String, SourceCode> source = new TreeMap<>();
    private CPDListener listener = new CPDNullListener();
    private Tokens tokens = new Tokens();
    private MatchAlgorithm matchAlgorithm;
    private Set<String> current = new HashSet<>();
    private final Map<String, Integer> numberOfTokensPerFile = new HashMap<>();
    private int lastTokenSize = 0;

    public CPD(CPDConfiguration theConfiguration) {
        configuration = theConfiguration;
        // before we start any tokenizing (add(File...)), we need to reset the
        // static TokenEntry status
        TokenEntry.clearImages();

        // Add all sources
        extractAllSources();
    }

    private void extractAllSources() {
        // Add files
        if (null != configuration.getFiles() && !configuration.getFiles().isEmpty()) {
            addSourcesFilesToCPD(configuration.getFiles());
        }

        // Add Database URIS
        if (null != configuration.getURI() && !"".equals(configuration.getURI())) {
            addSourceURIToCPD(configuration.getURI());
        }

        if (null != configuration.getFileListPath() && !"".equals(configuration.getFileListPath())) {
            addFilesFromFilelist(configuration.getFileListPath());
        }
    }

    private void addSourcesFilesToCPD(List<File> files) {
        try {
            for (File file : files) {
                if (!file.exists()) {
                    throw new FileNotFoundException("Couldn't find directory/file '" + file + "'");
                } else if (file.isDirectory()) {
                    if (configuration.isNonRecursive()) {
                        addAllInDirectory(file);
                    } else {
                        addRecursively(file);
                    }
                } else {
                    add(file);
                }
            }
        } catch (IOException e) {
            throw new IllegalStateException(e);
        }
    }

    private void addFilesFromFilelist(String inputFilePath) {
        List<File> files = new ArrayList<>();
        try {
            Path file = FileUtil.toExistingPath(inputFilePath);
            for (String param : FileUtil.readFilelistEntries(file)) {
                @NonNull Path fileToAdd = FileUtil.toExistingPath(param);
                files.add(fileToAdd.toFile());
            }
            addSourcesFilesToCPD(files);
        } catch (IOException ex) {
            throw new IllegalStateException(ex);
        }
    }

    private void addSourceURIToCPD(String uri) {
        try {
            log.debug("Attempting DBURI={}", uri);
            DBURI dburi = new DBURI(uri);
            log.debug("Initialised DBURI={}", dburi);
            log.debug("Adding DBURI={} with DBType={}", dburi, dburi.getDbType());
            add(dburi);
        } catch (IOException | URISyntaxException e) {
            throw new IllegalStateException("uri=" + uri, e);
        }
    }

    public void setCpdListener(CPDListener cpdListener) {
        this.listener = cpdListener;
    }

    public void go() {
        log.debug("Running match algorithm on {} files...", source.size());
        matchAlgorithm = new MatchAlgorithm(source, tokens, configuration.getMinimumTileSize(), listener);
        matchAlgorithm.findMatches();
        log.debug("Finished: {} duplicates found", matchAlgorithm.getMatches().size());
    }

    public Iterator<Match> getMatches() {
        return matchAlgorithm.matches();
    }

    public void addAllInDirectory(File dir) throws IOException {
        addDirectory(dir, false);
    }

    public void addRecursively(File dir) throws IOException {
        addDirectory(dir, true);
    }

    public void add(List<File> files) throws IOException {
        for (File f : files) {
            add(f);
        }
    }

    private void addDirectory(File dir, boolean recurse) throws IOException {
        if (!dir.exists()) {
            throw new FileNotFoundException("Couldn't find directory " + dir);
        }
        log.debug("Searching directory " + dir + " for files");
        FileFinder finder = new FileFinder();
        // TODO - could use SourceFileSelector here
        add(finder.findFilesFrom(dir, configuration.filenameFilter(), recurse));
    }

    public void add(File file) throws IOException {

        if (configuration.isSkipDuplicates()) {
            // TODO refactor this thing into a separate class
            String signature = file.getName() + '_' + file.length();
            if (current.contains(signature)) {
                System.err.println("Skipping " + file.getAbsolutePath()
                        + " since it appears to be a duplicate file and --skip-duplicate-files is set");
                return;
            }
            current.add(signature);
        }

        if (!IOUtil.equalsNormalizedPaths(file.getAbsoluteFile().getCanonicalPath(), file.getAbsolutePath())) {
            System.err.println("Skipping " + file + " since it appears to be a symlink");
            return;
        }

        if (!file.exists()) {
            System.err.println("Skipping " + file + " since it doesn't exist (broken symlink?)");
            return;
        }

        SourceCode sourceCode = configuration.sourceCodeFor(file);
        add(sourceCode);
    }

    public void add(DBURI dburi) {

        try {
            DBMSMetadata dbmsmetadata = new DBMSMetadata(dburi);

            List<SourceObject> sourceObjectList = dbmsmetadata.getSourceObjectList();
            log.debug("Located {} database source objects", sourceObjectList.size());

            for (SourceObject sourceObject : sourceObjectList) {
                // Add DBURI as a faux-file
                String falseFilePath = sourceObject.getPseudoFileName();
                log.trace("Adding database source object {}", falseFilePath);

                SourceCode sourceCode = configuration.sourceCodeFor(dbmsmetadata.getSourceCode(sourceObject),
                        falseFilePath);
                add(sourceCode);
            }
        } catch (Exception sqlException) {
            log.error("Problem with Input URI", sqlException);
            throw new RuntimeException("Problem with DBURI: " + dburi, sqlException);
        }
    }

    @Experimental
    public void add(SourceCode sourceCode) throws IOException {
        if (configuration.isSkipLexicalErrors()) {
            addAndSkipLexicalErrors(sourceCode);
        } else {
            addAndThrowLexicalError(sourceCode);
        }
    }

    private void addAndThrowLexicalError(SourceCode sourceCode) throws IOException {
        log.debug("Tokenizing {}", sourceCode.getFileName());
        configuration.tokenizer().tokenize(sourceCode, tokens);
        listener.addedFile(1, new File(sourceCode.getFileName()));
        source.put(sourceCode.getFileName(), sourceCode);
        numberOfTokensPerFile.put(sourceCode.getFileName(), tokens.size() - lastTokenSize - 1 /*EOF*/);
        lastTokenSize = tokens.size();
    }

    private void addAndSkipLexicalErrors(SourceCode sourceCode) throws IOException {
        final TokenEntry.State savedState = new TokenEntry.State();
        try {
            addAndThrowLexicalError(sourceCode);
        } catch (TokenMgrError e) {
            System.err.println("Skipping " + sourceCode.getFileName() + ". Reason: " + e.getMessage());
            savedState.restore(tokens);
        }
    }

    /**
     * List names/paths of each source to be processed.
     *
     * @return names of sources to be processed
     */
    public List<String> getSourcePaths() {
        return new ArrayList<>(source.keySet());
    }

    /**
     * Get each Source to be processed.
     *
     * @return all Sources to be processed
     */
    public List<SourceCode> getSources() {
        return new ArrayList<>(source.values());
    }

    /**
     * Entry to invoke CPD as command line tool. Note that this will
     * invoke {@link System#exit(int)}.
     *
     * @param args command line arguments
     */
    public static void main(String[] args) {
        StatusCode statusCode = runCpd(args);
        CPDCommandLineInterface.setStatusCodeOrExit(statusCode.toInt());
    }

    /**
     * Parses the command line and executes CPD. Returns the status code
     * without exiting the VM.
     *
     * @param args command line arguments
     *
     * @return the status code
     */
    public static StatusCode runCpd(String... args) {
        CPDConfiguration arguments = new CPDConfiguration();
        CPD.StatusCode statusCode = CPDCommandLineInterface.parseArgs(arguments, args);
        if (statusCode != null) {
            return statusCode;
        }

        // only reconfigure logging, if debug flag was used on command line
        // otherwise just use whatever is in conf/simplelogger.properties which happens automatically
        if (arguments.isDebug()) {
            Slf4jSimpleConfiguration.reconfigureDefaultLogLevel(Level.TRACE);
        }
        // always need to reload the logger with the new/changed configuration
        // unit tests might reset the logging configuration
        log = LoggerFactory.getLogger(CPD.class);

        // TODO CLI errors should also be reported through this
        // TODO this should not use the logger as backend, otherwise without
        //  slf4j implementation binding, errors are entirely ignored.
        // always install java.util.logging to slf4j bridge
        Slf4jSimpleConfiguration.installJulBridge();
        // logging, mostly for testing purposes
        Level defaultLogLevel = Slf4jSimpleConfiguration.getDefaultLogLevel();
        log.info("Log level is at {}", defaultLogLevel);

        CPD cpd = new CPD(arguments);

        try {
            cpd.go();
            final CPDReportRenderer renderer = arguments.getCPDReportRenderer();
            if (renderer == null) {
                // legacy writer
                System.out.println(arguments.getRenderer().render(cpd.getMatches()));
            } else {
                final CPDReport report = cpd.toReport();
                renderer.render(report, IOUtil.createWriter(Charset.defaultCharset(), null));
            }
            if (cpd.getMatches().hasNext()) {
                if (arguments.isFailOnViolation()) {
                    statusCode = StatusCode.DUPLICATE_CODE_FOUND;
                } else {
                    statusCode = StatusCode.OK;
                }
            } else {
                statusCode = StatusCode.OK;
            }
        } catch (IOException | RuntimeException e) {
            log.debug(e.toString(), e);
            log.error(LogMessages.errorDetectedMessage(1, CPDCommandLineInterface.PROGRAM_NAME));
            statusCode = StatusCode.ERROR;
        }
        return statusCode;
    }

    public CPDReport toReport() {
        return new CPDReport(matchAlgorithm.getMatches(), numberOfTokensPerFile);
    }

<<<<<<< HEAD
=======
    /**
     * @deprecated This class is to be removed in PMD 7 in favor of a unified PmdCli entry point.
     */
>>>>>>> 0710b5a1
    @Deprecated
    public enum StatusCode {
        OK(0),
        ERROR(1),
        DUPLICATE_CODE_FOUND(4);

        private final int code;

        StatusCode(int code) {
            this.code = code;
        }

        /** Returns the exit code as used in CLI. */
        public int toInt() {
            return this.code;
        }
    }
}<|MERGE_RESOLUTION|>--- conflicted
+++ resolved
@@ -9,6 +9,7 @@
 import java.io.IOException;
 import java.net.URISyntaxException;
 import java.nio.charset.Charset;
+import java.nio.file.Files;
 import java.nio.file.Path;
 import java.util.ArrayList;
 import java.util.HashMap;
@@ -19,12 +20,10 @@
 import java.util.Set;
 import java.util.TreeMap;
 
-import org.checkerframework.checker.nullness.qual.NonNull;
 import org.slf4j.Logger;
 import org.slf4j.LoggerFactory;
 import org.slf4j.event.Level;
 
-import net.sourceforge.pmd.annotation.DeprecatedUntil700;
 import net.sourceforge.pmd.annotation.Experimental;
 import net.sourceforge.pmd.cpd.renderer.CPDReportRenderer;
 import net.sourceforge.pmd.internal.LogMessages;
@@ -38,14 +37,8 @@
 import net.sourceforge.pmd.util.database.SourceObject;
 
 /**
-<<<<<<< HEAD
  * @deprecated {@link PmdCli} under the pmd-cli offers CLI support.
  */
-@DeprecatedUntil700
-=======
- * @deprecated This class is to be removed in PMD 7 in favor of a unified PmdCli entry point.
- */
->>>>>>> 0710b5a1
 @Deprecated
 public class CPD {
     // not final, in order to re-initialize logging
@@ -111,8 +104,10 @@
         List<File> files = new ArrayList<>();
         try {
             Path file = FileUtil.toExistingPath(inputFilePath);
-            for (String param : FileUtil.readFilelistEntries(file)) {
-                @NonNull Path fileToAdd = FileUtil.toExistingPath(param);
+            for (Path fileToAdd : FileUtil.readFilelistEntries(file)) {
+                if (!Files.exists(fileToAdd)) {
+                    throw new RuntimeException("No such file " + fileToAdd);
+                }
                 files.add(fileToAdd.toFile());
             }
             addSourcesFilesToCPD(files);
@@ -345,12 +340,9 @@
         return new CPDReport(matchAlgorithm.getMatches(), numberOfTokensPerFile);
     }
 
-<<<<<<< HEAD
-=======
     /**
      * @deprecated This class is to be removed in PMD 7 in favor of a unified PmdCli entry point.
      */
->>>>>>> 0710b5a1
     @Deprecated
     public enum StatusCode {
         OK(0),
