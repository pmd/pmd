--- conflicted
+++ resolved
@@ -112,13 +112,9 @@
 
 
     @Override
-<<<<<<< HEAD
-    public void close() throws Exception {
+    public void close() throws IOException {
         strongReferences.clear();
         files.clear();
-=======
-    public void close() throws IOException {
->>>>>>> bd73d378
         Exception exception = IOUtil.closeAll(textFiles);
         if (exception != null) {
             throw new IOException(exception);
