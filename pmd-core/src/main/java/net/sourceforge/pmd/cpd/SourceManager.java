/*
 * BSD-style license; for more info see http://pmd.sourceforge.net/license.html
 */

package net.sourceforge.pmd.cpd;

import java.io.IOException;
import java.io.UncheckedIOException;
import java.lang.ref.SoftReference;
import java.util.ArrayList;
import java.util.HashMap;
import java.util.List;
import java.util.Map;

import net.sourceforge.pmd.internal.util.IOUtil;
import net.sourceforge.pmd.lang.document.Chars;
import net.sourceforge.pmd.lang.document.FileId;
import net.sourceforge.pmd.lang.document.FileLocation;
import net.sourceforge.pmd.lang.document.TextDocument;
import net.sourceforge.pmd.lang.document.TextFile;
import net.sourceforge.pmd.lang.document.TextRegion;
import net.sourceforge.pmd.reporting.FileNameRenderer;

/**
 * Maps {@link FileId} to {@link TextDocument}, reusing documents with
 * {@link SoftReference} if they have not been replaced yet.
 */
class SourceManager implements AutoCloseable {

    private final Map<FileId, SoftReference<TextDocument>> files = new HashMap<>();
    private final Map<FileId, TextDocument> strongReferences = new HashMap<>();
    private final Map<FileId, TextFile> fileByPathId = new HashMap<>();
    private final List<TextFile> textFiles;
    private FileNameRenderer fileNameRenderer = FileId::getAbsolutePath;

    SourceManager(List<? extends TextFile> files) {
        textFiles = new ArrayList<>(files);
        files.forEach(f -> fileByPathId.put(f.getFileId(), f));
    }


    List<TextFile> getTextFiles() {
        return textFiles;
    }

    boolean isEmpty() {
        return textFiles.isEmpty();
    }

<<<<<<< HEAD
    /**
     * Load a textfile without caching it.
     */
    TextDocument load(TextFile file) throws IOException {
        if (!file.canReopen()) {
            // Note we synchronize manually around the map instead of using
            // a concurrent hashmap because using computeIfAbsent we would
            // have to throw the IOException as UncheckedIOException and unwrap
            // it afterward.
            synchronized (strongReferences) {
                TextDocument loaded = strongReferences.get(file.getFileId());
                if (loaded == null) {
                    loaded = TextDocument.create(file);
                    strongReferences.put(file.getFileId(), loaded);
                }
                return loaded;
            }
=======
    private TextDocument load(TextFile file) {
        try {
            return TextDocument.create(file);
        } catch (IOException e) {
            throw new UncheckedIOException(e);
>>>>>>> e457ddd6
        }
        return TextDocument.create(file);
    }

    /**
     * Get a textfile from cache or load it.
     *
     * @param fileId A file ID
     *
     * @return A text document
     *
     * @throws IOException If reading the TextFile throws
     */
    TextDocument get(FileId fileId) throws IOException {
        TextFile textFile = fileByPathId.get(fileId);
        if (textFile == null) {
            throw new IllegalArgumentException(fileId.toString());
        } else if (!textFile.canReopen()) {
            // if the file cannot be reopened later, then we should keep it loaded
            return load(textFile);
        }

        // Here we synchronize manually around the map instead of using
        // a concurrent map, because we could not guarantee that the SoftReference
        // has not been cleared between the moment it is loaded within an eg Map::compute
        // call and the moment it is returned.
        synchronized (files) {
            // use soft reference
            SoftReference<TextDocument> ref = files.get(fileId);
            TextDocument loaded = ref == null ? null : ref.get();
            if (loaded == null) {
                loaded = load(textFile);
                files.put(fileId, new SoftReference<>(loaded));
            }
            return loaded;
        }
    }

    private TextDocument getUnchecked(FileId file) {
        try {
            return get(file);
        } catch (IOException e) {
            throw new UncheckedIOException(e);
        }
    }

    public int size() {
        return textFiles.size();
    }


    @Override
    public void close() throws IOException {
        strongReferences.clear();
        files.clear();
        Exception exception = IOUtil.closeAll(textFiles);
        if (exception != null) {
            throw new IOException(exception);
        }
    }

    @SuppressWarnings("PMD.CloseResource")
    public Chars getSlice(Mark mark) {
        TextDocument doc = getUnchecked(mark.getFileId());
        assert doc != null;
        FileLocation loc = mark.getLocation();
        TextRegion lineRange = doc.createLineRange(loc.getStartLine(), loc.getEndLine());
        return doc.sliceOriginalText(lineRange);
    }

    public String getFileDisplayName(FileId fileId) {
        return fileNameRenderer.getDisplayName(fileId);
    }

    FileLocation toLocation(FileId fileId, TextRegion region) {
        TextDocument doc = getUnchecked(fileId); // NOPMD
        return doc.toLocation(region);
    }
}<|MERGE_RESOLUTION|>--- conflicted
+++ resolved
@@ -47,7 +47,6 @@
         return textFiles.isEmpty();
     }
 
-<<<<<<< HEAD
     /**
      * Load a textfile without caching it.
      */
@@ -65,13 +64,6 @@
                 }
                 return loaded;
             }
-=======
-    private TextDocument load(TextFile file) {
-        try {
-            return TextDocument.create(file);
-        } catch (IOException e) {
-            throw new UncheckedIOException(e);
->>>>>>> e457ddd6
         }
         return TextDocument.create(file);
     }
