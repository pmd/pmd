--- conflicted
+++ resolved
@@ -112,13 +112,8 @@
         }
     }
 
-<<<<<<< HEAD
-    public int size() {
+    int size() {
         return textFiles.size();
-=======
-    int size() {
-        return files.size();
->>>>>>> bf27bece
     }
 
 
@@ -133,15 +128,8 @@
     }
 
     @SuppressWarnings("PMD.CloseResource")
-<<<<<<< HEAD
-    public Chars getSlice(Mark mark) {
+    Chars getSlice(Mark mark) {
         TextDocument doc = getUnchecked(mark.getFileId());
-=======
-    Chars getSlice(Mark mark) {
-        TextFile textFile = fileByPathId.get(mark.getToken().getFileId());
-        assert textFile != null : "No such file " + mark.getToken().getFileId();
-        TextDocument doc = get(textFile);
->>>>>>> bf27bece
         assert doc != null;
         FileLocation loc = mark.getLocation();
         TextRegion lineRange = doc.createLineRange(loc.getStartLine(), loc.getEndLine());
