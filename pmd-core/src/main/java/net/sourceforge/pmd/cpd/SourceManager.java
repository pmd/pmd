/**
 * BSD-style license; for more info see http://pmd.sourceforge.net/license.html
 */

package net.sourceforge.pmd.cpd;

import java.io.IOException;
import java.io.UncheckedIOException;
import java.lang.ref.SoftReference;
import java.util.ArrayList;
import java.util.HashMap;
import java.util.List;
import java.util.Map;

import net.sourceforge.pmd.internal.util.IOUtil;
import net.sourceforge.pmd.lang.document.Chars;
import net.sourceforge.pmd.lang.document.FileId;
import net.sourceforge.pmd.lang.document.FileLocation;
import net.sourceforge.pmd.lang.document.TextDocument;
import net.sourceforge.pmd.lang.document.TextFile;
import net.sourceforge.pmd.lang.document.TextRegion;
import net.sourceforge.pmd.reporting.FileNameRenderer;

/**
 * Maps {@link FileId} to {@link TextDocument}, reusing documents with
 * {@link SoftReference} if they have not been replaced yet.
 */
class SourceManager implements AutoCloseable {

    private final Map<FileId, SoftReference<TextDocument>> files = new HashMap<>();
    private final Map<FileId, TextDocument> strongReferences = new HashMap<>();
    private final Map<FileId, TextFile> fileByPathId = new HashMap<>();
    private final List<TextFile> textFiles;
    private FileNameRenderer fileNameRenderer = FileId::getAbsolutePath;

    SourceManager(List<? extends TextFile> files) {
        textFiles = new ArrayList<>(files);
        files.forEach(f -> fileByPathId.put(f.getFileId(), f));
    }


    List<TextFile> getTextFiles() {
        return textFiles;
    }

<<<<<<< HEAD
    /**
     * Load a textfile without caching it.
     */
    TextDocument load(TextFile file) throws IOException {
        if (!file.canReopen()) {
            // Note we synchronize manually around the map instead of using
            // a concurrent hashmap because using computeIfAbsent we would
            // have to throw the IOException as UncheckedIOException and unwrap
            // it afterward.
            synchronized (strongReferences) {
                TextDocument loaded = strongReferences.get(file.getFileId());
                if (loaded == null) {
                    loaded = TextDocument.create(file);
                    strongReferences.put(file.getFileId(), loaded);
                }
                return loaded;
            }
=======
    boolean isEmpty() {
        return textFiles.isEmpty();
    }

    private TextDocument load(TextFile file) {
        try {
            return TextDocument.create(file);
        } catch (IOException e) {
            throw new UncheckedIOException(e);
>>>>>>> 9119a20c
        }
        return TextDocument.create(file);
    }

    /**
     * Get a textfile from cache or load it.
     *
     * @param fileId A file ID
     *
     * @return A text document
     *
     * @throws IOException If reading the TextFile throws
     */
    TextDocument get(FileId fileId) throws IOException {
        TextFile textFile = fileByPathId.get(fileId);
        if (textFile == null) {
            throw new IllegalArgumentException(fileId.toString());
        } else if (!textFile.canReopen()) {
            // if the file cannot be reopened later, then we should keep it loaded
            return load(textFile);
        }

        // Here we synchronize manually around the map instead of using
        // a concurrent map, because we could not guarantee that the SoftReference
        // has not been cleared between the moment it is loaded within an eg Map::compute
        // call and the moment it is returned.
        synchronized (files) {
            // use soft reference
            SoftReference<TextDocument> ref = files.get(fileId);
            TextDocument loaded = ref == null ? null : ref.get();
            if (loaded == null) {
                loaded = load(textFile);
                files.put(fileId, new SoftReference<>(loaded));
            }
            return loaded;
        }
    }

    private TextDocument getUnchecked(FileId file) {
        try {
            return get(file);
        } catch (IOException e) {
            throw new UncheckedIOException(e);
        }
    }

    public int size() {
        return textFiles.size();
    }


    @Override
    public void close() throws IOException {
        strongReferences.clear();
        files.clear();
        Exception exception = IOUtil.closeAll(textFiles);
        if (exception != null) {
            throw new IOException(exception);
        }
    }

    @SuppressWarnings("PMD.CloseResource")
    public Chars getSlice(Mark mark) {
        TextDocument doc = getUnchecked(mark.getFileId());
        assert doc != null;
        FileLocation loc = mark.getLocation();
        TextRegion lineRange = doc.createLineRange(loc.getStartLine(), loc.getEndLine());
        return doc.sliceOriginalText(lineRange);
    }

    public String getFileDisplayName(FileId fileId) {
        return fileNameRenderer.getDisplayName(fileId);
    }

    FileLocation toLocation(FileId fileId, TextRegion region) {
        TextDocument doc = getUnchecked(fileId); // NOPMD
        return doc.toLocation(region);
    }
}<|MERGE_RESOLUTION|>--- conflicted
+++ resolved
@@ -43,7 +43,10 @@
         return textFiles;
     }
 
-<<<<<<< HEAD
+    boolean isEmpty() {
+        return textFiles.isEmpty();
+    }
+
     /**
      * Load a textfile without caching it.
      */
@@ -61,17 +64,6 @@
                 }
                 return loaded;
             }
-=======
-    boolean isEmpty() {
-        return textFiles.isEmpty();
-    }
-
-    private TextDocument load(TextFile file) {
-        try {
-            return TextDocument.create(file);
-        } catch (IOException e) {
-            throw new UncheckedIOException(e);
->>>>>>> 9119a20c
         }
         return TextDocument.create(file);
     }
