--- conflicted
+++ resolved
@@ -150,8 +150,6 @@
      * @throws URISyntaxException
      */
     public DBURI(String string) throws URISyntaxException, IOException {
-<<<<<<< HEAD
-=======
         this(new URI(string));
     }
 
@@ -181,7 +179,6 @@
      * @param uri A URI
      */
     public DBURI(URI uri) throws URISyntaxException, IOException {
->>>>>>> cfad2420
         /*
          * A JDBC URL is an opaque URL and does not have a query.
          *
@@ -202,27 +199,11 @@
             url = uri.toString();
         }
 
-<<<<<<< HEAD
-            LOG.debug("Extracted URL={}", url);
-=======
         LOG.debug("Extracted URL={}", url);
->>>>>>> cfad2420
 
         // Explode URL into its separate components
         setFields();
 
-<<<<<<< HEAD
-            // If the original URI string contained a query component, split it
-            // into parameters
-            if (splitURI.length > 1) {
-                // Generate a fake HTTP URI to allow easy extraction of the
-                // query parameters
-                String chimeraString = "http://local?" + string.substring(url.length() + 1);
-                LOG.trace("chimeraString={}", chimeraString);
-                URI chimeraURI = new URI(chimeraString);
-                dump("chimeraURI", chimeraURI);
-=======
->>>>>>> cfad2420
 
         // If the original URI string contained a query component, split it
         // into parameters
@@ -234,11 +215,7 @@
             URI chimeraURI = new URI(chimeraString);
             dump("chimeraURI", chimeraURI);
 
-<<<<<<< HEAD
-                LOG.trace("parameterMap=={}", parameters);
-=======
             parameters = getParameterMap(chimeraURI);
->>>>>>> cfad2420
 
             LOG.trace("parameterMap=={}", parameters);
 
@@ -264,13 +241,6 @@
                 sourceCodeTypesList = Arrays.asList(sourceCodeTypes.split(","));
             }
 
-<<<<<<< HEAD
-        } catch (URISyntaxException ex) {
-            URISyntaxException uriException = new URISyntaxException(string, "Problem generating DBURI.");
-            uriException.initCause(ex);
-            throw uriException;
-=======
->>>>>>> cfad2420
         }
 
     }
