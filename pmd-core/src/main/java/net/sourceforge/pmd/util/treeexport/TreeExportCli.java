/*
 * BSD-style license; for more info see http://pmd.sourceforge.net/license.html
 */

package net.sourceforge.pmd.util.treeexport;

import java.io.File;
import java.io.IOException;
import java.io.Reader;
import java.io.StringReader;
import java.nio.charset.Charset;
import java.nio.charset.StandardCharsets;
import java.nio.file.Files;
import java.util.HashMap;
import java.util.List;
import java.util.Map;
import java.util.Scanner;
import java.util.logging.Level;
import java.util.logging.Logger;

import org.apache.commons.io.IOUtils;
import org.apache.commons.io.input.CloseShieldInputStream;
import org.apache.commons.lang3.StringEscapeUtils;

import net.sourceforge.pmd.annotation.Experimental;
import net.sourceforge.pmd.lang.Language;
import net.sourceforge.pmd.lang.LanguageRegistry;
import net.sourceforge.pmd.lang.LanguageVersion;
import net.sourceforge.pmd.lang.LanguageVersionHandler;
import net.sourceforge.pmd.lang.ast.AstAnalysisContext;
import net.sourceforge.pmd.lang.ast.Parser;
import net.sourceforge.pmd.lang.ast.Parser.ParserTask;
import net.sourceforge.pmd.lang.ast.RootNode;
import net.sourceforge.pmd.lang.ast.SemanticErrorReporter;
import net.sourceforge.pmd.lang.rule.xpath.Attribute;
import net.sourceforge.pmd.properties.PropertyDescriptor;
import net.sourceforge.pmd.properties.PropertySource;

import com.beust.jcommander.DynamicParameter;
import com.beust.jcommander.JCommander;
import com.beust.jcommander.Parameter;
import com.beust.jcommander.ParameterException;

@Experimental
public class TreeExportCli {
    @Parameter(names = { "--format", "-f" }, description = "The output format.")
    private String format = "xml";
    @Parameter(names = { "--language", "-l" }, description = "Specify the language to use.")
    private String language = LanguageRegistry.getDefaultLanguage().getTerseName();
    @Parameter(names = { "--encoding", "-e" }, description = "Encoding of the source file.")
    private String encoding = StandardCharsets.UTF_8.name();
    @DynamicParameter(names = "-P", description = "Properties for the renderer.")
    private Map<String, String> properties = new HashMap<>();

    @Parameter(names = { "--help", "-h" }, description = "Display usage.", help = true)
    private boolean help;

    @Parameter(names = "--file", description = "The file to dump")
    private String file;

    @Parameter(names = { "--read-stdin", "-i" }, description = "Read source from standard input")
    private boolean readStdin;


    public static void main(String[] args) throws IOException {
        TreeExportCli cli = new TreeExportCli();
        JCommander jcommander = new JCommander(cli);

        try {
            jcommander.parse(args);
        } catch (ParameterException e) {
            System.err.println(e.getMessage());
            cli.usage(jcommander);
            System.exit(1);
        }

        if (cli.help) {
            cli.usage(jcommander);
            System.exit(0);
        }


        TreeRendererDescriptor descriptor = TreeRenderers.findById(cli.format);
        if (descriptor == null) {
            throw cli.bail("Unknown format '" + cli.format + "'");
        }

        PropertySource bundle = parseProperties(cli, descriptor);

        cli.run(descriptor.produceRenderer(bundle));
    }

    public static PropertySource parseProperties(TreeExportCli cli, TreeRendererDescriptor descriptor) {
        PropertySource bundle = descriptor.newPropertyBundle();

        for (String key : cli.properties.keySet()) {
            PropertyDescriptor<?> d = bundle.getPropertyDescriptor(key);
            if (d == null) {
                throw cli.bail("Unknown property '" + key + "'");
            }

            setProperty(d, bundle, cli.properties.get(key));
        }
        return bundle;
    }


    private void usage(JCommander commander) {
        StringBuilder sb = new StringBuilder();
        commander.setProgramName("ast-dump");
        commander.usage(sb);
        sb.append(System.lineSeparator());

        sb.append("Available languages: ");
        for (Language l : LanguageRegistry.getLanguages()) {
            sb.append(l.getTerseName()).append(' ');
        }
        sb.append(System.lineSeparator());
        sb.append("Available formats: ");
        for (TreeRendererDescriptor t : TreeRenderers.registeredRenderers()) {
            describeRenderer(30, t, sb);
        }
        sb.append(System.lineSeparator())
            .append(System.lineSeparator());

        sb.append("Example: ast-dump --format xml --language java MyFile.java")
            .append(System.lineSeparator());

        System.err.print(sb);
    }

    private void describeRenderer(int marginWidth, TreeRendererDescriptor descriptor, StringBuilder sb) {


        sb.append(String.format("%-" + marginWidth + "s%s", descriptor.id(), descriptor.description()))
            .append(System.lineSeparator());

        List<PropertyDescriptor<?>> props = descriptor.newPropertyBundle().getPropertyDescriptors();

        if (!props.isEmpty()) {

            sb.append(String.format("%-" + marginWidth + "s", "+ Properties"))
                .append(System.lineSeparator());

            for (PropertyDescriptor<?> prop : props) {
                sb.append(String.format(
                    "  + %-" + marginWidth + "s%s %s",
                    prop.name(), prop.description(), "(default " + getDefault(prop) + ")"))
                    .append(System.lineSeparator());
            }
        } else {
            sb.append(System.lineSeparator());
        }
    }

    private <T> String getDefault(PropertyDescriptor<T> prop) {
        return StringEscapeUtils.escapeJava(prop.asDelimitedString(prop.defaultValue()));
    }

    private void run(TreeRenderer renderer) throws IOException {
        printWarning();

        LanguageVersion langVersion = LanguageRegistry.findLanguageByTerseName(language).getDefaultVersion();
        LanguageVersionHandler languageHandler = langVersion.getLanguageVersionHandler();
        Parser parser = languageHandler.getParser();

        @SuppressWarnings("PMD.CloseResource")
        final Reader source;
        final String filename;
        if (file == null && !readStdin) {
            throw bail("One of --file or --read-stdin must be mentioned");
        } else if (readStdin) {
            System.err.println("Reading from stdin...");
            source = new StringReader(readFromSystemIn());
            filename = "stdin";
        } else {
            source = Files.newBufferedReader(new File(file).toPath(), Charset.forName(encoding));
            filename = file;
        }

        // disable warnings for deprecated attributes
        Logger.getLogger(Attribute.class.getName()).setLevel(Level.OFF);

<<<<<<< HEAD
        try (Reader reader = source) {
            RootNode root = parser.parse(file, reader);
=======
        try {
            String fullSource = IOUtils.toString(source);
            ParserTask task = new ParserTask(langVersion, filename, fullSource, SemanticErrorReporter.noop());
            RootNode root = parser.parse(task);
>>>>>>> 48f4517a

            AstAnalysisContext ctx = new AstAnalysisContext() {
                @Override
                public ClassLoader getTypeResolutionClassLoader() {
                    return getClass().getClassLoader();
                }

                @Override
                public LanguageVersion getLanguageVersion() {
                    return langVersion;
                }
            };

            languageHandler.getProcessingStages().forEach(it -> it.processAST(root, ctx));

            renderer.renderSubtree(root, System.out);
        } finally {
            source.close();
        }
    }

    private String readFromSystemIn() {


        StringBuilder sb = new StringBuilder();
        try (Scanner scanner = new Scanner(new CloseShieldInputStream(System.in))) {
            while (scanner.hasNextLine()) {
                sb.append(scanner.nextLine());
            }
        }
        return sb.toString();

    }

    private void printWarning() {
        System.err.println("-------------------------------------------------------------------------------");
        System.err.println("This command line utility is experimental. It might change at any time without");
        System.err.println("prior notice.");
        System.err.println("-------------------------------------------------------------------------------");
    }

    private static <T> void setProperty(PropertyDescriptor<T> descriptor, PropertySource bundle, String value) {
        bundle.setProperty(descriptor, descriptor.xmlMapper().fromString(value));
    }


    private RuntimeException bail(String message) {
        System.err.println(message);
        System.err.println("Use --help for usage information");
        System.exit(1);
        return new RuntimeException();
    }
}<|MERGE_RESOLUTION|>--- conflicted
+++ resolved
@@ -181,15 +181,10 @@
         // disable warnings for deprecated attributes
         Logger.getLogger(Attribute.class.getName()).setLevel(Level.OFF);
 
-<<<<<<< HEAD
-        try (Reader reader = source) {
-            RootNode root = parser.parse(file, reader);
-=======
         try {
             String fullSource = IOUtils.toString(source);
             ParserTask task = new ParserTask(langVersion, filename, fullSource, SemanticErrorReporter.noop());
             RootNode root = parser.parse(task);
->>>>>>> 48f4517a
 
             AstAnalysisContext ctx = new AstAnalysisContext() {
                 @Override
