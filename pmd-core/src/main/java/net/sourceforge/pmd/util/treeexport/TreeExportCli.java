/*
 * BSD-style license; for more info see http://pmd.sourceforge.net/license.html
 */

package net.sourceforge.pmd.util.treeexport;

import java.io.IOException;
import java.nio.charset.StandardCharsets;
import java.nio.file.Paths;
import java.util.HashMap;
import java.util.List;
import java.util.Map;
import java.util.Properties;

import org.apache.commons.lang3.StringEscapeUtils;
import org.checkerframework.checker.nullness.qual.Nullable;

import net.sourceforge.pmd.annotation.Experimental;
import net.sourceforge.pmd.lang.Language;
import net.sourceforge.pmd.lang.LanguageRegistry;
import net.sourceforge.pmd.properties.PropertyDescriptor;

import com.beust.jcommander.DynamicParameter;
import com.beust.jcommander.JCommander;
import com.beust.jcommander.Parameter;
import com.beust.jcommander.ParameterException;

@Deprecated
@Experimental
public class TreeExportCli {

    @Parameter(names = { "--format", "-f" }, description = "The output format.")
    private String format = "xml";
    @Parameter(names = { "--language", "-l" }, description = "Specify the language to use.", required = true)
    private @Nullable String language = null;
    @Parameter(names = { "--encoding", "-e" }, description = "Encoding of the source file.")
    private String encoding = StandardCharsets.UTF_8.name();
    @DynamicParameter(names = "-P", description = "Properties for the renderer.")
    private Map<String, String> properties = new HashMap<>();
    @Parameter(names = { "--help", "-h" }, description = "Display usage.", help = true)
    private boolean help;
    @Parameter(names = "--file", description = "The file to dump")
    private String file;
    @Parameter(names = { "--read-stdin", "-i" }, description = "Read source from standard input")
    private boolean readStdin;

    private final Io io;

    TreeExportCli(Io io) {
        this.io = io;
    }

    public static void main(String... args) {
        TreeExportCli cli = new TreeExportCli(Io.system());
        System.exit(cli.runMain(args));
    }

    public int runMain(String... args) {
        try {
            return runMainOrThrow(args);
        } catch (RuntimeException unused) {
            return 1;
        } catch (IOException e) {
            io.stderr.println("Error: " + e);
            e.printStackTrace(io.stderr);
            return 1;
        }
    }

    private int runMainOrThrow(String[] args) throws IOException {

        JCommander jcommander = new JCommander(this);

        try {
            jcommander.parse(args);
        } catch (ParameterException e) {
            io.stderr.println(e.getMessage());
            usage(jcommander);
            return 1;
        }

        if (help) {
            usage(jcommander);
            return 0;
        }

        TreeExportConfiguration configuration = new TreeExportConfiguration();
        configuration.setFile(file == null ? null : Paths.get(file));
        configuration.setFormat(format);
        configuration.setLanguage(LanguageRegistry.findLanguageByTerseName(language));
        configuration.setReadStdin(readStdin);
        configuration.setSourceEncoding(encoding);
        
        Properties props = new Properties();
        props.putAll(this.properties);
        configuration.setProperties(props);

        TreeExporter exporter = new TreeExporter(configuration, io);
        exporter.export();
        
        return 0;
    }

    private void usage(JCommander commander) {
        StringBuilder sb = new StringBuilder();
        commander.setProgramName("ast-dump");
        commander.usage(sb);
        sb.append(System.lineSeparator());

        sb.append("Available languages: ");
        for (Language l : LanguageRegistry.PMD) {
            sb.append(l.getTerseName()).append(' ');
        }
        sb.append(System.lineSeparator());
        sb.append("Available formats: ");
        for (TreeRendererDescriptor t : TreeRenderers.registeredRenderers()) {
            describeRenderer(30, t, sb);
        }
        sb.append(System.lineSeparator())
            .append(System.lineSeparator());

        sb.append("Example: ast-dump --format xml --language java --file MyFile.java")
            .append(System.lineSeparator());

        System.err.print(sb);
    }

    private void describeRenderer(int marginWidth, TreeRendererDescriptor descriptor, StringBuilder sb) {


        sb.append(String.format("%-" + marginWidth + "s%s", descriptor.id(), descriptor.description()))
            .append(System.lineSeparator());

        List<PropertyDescriptor<?>> props = descriptor.newPropertyBundle().getPropertyDescriptors();

        if (!props.isEmpty()) {

            sb.append(String.format("%-" + marginWidth + "s", "+ Properties"))
                .append(System.lineSeparator());

            for (PropertyDescriptor<?> prop : props) {
                sb.append(String.format(
                    "  + %-" + marginWidth + "s%s %s",
                    prop.name(), prop.description(), "(default " + getDefault(prop) + ")"))
                    .append(System.lineSeparator());
            }
        } else {
            sb.append(System.lineSeparator());
        }
    }

    private <T> String getDefault(PropertyDescriptor<T> prop) {
        return StringEscapeUtils.escapeJava(prop.asDelimitedString(prop.defaultValue()));
    }
<<<<<<< HEAD

    private void run(TreeRenderer renderer) throws IOException {
        printWarning();

        LanguageVersion langVersion = LanguageRegistry.findLanguageByTerseName(language).getDefaultVersion();
        LanguageVersionHandler languageHandler = langVersion.getLanguageVersionHandler();
        Parser parser = languageHandler.getParser();

        @SuppressWarnings("PMD.CloseResource")
        TextFile textFile;
        if (file == null && !readStdin) {
            throw bail("One of --file or --read-stdin must be mentioned");
        } else if (readStdin) {
            io.stderr.println("Reading from stdin...");
            textFile = TextFile.forReader(readFromSystemIn(), "stdin", langVersion);
        } else {
            textFile = TextFile.forPath(Paths.get(file), Charset.forName(encoding), langVersion);
        }

        // disable warnings for deprecated attributes
        Slf4jSimpleConfiguration.disableLogging(Attribute.class);

        try (TextDocument textDocument = TextDocument.create(textFile)) {

            ParserTask task = new ParserTask(textDocument, SemanticErrorReporter.noop(), TreeExportCli.class.getClassLoader());
            RootNode root = parser.parse(task);

            renderer.renderSubtree(root, io.stdout);
        }
    }

    private Reader readFromSystemIn() {
        return new BufferedReader(new InputStreamReader(io.stdin));
    }

    private void printWarning() {
        io.stderr.println("-------------------------------------------------------------------------------");
        io.stderr.println("This command line utility is experimental. It might change at any time without");
        io.stderr.println("prior notice.");
        io.stderr.println("-------------------------------------------------------------------------------");
    }

    private static <T> void setProperty(PropertyDescriptor<T> descriptor, PropertySource bundle, String value) {
        bundle.setProperty(descriptor, descriptor.serializer().fromString(value));
    }


    private AbortedError bail(String message) {
        io.stderr.println(message);
        io.stderr.println("Use --help for usage information");
        return new AbortedError();
    }

    private static final class AbortedError extends Error {

    }
=======
>>>>>>> be4d09b5
}<|MERGE_RESOLUTION|>--- conflicted
+++ resolved
@@ -90,14 +90,14 @@
         configuration.setLanguage(LanguageRegistry.findLanguageByTerseName(language));
         configuration.setReadStdin(readStdin);
         configuration.setSourceEncoding(encoding);
-        
+
         Properties props = new Properties();
         props.putAll(this.properties);
         configuration.setProperties(props);
 
         TreeExporter exporter = new TreeExporter(configuration, io);
         exporter.export();
-        
+
         return 0;
     }
 
@@ -152,63 +152,4 @@
     private <T> String getDefault(PropertyDescriptor<T> prop) {
         return StringEscapeUtils.escapeJava(prop.asDelimitedString(prop.defaultValue()));
     }
-<<<<<<< HEAD
-
-    private void run(TreeRenderer renderer) throws IOException {
-        printWarning();
-
-        LanguageVersion langVersion = LanguageRegistry.findLanguageByTerseName(language).getDefaultVersion();
-        LanguageVersionHandler languageHandler = langVersion.getLanguageVersionHandler();
-        Parser parser = languageHandler.getParser();
-
-        @SuppressWarnings("PMD.CloseResource")
-        TextFile textFile;
-        if (file == null && !readStdin) {
-            throw bail("One of --file or --read-stdin must be mentioned");
-        } else if (readStdin) {
-            io.stderr.println("Reading from stdin...");
-            textFile = TextFile.forReader(readFromSystemIn(), "stdin", langVersion);
-        } else {
-            textFile = TextFile.forPath(Paths.get(file), Charset.forName(encoding), langVersion);
-        }
-
-        // disable warnings for deprecated attributes
-        Slf4jSimpleConfiguration.disableLogging(Attribute.class);
-
-        try (TextDocument textDocument = TextDocument.create(textFile)) {
-
-            ParserTask task = new ParserTask(textDocument, SemanticErrorReporter.noop(), TreeExportCli.class.getClassLoader());
-            RootNode root = parser.parse(task);
-
-            renderer.renderSubtree(root, io.stdout);
-        }
-    }
-
-    private Reader readFromSystemIn() {
-        return new BufferedReader(new InputStreamReader(io.stdin));
-    }
-
-    private void printWarning() {
-        io.stderr.println("-------------------------------------------------------------------------------");
-        io.stderr.println("This command line utility is experimental. It might change at any time without");
-        io.stderr.println("prior notice.");
-        io.stderr.println("-------------------------------------------------------------------------------");
-    }
-
-    private static <T> void setProperty(PropertyDescriptor<T> descriptor, PropertySource bundle, String value) {
-        bundle.setProperty(descriptor, descriptor.serializer().fromString(value));
-    }
-
-
-    private AbortedError bail(String message) {
-        io.stderr.println(message);
-        io.stderr.println("Use --help for usage information");
-        return new AbortedError();
-    }
-
-    private static final class AbortedError extends Error {
-
-    }
-=======
->>>>>>> be4d09b5
 }