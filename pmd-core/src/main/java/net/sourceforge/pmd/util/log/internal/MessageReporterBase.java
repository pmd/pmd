/*
 * BSD-style license; for more info see http://pmd.sourceforge.net/license.html
 */

package net.sourceforge.pmd.util.log.internal;

import static net.sourceforge.pmd.util.StringUtil.quoteMessageFormat;

import java.text.MessageFormat;
import java.util.Objects;

import org.apache.commons.lang3.exception.ExceptionUtils;
import org.checkerframework.checker.nullness.qual.NonNull;
import org.slf4j.event.Level;

import net.sourceforge.pmd.util.log.MessageReporter;

/**
 * Base implementation.
 *
 * @author Clément Fournier
 */
abstract class MessageReporterBase implements MessageReporter {

    private int numErrors;
    private Level minLevel = Level.TRACE;

    /**
     * null level means off.
     */
    public final void setLevel(Level minLevel) {
        this.minLevel = minLevel;
    }

    @Override
    public final boolean isLoggable(Level level) {
        return minLevel != null
            && minLevel.compareTo(level) >= 0
            && isLoggableImpl(level);
    }

    protected boolean isLoggableImpl(Level level) {
        return true;
    }

    @Override
    public void logEx(Level level, String message, Object[] formatArgs, Throwable error) {
        if (isLoggable(level)) {
            if (error == null) {
                Objects.requireNonNull(message, "cannot call this method with null message and error");
                log(level, message, formatArgs);
                return;
            }
<<<<<<< HEAD
=======
            if (level == Level.ERROR) {
                this.numErrors++;
            }
>>>>>>> cb9a0920
            message = MessageFormat.format(message, formatArgs);
            String errorMessage = getErrorMessage(error);
            logImpl(level, message + ": " + errorMessage);
            if (isLoggable(Level.DEBUG)) {
                String stackTrace = quoteMessageFormat(ExceptionUtils.getStackTrace(error));
                log(Level.DEBUG, stackTrace);
            }
        }
    }

<<<<<<< HEAD
    @NonNull
    private String getErrorMessage(Throwable error) {
=======
    private @NonNull String getErrorMessage(Throwable error) {
>>>>>>> cb9a0920
        String errorMessage = error.getMessage();
        if (errorMessage == null) {
            errorMessage = error.getClass().getSimpleName();
        }
<<<<<<< HEAD
        errorMessage = errorMessage;
=======
>>>>>>> cb9a0920
        return errorMessage;
    }

    @Override
    public final void log(Level level, String message, Object... formatArgs) {
        if (level == Level.ERROR) {
            this.numErrors++;
        }
        if (isLoggable(level)) {
            logImpl(level, MessageFormat.format(message, formatArgs));
        }
    }

    /**
     * Perform logging assuming {@link #isLoggable(Level)} is true.
     */
    protected abstract void logImpl(Level level, String message);


    @Override
    public int numErrors() {
        return numErrors;
    }
}<|MERGE_RESOLUTION|>--- conflicted
+++ resolved
@@ -51,12 +51,9 @@
                 log(level, message, formatArgs);
                 return;
             }
-<<<<<<< HEAD
-=======
             if (level == Level.ERROR) {
                 this.numErrors++;
             }
->>>>>>> cb9a0920
             message = MessageFormat.format(message, formatArgs);
             String errorMessage = getErrorMessage(error);
             logImpl(level, message + ": " + errorMessage);
@@ -67,20 +64,11 @@
         }
     }
 
-<<<<<<< HEAD
-    @NonNull
-    private String getErrorMessage(Throwable error) {
-=======
     private @NonNull String getErrorMessage(Throwable error) {
->>>>>>> cb9a0920
         String errorMessage = error.getMessage();
         if (errorMessage == null) {
             errorMessage = error.getClass().getSimpleName();
         }
-<<<<<<< HEAD
-        errorMessage = errorMessage;
-=======
->>>>>>> cb9a0920
         return errorMessage;
     }
 
