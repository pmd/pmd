/*
 * BSD-style license; for more info see http://pmd.sourceforge.net/license.html
 */

package net.sourceforge.pmd.util.document;

import java.io.Closeable;
import java.io.IOException;

import org.apache.commons.io.input.CharSequenceReader;
import org.checkerframework.checker.nullness.qual.NonNull;

import net.sourceforge.pmd.cpd.SourceCode;
import net.sourceforge.pmd.lang.LanguageVersion;
import net.sourceforge.pmd.util.datasource.DataSource;

/**
 * Represents a textual document, providing methods to edit it incrementally
 * and address regions of text. A text document delegates IO operations
 * to a {@link TextFile}. It reflects some in-memory snapshot of the file,
 * though the file may still be edited externally.
 *
 * <p>TextDocument is meant to replace CPD's {@link SourceCode} and PMD's
 * {@link DataSource}, though the abstraction level of {@link DataSource}
 * is the {@link TextFile}.
 */
public interface TextDocument extends Closeable {
    // todo logical sub-documents, to support embedded languages
    //  ideally, just slice the text, and share the positioner
    //  a problem with document slices becomes reference counting for the close routine


    // todo text edition (there are some reverted commits in the branch
    //  with part of this, including a lot of tests)

    /**
     * Returns the language version that should be used to parse this file.
     */
    LanguageVersion getLanguageVersion();

    /**
     * Returns {@link TextFile#getPathId()} for the text file backing this document.
     */
    String getPathId();

    /**
     * Returns {@link TextFile#getDisplayName()} for the text file backing this document.
     */
    String getDisplayName();


    /**
     * Returns the current text of this document. Note that this doesn't take
     * external modifications to the {@link TextFile} into account.
     *
     * <p>Line endings are normalized to {@link TextFileContent#NORMALIZED_LINE_TERM}.
     *
     * @see TextFileContent#getNormalizedText()
     */
    Chars getText();

    /**
     * Returns a slice of the original text. Note that this is not the
     * same as {@code getText().subsequence}, as if this document has
     * translated escapes, the returned char slice will contain the
     * untranslated escapes, whereas {@link #getText()} would return
     * the translated characters.
     *
     * @param region A region, in the coordinate system of this document
     *
     * @return The slice of the original text that corresponds to the region
     *
     * @throws IndexOutOfBoundsException If the region is not a valid range
     */
    Chars sliceOriginalText(TextRegion region);

    /**
     * Returns a slice of the source text. This is always equal to
     * {@code getText().slice(region)}, as the text is the translated text.
     *
     * @param region A region, in the coordinate system of this document
     *
     * @return The slice of the original text that corresponds to the region
     *
     * @throws IndexOutOfBoundsException If the region is not a valid range
     */
    default Chars sliceTranslatedText(TextRegion region) {
        return getText().slice(region);
    }


    /**
     * Returns a checksum for the contents of the file.
     *
     * @see TextFileContent#getCheckSum()
     */
    long getChecksum();


    /**
     * Returns the input offset for the given output offset. This maps
     * back an offset in the coordinate system of this document, to the
     * coordinate system of the original document. This includes the
     * length of any unicode escapes.
     *
     * <pre>
     * input:      "a\u00a0b"   (original document)
     * translated: "a b"        (this document)
     *
     * translateOffset(0) = 0
     * translateOffset(1) = 1
     * translateOffset(2) = 7 // includes the length of the escape
     * </pre>
     *
     * @param outOffset Output offset
     * @param inclusive Whether the offset is to be interpreted as the index of a character (true),
     *                  or the position after a character (false)
     *
     * @return Input offset
     */
    int inputOffset(int outOffset, boolean inclusive);

    /**
     * Translate a region given in the the coordinate system of this
     * document, to the coordinate system of the original document.
     * This works as if creating a new region with both start and end
     * offsets translated through {@link #inputOffset(int, boolean)}. The
     * returned region may have a different length.
     *
     * @param outputRegion Output region
     *
     * @return Input region
     */
<<<<<<< HEAD
    TextRegion inputRegion(TextRegion outputRegion);
=======
    default Reader newReader() {
        return new CharSequenceReader(getText());
    }
>>>>>>> 2f87b35d


    /**
     * Returns the length in characters of the {@linkplain #getText() text}.
     */
    default int getLength() {
        return getText().length();
    }


    /**
     * Returns a region that spans the text of all the given lines.
     * This is intended to provide a replacement for {@link SourceCode#getSlice(int, int)}.
     *
     * <p>Note that, as line numbers may only be obtained from {@link #toLocation(TextRegion)},
     * and hence are line numbers of the original source, both parameters
     * must be line numbers of the source text and not the translated text
     * that this represents.
     *
     * @param startLineInclusive Inclusive start line number (1-based)
     * @param endLineInclusive   Inclusive end line number (1-based)
     *
     * @throws IndexOutOfBoundsException If the arguments do not identify
     *                                   a valid region in the source document
     */
    TextRegion createLineRange(int startLineInclusive, int endLineInclusive);


    /**
     * Turn a text region into a {@link FileLocation}.
     *
     * @return A new file position
     *
     * @throws IndexOutOfBoundsException If the argument is not a valid region in this document
     */
    FileLocation toLocation(TextRegion region);

    /**
     * Determines the line number at the given offset (inclusive).
     *
     * @return the line number at the given index
     *
     * @throws IndexOutOfBoundsException If the argument is not a valid offset in this document
     */
    default int lineNumberAt(int offset) {
        return toLocation(TextRegion.fromOffsetLength(offset, 0)).getBeginLine();
    }

    /**
     * Closing a document closes the underlying {@link TextFile}.
     * New editors cannot be produced after that, and the document otherwise
     * remains in its current state.
     *
     * @throws IOException           If {@link TextFile#close()} throws
     * @throws IllegalStateException If an editor is currently open. In this case
     *                               the editor is rendered ineffective before the
     *                               exception is thrown. This indicates a programming
     *                               mistake.
     */
    @Override
    void close() throws IOException;

    static TextDocument create(TextFile textFile) throws IOException {
        return new RootTextDocument(textFile);
    }

    /**
     * Returns a read-only document for the given text.
     *
     * @see TextFile#forCharSeq(CharSequence, String, LanguageVersion)
     */
    static TextDocument readOnlyString(final CharSequence source, LanguageVersion lv) {
        return readOnlyString(source, TextFile.UNKNOWN_FILENAME, lv);
    }

    /**
     * Returns a read-only document for the given text. This works as
     * if by calling {@link TextDocument#create(TextFile)} on a textfile
     * produced by {@link TextFile#forCharSeq(CharSequence, String, LanguageVersion) forString},
     * but doesn't throw {@link IOException}, as such text files will
     * not throw.
     *
     * @see TextFile#forCharSeq(CharSequence, String, LanguageVersion)
     */
    @SuppressWarnings("PMD.CloseResource")
    static TextDocument readOnlyString(@NonNull CharSequence source, @NonNull String filename, @NonNull LanguageVersion lv) {
        TextFile textFile = TextFile.forCharSeq(source, filename, lv);
        try {
            return create(textFile);
        } catch (IOException e) {
            throw new AssertionError("String text file should never throw IOException", e);
        }
    }

}<|MERGE_RESOLUTION|>--- conflicted
+++ resolved
@@ -131,13 +131,7 @@
      *
      * @return Input region
      */
-<<<<<<< HEAD
     TextRegion inputRegion(TextRegion outputRegion);
-=======
-    default Reader newReader() {
-        return new CharSequenceReader(getText());
-    }
->>>>>>> 2f87b35d
 
 
     /**
