/**
 * BSD-style license; for more info see http://pmd.sourceforge.net/license.html
 */

package net.sourceforge.pmd.util;

import static java.util.Arrays.asList;
import static java.util.Collections.emptyIterator;
import static java.util.Collections.emptyList;
import static java.util.Collections.emptyMap;
import static java.util.Collections.singletonList;

import java.util.ArrayList;
import java.util.Collection;
import java.util.Collections;
import java.util.EnumSet;
import java.util.HashMap;
import java.util.HashSet;
import java.util.Iterator;
import java.util.LinkedHashMap;
import java.util.LinkedHashSet;
import java.util.List;
import java.util.Map;
import java.util.Set;
import java.util.function.BiConsumer;
import java.util.function.BiFunction;
import java.util.function.BinaryOperator;
import java.util.function.Consumer;
import java.util.function.Function;
import java.util.function.Predicate;
import java.util.stream.Collector;
import java.util.stream.Collector.Characteristics;
import java.util.stream.Collectors;

import org.apache.commons.lang3.Validate;
import org.checkerframework.checker.nullness.qual.NonNull;
import org.checkerframework.checker.nullness.qual.Nullable;
import org.pcollections.HashTreePSet;
import org.pcollections.PMap;
import org.pcollections.PSet;

import net.sourceforge.pmd.annotation.InternalApi;
import net.sourceforge.pmd.internal.util.AssertionUtil;
import net.sourceforge.pmd.internal.util.IteratorUtil;
import net.sourceforge.pmd.lang.document.Chars;

/**
 * Generic collection and array-related utility functions for java.util types.
 * See ClassUtil for comparable facilities for short name lookup.
 *
 * @author Brian Remedios
 * @version $Revision$
 * @deprecated Is internal API
 */
@Deprecated
@InternalApi
public final class CollectionUtil {

    private static final int UNKNOWN_SIZE = -1;

    @SuppressWarnings("PMD.UnnecessaryFullyQualifiedName")
    public static final Set<String> COLLECTION_INTERFACES_BY_NAMES = collectionTypes(List.class, Collection.class, Map.class, Set.class);

    @SuppressWarnings({"PMD.LooseCoupling", "PMD.UnnecessaryFullyQualifiedName"})
    public static final Set<String> COLLECTION_CLASSES_BY_NAMES
        = collectionTypes(ArrayList.class, java.util.LinkedList.class, java.util.Vector.class, HashMap.class,
                          java.util.LinkedHashMap.class, java.util.TreeMap.class, java.util.TreeSet.class,
                          HashSet.class, java.util.LinkedHashSet.class, java.util.Hashtable.class);


    private CollectionUtil() {
    }

    private static Set<String> collectionTypes(Class<?>... types) {
        Set<String> set = new HashSet<>();

        for (Class<?> type : types) {
            if (!set.add(type.getSimpleName()) || !set.add(type.getName())) {
                throw new IllegalArgumentException("Duplicate or name collision for " + type);
            }
        }

        return set;
    }

    /**
     * Return whether we can identify the typeName as a java.util collection
     * class or interface as specified.
     *
     * @param typeName
     *            String
     * @param includeInterfaces
     *            boolean
     * @return boolean
     *
     * @deprecated Will be replaced with type resolution
     */
    @Deprecated
    public static boolean isCollectionType(String typeName, boolean includeInterfaces) {
        return COLLECTION_CLASSES_BY_NAMES.contains(typeName)
                || includeInterfaces && COLLECTION_INTERFACES_BY_NAMES.contains(typeName);
    }

    /**
     * Creates and returns a map populated with the keyValuesSets where the
     * value held by the tuples are they key and value in that order.
     *
     * @param keys
     *            K[]
     * @param values
     *            V[]
     * @return Map
     *
     * @deprecated Used by deprecated property types
     */
    @Deprecated
    public static <K, V> Map<K, V> mapFrom(K[] keys, V[] values) {
        if (keys.length != values.length) {
            throw new RuntimeException("mapFrom keys and values arrays have different sizes");
        }
        Map<K, V> map = new HashMap<>(keys.length);
        for (int i = 0; i < keys.length; i++) {
            map.put(keys[i], values[i]);
        }
        return map;
    }

    /**
     * Returns a map based on the source but with the key &amp; values swapped.
     *
     * @param source
     *            Map
     * @return Map
     *
     * @deprecated Used by deprecated property types
     */
    @Deprecated
    public static <K, V> Map<V, K> invertedMapFrom(Map<K, V> source) {
        Map<V, K> map = new HashMap<>(source.size());
        for (Map.Entry<K, V> entry : source.entrySet()) {
            map.put(entry.getValue(), entry.getKey());
        }
        return map;
    }


    /**
     * Returns a list view that pretends it is the concatenation of
     * both lists. The returned view is unmodifiable. The implementation
     * is pretty stupid and not optimized for repeated concatenation,
     * but should be ok for smallish chains of random-access lists.
     *
     * @param head Head elements (to the left)
     * @param tail Tail elements (to the right)
     * @param <T>  Type of elements in both lists
     *
     * @return A concatenated view
     */
    public static <T> List<T> concatView(List<? extends T> head, List<? extends T> tail) {
        if (head.isEmpty()) {
            return Collections.unmodifiableList(tail);
        } else if (tail.isEmpty()) {
            return Collections.unmodifiableList(head);
        } else {
            return new ConsList<>(head, tail);
        }
    }


    /**
     * Returns the set union of the given collections.
     *
     * @param c1 First collection
     * @param c2 Second collection
     *
     * @return Union of both arguments
     */
    @SafeVarargs
    public static <T> Set<T> union(Collection<? extends T> c1, Collection<? extends T> c2, Collection<? extends T>... rest) {
        Set<T> union = new LinkedHashSet<>(c1);
        union.addAll(c2);
        for (Collection<? extends T> ts : rest) {
            union.addAll(ts);
        }
        return union;
    }

    /**
     * Returns the set intersection of the given collections.
     *
     * @param c1 First collection
     * @param c2 Second collection
     *
     * @return Intersection of both arguments
     */
    @SafeVarargs
    public static <T> Set<T> intersect(Collection<? extends T> c1, Collection<? extends T> c2, Collection<? extends T>... rest) {
        Set<T> union = new LinkedHashSet<>(c1);
        union.retainAll(c2);
        for (Collection<? extends T> ts : rest) {
            union.retainAll(ts);
        }
        return union;
    }


    /**
     * Returns the set difference of the first collection with the other
     * collections.
     *
     * @param c1 First collection
     * @param c2 Second collection
     *
     * @return Difference of arguments
     */
    @SafeVarargs
    public static <T> Set<T> diff(Collection<? extends T> c1, Collection<? extends T> c2, Collection<? extends T>... rest) {
        Set<T> union = new LinkedHashSet<>(c1);
        union.removeAll(c2);
        for (Collection<? extends T> ts : rest) {
            union.removeAll(ts);
        }
        return union;
    }

    /**
     * Returns a set containing the given elements. No guarantee is
     * made about mutability.
     *
     * @param first First element
     * @param rest  Following elements
     */
    @SafeVarargs
    public static <T> Set<T> setOf(T first, T... rest) {
        return immutableSetOf(first, rest);
    }

    /**
     * Returns an unmodifiable set containing the given elements.
     *
     * @param first First element
     * @param rest  Following elements
     */
    @SafeVarargs
    public static <T> Set<T> immutableSetOf(T first, T... rest) {
        if (rest.length == 0) {
            return Collections.singleton(first);
        }
        Set<T> union = new LinkedHashSet<>();
        union.add(first);
        Collections.addAll(union, rest);
        return Collections.unmodifiableSet(union);
    }

    /**
     * Returns an unmodifiable set containing the given elements.
     *
     * @param first First element
     * @param rest  Following elements
     */
    @SafeVarargs
    public static <T extends Enum<T>> Set<T> immutableEnumSet(T first, T... rest) {
        return Collections.unmodifiableSet(EnumSet.of(first, rest));
    }


    @SafeVarargs
    public static <T> List<T> listOf(T first, T... rest) {
        if (rest.length == 0) {
            return Collections.singletonList(first);
        }
        List<T> union = new ArrayList<>();
        union.add(first);
        union.addAll(asList(rest));
        return Collections.unmodifiableList(union);
    }

<<<<<<< HEAD
    public static <K, V> Map<K, V> mapOf(K k1, V v1) {
        return Collections.singletonMap(k1, v1);
    }

    public static <K, V> Map<K, V> mapOf(K k1, V v1, K k2, V v2) {
        Map<K, V> map = new LinkedHashMap<>();
        map.put(k1, v1);
        map.put(k2, v2);
=======
    public static <K, V> Map<K, V> mapOf(K k0, V v0) {
        return Collections.singletonMap(k0, v0);
    }

    public static <K, V> Map<K, V> buildMap(Consumer<Map<K, V>> effect) {
        Map<K, V> map = new LinkedHashMap<>();
        effect.accept(map);
        return Collections.unmodifiableMap(map);
    }

    public static <K, V> Map<K, V> buildMap(Map<K, V> initialMap, Consumer<Map<K, V>> effect) {
        Map<K, V> map = new LinkedHashMap<>(initialMap);
        effect.accept(map);
>>>>>>> 451cbb64
        return Collections.unmodifiableMap(map);
    }

    public static <T, R> List<@NonNull R> mapNotNull(Iterable<? extends T> from, Function<? super T, ? extends @Nullable R> f) {
        Iterator<? extends T> it = from.iterator();
        if (!it.hasNext()) {
            return Collections.emptyList();
        }
        List<R> res = new ArrayList<>();
        while (it.hasNext()) {
            R r = f.apply(it.next());
            if (r != null) {
                res.add(r);
            }
        }
        return res;
    }

    /**
     * Produce a new map with the mappings of the first, and one additional
     * mapping. The returned map may be unmodifiable.
     */
    public static <K, V> Map<K, V> plus(Map<K, V> m, K k, V v) {
        if (m instanceof PMap) {
            return ((PMap<K, V>) m).plus(k, v);
        }
        if (m.isEmpty()) {
            return Collections.singletonMap(k, v);
        }
        Map<K, V> newM = new HashMap<>(m);
        newM.put(k, v);
        return newM;
    }

    /**
     * Returns an unmodifiable set containing the set union of the collection,
     * and the new elements.
     */
    @SafeVarargs
    @SuppressWarnings("unchecked")
    public static <V> Set<V> setUnion(Collection<? extends V> set, V first, V... newElements) {
        if (set instanceof PSet) {
            return ((PSet<V>) set).plus(first).plusAll(asList(newElements));
        }
        Set<V> newSet = new LinkedHashSet<>(set.size() + 1 + newElements.length);
        newSet.addAll(set);
        newSet.add(first);
        Collections.addAll(newSet, newElements);
        return Collections.unmodifiableSet(newSet);
    }


    /**
     * Returns a map associating each key in the first list to its
     * corresponding value in the second.
     *
     * @throws IllegalArgumentException If the list size are mismatched
     * @throws NullPointerException     If either of the parameter is null,
     *                                  or any of the keys or values are null
     */
    public static <K, V> Map<K, V> zip(List<? extends @NonNull K> from, List<? extends @NonNull V> to) {
        AssertionUtil.requireParamNotNull("keys", from);
        AssertionUtil.requireParamNotNull("values", to);
        Validate.isTrue(from.size() == to.size(), "Mismatched list sizes %s to %s", from, to);

        if (from.isEmpty()) { //NOPMD: we really want to compare references here
            return emptyMap();
        }

        Map<K, V> map = new HashMap<>(from.size());

        for (int i = 0; i < from.size(); i++) {
            K key = from.get(i);
            V val = to.get(i);

            Validate.notNull(key);
            Validate.notNull(val);

            map.put(key, val);
        }

        return map;
    }

    public static <K, V> Map<K, V> associateWith(Collection<? extends @NonNull K> keys, Function<? super K, ? extends V> mapper) {
        AssertionUtil.requireParamNotNull("keys", keys);
        if (keys.isEmpty()) {
            return emptyMap();
        }

        return associateWithTo(new HashMap<>(keys.size()), keys, mapper);
    }

    public static <K, V> Map<K, V> associateWithTo(Map<K, V> collector, Collection<? extends @NonNull K> keys, Function<? super K, ? extends V> mapper) {
        AssertionUtil.requireParamNotNull("collector", collector);
        AssertionUtil.requireParamNotNull("keys", keys);
        AssertionUtil.requireParamNotNull("mapper", mapper);
        for (K key : keys) {
            collector.put(key, mapper.apply(key));
        }
        return collector;
    }


    public static <K, V> Map<K, V> associateBy(Collection<? extends @NonNull V> values, Function<? super V, ? extends K> keyMapper) {
        AssertionUtil.requireParamNotNull("values", values);
        if (values.isEmpty()) {
            return emptyMap();
        }

        return associateByTo(new HashMap<>(values.size()), values, keyMapper);
    }


    public static <K, V> Map<K, V> associateByTo(Map<K, V> collector, Collection<? extends @NonNull V> values, Function<? super V, ? extends K> keyMapper) {
        AssertionUtil.requireParamNotNull("collector", collector);
        AssertionUtil.requireParamNotNull("values", values);
        AssertionUtil.requireParamNotNull("keyMapper", keyMapper);
        for (V v : values) {
            collector.put(keyMapper.apply(v), v);
        }
        return collector;
    }

    /**
     * Map each element of the given collection with the given function,
     * and accumulates it into an unmodifiable list.
     */
    public static <T, R> List<R> map(Collection<? extends T> from, Function<? super T, ? extends R> f) {
        if (from == null) {
            return emptyList();
        }
        return map(from.iterator(), from.size(), f);
    }

    /**
     * Map each element of the given iterable with the given function,
     * and accumulates it into an unmodifiable list.
     */
    public static <T, R> List<R> map(Iterable<? extends T> from, Function<? super T, ? extends R> f) {
        if (from == null) {
            return emptyList();
        }
        return map(from.iterator(), UNKNOWN_SIZE, f);
    }

    /**
     * Map each element of the given array with the given function,
     * and accumulates it into an unmodifiable list.
     */
    public static <T, R> List<R> map(T[] from, Function<? super T, ? extends R> f) {
        if (from == null) {
            return emptyList();
        }
        return map(asList(from), f);
    }

    /**
     * Map each element of the given iterator with the given function,
     * and accumulates it into an unmodifiable list.
     */
    public static <T, R> List<R> map(Iterator<? extends T> from, Function<? super T, ? extends R> f) {
        if (from == null) {
            return emptyList();
        }
        return map(from, UNKNOWN_SIZE, f);
    }

    private static <T, R> List<R> map(Iterator<? extends T> from, int sizeHint, Function<? super T, ? extends R> f) {
        if (!from.hasNext()) {
            return emptyList();
        } else if (sizeHint == 1) {
            return Collections.singletonList(f.apply(from.next()));
        }
        List<R> res = sizeHint == UNKNOWN_SIZE ? new ArrayList<>() : new ArrayList<>(sizeHint);
        while (from.hasNext()) {
            res.add(f.apply(from.next()));
        }
        return Collections.unmodifiableList(res);
    }

    /**
     * Map each element of the given iterable with the given function,
     * and accumulates it into the collector.
     */
    public static <T, U, A, C> C map(Collector<? super U, A, ? extends C> collector,
                                     Iterable<? extends T> from,
                                     Function<? super T, ? extends U> f) {
        if (from == null) {
            return map(collector, emptyIterator(), f);
        }
        return map(collector, from.iterator(), f);
    }

    /**
     * Map each element of the given iterator with the given function,
     * and accumulates it into the collector.
     */
    // one more type param and we can write tupac
    public static <T, U, A, C> C map(Collector<? super U, A, ? extends C> collector,
                                     Iterator<? extends T> from,
                                     Function<? super T, ? extends U> f) {
        A a = collector.supplier().get();
        BiConsumer<A, ? super U> accumulator = collector.accumulator();
        from.forEachRemaining(t -> accumulator.accept(a, f.apply(t)));
        return finish(collector, a);
    }

    /**
     * A collector that returns a mutable list. This contrasts with
     * {@link Collectors#toList()}, which makes no guarantee about the
     * mutability of the list.
     *
     * @param <T> Type of accumulated values
     */
    public static <T> Collector<T, ?, List<T>> toMutableList() {
        return Collectors.toCollection(ArrayList::new);
    }


    /**
     * A collector that returns a mutable set. This contrasts with
     * {@link Collectors#toSet()}, which makes no guarantee about the
     * mutability of the set.
     *
     * @param <T> Type of accumulated values
     */
    public static <T> Collector<T, ?, Set<T>> toMutableSet() {
        return Collectors.toCollection(HashSet::new);
    }

    /**
     * A collector that returns an unmodifiable list. This contrasts with
     * {@link Collectors#toList()}, which makes no guarantee about the
     * mutability of the list. {@code Collectors::toUnmodifiableList} was
     * only added in JDK 9.
     *
     * @param <T> Type of accumulated values
     */
    public static <T> Collector<T, ?, List<T>> toUnmodifiableList() {
        return Collectors.collectingAndThen(toMutableList(), Collections::unmodifiableList);
    }

    /**
     * A collectors that accumulates into a persistent set.
     *
     * @param <T> Type of accumulated values
     */
    public static <T> Collector<T, ?, PSet<T>> toPersistentSet() {
        class Holder {

            PSet<T> set = HashTreePSet.empty();
        }

        return Collector.of(
            Holder::new,
            (h, t) -> h.set = h.set.plus(t),
            (left, right) -> {
                left.set = left.set.plusAll(right.set);
                return left;
            },
            a -> a.set
        );
    }

    /**
     * Finish the accumulated value of the collector.
     */
    public static <V, A, C> C finish(Collector<? super V, A, ? extends C> collector, A acc) {
        if (collector.characteristics().contains(Characteristics.IDENTITY_FINISH)) {
            return (C) acc;
        } else {
            return collector.finisher().apply(acc);
        }
    }

    public static <T> List<T> drop(List<T> list, int n) {
        AssertionUtil.requireNonNegative("n", n);

        return list.size() <= n ? emptyList()
                                : list.subList(n, list.size());
    }

    public static <T> List<T> take(List<T> list, int n) {
        AssertionUtil.requireNonNegative("n", n);
        return list.size() <= n ? list
                                : list.subList(0, n);
    }


    public static <T> List<T> listOfNotNull(T t) {
        return t == null ? emptyList() : singletonList(t);
    }

    /**
     * Returns true if any element of the iterable matches the predicate. Return
     * false if the list is null or empty.
     */
    public static <N> boolean any(@Nullable Iterable<? extends N> list, Predicate<? super N> predicate) {
        return list != null && IteratorUtil.anyMatch(list.iterator(), predicate);
    }

    /**
     * Returns true if all elements of the iterable match the predicate. Return
     * true if the list is null or empty.
     */
    public static <N> boolean all(@Nullable Iterable<? extends N> list, Predicate<? super N> predicate) {
        return list == null || IteratorUtil.allMatch(list.iterator(), predicate);
    }

    /**
     * Returns true if no element of the iterable matches the predicate. Return
     * true if the list is null or empty.
     */
    public static <N> boolean none(@Nullable Iterable<? extends N> list, Predicate<? super N> predicate) {
        return list == null || IteratorUtil.noneMatch(list.iterator(), predicate);
    }

    /**
     * If the set has a single element, returns it, otherwise returns null.
     * Obviously the set should not contain null elements.
     */
    public static <@NonNull T> @Nullable T asSingle(Set<T> set) {
        if (set.size() == 1) {
            return set.iterator().next();
        } else {
            return null;
        }
    }

    /**
     * Returns an unmodifiable copy of the list. This is to be preferred
     * to {@link Collections#unmodifiableList(List)} if you don't trust
     * the source of the list, because no one holds a reference to the buffer
     * except the returned unmodifiable list.
     *
     * @param list A list
     * @param <T>  Type of items
     */
    public static <T> List<T> defensiveUnmodifiableCopy(List<? extends T> list) {
        if (list.isEmpty()) {
            return emptyList();
        }
        return Collections.unmodifiableList(new ArrayList<>(list));
    }

    /**
     * Like {@link String#join(CharSequence, Iterable)}, except it appends
     * on a preexisting {@link StringBuilder}. The result value is that StringBuilder.
     */
    public static <T> StringBuilder joinOn(StringBuilder sb,
                                           Iterable<? extends T> iterable,
                                           BiConsumer<? super StringBuilder, ? super T> appendItem,
                                           String delimiter) {
        boolean first = true;
        for (T t : iterable) {
            if (first) {
                first = false;
            } else {
                sb.append(delimiter);
            }
            appendItem.accept(sb, t);
        }
        return sb;
    }

    public static @NonNull StringBuilder joinCharsIntoStringBuilder(List<Chars> lines, String delimiter) {
        return joinOn(
            new StringBuilder(),
            lines,
            (buf, line) -> line.appendChars(buf),
            delimiter
        );
    }


    /**
     * Merge the second map into the first. If some keys are in common,
     * merge them using the merge function, like {@link Map#merge(Object, Object, BiFunction)}.
     */
    public static <K, V> void mergeMaps(Map<K, V> result, Map<K, V> other, BinaryOperator<V> mergeFun) {
        for (K otherKey : other.keySet()) {
            V otherInfo = other.get(otherKey); // non-null
            result.merge(otherKey, otherInfo, mergeFun);
        }
    }
}<|MERGE_RESOLUTION|>--- conflicted
+++ resolved
@@ -275,18 +275,15 @@
         return Collections.unmodifiableList(union);
     }
 
-<<<<<<< HEAD
-    public static <K, V> Map<K, V> mapOf(K k1, V v1) {
-        return Collections.singletonMap(k1, v1);
+    public static <K, V> Map<K, V> mapOf(K k0, V v0) {
+        return Collections.singletonMap(k0, v0);
     }
 
     public static <K, V> Map<K, V> mapOf(K k1, V v1, K k2, V v2) {
         Map<K, V> map = new LinkedHashMap<>();
         map.put(k1, v1);
         map.put(k2, v2);
-=======
-    public static <K, V> Map<K, V> mapOf(K k0, V v0) {
-        return Collections.singletonMap(k0, v0);
+        return Collections.unmodifiableMap(map);
     }
 
     public static <K, V> Map<K, V> buildMap(Consumer<Map<K, V>> effect) {
@@ -298,7 +295,6 @@
     public static <K, V> Map<K, V> buildMap(Map<K, V> initialMap, Consumer<Map<K, V>> effect) {
         Map<K, V> map = new LinkedHashMap<>(initialMap);
         effect.accept(map);
->>>>>>> 451cbb64
         return Collections.unmodifiableMap(map);
     }
 
