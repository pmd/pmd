/**
 * BSD-style license; for more info see http://pmd.sourceforge.net/license.html
 */

package net.sourceforge.pmd.testframework;

import static net.sourceforge.pmd.util.CollectionUtil.listOf;

import java.io.File;
import java.io.IOException;
import java.io.InputStream;
import java.io.StringReader;
import java.io.StringWriter;
<<<<<<< HEAD
import java.nio.charset.StandardCharsets;
import java.util.ArrayList;
import java.util.Collection;
=======
>>>>>>> bed3b179
import java.util.Collections;
import java.util.Comparator;
import java.util.LinkedList;
import java.util.List;
import java.util.Map;
<<<<<<< HEAD
import java.util.Properties;
import java.util.stream.Collectors;
import javax.xml.XMLConstants;
import javax.xml.parsers.DocumentBuilder;
import javax.xml.parsers.DocumentBuilderFactory;
import javax.xml.parsers.FactoryConfigurationError;
import javax.xml.parsers.ParserConfigurationException;
import javax.xml.validation.Schema;
import javax.xml.validation.SchemaFactory;

import org.apache.commons.lang3.StringUtils;
import org.junit.jupiter.api.Assertions;
import org.junit.jupiter.api.DynamicTest;
import org.junit.jupiter.api.TestFactory;
import org.w3c.dom.Document;
import org.w3c.dom.Element;
import org.w3c.dom.Node;
import org.w3c.dom.NodeList;
import org.xml.sax.ErrorHandler;
import org.xml.sax.InputSource;
import org.xml.sax.SAXException;
import org.xml.sax.SAXParseException;
=======

import org.xml.sax.InputSource;
>>>>>>> bed3b179

import net.sourceforge.pmd.PMDConfiguration;
import net.sourceforge.pmd.Report;
import net.sourceforge.pmd.Report.GlobalReportBuilderListener;
import net.sourceforge.pmd.Rule;
import net.sourceforge.pmd.RuleSet;
import net.sourceforge.pmd.RuleSetLoadException;
import net.sourceforge.pmd.RuleSetLoader;
import net.sourceforge.pmd.RuleViolation;
<<<<<<< HEAD
import net.sourceforge.pmd.lang.Language;
import net.sourceforge.pmd.lang.LanguageRegistry;
=======
import net.sourceforge.pmd.RulesetsFactoryUtils;
import net.sourceforge.pmd.SourceCodeProcessor;
>>>>>>> bed3b179
import net.sourceforge.pmd.lang.LanguageVersion;
import net.sourceforge.pmd.lang.document.Chars;
import net.sourceforge.pmd.lang.document.TextFile;
import net.sourceforge.pmd.processor.AbstractPMDProcessor;
import net.sourceforge.pmd.properties.PropertyDescriptor;
import net.sourceforge.pmd.renderers.TextRenderer;
<<<<<<< HEAD
import net.sourceforge.pmd.reporting.GlobalAnalysisListener;
import net.sourceforge.pmd.util.IOUtil;
=======
import net.sourceforge.pmd.test.schema.RuleTestCollection;
import net.sourceforge.pmd.test.schema.TestSchemaParser;
>>>>>>> bed3b179

/**
 * Advanced methods for test cases
 */
public abstract class RuleTst {
<<<<<<< HEAD

    private final DocumentBuilder documentBuilder;

    /** Use a single classloader for all tests. */
    private final ClassLoader classpathClassLoader;

    public RuleTst() {
        classpathClassLoader = makeClassPathClassLoader();

        DocumentBuilderFactory dbf = DocumentBuilderFactory.newInstance();
        SchemaFactory schemaFactory = SchemaFactory.newInstance(XMLConstants.W3C_XML_SCHEMA_NS_URI);
        Schema schema;
        try {
            schema = schemaFactory.newSchema(RuleTst.class.getResource("/rule-tests_1_0_0.xsd"));
            dbf.setSchema(schema);
            dbf.setNamespaceAware(true);
            DocumentBuilder builder = dbf.newDocumentBuilder();
            builder.setErrorHandler(new ErrorHandler() {
                @Override
                public void warning(SAXParseException exception) throws SAXException {
                    throw exception;
                }

                @Override
                public void fatalError(SAXParseException exception) throws SAXException {
                    throw exception;
                }

                @Override
                public void error(SAXParseException exception) throws SAXException {
                    throw exception;
                }
            });
            documentBuilder = builder;
        } catch (SAXException | ParserConfigurationException e) {
            throw new RuntimeException(e);
        }
    }
=======
>>>>>>> bed3b179

    private ClassLoader makeClassPathClassLoader() {
        final ClassLoader classpathClassLoader;
        PMDConfiguration config = new PMDConfiguration();
        config.prependAuxClasspath(".");
        classpathClassLoader = config.getClassLoader();
        return classpathClassLoader;
    }


    protected void setUp() {
        // This method is intended to be overridden by subclasses.
    }

    protected List<Rule> getRules() {
        return Collections.emptyList();
    }

    /**
     * Find a rule in a certain ruleset by name
     */
    public Rule findRule(String ruleSet, String ruleName) {
        try {
            RuleSet parsedRset = new RuleSetLoader().warnDeprecated(false).loadFromResource(ruleSet);
            Rule rule = parsedRset.getRuleByName(ruleName);
            if (rule == null) {
                Assertions.fail("Rule " + ruleName + " not found in ruleset " + ruleSet);
            } else {
                rule.setRuleSetName(ruleSet);
            }
            return rule;
        } catch (RuleSetLoadException e) {
            e.printStackTrace();
            Assertions.fail("Couldn't find ruleset " + ruleSet);
            return null;
        }
    }

    /**
     * Run the rule on the given code, and check the expected number of
     * violations.
     */
    @SuppressWarnings("unchecked")
    public void runTest(TestDescriptor test) {
        Rule rule = test.getRule();

        if (test.getReinitializeRule()) {
            rule = reinitializeRule(rule);
        }

        Map<PropertyDescriptor<?>, Object> oldProperties = rule.getPropertiesByPropertyDescriptor();
        try {
            int res;
            Report report;
            try {
                // Set test specific properties onto the Rule
                if (test.getProperties() != null) {
                    for (Map.Entry<Object, Object> entry : test.getProperties().entrySet()) {
                        String propertyName = (String) entry.getKey();
                        PropertyDescriptor propertyDescriptor = rule.getPropertyDescriptor(propertyName);
                        if (propertyDescriptor == null) {
                            throw new IllegalArgumentException(
                                    "No such property '" + propertyName + "' on Rule " + rule.getName());
                        }

                        Object value = propertyDescriptor.valueFrom((String) entry.getValue());
                        rule.setProperty(propertyDescriptor, value);
                    }
                }

                report = processUsingStringReader(test, rule);
                res = report.getViolations().size();
            } catch (Exception e) {
                e.printStackTrace();
                throw new RuntimeException('"' + test.getDescription() + "\" failed", e);
            }
            if (test.getNumberOfProblemsExpected() != res) {
                printReport(test, report);
            }
            Assertions.assertEquals(test.getNumberOfProblemsExpected(), res,
                    '"' + test.getDescription() + "\" resulted in wrong number of failures,");
            assertMessages(report, test);
            assertLineNumbers(report, test);
        } finally {
            // Restore old properties
            for (Map.Entry<PropertyDescriptor<?>, Object> entry : oldProperties.entrySet()) {
                rule.setProperty((PropertyDescriptor) entry.getKey(), entry.getValue());
            }
        }
    }


    /**
     * Code to be executed if the rule is reinitialised.
     *
     * @param rule The rule to reinitialise
     *
     * @return The rule once it has been reinitialised
     */
    protected Rule reinitializeRule(Rule rule) {
        return findRule(rule.getRuleSetName(), rule.getName());
    }


    private void assertMessages(Report report, TestDescriptor test) {
        if (report == null || test.getExpectedMessages().isEmpty()) {
            return;
        }

        List<String> expectedMessages = test.getExpectedMessages();
        if (report.getViolations().size() != expectedMessages.size()) {
            throw new RuntimeException("Test setup error: number of expected messages doesn't match "
                    + "number of violations for test case '" + test.getDescription() + "'");
        }

        int index = 0;
        for (RuleViolation violation : report.getViolations()) {
            String actual = violation.getDescription();
            if (!expectedMessages.get(index).equals(actual)) {
                printReport(test, report);
            }
            Assertions.assertEquals(expectedMessages.get(index), actual,
                    '"' + test.getDescription() + "\" produced wrong message on violation number " + (index + 1) + ".");
            index++;
        }
    }

    private void assertLineNumbers(Report report, TestDescriptor test) {
        if (report == null || test.getExpectedLineNumbers().isEmpty()) {
            return;
        }

        List<Integer> expected = test.getExpectedLineNumbers();
        if (report.getViolations().size() != expected.size()) {
            throw new RuntimeException("Test setup error: number of expected line numbers " + expected.size()
                    + " doesn't match number of violations " + report.getViolations().size() + " for test case '"
                    + test.getDescription() + "'");
        }

        int index = 0;
        for (RuleViolation violation : report.getViolations()) {
            Integer actual = violation.getBeginLine();
            if (expected.get(index) != actual.intValue()) {
                printReport(test, report);
            }
            Assertions.assertEquals(expected.get(index), actual,
                    '"' + test.getDescription() + "\" violation on wrong line number: violation number "
                    + (index + 1) + ".");
            index++;
        }
    }

    private void printReport(TestDescriptor test, Report report) {
        System.out.println("--------------------------------------------------------------");
        System.out.println("Test Failure: " + test.getDescription());
        System.out.println(" -> Expected " + test.getNumberOfProblemsExpected() + " problem(s), " + report.getViolations().size()
                + " problem(s) found.");
        System.out.println(" -> Expected messages: " + test.getExpectedMessages());
        System.out.println(" -> Expected line numbers: " + test.getExpectedLineNumbers());
        System.out.println("Test Method Name: " + test.getTestMethodName());
        System.out.println("    @org.junit.Test public void " + test.getTestMethodName() + "() {}");
        System.out.println();
        TextRenderer renderer = new TextRenderer();
        renderer.setWriter(new StringWriter());
        try {
            renderer.start();
            renderer.renderFileReport(report);
            renderer.end();
        } catch (IOException e) {
            throw new RuntimeException(e);
        }
        System.out.println(renderer.getWriter().toString());
        System.out.println("--------------------------------------------------------------");
    }

    private Report processUsingStringReader(TestDescriptor test, Rule rule) {
        return runTestFromString(test.getCode(), rule, test.getLanguageVersion(), test.isUseAuxClasspath());
    }

    public Report runTestFromString(String code, Rule rule, LanguageVersion languageVersion, boolean isUseAuxClasspath) {
        try {
            PMDConfiguration configuration = new PMDConfiguration();
            configuration.setIgnoreIncrementalAnalysis(true);
            configuration.setDefaultLanguageVersion(languageVersion);
            configuration.setThreads(1);

            if (isUseAuxClasspath) {
                // configure the "auxclasspath" option for unit testing
                // we share a single classloader so that pmd-java doesn't create
                // a new TypeSystem for every test. This problem will go
                // away when languages have a lifecycle.
                configuration.setClassLoader(classpathClassLoader);
            } else {
                // simple class loader, that doesn't delegate to parent.
                // this allows us in the tests to simulate PMD run without
                // auxclasspath, not even the classes from the test dependencies
                // will be found.
                configuration.setClassLoader(new ClassLoader() {
                    @Override
                    protected Class<?> loadClass(String name, boolean resolve) throws ClassNotFoundException {
                        if (name.startsWith("java.") || name.startsWith("javax.")) {
                            return super.loadClass(name, resolve);
                        }
                        throw new ClassNotFoundException(name);
                    }
                });
            }

            try (GlobalReportBuilderListener reportBuilder = new GlobalReportBuilderListener();
                 // Add a listener that throws when an error occurs:
                 //  this replaces ruleContext.setIgnoreExceptions(false)
                 GlobalAnalysisListener listener = GlobalAnalysisListener.tee(listOf(GlobalAnalysisListener.exceptionThrower(), reportBuilder))) {

                AbstractPMDProcessor.runSingleFile(
                    listOf(RuleSet.forSingleRule(rule)),
                    TextFile.forCharSeq(code, "testFile", languageVersion),
                    listener,
                    configuration
                );

                listener.close();
                return reportBuilder.getResult();
            }
        } catch (RuntimeException e) {
            throw e;
        } catch (Exception e) {
            throw new RuntimeException(e);
        }
    }

    /**
     * getResourceAsStream tries to find the XML file in weird locations if the
     * ruleName includes the package, so we strip it here.
     */
    protected String getCleanRuleName(Rule rule) {
        String fullClassName = rule.getClass().getName();
        if (fullClassName.equals(rule.getName())) {
            // We got the full class name, so we'll use the stripped name
            // instead
            String packageName = rule.getClass().getPackage().getName();
            return fullClassName.substring(packageName.length() + 1);
        } else {
            return rule.getName(); // Test is using findRule, smart!
        }
    }

    /**
     * Extract a set of tests from an XML file. The file should be
     * ./xml/RuleName.xml relative to the test class. The format is defined in
     * test-data.xsd.
     */
    public TestDescriptor[] extractTestsFromXml(Rule rule) {
        String testsFileName = getCleanRuleName(rule);

        return extractTestsFromXml(rule, testsFileName);
    }

    public TestDescriptor[] extractTestsFromXml(Rule rule, String testsFileName) {
        return extractTestsFromXml(rule, testsFileName, "xml/");
    }

    /**
     * Extract a set of tests from an XML file with the given name. The file
     * should be ./xml/[testsFileName].xml relative to the test class. The
     * format is defined in test-data.xsd.
     */
    public TestDescriptor[] extractTestsFromXml(Rule rule, String testsFileName, String baseDirectory) {
        RuleTestCollection collection = parseTestXml(rule, testsFileName, baseDirectory);
        return toLegacyArray(collection);
    }

    private TestDescriptor[] toLegacyArray(RuleTestCollection collection) {
        TestDescriptor[] result = new TestDescriptor[collection.getTests().size()];
        for (int i = 0; i < collection.getTests().size(); i++) {
            result[i] = new TestDescriptor(collection.getTests().get(i));
        }
        return result;
    }

    /**
     * Extract a set of tests from an XML file with the given name. The file
     * should be ./xml/[testsFileName].xml relative to the test class. The
     * format is defined in test-data.xsd.
     */
    private RuleTestCollection parseTestXml(Rule rule, String testsFileName, String baseDirectory) {
        String testXmlFileName = baseDirectory + testsFileName + ".xml";

<<<<<<< HEAD
        Document doc;
        List<Integer> lineNumbersForTests;
=======
>>>>>>> bed3b179
        try (InputStream inputStream = getClass().getResourceAsStream(testXmlFileName)) {
            if (inputStream == null) {
                throw new RuntimeException("Couldn't find " + testXmlFileName);
            }
<<<<<<< HEAD
            String testXml = IOUtil.readToString(inputStream, StandardCharsets.UTF_8);
            lineNumbersForTests = determineLineNumbers(testXml);
            try (StringReader r = new StringReader(testXml)) {
                doc = documentBuilder.parse(new InputSource(r));
            }
        } catch (FactoryConfigurationError | IOException | SAXException e) {
            throw new RuntimeException("Couldn't parse " + testXmlFileName + ", due to: " + e, e);
        }

        return parseTests(rule, doc, testXmlFileName, lineNumbersForTests);
    }

    private List<Integer> determineLineNumbers(String testXml) {
        List<Integer> tests = new ArrayList<>();
        int lineNumber = 1;
        int index = 0;
        while (index < testXml.length()) {
            char c = testXml.charAt(index);
            if (c == '\n') {
                lineNumber++;
            } else if (c == '<') {
                if (testXml.startsWith("<test-code", index)) {
                    tests.add(lineNumber);
                }
            }
            index++;
        }
        return tests;
=======
            InputSource source = new InputSource();
            source.setByteStream(inputStream);
            source.setSystemId(testXmlFileName);
            TestSchemaParser parser = new TestSchemaParser();
            return parser.parse(rule, source);
        } catch (Exception e) {
            throw new RuntimeException("Couldn't parse " + testXmlFileName + ", due to: " + e, e);
        }
>>>>>>> bed3b179
    }

    /**
     * Run a set of tests defined in an XML test-data file for a rule. The file
     * should be ./xml/RuleName.xml relative to the test-class. The format is
     * defined in test-data.xsd.
     */
    public void runTests(Rule rule) {
        runTests(extractTestsFromXml(rule));
    }

    /**
     * Run a set of tests defined in a XML test-data file. The file should be
     * ./xml/[testsFileName].xml relative to the test-class. The format is
     * defined in test-data.xsd.
     */
    public void runTests(Rule rule, String testsFileName) {
        runTests(extractTestsFromXml(rule, testsFileName));
    }

    /**
     * Run a set of tests of a certain sourceType.
     */
    public void runTests(TestDescriptor[] tests) {
        for (TestDescriptor test : tests) {
            runTest(test);
        }
    }

<<<<<<< HEAD
    private TestDescriptor[] parseTests(Rule rule, Document doc, String testXmlFileName, List<Integer> lineNumbersForTests) {
        Element root = doc.getDocumentElement();
        NodeList testCodes = root.getElementsByTagName("test-code");

        String absoluteUriToTestXmlFile = new File(".").getAbsoluteFile().toURI() + "/src/test/resources/"
                + this.getClass().getPackage().getName().replaceAll("\\.", "/")
                + "/" + testXmlFileName;

        TestDescriptor[] tests = new TestDescriptor[testCodes.getLength()];
        for (int i = 0; i < testCodes.getLength(); i++) {
            Element testCode = (Element) testCodes.item(i);

            boolean reinitializeRule = true;
            Node reinitializeRuleAttribute = testCode.getAttributes().getNamedItem("reinitializeRule");
            if (reinitializeRuleAttribute != null) {
                String reinitializeRuleValue = reinitializeRuleAttribute.getNodeValue();
                if ("false".equalsIgnoreCase(reinitializeRuleValue) || "0".equalsIgnoreCase(reinitializeRuleValue)) {
                    reinitializeRule = false;
                }
            }

            boolean isRegressionTest = true;
            Node regressionTestAttribute = testCode.getAttributes().getNamedItem("regressionTest");
            if (regressionTestAttribute != null) {
                String reinitializeRuleValue = regressionTestAttribute.getNodeValue();
                if ("false".equalsIgnoreCase(reinitializeRuleValue)) {
                    isRegressionTest = false;
                }
            }

            boolean isUseAuxClasspath = true;
            Node useAuxClasspathAttribute = testCode.getAttributes().getNamedItem("useAuxClasspath");
            if (useAuxClasspathAttribute != null) {
                String useAuxClasspathValue = useAuxClasspathAttribute.getNodeValue();
                if ("false".equalsIgnoreCase(useAuxClasspathValue)) {
                    isUseAuxClasspath = false;
                }
            }

            NodeList ruleProperties = testCode.getElementsByTagName("rule-property");
            Properties properties = new Properties();
            for (int j = 0; j < ruleProperties.getLength(); j++) {
                Node ruleProperty = ruleProperties.item(j);
                String propertyName = ruleProperty.getAttributes().getNamedItem("name").getNodeValue();
                properties.setProperty(propertyName, parseTextNode(ruleProperty));
            }

            NodeList expectedMessagesNodes = testCode.getElementsByTagName("expected-messages");
            List<String> messages = new ArrayList<>();
            if (expectedMessagesNodes != null && expectedMessagesNodes.getLength() > 0) {
                Element item = (Element) expectedMessagesNodes.item(0);
                NodeList messagesNodes = item.getElementsByTagName("message");
                for (int j = 0; j < messagesNodes.getLength(); j++) {
                    messages.add(parseTextNode(messagesNodes.item(j)));
                }
            }

            NodeList expectedLineNumbersNodes = testCode.getElementsByTagName("expected-linenumbers");
            List<Integer> expectedLineNumbers = new ArrayList<>();
            if (expectedLineNumbersNodes != null && expectedLineNumbersNodes.getLength() > 0) {
                Element item = (Element) expectedLineNumbersNodes.item(0);
                String numbers = item.getTextContent();
                for (String n : numbers.split(" *, *")) {
                    expectedLineNumbers.add(Integer.valueOf(n));
                }
            }

            String code = getNodeValue(testCode, "code", false);
            if (code == null) {
                // Should have a coderef
                NodeList coderefs = testCode.getElementsByTagName("code-ref");
                if (coderefs.getLength() == 0) {
                    throw new RuntimeException(
                            "Required tag is missing from the test-xml. Supply either a code or a code-ref tag");
                }
                Node coderef = coderefs.item(0);
                String referenceId = coderef.getAttributes().getNamedItem("id").getNodeValue();
                NodeList codeFragments = root.getElementsByTagName("code-fragment");
                for (int j = 0; j < codeFragments.getLength(); j++) {
                    String fragmentId = codeFragments.item(j).getAttributes().getNamedItem("id").getNodeValue();
                    if (referenceId.equals(fragmentId)) {
                        code = parseTextNode(codeFragments.item(j));
                    }
                }

                if (code == null) {
                    throw new RuntimeException("No matching code fragment found for coderef");
                }
            }
            code = Chars.wrap(code).trimBlankLines().toString();

            String description = getNodeValue(testCode, "description", true);
            int expectedProblems = Integer.parseInt(getNodeValue(testCode, "expected-problems", true).trim());

            String languageVersionString = getNodeValue(testCode, "source-type", false);
            if (languageVersionString == null) {
                tests[i] = new TestDescriptor(code, description, expectedProblems, rule);
            } else {
                languageVersionString = languageVersionString.trim();
                LanguageVersion languageVersion = parseSourceType(languageVersionString);
                if (languageVersion != null) {
                    tests[i] = new TestDescriptor(code, description, expectedProblems, rule, languageVersion);
                } else {
                    throw new RuntimeException("Unknown LanguageVersion for test: " + languageVersionString);
                }
            }
            tests[i].setReinitializeRule(reinitializeRule);
            tests[i].setRegressionTest(isRegressionTest);
            tests[i].setUseAuxClasspath(isUseAuxClasspath);
            tests[i].setExpectedMessages(messages);
            tests[i].setExpectedLineNumbers(expectedLineNumbers);
            tests[i].setProperties(properties);
            tests[i].setNumberInDocument(i + 1);
            tests[i].setTestSourceUri(absoluteUriToTestXmlFile, lineNumbersForTests.get(i));
        }
        return tests;
    }

    /** FIXME this is stupid, the language version may be of a different language than the Rule... */
    private static LanguageVersion parseSourceType(String terseNameAndVersion) {
        final String version;
        final String terseName;
        if (terseNameAndVersion.contains(" ")) {
            version = StringUtils.trimToNull(terseNameAndVersion.substring(terseNameAndVersion.lastIndexOf(' ') + 1));
            terseName = terseNameAndVersion.substring(0, terseNameAndVersion.lastIndexOf(' '));
        } else {
            version = null;
            terseName = terseNameAndVersion;
        }
        Language language = LanguageRegistry.findLanguageByTerseName(terseName);
        if (language != null) {
            if (version == null) {
                return language.getDefaultVersion();
            } else {
                return language.getVersion(version);
            }
        }
        return null;
    }

    private String getNodeValue(Element parentElm, String nodeName, boolean required) {
        NodeList nodes = parentElm.getElementsByTagName(nodeName);
        if (nodes == null || nodes.getLength() == 0) {
            if (required) {
                throw new RuntimeException("Required tag is missing from the test-xml: " + nodeName);
            } else {
                return null;
            }
        }
        Node node = nodes.item(0);
        return parseTextNode(node);
    }

    private static String parseTextNode(Node exampleNode) {
        StringBuilder buffer = new StringBuilder();
        for (int i = 0; i < exampleNode.getChildNodes().getLength(); i++) {
            Node node = exampleNode.getChildNodes().item(i);
            if (node.getNodeType() == Node.CDATA_SECTION_NODE || node.getNodeType() == Node.TEXT_NODE) {
                buffer.append(node.getNodeValue());
            }
        }
        return buffer.toString();
    }

    @TestFactory
    Collection<DynamicTest> ruleTests() {
        setUp();
        final List<Rule> rules = new ArrayList<>(getRules());
        rules.sort(Comparator.comparing(Rule::getName));

        final List<TestDescriptor> tests = new LinkedList<>();
        for (final Rule r : rules) {
            final TestDescriptor[] ruleTests = extractTestsFromXml(r);
            Collections.addAll(tests, ruleTests);
        }

        return tests.stream().map(this::toDynamicTest).collect(Collectors.toList());
    }

    private DynamicTest toDynamicTest(TestDescriptor testDescriptor) {
        if (isIgnored(testDescriptor)) {
            return DynamicTest.dynamicTest("[IGNORED] " + testDescriptor.getTestMethodName(),
                    testDescriptor.getTestSourceUri(),
                    () -> {});
        }
        return DynamicTest.dynamicTest(testDescriptor.getTestMethodName(),
                testDescriptor.getTestSourceUri(),
                () -> runTest(testDescriptor));
    }

    private static boolean isIgnored(TestDescriptor testDescriptor) {
        return TestDescriptor.inRegressionTestMode() && !testDescriptor.isRegressionTest();
    }
=======
>>>>>>> bed3b179
}<|MERGE_RESOLUTION|>--- conflicted
+++ resolved
@@ -9,46 +9,21 @@
 import java.io.File;
 import java.io.IOException;
 import java.io.InputStream;
-import java.io.StringReader;
 import java.io.StringWriter;
-<<<<<<< HEAD
 import java.nio.charset.StandardCharsets;
 import java.util.ArrayList;
 import java.util.Collection;
-=======
->>>>>>> bed3b179
 import java.util.Collections;
 import java.util.Comparator;
 import java.util.LinkedList;
 import java.util.List;
 import java.util.Map;
-<<<<<<< HEAD
-import java.util.Properties;
 import java.util.stream.Collectors;
-import javax.xml.XMLConstants;
-import javax.xml.parsers.DocumentBuilder;
-import javax.xml.parsers.DocumentBuilderFactory;
-import javax.xml.parsers.FactoryConfigurationError;
-import javax.xml.parsers.ParserConfigurationException;
-import javax.xml.validation.Schema;
-import javax.xml.validation.SchemaFactory;
-
-import org.apache.commons.lang3.StringUtils;
+
 import org.junit.jupiter.api.Assertions;
 import org.junit.jupiter.api.DynamicTest;
 import org.junit.jupiter.api.TestFactory;
-import org.w3c.dom.Document;
-import org.w3c.dom.Element;
-import org.w3c.dom.Node;
-import org.w3c.dom.NodeList;
-import org.xml.sax.ErrorHandler;
 import org.xml.sax.InputSource;
-import org.xml.sax.SAXException;
-import org.xml.sax.SAXParseException;
-=======
-
-import org.xml.sax.InputSource;
->>>>>>> bed3b179
 
 import net.sourceforge.pmd.PMDConfiguration;
 import net.sourceforge.pmd.Report;
@@ -58,72 +33,26 @@
 import net.sourceforge.pmd.RuleSetLoadException;
 import net.sourceforge.pmd.RuleSetLoader;
 import net.sourceforge.pmd.RuleViolation;
-<<<<<<< HEAD
-import net.sourceforge.pmd.lang.Language;
-import net.sourceforge.pmd.lang.LanguageRegistry;
-=======
-import net.sourceforge.pmd.RulesetsFactoryUtils;
-import net.sourceforge.pmd.SourceCodeProcessor;
->>>>>>> bed3b179
 import net.sourceforge.pmd.lang.LanguageVersion;
-import net.sourceforge.pmd.lang.document.Chars;
 import net.sourceforge.pmd.lang.document.TextFile;
 import net.sourceforge.pmd.processor.AbstractPMDProcessor;
 import net.sourceforge.pmd.properties.PropertyDescriptor;
 import net.sourceforge.pmd.renderers.TextRenderer;
-<<<<<<< HEAD
 import net.sourceforge.pmd.reporting.GlobalAnalysisListener;
-import net.sourceforge.pmd.util.IOUtil;
-=======
 import net.sourceforge.pmd.test.schema.RuleTestCollection;
 import net.sourceforge.pmd.test.schema.TestSchemaParser;
->>>>>>> bed3b179
+import net.sourceforge.pmd.util.IOUtil;
 
 /**
  * Advanced methods for test cases
  */
 public abstract class RuleTst {
-<<<<<<< HEAD
-
-    private final DocumentBuilder documentBuilder;
-
     /** Use a single classloader for all tests. */
     private final ClassLoader classpathClassLoader;
 
     public RuleTst() {
         classpathClassLoader = makeClassPathClassLoader();
-
-        DocumentBuilderFactory dbf = DocumentBuilderFactory.newInstance();
-        SchemaFactory schemaFactory = SchemaFactory.newInstance(XMLConstants.W3C_XML_SCHEMA_NS_URI);
-        Schema schema;
-        try {
-            schema = schemaFactory.newSchema(RuleTst.class.getResource("/rule-tests_1_0_0.xsd"));
-            dbf.setSchema(schema);
-            dbf.setNamespaceAware(true);
-            DocumentBuilder builder = dbf.newDocumentBuilder();
-            builder.setErrorHandler(new ErrorHandler() {
-                @Override
-                public void warning(SAXParseException exception) throws SAXException {
-                    throw exception;
-                }
-
-                @Override
-                public void fatalError(SAXParseException exception) throws SAXException {
-                    throw exception;
-                }
-
-                @Override
-                public void error(SAXParseException exception) throws SAXException {
-                    throw exception;
-                }
-            });
-            documentBuilder = builder;
-        } catch (SAXException | ParserConfigurationException e) {
-            throw new RuntimeException(e);
-        }
-    }
-=======
->>>>>>> bed3b179
+    }
 
     private ClassLoader makeClassPathClassLoader() {
         final ClassLoader classpathClassLoader;
@@ -392,45 +321,33 @@
      */
     public TestDescriptor[] extractTestsFromXml(Rule rule, String testsFileName, String baseDirectory) {
         RuleTestCollection collection = parseTestXml(rule, testsFileName, baseDirectory);
-        return toLegacyArray(collection);
-    }
-
-    private TestDescriptor[] toLegacyArray(RuleTestCollection collection) {
+        return toLegacyArray(collection, testsFileName, baseDirectory);
+    }
+
+    private TestDescriptor[] toLegacyArray(RuleTestCollection collection, String testsFileName, String baseDirectory) {
+        String testXmlFileName = baseDirectory + testsFileName + ".xml";
+        List<Integer> lineNumbersForTests;
+        try (InputStream inputStream = getClass().getResourceAsStream(testXmlFileName)) {
+            String testXml = IOUtil.readToString(inputStream, StandardCharsets.UTF_8);
+            lineNumbersForTests = determineLineNumbers(testXml);
+        } catch (Exception e) {
+            throw new RuntimeException("Couldn't parse " + testXmlFileName + ", due to: " + e, e);
+        }
+
+        if (lineNumbersForTests.size() != collection.getTests().size()) {
+            throw new IllegalStateException("Test to line number mapping doesn't work!");
+        }
+
+        String absoluteUriToTestXmlFile = new File(".").getAbsoluteFile().toURI() + "/src/test/resources/"
+                + this.getClass().getPackage().getName().replaceAll("\\.", "/")
+                + "/" + testXmlFileName;
+
+
         TestDescriptor[] result = new TestDescriptor[collection.getTests().size()];
         for (int i = 0; i < collection.getTests().size(); i++) {
-            result[i] = new TestDescriptor(collection.getTests().get(i));
+            result[i] = new TestDescriptor(collection.getTests().get(i), absoluteUriToTestXmlFile, lineNumbersForTests.get(i));
         }
         return result;
-    }
-
-    /**
-     * Extract a set of tests from an XML file with the given name. The file
-     * should be ./xml/[testsFileName].xml relative to the test class. The
-     * format is defined in test-data.xsd.
-     */
-    private RuleTestCollection parseTestXml(Rule rule, String testsFileName, String baseDirectory) {
-        String testXmlFileName = baseDirectory + testsFileName + ".xml";
-
-<<<<<<< HEAD
-        Document doc;
-        List<Integer> lineNumbersForTests;
-=======
->>>>>>> bed3b179
-        try (InputStream inputStream = getClass().getResourceAsStream(testXmlFileName)) {
-            if (inputStream == null) {
-                throw new RuntimeException("Couldn't find " + testXmlFileName);
-            }
-<<<<<<< HEAD
-            String testXml = IOUtil.readToString(inputStream, StandardCharsets.UTF_8);
-            lineNumbersForTests = determineLineNumbers(testXml);
-            try (StringReader r = new StringReader(testXml)) {
-                doc = documentBuilder.parse(new InputSource(r));
-            }
-        } catch (FactoryConfigurationError | IOException | SAXException e) {
-            throw new RuntimeException("Couldn't parse " + testXmlFileName + ", due to: " + e, e);
-        }
-
-        return parseTests(rule, doc, testXmlFileName, lineNumbersForTests);
     }
 
     private List<Integer> determineLineNumbers(String testXml) {
@@ -449,7 +366,20 @@
             index++;
         }
         return tests;
-=======
+    }
+
+    /**
+     * Extract a set of tests from an XML file with the given name. The file
+     * should be ./xml/[testsFileName].xml relative to the test class. The
+     * format is defined in test-data.xsd.
+     */
+    private RuleTestCollection parseTestXml(Rule rule, String testsFileName, String baseDirectory) {
+        String testXmlFileName = baseDirectory + testsFileName + ".xml";
+
+        try (InputStream inputStream = getClass().getResourceAsStream(testXmlFileName)) {
+            if (inputStream == null) {
+                throw new RuntimeException("Couldn't find " + testXmlFileName);
+            }
             InputSource source = new InputSource();
             source.setByteStream(inputStream);
             source.setSystemId(testXmlFileName);
@@ -458,7 +388,6 @@
         } catch (Exception e) {
             throw new RuntimeException("Couldn't parse " + testXmlFileName + ", due to: " + e, e);
         }
->>>>>>> bed3b179
     }
 
     /**
@@ -486,171 +415,6 @@
         for (TestDescriptor test : tests) {
             runTest(test);
         }
-    }
-
-<<<<<<< HEAD
-    private TestDescriptor[] parseTests(Rule rule, Document doc, String testXmlFileName, List<Integer> lineNumbersForTests) {
-        Element root = doc.getDocumentElement();
-        NodeList testCodes = root.getElementsByTagName("test-code");
-
-        String absoluteUriToTestXmlFile = new File(".").getAbsoluteFile().toURI() + "/src/test/resources/"
-                + this.getClass().getPackage().getName().replaceAll("\\.", "/")
-                + "/" + testXmlFileName;
-
-        TestDescriptor[] tests = new TestDescriptor[testCodes.getLength()];
-        for (int i = 0; i < testCodes.getLength(); i++) {
-            Element testCode = (Element) testCodes.item(i);
-
-            boolean reinitializeRule = true;
-            Node reinitializeRuleAttribute = testCode.getAttributes().getNamedItem("reinitializeRule");
-            if (reinitializeRuleAttribute != null) {
-                String reinitializeRuleValue = reinitializeRuleAttribute.getNodeValue();
-                if ("false".equalsIgnoreCase(reinitializeRuleValue) || "0".equalsIgnoreCase(reinitializeRuleValue)) {
-                    reinitializeRule = false;
-                }
-            }
-
-            boolean isRegressionTest = true;
-            Node regressionTestAttribute = testCode.getAttributes().getNamedItem("regressionTest");
-            if (regressionTestAttribute != null) {
-                String reinitializeRuleValue = regressionTestAttribute.getNodeValue();
-                if ("false".equalsIgnoreCase(reinitializeRuleValue)) {
-                    isRegressionTest = false;
-                }
-            }
-
-            boolean isUseAuxClasspath = true;
-            Node useAuxClasspathAttribute = testCode.getAttributes().getNamedItem("useAuxClasspath");
-            if (useAuxClasspathAttribute != null) {
-                String useAuxClasspathValue = useAuxClasspathAttribute.getNodeValue();
-                if ("false".equalsIgnoreCase(useAuxClasspathValue)) {
-                    isUseAuxClasspath = false;
-                }
-            }
-
-            NodeList ruleProperties = testCode.getElementsByTagName("rule-property");
-            Properties properties = new Properties();
-            for (int j = 0; j < ruleProperties.getLength(); j++) {
-                Node ruleProperty = ruleProperties.item(j);
-                String propertyName = ruleProperty.getAttributes().getNamedItem("name").getNodeValue();
-                properties.setProperty(propertyName, parseTextNode(ruleProperty));
-            }
-
-            NodeList expectedMessagesNodes = testCode.getElementsByTagName("expected-messages");
-            List<String> messages = new ArrayList<>();
-            if (expectedMessagesNodes != null && expectedMessagesNodes.getLength() > 0) {
-                Element item = (Element) expectedMessagesNodes.item(0);
-                NodeList messagesNodes = item.getElementsByTagName("message");
-                for (int j = 0; j < messagesNodes.getLength(); j++) {
-                    messages.add(parseTextNode(messagesNodes.item(j)));
-                }
-            }
-
-            NodeList expectedLineNumbersNodes = testCode.getElementsByTagName("expected-linenumbers");
-            List<Integer> expectedLineNumbers = new ArrayList<>();
-            if (expectedLineNumbersNodes != null && expectedLineNumbersNodes.getLength() > 0) {
-                Element item = (Element) expectedLineNumbersNodes.item(0);
-                String numbers = item.getTextContent();
-                for (String n : numbers.split(" *, *")) {
-                    expectedLineNumbers.add(Integer.valueOf(n));
-                }
-            }
-
-            String code = getNodeValue(testCode, "code", false);
-            if (code == null) {
-                // Should have a coderef
-                NodeList coderefs = testCode.getElementsByTagName("code-ref");
-                if (coderefs.getLength() == 0) {
-                    throw new RuntimeException(
-                            "Required tag is missing from the test-xml. Supply either a code or a code-ref tag");
-                }
-                Node coderef = coderefs.item(0);
-                String referenceId = coderef.getAttributes().getNamedItem("id").getNodeValue();
-                NodeList codeFragments = root.getElementsByTagName("code-fragment");
-                for (int j = 0; j < codeFragments.getLength(); j++) {
-                    String fragmentId = codeFragments.item(j).getAttributes().getNamedItem("id").getNodeValue();
-                    if (referenceId.equals(fragmentId)) {
-                        code = parseTextNode(codeFragments.item(j));
-                    }
-                }
-
-                if (code == null) {
-                    throw new RuntimeException("No matching code fragment found for coderef");
-                }
-            }
-            code = Chars.wrap(code).trimBlankLines().toString();
-
-            String description = getNodeValue(testCode, "description", true);
-            int expectedProblems = Integer.parseInt(getNodeValue(testCode, "expected-problems", true).trim());
-
-            String languageVersionString = getNodeValue(testCode, "source-type", false);
-            if (languageVersionString == null) {
-                tests[i] = new TestDescriptor(code, description, expectedProblems, rule);
-            } else {
-                languageVersionString = languageVersionString.trim();
-                LanguageVersion languageVersion = parseSourceType(languageVersionString);
-                if (languageVersion != null) {
-                    tests[i] = new TestDescriptor(code, description, expectedProblems, rule, languageVersion);
-                } else {
-                    throw new RuntimeException("Unknown LanguageVersion for test: " + languageVersionString);
-                }
-            }
-            tests[i].setReinitializeRule(reinitializeRule);
-            tests[i].setRegressionTest(isRegressionTest);
-            tests[i].setUseAuxClasspath(isUseAuxClasspath);
-            tests[i].setExpectedMessages(messages);
-            tests[i].setExpectedLineNumbers(expectedLineNumbers);
-            tests[i].setProperties(properties);
-            tests[i].setNumberInDocument(i + 1);
-            tests[i].setTestSourceUri(absoluteUriToTestXmlFile, lineNumbersForTests.get(i));
-        }
-        return tests;
-    }
-
-    /** FIXME this is stupid, the language version may be of a different language than the Rule... */
-    private static LanguageVersion parseSourceType(String terseNameAndVersion) {
-        final String version;
-        final String terseName;
-        if (terseNameAndVersion.contains(" ")) {
-            version = StringUtils.trimToNull(terseNameAndVersion.substring(terseNameAndVersion.lastIndexOf(' ') + 1));
-            terseName = terseNameAndVersion.substring(0, terseNameAndVersion.lastIndexOf(' '));
-        } else {
-            version = null;
-            terseName = terseNameAndVersion;
-        }
-        Language language = LanguageRegistry.findLanguageByTerseName(terseName);
-        if (language != null) {
-            if (version == null) {
-                return language.getDefaultVersion();
-            } else {
-                return language.getVersion(version);
-            }
-        }
-        return null;
-    }
-
-    private String getNodeValue(Element parentElm, String nodeName, boolean required) {
-        NodeList nodes = parentElm.getElementsByTagName(nodeName);
-        if (nodes == null || nodes.getLength() == 0) {
-            if (required) {
-                throw new RuntimeException("Required tag is missing from the test-xml: " + nodeName);
-            } else {
-                return null;
-            }
-        }
-        Node node = nodes.item(0);
-        return parseTextNode(node);
-    }
-
-    private static String parseTextNode(Node exampleNode) {
-        StringBuilder buffer = new StringBuilder();
-        for (int i = 0; i < exampleNode.getChildNodes().getLength(); i++) {
-            Node node = exampleNode.getChildNodes().item(i);
-            if (node.getNodeType() == Node.CDATA_SECTION_NODE || node.getNodeType() == Node.TEXT_NODE) {
-                buffer.append(node.getNodeValue());
-            }
-        }
-        return buffer.toString();
     }
 
     @TestFactory
@@ -682,6 +446,4 @@
     private static boolean isIgnored(TestDescriptor testDescriptor) {
         return TestDescriptor.inRegressionTestMode() && !testDescriptor.isRegressionTest();
     }
-=======
->>>>>>> bed3b179
 }