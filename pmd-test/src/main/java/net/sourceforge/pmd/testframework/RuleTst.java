--- conflicted
+++ resolved
@@ -33,10 +33,6 @@
 import net.sourceforge.pmd.RuleSetLoadException;
 import net.sourceforge.pmd.RuleSetLoader;
 import net.sourceforge.pmd.RuleViolation;
-<<<<<<< HEAD
-import net.sourceforge.pmd.lang.LanguageRegistry;
-=======
->>>>>>> 8bf54b8a
 import net.sourceforge.pmd.lang.LanguageVersion;
 import net.sourceforge.pmd.lang.document.TextFile;
 import net.sourceforge.pmd.processor.AbstractPMDProcessor;
@@ -51,11 +47,6 @@
  * Advanced methods for test cases
  */
 public abstract class RuleTst {
-<<<<<<< HEAD
-    private final DocumentBuilder documentBuilder;
-
-=======
->>>>>>> 8bf54b8a
     /** Use a single classloader for all tests. */
     private final ClassLoader classpathClassLoader;
 
@@ -426,165 +417,6 @@
         }
     }
 
-<<<<<<< HEAD
-    private TestDescriptor[] parseTests(Rule rule, Document doc, String testXmlFileName, List<Integer> lineNumbersForTests) {
-        Element root = doc.getDocumentElement();
-        NodeList testCodes = root.getElementsByTagName("test-code");
-
-        String absoluteUriToTestXmlFile = new File(".").getAbsoluteFile().toURI() + "/src/test/resources/"
-                + this.getClass().getPackage().getName().replaceAll("\\.", "/")
-                + "/" + testXmlFileName;
-
-        TestDescriptor[] tests = new TestDescriptor[testCodes.getLength()];
-        for (int i = 0; i < testCodes.getLength(); i++) {
-            Element testCode = (Element) testCodes.item(i);
-
-            boolean reinitializeRule = true;
-            Node reinitializeRuleAttribute = testCode.getAttributes().getNamedItem("reinitializeRule");
-            if (reinitializeRuleAttribute != null) {
-                String reinitializeRuleValue = reinitializeRuleAttribute.getNodeValue();
-                if ("false".equalsIgnoreCase(reinitializeRuleValue) || "0".equalsIgnoreCase(reinitializeRuleValue)) {
-                    reinitializeRule = false;
-                }
-            }
-
-            boolean isRegressionTest = true;
-            Node regressionTestAttribute = testCode.getAttributes().getNamedItem("regressionTest");
-            if (regressionTestAttribute != null) {
-                String reinitializeRuleValue = regressionTestAttribute.getNodeValue();
-                if ("false".equalsIgnoreCase(reinitializeRuleValue)) {
-                    isRegressionTest = false;
-                }
-            }
-
-            boolean isUseAuxClasspath = true;
-            Node useAuxClasspathAttribute = testCode.getAttributes().getNamedItem("useAuxClasspath");
-            if (useAuxClasspathAttribute != null) {
-                String useAuxClasspathValue = useAuxClasspathAttribute.getNodeValue();
-                if ("false".equalsIgnoreCase(useAuxClasspathValue)) {
-                    isUseAuxClasspath = false;
-                }
-            }
-
-            NodeList ruleProperties = testCode.getElementsByTagName("rule-property");
-            Properties properties = new Properties();
-            for (int j = 0; j < ruleProperties.getLength(); j++) {
-                Node ruleProperty = ruleProperties.item(j);
-                String propertyName = ruleProperty.getAttributes().getNamedItem("name").getNodeValue();
-                properties.setProperty(propertyName, parseTextNode(ruleProperty));
-            }
-
-            NodeList expectedMessagesNodes = testCode.getElementsByTagName("expected-messages");
-            List<String> messages = new ArrayList<>();
-            if (expectedMessagesNodes != null && expectedMessagesNodes.getLength() > 0) {
-                Element item = (Element) expectedMessagesNodes.item(0);
-                NodeList messagesNodes = item.getElementsByTagName("message");
-                for (int j = 0; j < messagesNodes.getLength(); j++) {
-                    messages.add(parseTextNode(messagesNodes.item(j)));
-                }
-            }
-
-            NodeList expectedLineNumbersNodes = testCode.getElementsByTagName("expected-linenumbers");
-            List<Integer> expectedLineNumbers = new ArrayList<>();
-            if (expectedLineNumbersNodes != null && expectedLineNumbersNodes.getLength() > 0) {
-                Element item = (Element) expectedLineNumbersNodes.item(0);
-                String numbers = item.getTextContent();
-                for (String n : numbers.split(" *, *")) {
-                    expectedLineNumbers.add(Integer.valueOf(n));
-                }
-            }
-
-            String code = getNodeValue(testCode, "code", false);
-            if (code == null) {
-                // Should have a coderef
-                NodeList coderefs = testCode.getElementsByTagName("code-ref");
-                if (coderefs.getLength() == 0) {
-                    throw new RuntimeException(
-                            "Required tag is missing from the test-xml. Supply either a code or a code-ref tag");
-                }
-                Node coderef = coderefs.item(0);
-                String referenceId = coderef.getAttributes().getNamedItem("id").getNodeValue();
-                NodeList codeFragments = root.getElementsByTagName("code-fragment");
-                for (int j = 0; j < codeFragments.getLength(); j++) {
-                    String fragmentId = codeFragments.item(j).getAttributes().getNamedItem("id").getNodeValue();
-                    if (referenceId.equals(fragmentId)) {
-                        code = parseTextNode(codeFragments.item(j));
-                    }
-                }
-
-                if (code == null) {
-                    throw new RuntimeException("No matching code fragment found for coderef");
-                }
-            }
-            code = Chars.wrap(code).trimBlankLines().toString();
-
-            String description = getNodeValue(testCode, "description", true);
-            int expectedProblems = Integer.parseInt(getNodeValue(testCode, "expected-problems", true).trim());
-
-            String languageVersionString = getNodeValue(testCode, "source-type", false);
-            if (languageVersionString == null) {
-                tests[i] = new TestDescriptor(code, description, expectedProblems, rule);
-            } else {
-                languageVersionString = languageVersionString.trim();
-                LanguageVersion languageVersion = parseSourceType(languageVersionString);
-                if (languageVersion != null) {
-                    tests[i] = new TestDescriptor(code, description, expectedProblems, rule, languageVersion);
-                } else {
-                    throw new RuntimeException("Unknown LanguageVersion for test: " + languageVersionString);
-                }
-            }
-            tests[i].setReinitializeRule(reinitializeRule);
-            tests[i].setRegressionTest(isRegressionTest);
-            tests[i].setUseAuxClasspath(isUseAuxClasspath);
-            tests[i].setExpectedMessages(messages);
-            tests[i].setExpectedLineNumbers(expectedLineNumbers);
-            tests[i].setProperties(properties);
-            tests[i].setNumberInDocument(i + 1);
-            tests[i].setTestSourceUri(absoluteUriToTestXmlFile, lineNumbersForTests.get(i));
-        }
-        return tests;
-    }
-
-    /** FIXME this is stupid, the language version may be of a different language than the Rule... */
-    private LanguageVersion parseSourceType(String terseNameAndVersion) {
-        final String version;
-        final String terseName;
-        if (terseNameAndVersion.contains(" ")) {
-            version = StringUtils.trimToNull(terseNameAndVersion.substring(terseNameAndVersion.lastIndexOf(' ') + 1));
-            terseName = terseNameAndVersion.substring(0, terseNameAndVersion.lastIndexOf(' '));
-        } else {
-            version = null;
-            terseName = terseNameAndVersion;
-        }
-        return LanguageRegistry.PMD.getLanguageVersionById(terseName, version);
-    }
-
-    private String getNodeValue(Element parentElm, String nodeName, boolean required) {
-        NodeList nodes = parentElm.getElementsByTagName(nodeName);
-        if (nodes == null || nodes.getLength() == 0) {
-            if (required) {
-                throw new RuntimeException("Required tag is missing from the test-xml: " + nodeName);
-            } else {
-                return null;
-            }
-        }
-        Node node = nodes.item(0);
-        return parseTextNode(node);
-    }
-
-    private static String parseTextNode(Node exampleNode) {
-        StringBuilder buffer = new StringBuilder();
-        for (int i = 0; i < exampleNode.getChildNodes().getLength(); i++) {
-            Node node = exampleNode.getChildNodes().item(i);
-            if (node.getNodeType() == Node.CDATA_SECTION_NODE || node.getNodeType() == Node.TEXT_NODE) {
-                buffer.append(node.getNodeValue());
-            }
-        }
-        return buffer.toString();
-    }
-
-=======
->>>>>>> 8bf54b8a
     @TestFactory
     Collection<DynamicTest> ruleTests() {
         setUp();
