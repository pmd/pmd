--- conflicted
+++ resolved
@@ -4,10 +4,6 @@
 
 package net.sourceforge.pmd.testframework;
 
-<<<<<<< HEAD
-import static net.sourceforge.pmd.util.CollectionUtil.listOf;
-=======
->>>>>>> eee8b95a
 import static org.junit.jupiter.api.Assertions.assertEquals;
 import static org.junit.jupiter.api.Assertions.fail;
 
@@ -29,12 +25,8 @@
 import org.xml.sax.InputSource;
 
 import net.sourceforge.pmd.PMDConfiguration;
-<<<<<<< HEAD
-=======
 import net.sourceforge.pmd.PmdAnalysis;
->>>>>>> eee8b95a
 import net.sourceforge.pmd.Report;
-import net.sourceforge.pmd.Report.GlobalReportBuilderListener;
 import net.sourceforge.pmd.Rule;
 import net.sourceforge.pmd.RuleSet;
 import net.sourceforge.pmd.RuleSetLoadException;
@@ -42,10 +34,6 @@
 import net.sourceforge.pmd.RuleViolation;
 import net.sourceforge.pmd.lang.LanguageVersion;
 import net.sourceforge.pmd.lang.document.TextFile;
-<<<<<<< HEAD
-import net.sourceforge.pmd.processor.AbstractPMDProcessor;
-=======
->>>>>>> eee8b95a
 import net.sourceforge.pmd.properties.PropertyDescriptor;
 import net.sourceforge.pmd.renderers.TextRenderer;
 import net.sourceforge.pmd.reporting.GlobalAnalysisListener;
@@ -57,21 +45,6 @@
  * Advanced methods for test cases
  */
 public abstract class RuleTst {
-    /** Use a single classloader for all tests. */
-    private final ClassLoader classpathClassLoader;
-
-    public RuleTst() {
-        classpathClassLoader = makeClassPathClassLoader();
-    }
-
-    private ClassLoader makeClassPathClassLoader() {
-        final ClassLoader classpathClassLoader;
-        PMDConfiguration config = new PMDConfiguration();
-        config.prependAuxClasspath(".");
-        classpathClassLoader = config.getClassLoader();
-        return classpathClassLoader;
-    }
-
 
     protected void setUp() {
         // This method is intended to be overridden by subclasses.
@@ -147,11 +120,7 @@
                 printReport(test, report);
             }
             assertEquals(test.getExpectedProblems(), res,
-<<<<<<< HEAD
-                    '"' + test.getDescription() + "\" resulted in wrong number of failures,");
-=======
                          '"' + test.getDescription() + "\" resulted in wrong number of failures,");
->>>>>>> eee8b95a
             assertMessages(report, test);
             assertLineNumbers(report, test);
         } finally {
@@ -193,12 +162,8 @@
                 printReport(test, report);
             }
             assertEquals(expectedMessages.get(index), actual,
-<<<<<<< HEAD
-                         '"' + test.getDescription() + "\" produced wrong message on violation number " + (index + 1) + ".");
-=======
                          '"' + test.getDescription() + "\" produced wrong message on violation number " + (index + 1)
                              + ".");
->>>>>>> eee8b95a
             index++;
         }
     }
@@ -211,14 +176,9 @@
         List<Integer> expected = test.getExpectedLineNumbers();
         if (report.getViolations().size() != expected.size()) {
             throw new RuntimeException("Test setup error: number of expected line numbers " + expected.size()
-<<<<<<< HEAD
-                    + " doesn't match number of violations " + report.getViolations().size() + " for test case '"
-                    + test.getDescription() + "'");
-=======
                                            + " doesn't match number of violations " + report.getViolations().size()
                                            + " for test case '"
                                            + test.getDescription() + "'");
->>>>>>> eee8b95a
         }
 
         int index = 0;
@@ -229,11 +189,7 @@
             }
             assertEquals(expected.get(index), actual,
                          '"' + test.getDescription() + "\" violation on wrong line number: violation number "
-<<<<<<< HEAD
-                         + (index + 1) + ".");
-=======
                              + (index + 1) + ".");
->>>>>>> eee8b95a
             index++;
         }
     }
@@ -241,12 +197,8 @@
     private void printReport(RuleTestDescriptor test, Report report) {
         System.out.println("--------------------------------------------------------------");
         System.out.println("Test Failure: " + test.getDescription());
-<<<<<<< HEAD
-        System.out.println(" -> Expected " + test.getExpectedProblems() + " problem(s), " + report.getViolations().size()
-=======
         System.out.println(
             " -> Expected " + test.getExpectedProblems() + " problem(s), " + report.getViolations().size()
->>>>>>> eee8b95a
                 + " problem(s) found.");
         System.out.println(" -> Expected messages: " + test.getExpectedMessages());
         System.out.println(" -> Expected line numbers: " + test.getExpectedLineNumbers());
@@ -272,39 +224,6 @@
      * Run the rule on the given code and put the violations in the report.
      */
     Report runTestFromString(String code, Rule rule, LanguageVersion languageVersion) {
-<<<<<<< HEAD
-        try {
-            PMDConfiguration configuration = new PMDConfiguration();
-            configuration.setIgnoreIncrementalAnalysis(true);
-            configuration.setDefaultLanguageVersion(languageVersion);
-            configuration.setThreads(1);
-            // the auxclasspath is always used (#3976 / #3302)
-            // configure the "auxclasspath" option for unit testing
-            // we share a single classloader so that pmd-java doesn't create
-            // a new TypeSystem for every test. This problem will go
-            // away when languages have a lifecycle.
-            configuration.setClassLoader(classpathClassLoader);
-
-            try (GlobalReportBuilderListener reportBuilder = new GlobalReportBuilderListener();
-                 // Add a listener that throws when an error occurs:
-                 //  this replaces ruleContext.setIgnoreExceptions(false)
-                 GlobalAnalysisListener listener = GlobalAnalysisListener.tee(listOf(GlobalAnalysisListener.exceptionThrower(), reportBuilder))) {
-
-                AbstractPMDProcessor.runSingleFile(
-                    listOf(RuleSet.forSingleRule(rule)),
-                    TextFile.forCharSeq(code, "testFile", languageVersion),
-                    listener,
-                    configuration
-                );
-
-                listener.close();
-                return reportBuilder.getResult();
-            }
-        } catch (RuntimeException e) {
-            throw e;
-        } catch (Exception e) {
-            throw new RuntimeException(e);
-=======
         PMDConfiguration configuration = new PMDConfiguration();
         configuration.setIgnoreIncrementalAnalysis(true);
         configuration.setDefaultLanguageVersion(languageVersion);
@@ -316,7 +235,6 @@
             pmd.addRuleSet(RuleSet.forSingleRule(rule));
             pmd.addListener(GlobalAnalysisListener.exceptionThrower());
             return pmd.performAnalysisAndCollectReport();
->>>>>>> eee8b95a
         }
     }
 
@@ -398,7 +316,6 @@
     private void runTests(RuleTestCollection tests) {
         for (RuleTestDescriptor test : tests.getTests()) {
             runTest(test);
-<<<<<<< HEAD
         }
     }
 
@@ -418,40 +335,6 @@
                 }
                 tests.add(toDynamicTest(ruleTests, t));
             }
-=======
->>>>>>> eee8b95a
-        }
-        return tests;
-    }
-
-<<<<<<< HEAD
-    private DynamicTest toDynamicTest(RuleTestCollection collection, RuleTestDescriptor testDescriptor) {
-        URI testSourceUri = URI.create(collection.getAbsoluteUriToTestXmlFile() + "?line=" + testDescriptor.getLineNumber());
-        if (testDescriptor.isDisabled()) {
-            return DynamicTest.dynamicTest("[IGNORED] " + testDescriptor.getDescription(),
-                    testSourceUri,
-                    () -> {});
-        }
-        return DynamicTest.dynamicTest(testDescriptor.getDescription(),
-                testSourceUri,
-                () -> runTest(testDescriptor));
-=======
-    @TestFactory
-    Collection<DynamicTest> ruleTests() {
-        setUp();
-        final List<Rule> rules = new ArrayList<>(getRules());
-        rules.sort(Comparator.comparing(Rule::getName));
-
-        List<DynamicTest> tests = new ArrayList<>();
-        for (Rule r : rules) {
-            RuleTestCollection ruleTests = parseTestCollection(r);
-            RuleTestDescriptor focused = ruleTests.getFocusedTestOrNull();
-            for (RuleTestDescriptor t : ruleTests.getTests()) {
-                if (focused != null && !focused.equals(t)) {
-                    t.setDisabled(true); // disable it
-                }
-                tests.add(toDynamicTest(ruleTests, t));
-            }
         }
         return tests;
     }
@@ -467,6 +350,5 @@
         return DynamicTest.dynamicTest(testDescriptor.getDescription(),
                                        testSourceUri,
                                        () -> runTest(testDescriptor));
->>>>>>> eee8b95a
     }
 }