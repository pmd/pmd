--- conflicted
+++ resolved
@@ -100,12 +100,8 @@
      */
     public Rule findRule(String ruleSet, String ruleName) {
         try {
-<<<<<<< HEAD
-            RuleSet parsedRset = new RuleSetLoader().loadFromResource(ruleSet);
+            RuleSet parsedRset = new RuleSetLoader().warnDeprecated(false).loadFromResource(ruleSet);
             Rule rule = parsedRset.getRuleByName(ruleName);
-=======
-            Rule rule = new RuleSetLoader().warnDeprecated(false).loadFromResource(ruleSet).getRuleByName(ruleName);
->>>>>>> 0cf72b8c
             if (rule == null) {
                 fail("Rule " + ruleName + " not found in ruleset " + ruleSet);
             } else {
