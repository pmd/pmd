--- conflicted
+++ resolved
@@ -159,11 +159,7 @@
         String rulesetFilenames = props.getProperty("rulesets.filenames");
         assertNotNull(rulesetFilenames);
 
-<<<<<<< HEAD
-        RuleSetLoader factory = new RuleSetLoader();
-=======
         RuleSetLoader rulesetLoader = new RuleSetLoader();
->>>>>>> a7230bce
 
         if (rulesetFilenames.trim().isEmpty()) {
             return;
@@ -171,11 +167,7 @@
 
         String[] rulesets = rulesetFilenames.split(",");
         for (String r : rulesets) {
-<<<<<<< HEAD
-            RuleSet ruleset = factory.loadFromResource(r);
-=======
             RuleSet ruleset = rulesetLoader.loadFromResource(r);
->>>>>>> a7230bce
             assertNotNull(ruleset);
         }
     }
