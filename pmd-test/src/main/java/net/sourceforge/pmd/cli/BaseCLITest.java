--- conflicted
+++ resolved
@@ -31,13 +31,9 @@
 /**
  * @author Romain Pelisse &lt;belaran@gmail.com&gt;
  *
-<<<<<<< HEAD
- * @deprecated Only pmd-cli module should use / test the CLI.
-=======
- * @deprecated This is deprecated for removal without replacement. CLI tests should be done in pmd-core only
- * (and in PMD7 in pmd-cli). Individual language modules shouldn't need to test the CLI integration logic again.
+ * @deprecated This is deprecated for removal without replacement. CLI tests should be done in pmd-cli only.
+ * Individual language modules shouldn't need to test the CLI integration logic again.
  * Instead, the individual language modules should test their functionality as unit tests.
->>>>>>> 473241b2
  */
 @Deprecated
 public abstract class BaseCLITest {
