/**
 * BSD-style license; for more info see http://pmd.sourceforge.net/license.html
 */

package net.sourceforge.pmd.testframework;

<<<<<<< HEAD
import static org.mockito.Matchers.any;
=======
import static org.mockito.ArgumentMatchers.any;
>>>>>>> 08613786
import static org.mockito.Mockito.mock;
import static org.mockito.Mockito.times;
import static org.mockito.Mockito.verify;
import static org.mockito.Mockito.verifyNoMoreInteractions;
import static org.mockito.Mockito.when;

import java.util.Arrays;

import org.junit.Assert;
import org.junit.Test;
import org.mockito.ArgumentMatchers;
import org.mockito.Mockito;
import org.mockito.invocation.InvocationOnMock;
import org.mockito.stubbing.Answer;

import net.sourceforge.pmd.Report;
import net.sourceforge.pmd.Rule;
import net.sourceforge.pmd.RuleContext;
import net.sourceforge.pmd.RuleViolation;
import net.sourceforge.pmd.lang.LanguageRegistry;
import net.sourceforge.pmd.lang.LanguageVersion;
import net.sourceforge.pmd.lang.ast.Node;
import net.sourceforge.pmd.lang.rule.ParametricRuleViolation;
import net.sourceforge.pmd.lang.rule.RuleTargetSelector;
import net.sourceforge.pmd.test.lang.ast.DummyNode;

public class RuleTstTest {
    private LanguageVersion dummyLanguage = LanguageRegistry.findLanguageByTerseName("dummy").getDefaultVersion();

    private Rule rule = mock(Rule.class);

    private RuleTst ruleTester = new RuleTst() {
    };

    @Test
    public void shouldCallStartAndEnd() {
        Report report = new Report();
        when(rule.getLanguage()).thenReturn(dummyLanguage.getLanguage());
        when(rule.getName()).thenReturn("test rule");
        when(rule.getTargetSelector()).thenReturn(RuleTargetSelector.forRootOnly());

        ruleTester.runTestFromString("the code", rule, report, dummyLanguage, false);

        verify(rule).start(any(RuleContext.class));
        verify(rule).end(any(RuleContext.class));
        verify(rule).getLanguage();
        verify(rule, times(2)).getTargetSelector();
        verify(rule).getMinimumLanguageVersion();
        verify(rule).getMaximumLanguageVersion();
<<<<<<< HEAD
        verify(rule).apply(any(Node.class), any(RuleContext.class));
=======
        verify(rule).apply(ArgumentMatchers.<Node>anyList(), any(RuleContext.class));
>>>>>>> 08613786
        verify(rule, times(4)).getName();
        verify(rule).getPropertiesByPropertyDescriptor();
        verifyNoMoreInteractions(rule);
    }

    @Test
    public void shouldAssertLinenumbersSorted() {
        when(rule.getLanguage()).thenReturn(dummyLanguage.getLanguage());
        when(rule.getName()).thenReturn("test rule");
        when(rule.getTargetSelector()).thenReturn(RuleTargetSelector.forRootOnly());

        Mockito.doAnswer(new Answer<Void>() {
            private RuleViolation createViolation(RuleContext context, int beginLine, String message) {
                DummyNode node = new DummyNode();
                node.setCoords(beginLine, 1, beginLine + 1, 2);
                return new ParametricRuleViolation<Node>(rule, context, node, message);
            }

            @Override
            public Void answer(InvocationOnMock invocation) throws Throwable {
                RuleContext context = invocation.getArgument(1, RuleContext.class);
                // the violations are reported out of order
                context.getReport().addRuleViolation(createViolation(context, 15, "first reported violation"));
                context.getReport().addRuleViolation(createViolation(context, 5, "second reported violation"));
                return null;
            }
<<<<<<< HEAD
        }).when(rule).apply(any(Node.class), Mockito.any(RuleContext.class));
=======
        }).when(rule).apply(ArgumentMatchers.<Node>anyList(), Mockito.any(RuleContext.class));
>>>>>>> 08613786

        TestDescriptor testDescriptor = new TestDescriptor("the code", "sample test", 2, rule, dummyLanguage);
        testDescriptor.setReinitializeRule(false);
        testDescriptor.setExpectedLineNumbers(Arrays.asList(5, 15));

        try {
            ruleTester.runTest(testDescriptor);
            // there should be no assertion failures
            // expected line numbers and actual line numbers match
        } catch (AssertionError assertionError) {
            Assert.fail(assertionError.toString());
        }
    }
}<|MERGE_RESOLUTION|>--- conflicted
+++ resolved
@@ -4,11 +4,7 @@
 
 package net.sourceforge.pmd.testframework;
 
-<<<<<<< HEAD
-import static org.mockito.Matchers.any;
-=======
 import static org.mockito.ArgumentMatchers.any;
->>>>>>> 08613786
 import static org.mockito.Mockito.mock;
 import static org.mockito.Mockito.times;
 import static org.mockito.Mockito.verify;
@@ -58,11 +54,7 @@
         verify(rule, times(2)).getTargetSelector();
         verify(rule).getMinimumLanguageVersion();
         verify(rule).getMaximumLanguageVersion();
-<<<<<<< HEAD
         verify(rule).apply(any(Node.class), any(RuleContext.class));
-=======
-        verify(rule).apply(ArgumentMatchers.<Node>anyList(), any(RuleContext.class));
->>>>>>> 08613786
         verify(rule, times(4)).getName();
         verify(rule).getPropertiesByPropertyDescriptor();
         verifyNoMoreInteractions(rule);
@@ -89,11 +81,7 @@
                 context.getReport().addRuleViolation(createViolation(context, 5, "second reported violation"));
                 return null;
             }
-<<<<<<< HEAD
         }).when(rule).apply(any(Node.class), Mockito.any(RuleContext.class));
-=======
-        }).when(rule).apply(ArgumentMatchers.<Node>anyList(), Mockito.any(RuleContext.class));
->>>>>>> 08613786
 
         TestDescriptor testDescriptor = new TestDescriptor("the code", "sample test", 2, rule, dummyLanguage);
         testDescriptor.setReinitializeRule(false);
