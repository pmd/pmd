--- conflicted
+++ resolved
@@ -5,12 +5,7 @@
 package net.sourceforge.pmd.testframework;
 
 import static org.mockito.ArgumentMatchers.any;
-<<<<<<< HEAD
 import static org.mockito.Mockito.spy;
-=======
-import static org.mockito.Mockito.atLeastOnce;
-import static org.mockito.Mockito.mock;
->>>>>>> be4d09b5
 import static org.mockito.Mockito.verify;
 import static org.mockito.Mockito.when;
 
@@ -52,16 +47,6 @@
 
         verify(rule).start(any(RuleContext.class));
         verify(rule).end(any(RuleContext.class));
-<<<<<<< HEAD
-=======
-        verify(rule, atLeastOnce()).getLanguage();
-        verify(rule, atLeastOnce()).getTargetSelector();
-        verify(rule).getMinimumLanguageVersion();
-        verify(rule).getMaximumLanguageVersion();
-        verify(rule).apply(any(Node.class), any(RuleContext.class));
-        verify(rule, atLeastOnce()).getName();
-        verify(rule).getPropertiesByPropertyDescriptor();
->>>>>>> be4d09b5
     }
 
     @Test
