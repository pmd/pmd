--- conflicted
+++ resolved
@@ -1,3 +1,4 @@
+
 <?xml version="1.0" encoding="UTF-8"?>
 <project xmlns="http://maven.apache.org/POM/4.0.0" xmlns:xsi="http://www.w3.org/2001/XMLSchema-instance" xsi:schemaLocation="http://maven.apache.org/POM/4.0.0 http://maven.apache.org/xsd/maven-4.0.0.xsd">
     <modelVersion>4.0.0</modelVersion>
@@ -7,11 +8,7 @@
     <parent>
         <groupId>net.sourceforge.pmd</groupId>
         <artifactId>pmd</artifactId>
-<<<<<<< HEAD
         <version>7.0.0-SNAPSHOT</version>
-=======
-        <version>6.51.0-SNAPSHOT</version>
->>>>>>> 905f1432
         <relativePath>../pom.xml</relativePath>
     </parent>
 
