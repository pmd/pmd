/**
 * BSD-style license; for more info see http://pmd.sourceforge.net/license.html
 */

package net.sourceforge.pmd.util.fxdesigner;

import java.net.URL;
import java.time.Duration;
import java.util.*;

import org.apache.commons.lang3.StringUtils;
import org.fxmisc.richtext.LineNumberFactory;
import org.reactfx.EventStreams;
import org.reactfx.value.Val;
import org.reactfx.value.Var;

import net.sourceforge.pmd.lang.Language;
import net.sourceforge.pmd.lang.LanguageVersion;
import net.sourceforge.pmd.lang.ast.Node;
import net.sourceforge.pmd.util.fxdesigner.model.ASTManager;
import net.sourceforge.pmd.util.fxdesigner.model.ParseAbortedException;
import net.sourceforge.pmd.util.fxdesigner.util.beans.SettingsOwner;
import net.sourceforge.pmd.util.fxdesigner.util.beans.SettingsPersistenceUtil.PersistentProperty;
import net.sourceforge.pmd.util.fxdesigner.util.codearea.AvailableSyntaxHighlighters;
import net.sourceforge.pmd.util.fxdesigner.util.codearea.CustomCodeArea;
import net.sourceforge.pmd.util.fxdesigner.util.codearea.SyntaxHighlighter;
import net.sourceforge.pmd.util.fxdesigner.util.controls.ASTTreeCell;
import net.sourceforge.pmd.util.fxdesigner.util.controls.ASTTreeItem;
import net.sourceforge.pmd.util.fxdesigner.util.controls.TreeViewWrapper;

import javafx.fxml.FXML;
import javafx.fxml.Initializable;
import javafx.scene.control.Label;
import javafx.scene.control.SelectionModel;
import javafx.scene.control.TreeItem;
import javafx.scene.control.TreeView;


/**
 * One editor, i.e. source editor and ast tree view.
 *
 * @author Clément Fournier
 * @since 6.0.0
 */
public class SourceEditorController implements Initializable, SettingsOwner {
    private final MainDesignerController parent;

    @FXML
    private Label astTitleLabel;
    @FXML
    private TreeView<Node> astTreeView;
    @FXML
    private CustomCodeArea codeEditorArea;

    private ASTManager astManager;
<<<<<<< HEAD
=======
    private TreeViewWrapper<Node> treeViewWrapper;
    private ASTTreeItem selectedTreeItem;
>>>>>>> 72f5539a

    public SourceEditorController(DesignerRoot owner, MainDesignerController mainController) {
        parent = mainController;
        astManager = new ASTManager(owner);

    }



    @Override
    public void initialize(URL location, ResourceBundle resources) {

        treeViewWrapper = new TreeViewWrapper<>(astTreeView);

        astTreeView.setCellFactory(treeView -> new ASTTreeCell(parent));

        languageVersionProperty().values()
                                 .filterMap(Objects::nonNull, LanguageVersion::getLanguage)
                                 .distinct()
                                 .subscribe(this::updateSyntaxHighlighter);

        EventStreams.valuesOf(astTreeView.getSelectionModel().selectedItemProperty())
                    .filterMap(Objects::nonNull, TreeItem::getValue)
                    .subscribe(parent::onNodeItemSelected);

        codeEditorArea.richChanges()
                .filter(t -> !t.getInserted().equals(t.getRemoved()))
                .successionEnds(Duration.ofMillis(100))
                .subscribe(richChange -> parent.onRefreshASTClicked());

        codeEditorArea.setParagraphGraphicFactory(LineNumberFactory.get(codeEditorArea));
    }


    /**
     * Refreshes the AST.
     */
    public void refreshAST() {
        String source = getText();
        Node previous = getCompilationUnit();
        Node current;

        if (StringUtils.isBlank(source)) {
            astTreeView.setRoot(null);
            return;
        }

        try {
            current = astManager.updateCompilationUnit(source);
        } catch (ParseAbortedException e) {
            invalidateAST(true);
            return;
        }
        if (!Objects.equals(previous, current)) {
            parent.invalidateAst();
            setUpToDateCompilationUnit(current);
        }
    }


    private void setUpToDateCompilationUnit(Node node) {
        astTitleLabel.setText("Abstract Syntax Tree");
        ASTTreeItem root = ASTTreeItem.getRoot(node);
        astTreeView.setRoot(root);
    }


    public void shutdown() {
        codeEditorArea.disableSyntaxHighlighting();
    }


    private void updateSyntaxHighlighter(Language language) {
        Optional<SyntaxHighlighter> highlighter = AvailableSyntaxHighlighters.getHighlighterForLanguage(language);

        if (highlighter.isPresent()) {
            codeEditorArea.setSyntaxHighlightingEnabled(highlighter.get());
        } else {
            codeEditorArea.disableSyntaxHighlighting();
        }
    }


    public void clearNodeHighlight() {
        codeEditorArea.clearPrimaryStyleLayer();
    }


    public void highlightNodePrimary(Node node) {
        highlightNodes(Collections.singleton(node), Collections.singleton("primary-highlight"));
    }


    private void highlightNodes(Collection<? extends Node> nodes, Set<String> cssClasses) {
        for (Node node : nodes) {
            if (codeEditorArea.isInRange(node)) {
                codeEditorArea.styleCss(node, cssClasses);
                codeEditorArea.paintCss();
                codeEditorArea.moveTo(node.getBeginLine() - 1, 0);
                codeEditorArea.requestFollowCaret();
            } else {
                codeEditorArea.clearPrimaryStyleLayer();
            }
        }
    }


    public void highlightNodesSecondary(Collection<? extends Node> nodes) {
        highlightNodes(nodes, Collections.singleton("secondary-highlight"));
    }

    public void focusNodeInTreeView(Node node) {
        SelectionModel<TreeItem<Node>> selectionModel = astTreeView.getSelectionModel();

        // node is different from the old one
        if (selectedTreeItem == null && node != null
                || selectedTreeItem != null && !Objects.equals(node, selectedTreeItem.getValue())) {
            ASTTreeItem found = ((ASTTreeItem) astTreeView.getRoot()).findItem(node);
            if (found != null) {
                selectionModel.select(found);
            }

            astTreeView.getFocusModel().focus(selectionModel.getSelectedIndex());
            if (!treeViewWrapper.isIndexVisible(selectionModel.getSelectedIndex())) {
                astTreeView.scrollTo(selectionModel.getSelectedIndex());
            }
        }
    }

    private void invalidateAST(boolean error) {
        astTitleLabel.setText("Abstract syntax tree (" + (error ? "error" : "outdated") + ")");
    }


    public void moveCaret(int line, int column) {
        codeEditorArea.moveTo(line, column);
        codeEditorArea.requestFollowCaret();
    }

    @PersistentProperty
    public LanguageVersion getLanguageVersion() {
        return astManager.getLanguageVersion();
    }


    public void setLanguageVersion(LanguageVersion version) {
        astManager.setLanguageVersion(version);
    }


    public Var<LanguageVersion> languageVersionProperty() {
        return astManager.languageVersionProperty();
    }


    public Node getCompilationUnit() {
        return astManager.getCompilationUnit();
    }


    public Val<Node> compilationUnitProperty() {
        return astManager.compilationUnitProperty();
    }


    @PersistentProperty
    public String getText() {
        return codeEditorArea.getText();
    }


    public void setText(String expression) {
        codeEditorArea.replaceText(expression);
    }


    public Val<String> textProperty() {
        return Val.wrap(codeEditorArea.textProperty());
    }


    public void clearStyleLayers() {
        codeEditorArea.clearStyleLayers();
    }

}<|MERGE_RESOLUTION|>--- conflicted
+++ resolved
@@ -53,11 +53,9 @@
     private CustomCodeArea codeEditorArea;
 
     private ASTManager astManager;
-<<<<<<< HEAD
-=======
     private TreeViewWrapper<Node> treeViewWrapper;
     private ASTTreeItem selectedTreeItem;
->>>>>>> 72f5539a
+
 
     public SourceEditorController(DesignerRoot owner, MainDesignerController mainController) {
         parent = mainController;
