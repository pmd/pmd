/**
 * BSD-style license; for more info see http://pmd.sourceforge.net/license.html
 */

package net.sourceforge.pmd.util.fxdesigner;


import java.io.IOException;
import java.time.Duration;
import java.util.Collections;
import java.util.HashMap;
import java.util.List;
<<<<<<< HEAD
import java.util.Locale;
import java.util.Map;
import java.util.Objects;
=======
import java.util.Objects;
import java.util.ResourceBundle;
import java.util.function.Supplier;
>>>>>>> f2185180
import java.util.stream.Collectors;

import org.apache.commons.lang3.StringUtils;
import org.controlsfx.validation.ValidationSupport;
import org.controlsfx.validation.Validator;
import org.reactfx.EventStreams;
import org.reactfx.collection.LiveArrayList;
import org.reactfx.value.Val;
import org.reactfx.value.Var;

import net.sourceforge.pmd.lang.LanguageVersion;
import net.sourceforge.pmd.lang.ast.Node;
import net.sourceforge.pmd.lang.rule.XPathRule;
import net.sourceforge.pmd.lang.rule.xpath.XPathRuleQuery;
import net.sourceforge.pmd.util.fxdesigner.model.LogEntry;
import net.sourceforge.pmd.util.fxdesigner.model.LogEntry.Category;
import net.sourceforge.pmd.util.fxdesigner.model.ObservableXPathRuleBuilder;
import net.sourceforge.pmd.util.fxdesigner.model.XPathEvaluationException;
import net.sourceforge.pmd.util.fxdesigner.model.XPathEvaluator;
import net.sourceforge.pmd.util.fxdesigner.popups.ExportXPathWizardController;
import net.sourceforge.pmd.util.fxdesigner.util.AbstractController;
import net.sourceforge.pmd.util.fxdesigner.util.DesignerUtil;
import net.sourceforge.pmd.util.fxdesigner.util.TextAwareNodeWrapper;
import net.sourceforge.pmd.util.fxdesigner.util.autocomplete.CompletionResultSource;
import net.sourceforge.pmd.util.fxdesigner.util.autocomplete.XPathAutocompleteProvider;
import net.sourceforge.pmd.util.fxdesigner.util.autocomplete.XPathCompletionSource;
import net.sourceforge.pmd.util.fxdesigner.util.beans.SettingsOwner;
import net.sourceforge.pmd.util.fxdesigner.util.codearea.SyntaxHighlightingCodeArea;
import net.sourceforge.pmd.util.fxdesigner.util.codearea.syntaxhighlighting.XPathSyntaxHighlighter;
import net.sourceforge.pmd.util.fxdesigner.util.controls.PropertyTableView;
import net.sourceforge.pmd.util.fxdesigner.util.controls.ToolbarTitledPane;
import net.sourceforge.pmd.util.fxdesigner.util.controls.XpathViolationListCell;

import javafx.collections.FXCollections;
import javafx.collections.ObservableList;
import javafx.fxml.FXML;
import javafx.fxml.FXMLLoader;
import javafx.scene.Parent;
import javafx.scene.Scene;
import javafx.scene.control.Button;
import javafx.scene.control.ContextMenu;
import javafx.scene.control.ListView;
import javafx.scene.control.MenuItem;
import javafx.scene.control.TextArea;
import javafx.scene.control.TitledPane;
<<<<<<< HEAD
import javafx.scene.control.Toggle;
import javafx.scene.control.ToggleGroup;
import javafx.scene.input.KeyCode;
import javafx.scene.input.KeyEvent;
=======
>>>>>>> f2185180
import javafx.scene.input.MouseButton;
import javafx.scene.input.MouseEvent;
import javafx.stage.Modality;
import javafx.stage.Stage;
import javafx.stage.StageStyle;


/**
 * XPath panel controller. One such controller is a presenter for an {@link ObservableXPathRuleBuilder},
 * which stores all data about one currently edited rule.
 *
 * @author Clément Fournier
 * @see ExportXPathWizardController
 * @since 6.0.0
 */
public class XPathPanelController extends AbstractController {

    private static final Duration XPATH_REFRESH_DELAY = Duration.ofMillis(100);
    private final DesignerRoot designerRoot;
    private final MainDesignerController parent;
    private final XPathEvaluator xpathEvaluator = new XPathEvaluator();
    private final ObservableXPathRuleBuilder ruleBuilder = new ObservableXPathRuleBuilder();


    @FXML
    public ToolbarTitledPane expressionTitledPane;
    @FXML
    private PropertyTableView propertyTableView;
    @FXML
    private SyntaxHighlightingCodeArea xpathExpressionArea;
    @FXML
    private TitledPane violationsTitledPane;
    @FXML
    private ListView<TextAwareNodeWrapper> xpathResultListView;
    @FXML
    ToggleGroup xpathVersionToggleGroup;

    // ui property
    private Var<String> xpathVersionUIProperty = Var.newSimpleVar(XPathRuleQuery.XPATH_2_0);


    public XPathPanelController(DesignerRoot owner, MainDesignerController mainController) {
        this.designerRoot = owner;
        parent = mainController;

        getRuleBuilder().setClazz(XPathRule.class);
    }

    @Override
    protected void beforeParentInit() {
        xpathExpressionArea.setSyntaxHighlighter(new XPathSyntaxHighlighter());

        initGenerateXPathFromStackTrace();

        xpathVersionUIProperty = DesignerUtil.mapToggleGroupToUserData(xpathVersionToggleGroup);

        expressionTitledPane.titleProperty().bind(xpathVersionUIProperty.map(v -> "XPath Expression (XPath " + v + ")"));

        xpathResultListView.setCellFactory(v -> new XpathViolationListCell());

        EventStreams.valuesOf(xpathResultListView.getSelectionModel().selectedItemProperty())
                    .conditionOn(xpathResultListView.focusedProperty())
                    .filter(Objects::nonNull)
                    .map(TextAwareNodeWrapper::getNode)
                    .subscribe(parent::onNodeItemSelected);

        xpathExpressionArea.richChanges()
                           .filter(t -> !t.isIdentity())
                           .successionEnds(XPATH_REFRESH_DELAY)
                           // Reevaluate XPath anytime the expression or the XPath version changes
                           .or(xpathVersionProperty().changes())
                           .subscribe(tick -> parent.refreshXPathResults());

<<<<<<< HEAD
        initialiseAutoCompletion();
    }



    @Override
    protected void afterParentInit() {

        DesignerUtil.rewireInit(getRuleBuilder().xpathVersionProperty(), xpathVersionProperty());
        DesignerUtil.rewireInit(getRuleBuilder().xpathExpressionProperty(), xpathExpressionProperty());
        bindToParent();
    }


    private void initialiseAutoCompletion() {

        EventStream<Integer> changesEventStream = xpathExpressionArea.plainTextChanges()
                                                                     .map(characterChanges -> {
                                                                         if (characterChanges.getRemoved().length() > 0) {
                                                                             return characterChanges.getRemovalEnd() - 1;
                                                                         }
                                                                         return characterChanges.getInsertionEnd();
                                                                     });

        EventStream<Integer> keyCombo = EventStreams.eventsOf(xpathExpressionArea, KeyEvent.KEY_PRESSED)
                                                    .filter(key -> key.isControlDown() && key.getCode().equals(KeyCode.SPACE))
                                                    .map(searchPoint -> xpathExpressionArea.getCaretPosition());

        // captured in the closure
        final ContextMenu autoCompletePopup = new ContextMenuWithNoArrows();
        autoCompletePopup.setId("xpathAutocomplete");
        autoCompletePopup.setHideOnEscape(true);

        EventStreams.merge(keyCombo, changesEventStream)
                    .map(searchPoint -> {
                        int indexOfSlash = xpathExpressionArea.getText().lastIndexOf("/", searchPoint - 1) + 1;
                        String input = xpathExpressionArea.getText();
                        if (searchPoint > input.length()) {
                            searchPoint = input.length();
                        }
                        input = input.substring(indexOfSlash, searchPoint);

                        return Tuples.t(indexOfSlash, input);
                    })
                    .filter(t -> StringUtils.isAlpha(t._2))
                    .subscribe(s -> autoComplete(s._1, s._2, autoCompletePopup));


    }

=======
        Supplier<CompletionResultSource> suggestionMaker = () -> XPathCompletionSource.forLanguage(parent.getLanguageVersion().getLanguage());
>>>>>>> f2185180

        new XPathAutocompleteProvider(xpathExpressionArea, suggestionMaker).initialiseAutoCompletion();
    }


<<<<<<< HEAD
=======


>>>>>>> f2185180
    private void initGenerateXPathFromStackTrace() {

        ContextMenu menu = new ContextMenu();

        MenuItem item = new MenuItem("Generate from stack trace...");
        item.setOnAction(e -> {
            try {
                Stage popup = new Stage();
                FXMLLoader loader = new FXMLLoader(DesignerUtil.getFxml("generate-xpath-from-stack-trace.fxml"));
                Parent root = loader.load();
                Button button = (Button) loader.getNamespace().get("generateButton");
                TextArea area = (TextArea) loader.getNamespace().get("stackTraceArea");

                ValidationSupport validation = new ValidationSupport();

                validation.registerValidator(area, Validator.createEmptyValidator("The stack trace may not be empty"));
                button.disableProperty().bind(validation.invalidProperty());

                button.setOnAction(f -> {
                    DesignerUtil.stackTraceToXPath(area.getText()).ifPresent(xpathExpressionArea::replaceText);
                    popup.close();
                });

                popup.setScene(new Scene(root));
                popup.initStyle(StageStyle.UTILITY);
                popup.initModality(Modality.WINDOW_MODAL);
                popup.initOwner(designerRoot.getMainStage());
                popup.show();
            } catch (IOException e1) {
                throw new RuntimeException(e1);
            }
        });

        menu.getItems().add(item);

        xpathExpressionArea.addEventHandler(MouseEvent.MOUSE_CLICKED, t -> {
            if (t.getButton() == MouseButton.SECONDARY) {
                menu.show(xpathExpressionArea, t.getScreenX(), t.getScreenY());
            }
        });
    }


    // Binds the underlying rule parameters to the parent UI, disconnecting it from the wizard if need be
    private void bindToParent() {
        DesignerUtil.rewire(getRuleBuilder().languageProperty(),
                            Val.map(parent.languageVersionProperty(), LanguageVersion::getLanguage));

        DesignerUtil.rewire(getRuleBuilder().xpathVersionProperty(), xpathVersionProperty());
        DesignerUtil.rewire(getRuleBuilder().xpathExpressionProperty(), xpathExpressionProperty());

        DesignerUtil.rewireInit(getRuleBuilder().rulePropertiesProperty(),
                                propertyTableView.rulePropertiesProperty(), propertyTableView::setRuleProperties);
    }


    /**
     * Evaluate the contents of the XPath expression area
     * on the given compilation unit. This updates the xpath
     * result panel, and can log XPath exceptions to the
     * event log panel.
     *
     * @param compilationUnit The AST root
     * @param version         The language version
     */
    public void evaluateXPath(Node compilationUnit, LanguageVersion version) {

        try {
            String xpath = getXpathExpression();
            if (StringUtils.isBlank(xpath)) {
                invalidateResults(false);
                return;
            }

            ObservableList<Node> results
                = FXCollections.observableArrayList(xpathEvaluator.evaluateQuery(compilationUnit,
                                                                                 version,
                                                                                 getXpathVersion(),
                                                                                 xpath,
                                                                                 ruleBuilder.getRuleProperties()));
            xpathResultListView.setItems(results.stream().map(parent::wrapNode).collect(Collectors.toCollection(LiveArrayList::new)));
            parent.highlightXPathResults(results);
            violationsTitledPane.setText("Matched nodes\t(" + results.size() + ")");
        } catch (XPathEvaluationException e) {
            invalidateResults(true);
            designerRoot.getLogger().logEvent(new LogEntry(e, Category.XPATH_EVALUATION_EXCEPTION));
        }

        xpathResultListView.refresh();


    }


    public List<Node> runXPathQuery(Node compilationUnit, LanguageVersion version, String query) throws XPathEvaluationException {
        return xpathEvaluator.evaluateQuery(compilationUnit, version, XPathRuleQuery.XPATH_2_0, query, ruleBuilder.getRuleProperties());
    }


    public void invalidateResults(boolean error) {
        xpathResultListView.getItems().clear();
        parent.resetXPathResults();
        violationsTitledPane.setText("Matched nodes" + (error ? "\t(error)" : ""));
    }


    public void showExportXPathToRuleWizard() throws IOException {
        ExportXPathWizardController wizard
            = new ExportXPathWizardController(xpathExpressionProperty());

        FXMLLoader loader = new FXMLLoader(getClass().getResource("fxml/xpath-export-wizard.fxml"));
        loader.setController(wizard);

        final Stage dialog = new Stage();
        dialog.initOwner(designerRoot.getMainStage());
        dialog.setOnCloseRequest(e -> wizard.shutdown());
        dialog.initModality(Modality.WINDOW_MODAL);

        Parent root = loader.load();
        Scene scene = new Scene(root);
        //stage.setTitle("PMD Rule Designer (v " + PMD.VERSION + ')');
        dialog.setScene(scene);
        dialog.show();
    }


    public String getXpathExpression() {
        return xpathExpressionArea.getText();
    }


    public void setXpathExpression(String expression) {
        xpathExpressionArea.replaceText(expression);
    }


    public Var<String> xpathExpressionProperty() {
        return Var.fromVal(xpathExpressionArea.textProperty(), this::setXpathExpression);
    }


    public String getXpathVersion() {
        return xpathVersionProperty().getValue();
    }


    public void setXpathVersion(String xpathVersion) {
        xpathVersionProperty().setValue(xpathVersion);
    }


    public Var<String> xpathVersionProperty() {
        return xpathVersionUIProperty;
    }


    private ObservableXPathRuleBuilder getRuleBuilder() {
        return ruleBuilder;
    }


    @Override
    public List<SettingsOwner> getChildrenSettingsNodes() {
        return Collections.singletonList(getRuleBuilder());
    }


    private static TextFlow highlightXPathSuggestion(String text, String match) {
        int filterIndex = text.toLowerCase(Locale.ROOT).indexOf(match.toLowerCase(Locale.ROOT));

        Text textBefore = new Text(text.substring(0, filterIndex));
        Text textAfter = new Text(text.substring(filterIndex + match.length()));
        Text textFilter = new Text(text.substring(filterIndex, filterIndex + match.length())); //instead of "filter" to keep all "case sensitive"
        textFilter.setFill(Color.ORANGE);
        return new TextFlow(textBefore, textFilter, textAfter);
    }
}<|MERGE_RESOLUTION|>--- conflicted
+++ resolved
@@ -8,17 +8,9 @@
 import java.io.IOException;
 import java.time.Duration;
 import java.util.Collections;
-import java.util.HashMap;
 import java.util.List;
-<<<<<<< HEAD
-import java.util.Locale;
-import java.util.Map;
 import java.util.Objects;
-=======
-import java.util.Objects;
-import java.util.ResourceBundle;
 import java.util.function.Supplier;
->>>>>>> f2185180
 import java.util.stream.Collectors;
 
 import org.apache.commons.lang3.StringUtils;
@@ -64,13 +56,7 @@
 import javafx.scene.control.MenuItem;
 import javafx.scene.control.TextArea;
 import javafx.scene.control.TitledPane;
-<<<<<<< HEAD
-import javafx.scene.control.Toggle;
 import javafx.scene.control.ToggleGroup;
-import javafx.scene.input.KeyCode;
-import javafx.scene.input.KeyEvent;
-=======
->>>>>>> f2185180
 import javafx.scene.input.MouseButton;
 import javafx.scene.input.MouseEvent;
 import javafx.stage.Modality;
@@ -144,10 +130,10 @@
                            .or(xpathVersionProperty().changes())
                            .subscribe(tick -> parent.refreshXPathResults());
 
-<<<<<<< HEAD
-        initialiseAutoCompletion();
-    }
-
+        Supplier<CompletionResultSource> suggestionMaker = () -> XPathCompletionSource.forLanguage(parent.getLanguageVersion().getLanguage());
+
+        new XPathAutocompleteProvider(xpathExpressionArea, suggestionMaker).initialiseAutoCompletion();
+    }
 
 
     @Override
@@ -159,55 +145,6 @@
     }
 
 
-    private void initialiseAutoCompletion() {
-
-        EventStream<Integer> changesEventStream = xpathExpressionArea.plainTextChanges()
-                                                                     .map(characterChanges -> {
-                                                                         if (characterChanges.getRemoved().length() > 0) {
-                                                                             return characterChanges.getRemovalEnd() - 1;
-                                                                         }
-                                                                         return characterChanges.getInsertionEnd();
-                                                                     });
-
-        EventStream<Integer> keyCombo = EventStreams.eventsOf(xpathExpressionArea, KeyEvent.KEY_PRESSED)
-                                                    .filter(key -> key.isControlDown() && key.getCode().equals(KeyCode.SPACE))
-                                                    .map(searchPoint -> xpathExpressionArea.getCaretPosition());
-
-        // captured in the closure
-        final ContextMenu autoCompletePopup = new ContextMenuWithNoArrows();
-        autoCompletePopup.setId("xpathAutocomplete");
-        autoCompletePopup.setHideOnEscape(true);
-
-        EventStreams.merge(keyCombo, changesEventStream)
-                    .map(searchPoint -> {
-                        int indexOfSlash = xpathExpressionArea.getText().lastIndexOf("/", searchPoint - 1) + 1;
-                        String input = xpathExpressionArea.getText();
-                        if (searchPoint > input.length()) {
-                            searchPoint = input.length();
-                        }
-                        input = input.substring(indexOfSlash, searchPoint);
-
-                        return Tuples.t(indexOfSlash, input);
-                    })
-                    .filter(t -> StringUtils.isAlpha(t._2))
-                    .subscribe(s -> autoComplete(s._1, s._2, autoCompletePopup));
-
-
-    }
-
-=======
-        Supplier<CompletionResultSource> suggestionMaker = () -> XPathCompletionSource.forLanguage(parent.getLanguageVersion().getLanguage());
->>>>>>> f2185180
-
-        new XPathAutocompleteProvider(xpathExpressionArea, suggestionMaker).initialiseAutoCompletion();
-    }
-
-
-<<<<<<< HEAD
-=======
-
-
->>>>>>> f2185180
     private void initGenerateXPathFromStackTrace() {
 
         ContextMenu menu = new ContextMenu();
@@ -373,15 +310,4 @@
     public List<SettingsOwner> getChildrenSettingsNodes() {
         return Collections.singletonList(getRuleBuilder());
     }
-
-
-    private static TextFlow highlightXPathSuggestion(String text, String match) {
-        int filterIndex = text.toLowerCase(Locale.ROOT).indexOf(match.toLowerCase(Locale.ROOT));
-
-        Text textBefore = new Text(text.substring(0, filterIndex));
-        Text textAfter = new Text(text.substring(filterIndex + match.length()));
-        Text textFilter = new Text(text.substring(filterIndex, filterIndex + match.length())); //instead of "filter" to keep all "case sensitive"
-        textFilter.setFill(Color.ORANGE);
-        return new TextFlow(textBefore, textFilter, textAfter);
-    }
 }