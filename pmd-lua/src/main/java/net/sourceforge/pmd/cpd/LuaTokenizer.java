/**
 * BSD-style license; for more info see http://pmd.sourceforge.net/license.html
 */

package net.sourceforge.pmd.cpd;

import java.util.Properties;

import org.antlr.v4.runtime.CharStream;
import org.antlr.v4.runtime.Lexer;

<<<<<<< HEAD
import net.sourceforge.pmd.cpd.internal.AntlrTokenizer;
import net.sourceforge.pmd.lang.lua.ast.LuaLexer;
=======
import net.sourceforge.pmd.cpd.token.AntlrToken;
import net.sourceforge.pmd.cpd.token.AntlrTokenFilter;
import net.sourceforge.pmd.lang.antlr.AntlrTokenManager;
import net.sourceforge.pmd.lang.lua.antlr4.LuaLexer;
>>>>>>> be871350

/**
 * The Lua Tokenizer
 */
public class LuaTokenizer extends AntlrTokenizer {

    private boolean ignoreLiteralSequences = false;

    /**
     * Sets the possible options for the Lua tokenizer.
     *
     * @param properties the properties
     * @see #OPTION_IGNORE_LITERAL_SEQUENCES
     */
    public void setProperties(Properties properties) {
        ignoreLiteralSequences = getBooleanProperty(properties, OPTION_IGNORE_LITERAL_SEQUENCES);
    }

    private boolean getBooleanProperty(final Properties properties, final String property) {
        return Boolean.parseBoolean(properties.getProperty(property, Boolean.FALSE.toString()));
    }

    @Override
<<<<<<< HEAD
    protected Lexer getLexerForSource(CharStream charStream) {
        return new LuaLexer(charStream);
=======
    protected AntlrTokenManager getLexerForSource(SourceCode sourceCode) {
        CharStream charStream = AntlrTokenizer.getCharStreamFromSourceCode(sourceCode);
        return new AntlrTokenManager(new LuaLexer(charStream), sourceCode.getFileName());
    }

    @Override
    protected AntlrTokenFilter getTokenFilter(final AntlrTokenManager tokenManager) {
        return new LuaTokenFilter(tokenManager, ignoreLiteralSequences);
    }

    /**
     * The {@link LuaTokenFilter} extends the {@link AntlrTokenFilter} to discard
     * Lua-specific tokens.
     * <p>
     * By default, it discards semicolons, require statements, and
     * enables annotation-based CPD suppression.
     * </p>
     */
    private static class LuaTokenFilter extends AntlrTokenFilter {

        private final boolean ignoreLiteralSequences;
        private boolean discardingRequires = false;
        private boolean discardingNL = false;
        private AntlrToken discardingLiteralsUntil = null;
        private boolean discardCurrent = false;


        LuaTokenFilter(final AntlrTokenManager tokenManager, boolean ignoreLiteralSequences) {
            super(tokenManager);
            this.ignoreLiteralSequences = ignoreLiteralSequences;
        }

        @Override
        protected void analyzeToken(final AntlrToken currentToken) {
            skipNewLines(currentToken);
        }

        @Override
        protected void analyzeTokens(final AntlrToken currentToken, final Iterable<AntlrToken> remainingTokens) {
            discardCurrent = false;
            skipRequires(currentToken);
            skipLiteralSequences(currentToken, remainingTokens);
        }

        private void skipRequires(final AntlrToken currentToken) {
            final int type = currentToken.getKind();
            if (type == LuaLexer.REQUIRE) {
                discardingRequires = true;
            } else if (type == LuaLexer.CLOSE_PARENS && discardingRequires) {
                discardingRequires = false;
                discardCurrent = true;
            }
        }

        private void skipNewLines(final AntlrToken currentToken) {
            discardingNL = currentToken.getKind() == LuaLexer.NL;
        }

        private void skipLiteralSequences(final AntlrToken currentToken, final Iterable<AntlrToken> remainingTokens) {
            if (ignoreLiteralSequences) {
                final int type = currentToken.getKind();
                if (isDiscardingLiterals()) {
                    if (currentToken == discardingLiteralsUntil) { // NOPMD - intentional check for reference equality
                        discardingLiteralsUntil = null;
                        discardCurrent = true;
                    }
                } else if (type == LuaLexer.OPEN_BRACE
                    || type == LuaLexer.OPEN_BRACKET
                    || type == LuaLexer.OPEN_PARENS) {
                    final AntlrToken finalToken = findEndOfSequenceOfLiterals(remainingTokens);
                    discardingLiteralsUntil = finalToken;
                }
            }
        }

        private AntlrToken findEndOfSequenceOfLiterals(final Iterable<AntlrToken> remainingTokens) {
            boolean seenLiteral = false;
            int braceCount = 0;
            int bracketCount = 0;
            int parenCount = 0;
            for (final AntlrToken token : remainingTokens) {
                switch (token.getKind()) {
                case LuaLexer.INT:
                case LuaLexer.NORMAL_STRING:
                case LuaLexer.INTERPOLATED_STRING:
                case LuaLexer.LONG_STRING:
                case LuaLexer.HEX_FLOAT:
                case LuaLexer.HEX:
                case LuaLexer.FLOAT:
                case LuaLexer.NIL:
                case LuaLexer.BOOLEAN:
                    seenLiteral = true;
                    break; // can be skipped; continue to the next token
                case LuaLexer.COMMA:
                    break; // can be skipped; continue to the next token
                case LuaLexer.NL:
                    // this helps skip large multi-line data table sequences in Lua
                    break; // can be skipped; continue to the next token
                case LuaLexer.ASSIGNMENT:
                    // this helps skip large data table sequences in Lua: { ["bob"] = "uncle", ["alice"] = "enby" }
                    break; // can be skipped; continue to the next token
                case LuaLexer.OPEN_BRACE:
                    braceCount++;
                    break; // curly braces are allowed, as long as they're balanced
                case LuaLexer.CLOSE_BRACE:
                    braceCount--;
                    if (braceCount < 0) {
                        // end of the list in the braces; skip all contents
                        return seenLiteral ? token : null;
                    } else {
                        // curly braces are not yet balanced; continue to the next token
                        break;
                    }
                case LuaLexer.OPEN_BRACKET:
                    bracketCount++;
                    break; // brackets are allowed, as long as they're balanced
                case LuaLexer.CLOSE_BRACKET:
                    bracketCount--;
                    if (bracketCount < 0) {
                        // end of the list in the brackets; skip all contents
                        return seenLiteral ? token : null;
                    } else {
                        // brackets are not yet balanced; continue to the next token
                        break;
                    }
                case LuaLexer.OPEN_PARENS:
                    parenCount++;
                    break; // parens are allowed, as long as they're balanced
                case LuaLexer.CLOSE_PARENS:
                    parenCount--;
                    if (parenCount < 0) {
                        // end of the list in the parens; skip all contents
                        return seenLiteral ? token : null;
                    } else {
                        // parens are not yet balanced; continue to the next token
                        break;
                    }
                default:
                    // some other token than the expected ones; this is not a sequence of literals
                    return null;
                }
            }
            return null;
        }

        public boolean isDiscardingLiterals() {
            return discardingLiteralsUntil != null;
        }

        @Override
        protected boolean isLanguageSpecificDiscarding() {
            return discardingRequires || discardingNL || isDiscardingLiterals() || discardCurrent;
        }
>>>>>>> be871350
    }
}<|MERGE_RESOLUTION|>--- conflicted
+++ resolved
@@ -9,15 +9,9 @@
 import org.antlr.v4.runtime.CharStream;
 import org.antlr.v4.runtime.Lexer;
 
-<<<<<<< HEAD
 import net.sourceforge.pmd.cpd.internal.AntlrTokenizer;
 import net.sourceforge.pmd.lang.lua.ast.LuaLexer;
-=======
-import net.sourceforge.pmd.cpd.token.AntlrToken;
 import net.sourceforge.pmd.cpd.token.AntlrTokenFilter;
-import net.sourceforge.pmd.lang.antlr.AntlrTokenManager;
-import net.sourceforge.pmd.lang.lua.antlr4.LuaLexer;
->>>>>>> be871350
 
 /**
  * The Lua Tokenizer
@@ -41,14 +35,8 @@
     }
 
     @Override
-<<<<<<< HEAD
     protected Lexer getLexerForSource(CharStream charStream) {
         return new LuaLexer(charStream);
-=======
-    protected AntlrTokenManager getLexerForSource(SourceCode sourceCode) {
-        CharStream charStream = AntlrTokenizer.getCharStreamFromSourceCode(sourceCode);
-        return new AntlrTokenManager(new LuaLexer(charStream), sourceCode.getFileName());
-    }
 
     @Override
     protected AntlrTokenFilter getTokenFilter(final AntlrTokenManager tokenManager) {
@@ -198,6 +186,5 @@
         protected boolean isLanguageSpecificDiscarding() {
             return discardingRequires || discardingNL || isDiscardingLiterals() || discardCurrent;
         }
->>>>>>> be871350
     }
 }